--- conflicted
+++ resolved
@@ -263,6 +263,8 @@
 fi
 
 enable_hwcrc32=no
+enable_sse41=no
+enable_avx2=no
 
 if test "x$use_asm" = "xyes"; then
 
@@ -295,7 +297,6 @@
 )
 CXXFLAGS="$TEMP_CXXFLAGS"
 
-<<<<<<< HEAD
 TEMP_CXXFLAGS="$CXXFLAGS"
 CXXFLAGS="$CXXFLAGS $SSE41_CXXFLAGS"
 AC_MSG_CHECKING(for SSE4.1 intrinsics)
@@ -333,9 +334,8 @@
  [ AC_MSG_RESULT(no)]
 )
 CXXFLAGS="$TEMP_CXXFLAGS"
-=======
-fi
->>>>>>> bb9957c8
+
+fi
 
 CPPFLAGS="$CPPFLAGS -DHAVE_BUILD_INFO -D__STDC_FORMAT_MACROS"
 
