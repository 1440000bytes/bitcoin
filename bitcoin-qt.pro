--- conflicted
+++ resolved
@@ -160,14 +160,11 @@
     src/qt/askpassphrasedialog.h \
     src/protocol.h \
     src/qt/notificator.h \
-<<<<<<< HEAD
     src/qt/qtipcserver.h \
     src/allocators.h \
     src/ui_interface.h \
-    src/netbase.h
-=======
+    src/netbase.h \
     src/limitedmap.h
->>>>>>> 403d3874
 
 SOURCES += src/qt/bitcoin.cpp src/qt/bitcoingui.cpp \
     src/qt/transactiontablemodel.cpp \
