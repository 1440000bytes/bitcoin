--- conflicted
+++ resolved
@@ -440,73 +440,6 @@
     }
 }
 
-void TorController::get_socks_cb(TorControlConnection& _conn, const TorControlReply& reply)
-{
-    // NOTE: We can only get here if -onion is unset
-    std::string socks_location;
-    if (reply.code == 250) {
-        for (const auto& line : reply.lines) {
-            if (0 == line.compare(0, 20, "net/listeners/socks=")) {
-                const std::string port_list_str = line.substr(20);
-                std::vector<std::string> port_list;
-                boost::split(port_list, port_list_str, boost::is_any_of(" "));
-                for (auto& portstr : port_list) {
-                    if (portstr.empty()) continue;
-                    if ((portstr[0] == '"' || portstr[0] == '\'') && portstr.size() >= 2 && (*portstr.rbegin() == portstr[0])) {
-                        portstr = portstr.substr(1, portstr.size() - 2);
-                        if (portstr.empty()) continue;
-                    }
-                    socks_location = portstr;
-                    if (0 == portstr.compare(0, 10, "127.0.0.1:")) {
-                        // Prefer localhost - ignore other ports
-                        break;
-                    }
-                }
-            }
-        }
-        if (!socks_location.empty()) {
-            LogPrint(BCLog::TOR, "tor: Get SOCKS port command yielded %s\n", socks_location);
-        } else {
-            LogPrintf("tor: Get SOCKS port command returned nothing\n");
-        }
-    } else if (reply.code == 510) {  // 510 Unrecognized command
-        LogPrintf("tor: Get SOCKS port command failed with unrecognized command (You probably should upgrade Tor)\n");
-    } else {
-        LogPrintf("tor: Get SOCKS port command failed; error code %d\n", reply.code);
-    }
-
-    CService resolved;
-    Assume(!resolved.IsValid());
-    if (!socks_location.empty()) {
-        resolved = LookupNumeric(socks_location, DEFAULT_TOR_SOCKS_PORT);
-    }
-    if (!resolved.IsValid()) {
-        // Fallback to old behaviour
-        resolved = LookupNumeric("127.0.0.1", DEFAULT_TOR_SOCKS_PORT);
-    }
-
-    Assume(resolved.IsValid());
-    LogPrint(BCLog::TOR, "tor: Configuring onion proxy for %s\n", resolved.ToStringIPPort());
-    Proxy addrOnion = Proxy(resolved, true);
-    SetProxy(NET_ONION, addrOnion);
-
-    const auto onlynets = gArgs.GetArgs("-onlynet");
-
-    const bool onion_allowed_by_onlynet{
-        !gArgs.IsArgSet("-onlynet") ||
-        std::any_of(onlynets.begin(), onlynets.end(), [](const auto& n) {
-            return ParseNetwork(n) == NET_ONION;
-        })};
-
-    if (onion_allowed_by_onlynet) {
-        // If NET_ONION is reachable, then the below is a noop.
-        //
-        // If NET_ONION is not reachable, then none of -proxy or -onion was given.
-        // Since we are here, then -torcontrol and -torpassword were given.
-        SetReachable(NET_ONION, true);
-    }
-}
-
 void TorController::add_onion_cb(TorControlConnection& _conn, const TorControlReply& reply)
 {
     if (reply.code == 250) {
@@ -555,16 +488,12 @@
 
         // Now that we know Tor is running setup the proxy for onion addresses
         // if -onion isn't set to something else.
-<<<<<<< HEAD
-        if (gArgs.GetArg("-onion", "") == "") {
-=======
         // NOTE: Our own private Tor doesn't do SOCKS, so don't configure it
         if (gArgs.GetArg("-onion", "") == ""
 #ifdef HAVE_BOOST_PROCESS
             && !m_process
 #endif
         ) {
->>>>>>> 7119374c
             _conn.Command("GETINFO net/listeners/socks", std::bind(&TorController::get_socks_cb, this, std::placeholders::_1, std::placeholders::_2));
         }
 
