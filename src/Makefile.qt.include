# Copyright (c) 2013-2016 The Bitcoin Core developers
# Distributed under the MIT software license, see the accompanying
# file COPYING or http://www.opensource.org/licenses/mit-license.php.

bin_PROGRAMS += qt/bitcoin-qt
EXTRA_LIBRARIES += qt/libbitcoinqt.a

# bitcoin qt core #
include Makefile.qt_locale.include

QT_FORMS_UI = \
  qt/forms/addressbookpage.ui \
  qt/forms/askpassphrasedialog.ui \
  qt/forms/coincontroldialog.ui \
  qt/forms/createwalletdialog.ui \
  qt/forms/editaddressdialog.ui \
  qt/forms/helpmessagedialog.ui \
  qt/forms/mempoolstats.ui \
  qt/forms/intro.ui \
  qt/forms/modaloverlay.ui \
  qt/forms/openuridialog.ui \
  qt/forms/optionsdialog.ui \
  qt/forms/overviewpage.ui \
  qt/forms/receivecoinsdialog.ui \
  qt/forms/receiverequestdialog.ui \
  qt/forms/debugwindow.ui \
  qt/forms/sendcoinsdialog.ui \
  qt/forms/sendcoinsentry.ui \
  qt/forms/signverifymessagedialog.ui \
  qt/forms/transactiondescdialog.ui

QT_MOC_CPP = \
  qt/moc_addressbookpage.cpp \
  qt/moc_addresstablemodel.cpp \
  qt/moc_askpassphrasedialog.cpp \
  qt/moc_createwalletdialog.cpp \
  qt/moc_bantablemodel.cpp \
  qt/moc_bitcoinaddressvalidator.cpp \
  qt/moc_bitcoinamountfield.cpp \
  qt/moc_bitcoin.cpp \
  qt/moc_bitcoingui.cpp \
  qt/moc_bitcoinunits.cpp \
  qt/moc_clientmodel.cpp \
  qt/moc_coincontroldialog.cpp \
  qt/moc_coincontroltreewidget.cpp \
  qt/moc_csvmodelwriter.cpp \
  qt/moc_editaddressdialog.cpp \
  qt/moc_guiutil.cpp \
  qt/moc_intro.cpp \
  qt/moc_macdockiconhandler.cpp \
  qt/moc_macnotificationhandler.cpp \
  qt/moc_modaloverlay.cpp \
<<<<<<< HEAD
  qt/moc_mempoolstats.cpp \
=======
  qt/moc_netwatch.cpp \
>>>>>>> 12d0762a
  qt/moc_notificator.cpp \
  qt/moc_openuridialog.cpp \
  qt/moc_optionsdialog.cpp \
  qt/moc_optionsmodel.cpp \
  qt/moc_overviewpage.cpp \
  qt/moc_peertablemodel.cpp \
  qt/moc_paymentserver.cpp \
  qt/moc_qrimagewidget.cpp \
  qt/moc_qvalidatedlineedit.cpp \
  qt/moc_qvaluecombobox.cpp \
  qt/moc_receivecoinsdialog.cpp \
  qt/moc_receiverequestdialog.cpp \
  qt/moc_recentrequeststablemodel.cpp \
  qt/moc_rpcconsole.cpp \
  qt/moc_sendcoinsdialog.cpp \
  qt/moc_sendcoinsentry.cpp \
  qt/moc_signverifymessagedialog.cpp \
  qt/moc_splashscreen.cpp \
  qt/moc_trafficgraphwidget.cpp \
  qt/moc_transactiondesc.cpp \
  qt/moc_transactiondescdialog.cpp \
  qt/moc_transactionfilterproxy.cpp \
  qt/moc_transactiontablemodel.cpp \
  qt/moc_transactionview.cpp \
  qt/moc_utilitydialog.cpp \
  qt/moc_walletcontroller.cpp \
  qt/moc_walletframe.cpp \
  qt/moc_walletmodel.cpp \
  qt/moc_walletview.cpp

BITCOIN_MM = \
  qt/macdockiconhandler.mm \
  qt/macnotificationhandler.mm \
  qt/macos_appnap.mm

QT_MOC = \
  qt/bitcoinamountfield.moc \
  qt/intro.moc \
  qt/overviewpage.moc \
  qt/rpcconsole.moc

QT_QRC_CPP = qt/qrc_bitcoin.cpp
QT_QRC = qt/bitcoin.qrc
QT_QRC_LOCALE_CPP = qt/qrc_bitcoin_locale.cpp
QT_QRC_LOCALE = qt/bitcoin_locale.qrc

if ENABLE_BIP70
PROTOBUF_CC = qt/paymentrequest.pb.cc
PROTOBUF_H = qt/paymentrequest.pb.h
PROTOBUF_PROTO = qt/paymentrequest.proto
else
PROTOBUF_CC =
PROTOBUF_H =
PROTOBUF_PROTO =
endif

BITCOIN_QT_H = \
  qt/addressbookpage.h \
  qt/addresstablemodel.h \
  qt/askpassphrasedialog.h \
  qt/bantablemodel.h \
  qt/bitcoinaddressvalidator.h \
  qt/bitcoinamountfield.h \
  qt/bitcoin.h \
  qt/bitcoingui.h \
  qt/bitcoinunits.h \
  qt/clientmodel.h \
  qt/coincontroldialog.h \
  qt/coincontroltreewidget.h \
  qt/createwalletdialog.h \
  qt/csvmodelwriter.h \
  qt/editaddressdialog.h \
  qt/guiconstants.h \
  qt/guiutil.h \
  qt/intro.h \
  qt/macdockiconhandler.h \
  qt/macnotificationhandler.h \
  qt/macos_appnap.h \
  qt/modaloverlay.h \
<<<<<<< HEAD
  qt/mempoolstats.h \
=======
  qt/netwatch.h \
>>>>>>> 12d0762a
  qt/networkstyle.h \
  qt/notificator.h \
  qt/openuridialog.h \
  qt/optionsdialog.h \
  qt/optionsmodel.h \
  qt/overviewpage.h \
  qt/paymentrequestplus.h \
  qt/paymentserver.h \
  qt/peertablemodel.h \
  qt/platformstyle.h \
  qt/qrimagewidget.h \
  qt/qvalidatedlineedit.h \
  qt/qvaluecombobox.h \
  qt/receivecoinsdialog.h \
  qt/receiverequestdialog.h \
  qt/recentrequeststablemodel.h \
  qt/rpcconsole.h \
  qt/sendcoinsdialog.h \
  qt/sendcoinsentry.h \
  qt/signverifymessagedialog.h \
  qt/splashscreen.h \
  qt/trafficgraphwidget.h \
  qt/transactiondesc.h \
  qt/transactiondescdialog.h \
  qt/transactionfilterproxy.h \
  qt/transactionrecord.h \
  qt/transactiontablemodel.h \
  qt/transactionview.h \
  qt/utilitydialog.h \
  qt/walletcontroller.h \
  qt/walletframe.h \
  qt/walletmodel.h \
  qt/walletmodeltransaction.h \
  qt/walletview.h \
  qt/winshutdownmonitor.h

RES_ICONS = \
  qt/res/icons/add.png \
  qt/res/icons/address-book.png \
  qt/res/icons/bitcoin.ico \
  qt/res/icons/bitcoin_testnet.ico \
  qt/res/icons/bitcoin.png \
  qt/res/icons/chevron.png \
  qt/res/icons/clock1.png \
  qt/res/icons/clock2.png \
  qt/res/icons/clock3.png \
  qt/res/icons/clock4.png \
  qt/res/icons/clock5.png \
  qt/res/icons/connect0.png \
  qt/res/icons/connect1.png \
  qt/res/icons/connect2.png \
  qt/res/icons/connect3.png \
  qt/res/icons/connect4.png \
  qt/res/icons/edit.png \
  qt/res/icons/editcopy.png \
  qt/res/icons/editpaste.png \
  qt/res/icons/export.png \
  qt/res/icons/eye.png \
  qt/res/icons/eye_minus.png \
  qt/res/icons/eye_plus.png \
  qt/res/icons/fontbigger.png \
  qt/res/icons/fontsmaller.png \
  qt/res/icons/hd_disabled.png \
  qt/res/icons/hd_enabled.png \
  qt/res/icons/history.png \
  qt/res/icons/lock_closed.png \
  qt/res/icons/lock_open.png \
  qt/res/icons/network_disabled.png \
  qt/res/icons/overview.png \
  qt/res/icons/proxy.png \
  qt/res/icons/receive.png \
  qt/res/icons/remove.png \
  qt/res/icons/send.png \
  qt/res/icons/synced.png \
  qt/res/icons/transaction0.png \
  qt/res/icons/transaction2.png \
  qt/res/icons/transaction_abandoned.png \
  qt/res/icons/transaction_conflicted.png \
  qt/res/icons/tx_inout.png \
  qt/res/icons/tx_input.png \
  qt/res/icons/tx_output.png \
  qt/res/icons/tx_mined.png \
  qt/res/icons/warning.png

BITCOIN_QT_BASE_CPP = \
  qt/bantablemodel.cpp \
  qt/bitcoin.cpp \
  qt/bitcoinaddressvalidator.cpp \
  qt/bitcoinamountfield.cpp \
  qt/bitcoingui.cpp \
  qt/bitcoinunits.cpp \
  qt/clientmodel.cpp \
  qt/csvmodelwriter.cpp \
  qt/guiutil.cpp \
  qt/intro.cpp \
  qt/modaloverlay.cpp \
<<<<<<< HEAD
  qt/mempoolstats.cpp \
=======
  qt/netwatch.cpp \
>>>>>>> 12d0762a
  qt/networkstyle.cpp \
  qt/notificator.cpp \
  qt/optionsdialog.cpp \
  qt/optionsmodel.cpp \
  qt/peertablemodel.cpp \
  qt/platformstyle.cpp \
  qt/qvalidatedlineedit.cpp \
  qt/qvaluecombobox.cpp \
  qt/rpcconsole.cpp \
  qt/splashscreen.cpp \
  qt/trafficgraphwidget.cpp \
  qt/utilitydialog.cpp

BITCOIN_QT_WINDOWS_CPP = qt/winshutdownmonitor.cpp

BITCOIN_QT_WALLET_CPP = \
  qt/addressbookpage.cpp \
  qt/addresstablemodel.cpp \
  qt/askpassphrasedialog.cpp \
  qt/coincontroldialog.cpp \
  qt/coincontroltreewidget.cpp \
  qt/createwalletdialog.cpp \
  qt/editaddressdialog.cpp \
  qt/openuridialog.cpp \
  qt/overviewpage.cpp \
  qt/paymentserver.cpp \
  qt/qrimagewidget.cpp \
  qt/receivecoinsdialog.cpp \
  qt/receiverequestdialog.cpp \
  qt/recentrequeststablemodel.cpp \
  qt/sendcoinsdialog.cpp \
  qt/sendcoinsentry.cpp \
  qt/signverifymessagedialog.cpp \
  qt/transactiondesc.cpp \
  qt/transactiondescdialog.cpp \
  qt/transactionfilterproxy.cpp \
  qt/transactionrecord.cpp \
  qt/transactiontablemodel.cpp \
  qt/transactionview.cpp \
  qt/walletcontroller.cpp \
  qt/walletframe.cpp \
  qt/walletmodel.cpp \
  qt/walletmodeltransaction.cpp \
  qt/walletview.cpp

BITCOIN_QT_WALLET_BIP70_CPP = \
  qt/paymentrequestplus.cpp

BITCOIN_QT_CPP = $(BITCOIN_QT_BASE_CPP)
if TARGET_WINDOWS
BITCOIN_QT_CPP += $(BITCOIN_QT_WINDOWS_CPP)
endif
if ENABLE_WALLET
BITCOIN_QT_CPP += $(BITCOIN_QT_WALLET_CPP)
if ENABLE_BIP70
BITCOIN_QT_CPP += $(BITCOIN_QT_WALLET_BIP70_CPP)
endif # ENABLE_BIP70
endif # ENABLE_WALLET

RES_IMAGES =

RES_MOVIES = $(wildcard $(srcdir)/qt/res/movies/spinner-*.png)

BITCOIN_RC = qt/res/bitcoin-qt-res.rc

BITCOIN_QT_INCLUDES = -DQT_NO_KEYWORDS

qt_libbitcoinqt_a_CPPFLAGS = $(AM_CPPFLAGS) $(BITCOIN_INCLUDES) $(BITCOIN_QT_INCLUDES) \
  $(QT_INCLUDES) $(QT_DBUS_INCLUDES) $(PROTOBUF_CFLAGS) $(QR_CFLAGS)
qt_libbitcoinqt_a_CXXFLAGS = $(AM_CXXFLAGS) $(QT_PIE_FLAGS)
qt_libbitcoinqt_a_OBJCXXFLAGS = $(AM_OBJCXXFLAGS) $(QT_PIE_FLAGS)

qt_libbitcoinqt_a_SOURCES = $(BITCOIN_QT_CPP) $(BITCOIN_QT_H) $(QT_FORMS_UI) \
  $(QT_QRC) $(QT_QRC_LOCALE) $(QT_TS) $(PROTOBUF_PROTO) $(RES_ICONS) $(RES_IMAGES) $(RES_MOVIES)
if TARGET_DARWIN
  qt_libbitcoinqt_a_SOURCES += $(BITCOIN_MM)
endif

nodist_qt_libbitcoinqt_a_SOURCES = $(QT_MOC_CPP) $(QT_MOC) $(PROTOBUF_CC) \
  $(PROTOBUF_H) $(QT_QRC_CPP) $(QT_QRC_LOCALE_CPP)

# forms/foo.h -> forms/ui_foo.h
QT_FORMS_H=$(join $(dir $(QT_FORMS_UI)),$(addprefix ui_, $(notdir $(QT_FORMS_UI:.ui=.h))))

# Most files will depend on the forms and moc files as includes. Generate them
# before anything else.
$(QT_MOC): $(QT_FORMS_H)
$(qt_libbitcoinqt_a_OBJECTS) $(qt_bitcoin_qt_OBJECTS) : | $(QT_MOC)

#Generating these with a half-written protobuf header leads to wacky results.
#This makes sure it's done.
$(QT_MOC): $(PROTOBUF_H)
$(QT_MOC_CPP): $(PROTOBUF_H)

# bitcoin-qt binary #
qt_bitcoin_qt_CPPFLAGS = $(AM_CPPFLAGS) $(BITCOIN_INCLUDES) $(BITCOIN_QT_INCLUDES) \
  $(QT_INCLUDES) $(PROTOBUF_CFLAGS) $(QR_CFLAGS)
qt_bitcoin_qt_CXXFLAGS = $(AM_CXXFLAGS) $(QT_PIE_FLAGS)

qt_bitcoin_qt_SOURCES = qt/main.cpp
if TARGET_WINDOWS
  qt_bitcoin_qt_SOURCES += $(BITCOIN_RC)
endif
qt_bitcoin_qt_LDADD = qt/libbitcoinqt.a $(LIBBITCOIN_SERVER)
if ENABLE_WALLET
qt_bitcoin_qt_LDADD += $(LIBBITCOIN_UTIL) $(LIBBITCOIN_WALLET)
endif
if ENABLE_ZMQ
qt_bitcoin_qt_LDADD += $(LIBBITCOIN_ZMQ) $(ZMQ_LIBS)
endif
qt_bitcoin_qt_LDADD += $(LIBBITCOIN_CLI) $(LIBBITCOIN_COMMON) $(LIBBITCOIN_UTIL) $(LIBBITCOIN_CONSENSUS) $(LIBBITCOIN_CRYPTO) $(LIBUNIVALUE) $(LIBLEVELDB) $(LIBLEVELDB_SSE42) $(LIBMEMENV) \
  $(BOOST_LIBS) $(QT_LIBS) $(QT_DBUS_LIBS) $(QR_LIBS) $(PROTOBUF_LIBS) $(BDB_LIBS) $(MINIUPNPC_LIBS) $(LIBSECP256K1) \
  $(EVENT_PTHREADS_LIBS) $(EVENT_LIBS)
if ENABLE_BIP70
qt_bitcoin_qt_LDADD += $(SSL_LIBS)
else
if TARGET_WINDOWS
qt_bitcoin_qt_LDADD += $(SSL_LIBS)
endif
endif
qt_bitcoin_qt_LDADD += $(CRYPTO_LIBS)
qt_bitcoin_qt_LDFLAGS = $(RELDFLAGS) $(AM_LDFLAGS) $(QT_LDFLAGS) $(LIBTOOL_APP_LDFLAGS)
qt_bitcoin_qt_LIBTOOLFLAGS = $(AM_LIBTOOLFLAGS) --tag CXX

#locale/foo.ts -> locale/foo.qm
QT_QM=$(QT_TS:.ts=.qm)

SECONDARY: $(QT_QM)

$(srcdir)/qt/bitcoinstrings.cpp: $(libbitcoin_server_a_SOURCES) $(libbitcoin_wallet_a_SOURCES) $(libbitcoin_common_a_SOURCES) $(libbitcoin_zmq_a_SOURCES) $(libbitcoin_consensus_a_SOURCES) $(libbitcoin_util_a_SOURCES)
	@test -n $(XGETTEXT) || echo "xgettext is required for updating translations"
	$(AM_V_GEN) cd $(srcdir); XGETTEXT=$(XGETTEXT) COPYRIGHT_HOLDERS="$(COPYRIGHT_HOLDERS)" $(PYTHON) ../share/qt/extract_strings_qt.py $^

translate: $(srcdir)/qt/bitcoinstrings.cpp $(QT_FORMS_UI) $(QT_FORMS_UI) $(BITCOIN_QT_BASE_CPP) qt/bitcoin.cpp $(BITCOIN_QT_WINDOWS_CPP) $(BITCOIN_QT_WALLET_CPP) $(BITCOIN_QT_H) $(BITCOIN_MM)
	@test -n $(LUPDATE) || echo "lupdate is required for updating translations"
	$(AM_V_GEN) QT_SELECT=$(QT_SELECT) $(LUPDATE) $^ -locations relative -no-obsolete -ts $(srcdir)/qt/locale/bitcoin_en.ts

$(QT_QRC_LOCALE_CPP): $(QT_QRC_LOCALE) $(QT_QM)
	@test -f $(RCC)
	@cp -f $< $(@D)/temp_$(<F)
	$(AM_V_GEN) QT_SELECT=$(QT_SELECT) $(RCC) -name bitcoin_locale $(@D)/temp_$(<F) | \
	  $(SED) -e '/^\*\*.*Created:/d' -e '/^\*\*.*by:/d' > $@
	@rm $(@D)/temp_$(<F)

$(QT_QRC_CPP): $(QT_QRC) $(QT_FORMS_H) $(RES_ICONS) $(RES_IMAGES) $(RES_MOVIES) $(PROTOBUF_H)
	@test -f $(RCC)
	$(AM_V_GEN) QT_SELECT=$(QT_SELECT) $(RCC) -name bitcoin $< | \
	  $(SED) -e '/^\*\*.*Created:/d' -e '/^\*\*.*by:/d' > $@

CLEAN_QT = $(nodist_qt_libbitcoinqt_a_SOURCES) $(QT_QM) $(QT_FORMS_H) qt/*.gcda qt/*.gcno qt/temp_bitcoin_locale.qrc

CLEANFILES += $(CLEAN_QT)

bitcoin_qt_clean: FORCE
	rm -f $(CLEAN_QT) $(qt_libbitcoinqt_a_OBJECTS) $(qt_bitcoin_qt_OBJECTS) qt/bitcoin-qt$(EXEEXT) $(LIBBITCOINQT)

bitcoin_qt : qt/bitcoin-qt$(EXEEXT)

ui_%.h: %.ui
	@test -f $(UIC)
	@$(MKDIR_P) $(@D)
	$(AM_V_GEN) QT_SELECT=$(QT_SELECT) $(UIC) -o $@ $< || (echo "Error creating $@"; false)

%.moc: %.cpp
	$(AM_V_GEN) QT_SELECT=$(QT_SELECT) $(MOC) $(DEFAULT_INCLUDES) $(QT_INCLUDES) $(MOC_DEFS) $< | \
	  $(SED) -e '/^\*\*.*Created:/d' -e '/^\*\*.*by:/d' > $@

moc_%.cpp: %.h
	$(AM_V_GEN) QT_SELECT=$(QT_SELECT) $(MOC) $(DEFAULT_INCLUDES) $(QT_INCLUDES) $(MOC_DEFS) $< | \
	  $(SED) -e '/^\*\*.*Created:/d' -e '/^\*\*.*by:/d' > $@

%.qm: %.ts
	@test -f $(LRELEASE)
	@$(MKDIR_P) $(@D)
	$(AM_V_GEN) QT_SELECT=$(QT_SELECT) $(LRELEASE) -silent $< -qm $@<|MERGE_RESOLUTION|>--- conflicted
+++ resolved
@@ -50,11 +50,8 @@
   qt/moc_macdockiconhandler.cpp \
   qt/moc_macnotificationhandler.cpp \
   qt/moc_modaloverlay.cpp \
-<<<<<<< HEAD
   qt/moc_mempoolstats.cpp \
-=======
   qt/moc_netwatch.cpp \
->>>>>>> 12d0762a
   qt/moc_notificator.cpp \
   qt/moc_openuridialog.cpp \
   qt/moc_optionsdialog.cpp \
@@ -134,11 +131,8 @@
   qt/macnotificationhandler.h \
   qt/macos_appnap.h \
   qt/modaloverlay.h \
-<<<<<<< HEAD
   qt/mempoolstats.h \
-=======
   qt/netwatch.h \
->>>>>>> 12d0762a
   qt/networkstyle.h \
   qt/notificator.h \
   qt/openuridialog.h \
@@ -235,11 +229,8 @@
   qt/guiutil.cpp \
   qt/intro.cpp \
   qt/modaloverlay.cpp \
-<<<<<<< HEAD
   qt/mempoolstats.cpp \
-=======
   qt/netwatch.cpp \
->>>>>>> 12d0762a
   qt/networkstyle.cpp \
   qt/notificator.cpp \
   qt/optionsdialog.cpp \
