--- conflicted
+++ resolved
@@ -39,13 +39,8 @@
         ParseParameters(argc, argv);
         if (!boost::filesystem::is_directory(GetDataDir(false)))
         {
-<<<<<<< HEAD
-            fprintf(stderr, "Error: Specified directory does not exist\n");
+            fprintf(stderr, "Error: Specified data directory \"%s\" does not exist.\n", mapArgs["-datadir"].c_str());
             return false;
-=======
-            fprintf(stderr, "Error: Specified data directory \"%s\" does not exist.\n", mapArgs["-datadir"]);
-            Shutdown();
->>>>>>> 9539c734
         }
         ReadConfigFile(mapArgs, mapMultiArgs);
         // Check for -testnet or -regtest parameter (TestNet() calls are only valid after this clause)
