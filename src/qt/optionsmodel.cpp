--- conflicted
+++ resolved
@@ -16,10 +16,7 @@
 #include "main.h" // For DEFAULT_SCRIPTCHECK_THREADS
 #include "net.h"
 #include "txdb.h" // for -dbcache defaults
-<<<<<<< HEAD
 #include "chainparams.h"
-=======
->>>>>>> e07d4cc3
 #include "intro.h" 
 
 #ifdef ENABLE_WALLET
@@ -177,12 +174,9 @@
     QString dataDir = Intro::getDefaultDataDirectory();
     dataDir = settings.value("strDataDir", dataDir).toString();
 
-<<<<<<< HEAD
     // Remove rw config file
     EraseRWConfigFile();
 
-=======
->>>>>>> e07d4cc3
     // Remove all entries from our QSettings object
     settings.clear();
 
