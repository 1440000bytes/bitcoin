--- conflicted
+++ resolved
@@ -374,13 +374,9 @@
             std::vector<std::string> available_wallets = m_wallet_controller->getWalletsAvailableToOpen();
             std::vector<std::string> wallets = m_node.listWalletDir();
             for (const auto& path : wallets) {
-<<<<<<< HEAD
                 QString name = WalletModel::getDisplayName(QString::fromStdString(path));
-=======
-                QString name = path.empty() ? QString("["+tr("default wallet")+"]") : QString::fromStdString(path);
                 // Menu items remove single &. Single & are shown when && is in the string, but only the first occurrence. So replace only the first & with &&
                 name.replace(name.indexOf(QChar('&')), 1, QString("&&"));
->>>>>>> ddb313b6
                 QAction* action = m_open_wallet_menu->addAction(name);
 
                 if (std::find(available_wallets.begin(), available_wallets.end(), path) == available_wallets.end()) {
