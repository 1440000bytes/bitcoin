--- conflicted
+++ resolved
@@ -69,15 +69,6 @@
     if (text.isEmpty()) {
         text_lines = 0;
     } else {
-<<<<<<< HEAD
-        // Determine font to use
-        font = GUIUtil::fixedPitchFont();
-        font.setStretch(QFont::SemiCondensed);
-        font.setLetterSpacing(QFont::AbsoluteSpacing, 1);
-        const int max_text_width = qr_image_width - (2 * QR_IMAGE_TEXT_MARGIN);
-        const qreal font_size = GUIUtil::calculateIdealFontSize(max_text_width, text, font);
-        font.setPointSizeF(font_size);
-=======
         const int max_text_width = qr_image_width - (2 * QR_IMAGE_TEXT_MARGIN);
 
         // Determine font to use
@@ -92,7 +83,6 @@
         } else {
             font = std::get<QFont>(fontchoice);
         }
->>>>>>> a30192d6
 
         // Plan how many lines are needed
         QFontMetrics fm(font);
