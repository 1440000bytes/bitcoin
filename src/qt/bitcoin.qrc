--- conflicted
+++ resolved
@@ -42,12 +42,8 @@
         <file alias="debugwindow">res/icons/debugwindow.png</file>
         <file alias="open">res/icons/open.png</file>
         <file alias="info">res/icons/info.png</file>
-<<<<<<< HEAD
         <file alias="about">res/rendered_icons/about.png</file>
-=======
-        <file alias="about">res/icons/about.png</file>
         <file alias="chart">res/icons/chart.png</file>
->>>>>>> e07d4cc3
         <file alias="about_qt">res/icons/about_qt.png</file>
         <file alias="verify">res/icons/verify.png</file>
         <file alias="warning">res/icons/warning.png</file>
