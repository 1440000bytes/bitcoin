<TS language="mn" version="2.1">
<context>
    <name>AddressBookPage</name>
    <message>
        <source>Create a new address</source>
        <translation>Шинэ хаяг нээх</translation>
    </message>
    <message>
        <source>&amp;New</source>
        <translation>&amp;Шинэ</translation>
    </message>
    <message>
        <source>Copy the currently selected address to the system clipboard</source>
        <translation>Одоогоор сонгогдсон байгаа хаягуудыг сануулах</translation>
    </message>
    <message>
        <source>&amp;Copy</source>
        <translation>&amp;Хуулах</translation>
    </message>
    <message>
        <source>C&amp;lose</source>
        <translation>&amp;Хаах</translation>
    </message>
    <message>
        <source>Delete the currently selected address from the list</source>
        <translation>Одоо сонгогдсон байгаа хаягуудыг жагсаалтаас устгах</translation>
    </message>
    <message>
        <source>Enter address or label to search</source>
        <translation>Хайлт хийхийн тулд хаяг эсвэл шошгыг оруул</translation>
    </message>
    <message>
        <source>Export the data in the current tab to a file</source>
        <translation>Сонгогдсон таб дээрхи дата-г экспортлох</translation>
    </message>
    <message>
        <source>&amp;Export</source>
        <translation>&amp;Экспортдлох</translation>
    </message>
    <message>
        <source>&amp;Delete</source>
        <translation>&amp;Устгах</translation>
    </message>
    <message>
        <source>Choose the address to send coins to</source>
        <translation>Зооснуудыг илгээх хаягийг сонгоно уу</translation>
    </message>
    <message>
        <source>Choose the address to receive coins with</source>
        <translation>Зооснуудыг хүлээн авах хаягийг сонгоно уу</translation>
    </message>
    <message>
        <source>C&amp;hoose</source>
        <translation>С&amp;онго</translation>
    </message>
    <message>
        <source>Sending addresses</source>
        <translation>Илгээх хаягууд</translation>
    </message>
    <message>
        <source>Receiving addresses</source>
        <translation>Хүлээн авах хаяг</translation>
    </message>
    <message>
        <source>These are your Bitcoin addresses for sending payments. Always check the amount and the receiving address before sending coins.</source>
        <translation>Эдгээр Биткойн хаягууд нь илгээх хаягууд. Хүлээн авах хаяг болон тоо хэмжээг илгээхээсээ өмнө сайн нягталж үзэж байна уу</translation>
    </message>
    <message>
        <source>&amp;Copy Address</source>
        <translation>Хаягийг &amp;Хуулбарлах</translation>
    </message>
    <message>
        <source>Copy &amp;Label</source>
        <translation>&amp;Шошгыг хуулбарлах</translation>
    </message>
    <message>
        <source>&amp;Edit</source>
        <translation>&amp;Ѳѳрчлѳх</translation>
    </message>
    <message>
        <source>Export Address List</source>
        <translation>Экспорт хийх хаягуудын жагсаалт</translation>
    </message>
    <message>
        <source>Comma separated file (*.csv)</source>
        <translation>Таслалаар тусгаарлагдсан хүснэгтэн файл (.csv)</translation>
    </message>
    </context>
<context>
    <name>AddressTableModel</name>
    <message>
        <source>Label</source>
        <translation>Шошго</translation>
    </message>
    <message>
        <source>Address</source>
        <translation>Хаяг</translation>
    </message>
    <message>
        <source>(no label)</source>
        <translation>(шошгогүй)</translation>
    </message>
</context>
<context>
    <name>AskPassphraseDialog</name>
    <message>
        <source>Enter passphrase</source>
        <translation>Нууц үгийг оруул</translation>
    </message>
    <message>
        <source>New passphrase</source>
        <translation>Шинэ нууц үг</translation>
    </message>
    <message>
        <source>Repeat new passphrase</source>
        <translation>Шинэ нууц үгийг давтана уу</translation>
    </message>
    <message>
        <source>Encrypt wallet</source>
        <translation>Түрүйвчийг цоожлох</translation>
    </message>
    <message>
        <source>This operation needs your wallet passphrase to unlock the wallet.</source>
        <translation>Энэ үйлдэлийг гүйцэтгэхийн тулд та нууц үгээрээ түрүйвчийн цоожийг тайлах хэрэгтэй</translation>
    </message>
    <message>
        <source>Unlock wallet</source>
        <translation>Түрүйвчийн цоожийг тайлах</translation>
    </message>
    <message>
        <source>This operation needs your wallet passphrase to decrypt the wallet.</source>
        <translation>Энэ үйлдэлийг гүйцэтгэхийн тулд та эхлээд түрүйвчийн нууц үгийг оруулж цоожийг тайлах шаардлагтай.</translation>
    </message>
    <message>
        <source>Decrypt wallet</source>
        <translation>Түрүйвчийн цоожийг устгах</translation>
    </message>
    <message>
        <source>Change passphrase</source>
        <translation>Нууц үгийг солих</translation>
    </message>
    <message>
        <source>Confirm wallet encryption</source>
        <translation>Түрүйвчийн цоожийг баталгаажуулах</translation>
    </message>
    <message>
        <source>Wallet encrypted</source>
        <translation>Түрүйвч цоожлогдлоо</translation>
    </message>
    <message>
        <source>Wallet encryption failed</source>
        <translation>Түрүйвчийн цоожлол амжилттай болсонгүй</translation>
    </message>
    <message>
        <source>Wallet encryption failed due to an internal error. Your wallet was not encrypted.</source>
        <translation>Түрүйвчийн цоожлол дотоод алдаанаас үүдэн амжилттай болсонгүй. Түрүйвч цоожлогдоогүй байна.</translation>
    </message>
    <message>
        <source>The supplied passphrases do not match.</source>
        <translation>Таны оруулсан нууц үг таарсангүй</translation>
    </message>
    <message>
        <source>Wallet unlock failed</source>
        <translation>Түрүйвчийн цоож тайлагдсангүй</translation>
    </message>
    <message>
        <source>The passphrase entered for the wallet decryption was incorrect.</source>
        <translation>Таны оруулсан түрүйвчийн цоожийг тайлах нууц үг буруу байна</translation>
    </message>
    <message>
        <source>Wallet decryption failed</source>
        <translation>Түрүйвчийн цоож амжилттай устгагдсангүй</translation>
    </message>
    <message>
        <source>Wallet passphrase was successfully changed.</source>
        <translation>Түрүйвчийн нууц үг амжилттай ѳѳр</translation>
    </message>
    </context>
<context>
    <name>BanTableModel</name>
    </context>
<context>
    <name>BitcoinGUI</name>
    <message>
        <source>Sign &amp;message...</source>
        <translation>&amp;Зурвас хавсаргах...</translation>
    </message>
    <message>
        <source>Synchronizing with network...</source>
        <translation>Сүлжээтэй тааруулж байна...</translation>
    </message>
    <message>
        <source>&amp;Transactions</source>
        <translation>Гүйлгээнүүд</translation>
    </message>
    <message>
        <source>Browse transaction history</source>
        <translation>Гүйлгээнүүдийн түүхийг харах</translation>
    </message>
    <message>
        <source>E&amp;xit</source>
        <translation>Гарах</translation>
    </message>
    <message>
        <source>Quit application</source>
        <translation>Програмаас Гарах</translation>
    </message>
    <message>
        <source>About &amp;Qt</source>
        <translation>&amp;Клиентийн тухай</translation>
    </message>
    <message>
        <source>Show information about Qt</source>
        <translation>Клиентийн тухай мэдээллийг харуул</translation>
    </message>
    <message>
        <source>&amp;Options...</source>
        <translation>&amp;Сонголтууд...</translation>
    </message>
    <message>
        <source>&amp;Encrypt Wallet...</source>
        <translation>&amp;Түрүйвчийг цоожлох...</translation>
    </message>
    <message>
        <source>&amp;Backup Wallet...</source>
        <translation>&amp;Түрүйвчийг Жоорлох...</translation>
    </message>
    <message>
        <source>&amp;Change Passphrase...</source>
        <translation>&amp;Нууц Үгийг Солих...</translation>
    </message>
    <message>
        <source>Wallet:</source>
        <translation type="unfinished">Түрүйвч:</translation>
    </message>
    <message>
        <source>Change the passphrase used for wallet encryption</source>
        <translation>Түрүйвчийг цоожлох нууц үгийг солих</translation>
    </message>
    <message>
        <source>&amp;Send</source>
        <translation type="unfinished">Яв&amp;уул</translation>
    </message>
    <message>
        <source>&amp;Show / Hide</source>
        <translation>&amp;Харуул / Нуу</translation>
    </message>
    <message>
        <source>&amp;File</source>
        <translation>&amp;Файл</translation>
    </message>
    <message>
        <source>&amp;Settings</source>
        <translation>&amp;Тохиргоо</translation>
    </message>
    <message>
        <source>&amp;Help</source>
        <translation>&amp;Тусламж</translation>
    </message>
    <message>
        <source>Error</source>
        <translation>Алдаа</translation>
    </message>
    <message>
        <source>Information</source>
        <translation>Мэдээллэл</translation>
    </message>
    <message>
        <source>Up to date</source>
        <translation>Шинэчлэгдсэн</translation>
    </message>
    <message>
        <source>Open node debugging and diagnostic console</source>
        <translation>Оношилгоо ба засварын консолыг онгойлго</translation>
    </message>
    <message>
        <source>&amp;Sending addresses</source>
        <translation type="unfinished">&amp;Илгээх хаягууд</translation>
    </message>
    <message>
        <source>&amp;Receiving addresses</source>
        <translation type="unfinished">&amp;Хүлээн авах хаяг</translation>
    </message>
    <message>
        <source>Sent transaction</source>
        <translation>Гадагшаа гүйлгээ</translation>
    </message>
    <message>
        <source>Incoming transaction</source>
        <translation>Дотогшоо гүйлгээ</translation>
    </message>
    <message>
        <source>Wallet is &lt;b&gt;encrypted&lt;/b&gt; and currently &lt;b&gt;unlocked&lt;/b&gt;</source>
        <translation>Түрүйвч &lt;b&gt;цоожтой&lt;/b&gt; ба одоогоор цоож &lt;b&gt;онгорхой&lt;/b&gt; байна</translation>
    </message>
    <message>
        <source>Wallet is &lt;b&gt;encrypted&lt;/b&gt; and currently &lt;b&gt;locked&lt;/b&gt;</source>
        <translation>Түрүйвч &lt;b&gt;цоожтой&lt;/b&gt; ба одоогоор цоож &lt;b&gt;хаалттай&lt;/b&gt; байна</translation>
    </message>
    </context>
<context>
    <name>CoinControlDialog</name>
    <message>
        <source>Amount:</source>
        <translation>Хэмжээ:</translation>
    </message>
    <message>
        <source>Fee:</source>
        <translation>Тѳлбѳр:</translation>
    </message>
    <message>
        <source>Amount</source>
        <translation>Хэмжээ</translation>
    </message>
    <message>
        <source>Date</source>
        <translation>Огноо</translation>
    </message>
    <message>
        <source>Confirmed</source>
        <translation>Баталгаажлаа</translation>
    </message>
    <message>
        <source>Copy amount</source>
        <translation>Хэмжээг санах</translation>
    </message>
    <message>
        <source>&amp;Copy address</source>
        <translation type="unfinished">&amp;Хаягийг санах</translation>
    </message>
    <message>
        <source>Copy &amp;label</source>
        <translation type="unfinished">&amp;Шошгыг санах</translation>
    </message>
    <message>
        <source>Copy &amp;amount</source>
        <translation type="unfinished">&amp;Хэмжээг санах</translation>
    </message>
    <message>
        <source>Copy change</source>
        <translation>Ѳѳрчлѳлтийг санах</translation>
    </message>
    <message>
        <source>(no label)</source>
        <translation>(шошгогүй)</translation>
    </message>
    <message>
        <source>(change)</source>
        <translation>(ѳѳрчлѳх)</translation>
    </message>
</context>
<context>
    <name>CreateWalletActivity</name>
    </context>
<context>
    <name>CreateWalletDialog</name>
    <message>
        <source>Wallet</source>
        <translation>Түрүйвч</translation>
    </message>
<<<<<<< HEAD
=======
    <message>
        <source>Encrypt Wallet</source>
        <translation type="unfinished">Түрүйвчийг цоожлох</translation>
    </message>
>>>>>>> a8868117
    </context>
<context>
    <name>EditAddressDialog</name>
    <message>
        <source>Edit Address</source>
        <translation>Хаягийг ѳѳрчлѳх</translation>
    </message>
    <message>
        <source>&amp;Label</source>
        <translation>&amp;Шошго</translation>
    </message>
    <message>
        <source>&amp;Address</source>
        <translation>&amp;Хаяг</translation>
    </message>
    <message>
        <source>New sending address</source>
        <translation>Шинэ явуулах хаяг</translation>
    </message>
    <message>
        <source>Edit receiving address</source>
        <translation>Хүлээн авах хаягийг ѳѳрчлѳх</translation>
    </message>
    <message>
        <source>Edit sending address</source>
        <translation>Явуулах хаягийг ѳѳрчлѳх</translation>
    </message>
    <message>
        <source>Could not unlock wallet.</source>
        <translation>Түрүйвчийн цоожийг тайлж чадсангүй</translation>
    </message>
    <message>
        <source>New key generation failed.</source>
        <translation>Шинэ түлхүүр амжилттай гарсангүй</translation>
    </message>
</context>
<context>
    <name>FreespaceChecker</name>
    </context>
<context>
    <name>HelpMessageDialog</name>
    <message>
        <source>version</source>
        <translation>хувилбар</translation>
    </message>
    </context>
<context>
    <name>Intro</name>
    <message>
        <source>Bitcoin</source>
        <translation>Биткойн</translation>
    </message>
    <message>
        <source>Error</source>
        <translation>Алдаа</translation>
    </message>
    </context>
<context>
    <name>MempoolStats</name>
    <message>
        <source>N/A</source>
        <translation>Алга Байна</translation>
    </message>
    </context>
<context>
    <name>ModalOverlay</name>
    <message>
        <source>Unknown...</source>
        <translation type="unfinished">үл мэдэгдэх...</translation>
    </message>
    <message>
        <source>Last block time</source>
        <translation>Сүүлийн блокийн хугацаа</translation>
    </message>
    </context>
<context>
    <name>NetWatchLogModel</name>
    <message>
        <source>Type</source>
        <comment>NetWatch: Type header</comment>
        <translation>Тѳрѳл</translation>
    </message>
    <message>
        <source>Address</source>
        <comment>NetWatch: Address header</comment>
        <translation>Хаяг</translation>
    </message>
</context>
<context>
    <name>OpenURIDialog</name>
    <message>
        <source>Paste address from clipboard</source>
        <translation>Копидсон хаягийг буулгах</translation>
    </message>
</context>
<context>
    <name>OpenWalletActivity</name>
    </context>
<context>
    <name>OptionsDialog</name>
    <message>
        <source>Options</source>
        <translation>Сонголтууд</translation>
    </message>
    <message>
        <source>IP address of the proxy (e.g. IPv4: 127.0.0.1 / IPv6: ::1)</source>
        <translation>проксигийн IP хаяг (жишээ нь: IPv4: 127.0.0.1 / IPv6: ::1)</translation>
    </message>
    <message>
        <source>&amp;Network</source>
        <translation>Сүлжээ</translation>
    </message>
    <message>
        <source>W&amp;allet</source>
        <translation>Түрүйвч</translation>
    </message>
    <message>
        <source>Client restart required to activate changes.</source>
        <translation>Ѳѳрчлѳлтүүдийг идэвхижүүлхийн тулд клиентийг ахин эхлүүлэх шаардлагтай</translation>
    </message>
    <message>
        <source>Error</source>
        <translation>Алдаа</translation>
    </message>
    <message>
        <source>This change would require a client restart.</source>
        <translation>Энэ ѳѳрчлѳлтийг оруулахын тулд кли1нт програмыг ахин эхлүүлэх шаардлагтай</translation>
    </message>
    </context>
<context>
    <name>OverviewPage</name>
    <message>
        <source>Available:</source>
        <translation>Хэрэглэж болох хэмжээ:</translation>
    </message>
    </context>
<context>
    <name>PSBTOperationsDialog</name>
    <message>
        <source>Close</source>
        <translation type="unfinished">Хаах</translation>
    </message>
    <message>
        <source>or</source>
        <translation>эсвэл</translation>
    </message>
    </context>
<context>
    <name>PaymentServer</name>
    </context>
<context>
    <name>PeerTableModel</name>
    <message>
        <source>Type</source>
        <translation>Тѳрѳл</translation>
    </message>
    </context>
<context>
    <name>QObject</name>
    <message>
        <source>Amount</source>
        <translation>Хэмжээ</translation>
    </message>
    <message>
        <source>N/A</source>
        <translation>Алга Байна</translation>
    </message>
    <message>
        <source>unknown</source>
        <translation>үл мэдэгдэх</translation>
    </message>
    <message>
        <source>Blk</source>
        <comment>Tx Watch: Block type abbreviation</comment>
        <translation>Блокийн</translation>
    </message>
    <message>
        <source>Txn</source>
        <comment>Tx Watch: Transaction type abbreviation</comment>
        <translation>Гүйлгээний</translation>
    </message>
</context>
<context>
    <name>QRImageWidget</name>
    <message>
        <source>PNG Image (*.png)</source>
        <translation>PNG форматын зураг (*.png)</translation>
    </message>
</context>
<context>
    <name>RPCConsole</name>
    <message>
        <source>N/A</source>
        <translation>Алга Байна</translation>
    </message>
    <message>
        <source>Client version</source>
        <translation>Клиентийн хувилбар</translation>
    </message>
    <message>
        <source>&amp;Information</source>
        <translation>&amp;Мэдээллэл</translation>
    </message>
    <message>
        <source>General</source>
        <translation>Ерѳнхий</translation>
    </message>
    <message>
        <source>Network</source>
        <translation>Сүлжээ</translation>
    </message>
    <message>
        <source>Name</source>
        <translation>Нэр</translation>
    </message>
    <message>
        <source>Number of connections</source>
        <translation>Холболтын тоо</translation>
    </message>
    <message>
        <source>Block chain</source>
        <translation>Блокийн цуваа</translation>
    </message>
    <message>
        <source>Wallet: </source>
        <translation type="unfinished">Түрүйвч: </translation>
    </message>
    <message>
        <source>Last block time</source>
        <translation>Сүүлийн блокийн хугацаа</translation>
    </message>
    <message>
        <source>&amp;Open</source>
        <translation>&amp;Нээх</translation>
    </message>
    <message>
        <source>&amp;Console</source>
        <translation>&amp;Консол</translation>
    </message>
    <message>
        <source>Clear console</source>
        <translation>Консолыг цэвэрлэх</translation>
    </message>
    <message>
        <source>&amp;Copy address</source>
        <extracomment>Context menu action to copy the address of a peer</extracomment>
        <translation type="unfinished">&amp;Хаягийг санах</translation>
    </message>
    <message>
        <source>Unknown</source>
        <translation type="unfinished">үл мэдэгдэх</translation>
    </message>
    </context>
<context>
    <name>ReceiveCoinsDialog</name>
    <message>
        <source>&amp;Amount:</source>
        <translation>Хэмжээ:</translation>
    </message>
    <message>
        <source>&amp;Label:</source>
        <translation>&amp;Шошго:</translation>
    </message>
    <message>
        <source>&amp;Message:</source>
        <translation>Зурвас:</translation>
    </message>
    <message>
        <source>Show</source>
        <translation>Харуул</translation>
    </message>
    <message>
        <source>Remove the selected entries from the list</source>
        <translation>Сонгогдсон ѳгѳгдлүүдийг устгах</translation>
    </message>
    <message>
        <source>Remove</source>
        <translation>Устгах</translation>
    </message>
    <message>
        <source>&amp;Copy address</source>
        <translation type="unfinished">&amp;Хаягийг санах</translation>
    </message>
    <message>
        <source>Copy &amp;label</source>
        <translation type="unfinished">&amp;Шошгыг санах</translation>
    </message>
    <message>
        <source>Copy &amp;message</source>
        <translation type="unfinished">&amp;Зурвасыг санах</translation>
    </message>
    <message>
        <source>Copy &amp;amount</source>
        <translation type="unfinished">&amp;Хэмжээг санах</translation>
    </message>
    <message>
        <source>Could not unlock wallet.</source>
        <translation>Түрүйвчийн цоожийг тайлж чадсангүй</translation>
    </message>
    </context>
<context>
    <name>ReceiveRequestDialog</name>
    <message>
        <source>Address:</source>
        <translation type="unfinished">Хаяг:</translation>
    </message>
    <message>
        <source>Amount:</source>
        <translation>Хэмжээ:</translation>
    </message>
    <message>
        <source>Label:</source>
        <translation type="unfinished">Шошго:</translation>
    </message>
    <message>
        <source>Message:</source>
        <translation>Зурвас:</translation>
    </message>
    <message>
        <source>Wallet:</source>
        <translation type="unfinished">Түрүйвч:</translation>
    </message>
    <message>
        <source>Copy &amp;Address</source>
        <translation>Хаягийг &amp;Хуулбарлах</translation>
    </message>
    </context>
<context>
    <name>RecentRequestsTableModel</name>
    <message>
        <source>Date</source>
        <translation>Огноо</translation>
    </message>
    <message>
        <source>Label</source>
        <translation>Шошго</translation>
    </message>
    <message>
        <source>Message</source>
        <translation>Зурвас</translation>
    </message>
    <message>
        <source>(no label)</source>
        <translation>(шошгогүй)</translation>
    </message>
    <message>
        <source>(no message)</source>
        <translation>(зурвас алга)</translation>
    </message>
    </context>
<context>
    <name>SendCoinsDialog</name>
    <message>
        <source>Send Coins</source>
        <translation>Зоос явуулах</translation>
    </message>
    <message>
        <source>automatically selected</source>
        <translation>автоматаар сонгогдсон</translation>
    </message>
    <message>
        <source>Insufficient funds!</source>
        <translation>Таны дансны үлдэгдэл хүрэлцэхгүй байна!</translation>
    </message>
    <message>
        <source>Amount:</source>
        <translation>Хэмжээ:</translation>
    </message>
    <message>
        <source>Fee:</source>
        <translation>Тѳлбѳр:</translation>
    </message>
    <message>
        <source>Choose...</source>
        <translation type="unfinished">Сонго...</translation>
    </message>
    <message>
        <source>Send to multiple recipients at once</source>
        <translation>Нэгэн зэрэг олон хүлээн авагчруу явуулах</translation>
    </message>
    <message>
        <source>Add &amp;Recipient</source>
        <translation>&amp;Хүлээн авагчийг Нэмэх</translation>
    </message>
    <message>
        <source>Clear &amp;All</source>
        <translation>&amp;Бүгдийг Цэвэрлэ</translation>
    </message>
    <message>
        <source>Balance:</source>
        <translation>Баланс:</translation>
    </message>
    <message>
        <source>Confirm the send action</source>
        <translation>Явуулах үйлдлийг баталгаажуулна уу</translation>
    </message>
    <message>
        <source>S&amp;end</source>
        <translation>Яв&amp;уул</translation>
    </message>
    <message>
        <source>Copy amount</source>
        <translation>Хэмжээг санах</translation>
    </message>
    <message>
        <source>Copy change</source>
        <translation>Ѳѳрчлѳлтийг санах</translation>
    </message>
    <message>
        <source>or</source>
        <translation>эсвэл</translation>
    </message>
    <message>
        <source>Confirm send coins</source>
        <translation>Зоос явуулахыг баталгаажуулна уу</translation>
    </message>
    <message>
        <source>Send</source>
        <translation type="unfinished">Явуул</translation>
    </message>
    <message>
        <source>The amount to pay must be larger than 0.</source>
        <translation>Тѳлѳх хэмжээ 0.-оос их байх ёстой</translation>
    </message>
    <message>
        <source>The amount exceeds your balance.</source>
        <translation>Энэ хэмжээ таны балансаас хэтэрсэн байна.</translation>
    </message>
    <message>
        <source>The total exceeds your balance when the %1 transaction fee is included.</source>
        <translation>Гүйлгээний тѳлбѳр %1-ийг тооцхоор нийт дүн нь таны балансаас хэтрээд байна.</translation>
    </message>
    <message>
        <source>Warning: Invalid Bitcoin address</source>
        <translation>Анхаар:Буруу Биткойны хаяг байна</translation>
    </message>
    <message>
        <source>(no label)</source>
        <translation>(шошгогүй)</translation>
    </message>
</context>
<context>
    <name>SendCoinsEntry</name>
    <message>
        <source>A&amp;mount:</source>
        <translation>Дүн:</translation>
    </message>
    <message>
        <source>Pay &amp;To:</source>
        <translation>Тѳлѳх &amp;хаяг:</translation>
    </message>
    <message>
        <source>&amp;Label:</source>
        <translation>&amp;Шошго:</translation>
    </message>
    <message>
        <source>Alt+A</source>
        <translation>Alt+A</translation>
    </message>
    <message>
        <source>Paste address from clipboard</source>
        <translation>Копидсон хаягийг буулгах</translation>
    </message>
    <message>
        <source>Alt+P</source>
        <translation>Alt+P</translation>
    </message>
    <message>
        <source>Message:</source>
        <translation>Зурвас:</translation>
    </message>
    <message>
        <source>Pay To:</source>
        <translation>Тѳлѳх хаяг:</translation>
    </message>
    </context>
<context>
    <name>ShutdownWindow</name>
    <message>
        <source>Do not shut down the computer until this window disappears.</source>
        <translation>Энэ цонхыг хаагдтал компьютерээ бүү унтраагаарай</translation>
    </message>
</context>
<context>
    <name>SignVerifyMessageDialog</name>
    <message>
        <source>Alt+A</source>
        <translation>Alt+A</translation>
    </message>
    <message>
        <source>Paste address from clipboard</source>
        <translation>Копидсон хаягийг буулгах</translation>
    </message>
    <message>
        <source>Alt+P</source>
        <translation>Alt+P</translation>
    </message>
    <message>
        <source>Clear &amp;All</source>
        <translation>&amp;Бүгдийг Цэвэрлэ</translation>
    </message>
    </context>
<context>
    <name>TrafficGraphWidget</name>
    </context>
<context>
    <name>TransactionDesc</name>
    <message>
        <source>Open until %1</source>
        <translation>%1 хүртэл нээлттэй</translation>
    </message>
    <message>
        <source>%1/unconfirmed</source>
        <translation>%1/баталгаажаагүй</translation>
    </message>
    <message>
        <source>%1 confirmations</source>
        <translation>%1 баталгаажилтууд</translation>
    </message>
    <message>
        <source>Date</source>
        <translation>Огноо</translation>
    </message>
    <message>
        <source>unknown</source>
        <translation>үл мэдэгдэх</translation>
    </message>
    <message>
        <source>Message</source>
        <translation>Зурвас</translation>
    </message>
    <message>
        <source>Transaction ID</source>
        <translation>Тодорхойлолт</translation>
    </message>
    <message>
        <source>Transaction</source>
        <translation>Гүйлгээний</translation>
    </message>
    <message>
        <source>Amount</source>
        <translation>Хэмжээ</translation>
    </message>
    </context>
<context>
    <name>TransactionDescDialog</name>
    <message>
        <source>This pane shows a detailed description of the transaction</source>
        <translation>Гүйлгээний дэлгэрэнгүйг энэ бичил цонх харуулж байна</translation>
    </message>
    </context>
<context>
    <name>TransactionTableModel</name>
    <message>
        <source>Date</source>
        <translation>Огноо</translation>
    </message>
    <message>
        <source>Type</source>
        <translation>Тѳрѳл</translation>
    </message>
    <message>
        <source>Label</source>
        <translation>Шошго</translation>
    </message>
    <message>
        <source>Open until %1</source>
        <translation>%1 хүртэл нээлттэй</translation>
    </message>
    <message>
        <source>Unconfirmed</source>
        <translation>Баталгаажаагүй</translation>
    </message>
    <message>
        <source>Confirmed (%1 confirmations)</source>
        <translation>Баталгаажлаа (%1 баталгаажилт)</translation>
    </message>
    <message>
        <source>Conflicted</source>
        <translation>Зѳрчилдлѳѳ</translation>
    </message>
    <message>
        <source>Generated but not accepted</source>
        <translation>Үүсгэгдсэн гэхдээ хүлээн авагдаагүй</translation>
    </message>
    <message>
        <source>Received with</source>
        <translation>Хүлээн авсан хаяг</translation>
    </message>
    <message>
        <source>Received from</source>
        <translation>Хүлээн авагдсан хаяг</translation>
    </message>
    <message>
        <source>Sent to</source>
        <translation>Явуулсан хаяг</translation>
    </message>
    <message>
        <source>Payment to yourself</source>
        <translation>Ѳѳрлүүгээ хийсэн тѳлбѳр</translation>
    </message>
    <message>
        <source>Mined</source>
        <translation>Олборлогдсон</translation>
    </message>
    <message>
        <source>(n/a)</source>
        <translation>(алга байна)</translation>
    </message>
    <message>
        <source>(no label)</source>
        <translation>(шошгогүй)</translation>
    </message>
    <message>
        <source>Transaction status. Hover over this field to show number of confirmations.</source>
        <translation>Гүйлгээний байдал. Энд хулганыг авчирч баталгаажуулалтын тоог харна уу.</translation>
    </message>
    <message>
        <source>Date and time that the transaction was received.</source>
        <translation>Гүйлгээг хүлээн авсан огноо ба цаг.</translation>
    </message>
    <message>
        <source>Type of transaction.</source>
        <translation>Гүйлгээний тѳрѳл</translation>
    </message>
    <message>
        <source>Amount removed from or added to balance.</source>
        <translation>Балансаас авагдсан болон нэмэгдсэн хэмжээ.</translation>
    </message>
</context>
<context>
    <name>TransactionView</name>
    <message>
        <source>All</source>
        <translation>Бүгд</translation>
    </message>
    <message>
        <source>Today</source>
        <translation>Ѳнѳѳдѳр</translation>
    </message>
    <message>
        <source>This week</source>
        <translation>Энэ долоо хоног</translation>
    </message>
    <message>
        <source>This month</source>
        <translation>Энэ сар</translation>
    </message>
    <message>
        <source>Last month</source>
        <translation>Ѳнгѳрсѳн сар</translation>
    </message>
    <message>
        <source>This year</source>
        <translation>Энэ жил</translation>
    </message>
    <message>
        <source>Received with</source>
        <translation>Хүлээн авсан хаяг</translation>
    </message>
    <message>
        <source>Sent to</source>
        <translation>Явуулсан хаяг</translation>
    </message>
    <message>
        <source>Mined</source>
        <translation>Олборлогдсон</translation>
    </message>
    <message>
        <source>Other</source>
        <translation>Бусад</translation>
    </message>
    <message>
        <source>Min amount</source>
        <translation>Хамгийн бага хэмжээ</translation>
    </message>
    <message>
        <source>&amp;Copy address</source>
        <translation type="unfinished">&amp;Хаягийг санах</translation>
    </message>
    <message>
        <source>Copy &amp;label</source>
        <translation type="unfinished">&amp;Шошгыг санах</translation>
    </message>
    <message>
        <source>Copy &amp;amount</source>
        <translation type="unfinished">&amp;Хэмжээг санах</translation>
    </message>
    <message>
        <source>&amp;Edit label</source>
        <translation type="unfinished">&amp;Шошгыг ѳѳрчлѳх</translation>
    </message>
    <message>
        <source>&amp;Show transaction details</source>
        <translation type="unfinished">&amp;Гүйлгээний дэлгэрэнгүйг харуул</translation>
    </message>
    <message>
        <source>Comma separated file (*.csv)</source>
        <translation>Таслалаар тусгаарлагдсан хүснэгтэн файл (.csv)</translation>
    </message>
    <message>
        <source>Confirmed</source>
        <translation>Баталгаажлаа</translation>
    </message>
    <message>
        <source>Date</source>
        <translation>Огноо</translation>
    </message>
    <message>
        <source>Type</source>
        <translation>Тѳрѳл</translation>
    </message>
    <message>
        <source>Label</source>
        <translation>Шошго</translation>
    </message>
    <message>
        <source>Address</source>
        <translation>Хаяг</translation>
    </message>
    <message>
        <source>ID</source>
        <translation>Тодорхойлолт</translation>
    </message>
    <message>
        <source>The transaction history was successfully saved to %1.</source>
        <translation>Гүйлгээнүй түүхийг %1-д амжилттай хадгаллаа.</translation>
    </message>
    <message>
        <source>to</source>
        <translation>-рүү/руу</translation>
    </message>
</context>
<context>
    <name>UnitDisplayStatusBarControl</name>
    </context>
<context>
    <name>WalletController</name>
    </context>
<context>
    <name>WalletFrame</name>
    </context>
<context>
    <name>WalletModel</name>
    <message>
        <source>Send Coins</source>
        <translation>Зоос явуулах</translation>
    </message>
    </context>
<context>
    <name>WalletView</name>
    <message>
        <source>&amp;Export</source>
        <translation>&amp;Экспортдлох</translation>
    </message>
    <message>
        <source>Export the data in the current tab to a file</source>
        <translation>Сонгогдсон таб дээрхи дата-г экспортлох</translation>
    </message>
    <message>
        <source>Error</source>
        <translation>Алдаа</translation>
    </message>
    <message>
        <source>Backup Wallet</source>
        <translation type="unfinished">Түрүйвчийг Жоорлох</translation>
    </message>
    </context>
<context>
    <name>bitcoin-core</name>
    <message>
        <source>Error</source>
        <translation>Алдаа</translation>
    </message>
    <message>
        <source>Loading P2P addresses...</source>
        <translation>Хаягуудыг ачааллаж байна...</translation>
    </message>
    <message>
        <source>Insufficient funds</source>
        <translation>Таны дансны үлдэгдэл хүрэлцэхгүй байна</translation>
    </message>
    <message>
        <source>Loading block index...</source>
        <translation>Блокийн индексүүдийг ачааллаж байна...</translation>
    </message>
    <message>
        <source>Loading wallet...</source>
        <translation>Түрүйвчийг ачааллаж байна...</translation>
    </message>
    <message>
        <source>Rescanning...</source>
        <translation>Ахин уншиж байна...</translation>
    </message>
    <message>
        <source>Done loading</source>
        <translation>Ачааллаж дууслаа</translation>
    </message>
</context>
</TS><|MERGE_RESOLUTION|>--- conflicted
+++ resolved
@@ -230,8 +230,12 @@
         <translation>&amp;Нууц Үгийг Солих...</translation>
     </message>
     <message>
+        <source>Create Wallet...</source>
+        <translation type="unfinished">Хэтэвч үүсгэх...</translation>
+    </message>
+    <message>
         <source>Wallet:</source>
-        <translation type="unfinished">Түрүйвч:</translation>
+        <translation>Хэтэвч:</translation>
     </message>
     <message>
         <source>Change the passphrase used for wallet encryption</source>
@@ -239,7 +243,12 @@
     </message>
     <message>
         <source>&amp;Send</source>
-        <translation type="unfinished">Яв&amp;уул</translation>
+        <translation>&amp;Илгээх
+ </translation>
+    </message>
+    <message>
+        <source>&amp;Receive</source>
+        <translation>&amp;Хүлээж авах</translation>
     </message>
     <message>
         <source>&amp;Show / Hide</source>
@@ -262,6 +271,10 @@
         <translation>Алдаа</translation>
     </message>
     <message>
+        <source>Warning</source>
+        <translation>Анхааруулга</translation>
+    </message>
+    <message>
         <source>Information</source>
         <translation>Мэдээллэл</translation>
     </message>
@@ -282,6 +295,14 @@
         <translation type="unfinished">&amp;Хүлээн авах хаяг</translation>
     </message>
     <message>
+        <source>Close Wallet...</source>
+        <translation type="unfinished">Хэтэвч хаах...</translation>
+    </message>
+    <message>
+        <source>Error: %1</source>
+        <translation>Алдаа: %1</translation>
+    </message>
+    <message>
         <source>Sent transaction</source>
         <translation>Гадагшаа гүйлгээ</translation>
     </message>
@@ -351,20 +372,26 @@
 </context>
 <context>
     <name>CreateWalletActivity</name>
+    <message>
+        <source>Create Wallet</source>
+        <extracomment>Title of window indicating the progress of creation of a new wallet.</extracomment>
+        <translation type="unfinished">Хэтэвч үүсгэх</translation>
+    </message>
     </context>
 <context>
     <name>CreateWalletDialog</name>
+    <message>
+        <source>Create Wallet</source>
+        <translation type="unfinished">Хэтэвч үүсгэх</translation>
+    </message>
     <message>
         <source>Wallet</source>
         <translation>Түрүйвч</translation>
     </message>
-<<<<<<< HEAD
-=======
     <message>
         <source>Encrypt Wallet</source>
         <translation type="unfinished">Түрүйвчийг цоожлох</translation>
     </message>
->>>>>>> a8868117
     </context>
 <context>
     <name>EditAddressDialog</name>
@@ -459,7 +486,7 @@
         <source>Paste address from clipboard</source>
         <translation>Копидсон хаягийг буулгах</translation>
     </message>
-</context>
+    </context>
 <context>
     <name>OpenWalletActivity</name>
     </context>
@@ -531,6 +558,10 @@
     <message>
         <source>N/A</source>
         <translation>Алга Байна</translation>
+    </message>
+    <message>
+        <source>Error: %1</source>
+        <translation>Алдаа: %1</translation>
     </message>
     <message>
         <source>unknown</source>
@@ -685,7 +716,7 @@
     </message>
     <message>
         <source>Wallet:</source>
-        <translation type="unfinished">Түрүйвч:</translation>
+        <translation>Хэтэвч:</translation>
     </message>
     <message>
         <source>Copy &amp;Address</source>
@@ -821,18 +852,10 @@
         <translation>&amp;Шошго:</translation>
     </message>
     <message>
-        <source>Alt+A</source>
-        <translation>Alt+A</translation>
-    </message>
-    <message>
         <source>Paste address from clipboard</source>
         <translation>Копидсон хаягийг буулгах</translation>
     </message>
     <message>
-        <source>Alt+P</source>
-        <translation>Alt+P</translation>
-    </message>
-    <message>
         <source>Message:</source>
         <translation>Зурвас:</translation>
     </message>
@@ -851,21 +874,17 @@
 <context>
     <name>SignVerifyMessageDialog</name>
     <message>
-        <source>Alt+A</source>
-        <translation>Alt+A</translation>
-    </message>
-    <message>
         <source>Paste address from clipboard</source>
         <translation>Копидсон хаягийг буулгах</translation>
     </message>
     <message>
-        <source>Alt+P</source>
-        <translation>Alt+P</translation>
-    </message>
-    <message>
         <source>Clear &amp;All</source>
         <translation>&amp;Бүгдийг Цэвэрлэ</translation>
     </message>
+    <message>
+        <source>&amp;Verify Message</source>
+        <translation type="unfinished">&amp;Баталгаажуулах мэссэж</translation>
+    </message>
     </context>
 <context>
     <name>TrafficGraphWidget</name>
@@ -1106,6 +1125,10 @@
     </context>
 <context>
     <name>WalletFrame</name>
+    <message>
+        <source>Error</source>
+        <translation>Алдаа</translation>
+    </message>
     </context>
 <context>
     <name>WalletModel</name>
@@ -1125,21 +1148,17 @@
         <translation>Сонгогдсон таб дээрхи дата-г экспортлох</translation>
     </message>
     <message>
+        <source>Backup Wallet</source>
+        <translation type="unfinished">Түрүйвчийг Жоорлох</translation>
+    </message>
+    </context>
+<context>
+    <name>bitcoin-core</name>
+    <message>
         <source>Error</source>
         <translation>Алдаа</translation>
     </message>
     <message>
-        <source>Backup Wallet</source>
-        <translation type="unfinished">Түрүйвчийг Жоорлох</translation>
-    </message>
-    </context>
-<context>
-    <name>bitcoin-core</name>
-    <message>
-        <source>Error</source>
-        <translation>Алдаа</translation>
-    </message>
-    <message>
         <source>Loading P2P addresses...</source>
         <translation>Хаягуудыг ачааллаж байна...</translation>
     </message>
