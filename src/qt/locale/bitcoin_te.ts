--- conflicted
+++ resolved
@@ -176,10 +176,6 @@
         <translation>వాలెట్ కోసం క్రొత్త పాస్‌ఫ్రేజ్‌ని నమోదు చేయండి.&lt;br/&gt; దయచేసి &lt;b&gt;పది లేదా అంతకంటే ఎక్కువ యాదృచ్ఛిక అక్షరాల&lt;/b&gt; పాస్‌ఫ్రేజ్‌ని లేదా &lt;b&gt;ఎనిమిది లేదా అంతకంటే ఎక్కువ పదాలను ఉపయోగించండి.&lt;/b&gt;</translation>
     </message>
     <message>
-        <source>Enter the old passphrase and new passphrase for the wallet.</source>
-        <translation>Enter the old passphrase and new passphrase for the wallet.</translation>
-    </message>
-    <message>
         <source>Remember that encrypting your wallet cannot fully protect your bitcoins from being stolen by malware infecting your computer.</source>
         <translation>మీ వాలెట్‌ను గుప్తీకరించడం వల్ల మీ కంప్యూటర్‌కు హాని కలిగించే మాల్వేర్ దొంగిలించకుండా మీ బిట్‌కాయిన్‌లను పూర్తిగా రక్షించలేమని గుర్తుంచుకోండి.</translation>
     </message>
@@ -326,26 +322,11 @@
         <translation>ధనమును తీసుకొనిపోవు సంచి</translation>
     </message>
     <message>
-<<<<<<< HEAD
-        <source>Click to disable network activity.</source>
-        <translation>నెట్‌వర్క్ కార్యాచరణను నిలిపివేయడానికి క్లిక్ చేయండి.</translation>
-    </message>
-    <message>
-        <source>Network activity disabled.</source>
-        <translation>నెట్‌వర్క్ కార్యాచరణ నిలిపివేయబడింది.</translation>
-    </message>
-    <message>
-        <source>Click to enable network activity again.</source>
-        <translation>నెట్‌వర్క్ కార్యాచరణను మళ్లీ ప్రారంభించడానికి క్లిక్ చేయండి.</translation>
-    </message>
-    <message>
-=======
         <source>Network activity disabled.</source>
         <extracomment>A substring of the tooltip.</extracomment>
         <translation>నెట్‌వర్క్ కార్యాచరణ నిలిపివేయబడింది.</translation>
     </message>
     <message>
->>>>>>> a8868117
         <source>Syncing Headers (%1%)...</source>
         <translation>శీర్షికలను సమకాలీకరిస్తోంది (%1%)...</translation>
     </message>
@@ -378,13 +359,10 @@
         <translation>స్వీకరించండి</translation>
     </message>
     <message>
-<<<<<<< HEAD
-=======
         <source>Indexing blocks on disk...</source>
         <translation>డిస్క్‌లో బ్లాక్‌లను రీఇన్డెక్సింగ్ చేస్తుంది...</translation>
     </message>
     <message>
->>>>>>> a8868117
         <source>Error</source>
         <translation>లోపం</translation>
     </message>
@@ -450,27 +428,26 @@
     </context>
 <context>
     <name>CreateWalletActivity</name>
+    <message>
+        <source>Create Wallet</source>
+        <extracomment>Title of window indicating the progress of creation of a new wallet.</extracomment>
+        <translation type="unfinished">జోలెను సృష్టించండి</translation>
+    </message>
     </context>
 <context>
     <name>CreateWalletDialog</name>
     <message>
-<<<<<<< HEAD
+        <source>Create Wallet</source>
+        <translation type="unfinished">జోలెను సృష్టించండి</translation>
+    </message>
+    <message>
         <source>Wallet</source>
         <translation>వాలెట్</translation>
     </message>
-=======
-        <source>Create Wallet</source>
-        <translation type="unfinished">జోలెను సృష్టించండి</translation>
-    </message>
-    <message>
-        <source>Wallet</source>
-        <translation>వాలెట్</translation>
-    </message>
     <message>
         <source>Encrypt Wallet</source>
         <translation>వాలెట్‌ను గుప్తీకరించండి</translation>
     </message>
->>>>>>> a8868117
     </context>
 <context>
     <name>EditAddressDialog</name>
@@ -752,6 +729,10 @@
         <translation>వర్తకుడు</translation>
     </message>
     <message>
+        <source>Transaction</source>
+        <translation>లావాదేవీ</translation>
+    </message>
+    <message>
         <source>Amount</source>
         <translation>మొత్తం</translation>
     </message>
@@ -821,7 +802,11 @@
         <source>Create a new wallet</source>
         <translation>&lt;div&gt;&lt;/div&gt;</translation>
     </message>
-</context>
+    <message>
+        <source>Error</source>
+        <translation>లోపం</translation>
+    </message>
+    </context>
 <context>
     <name>WalletModel</name>
     </context>
@@ -835,16 +820,12 @@
         <source>Export the data in the current tab to a file</source>
         <translation>ప్రస్తుతం ఉన్న సమాచారాన్ని ఫైల్ లోనికి ఎగుమతి చేసుకోండి</translation>
     </message>
+    </context>
+<context>
+    <name>bitcoin-core</name>
     <message>
         <source>Error</source>
         <translation>లోపం</translation>
     </message>
     </context>
-<context>
-    <name>bitcoin-core</name>
-    <message>
-        <source>Error</source>
-        <translation>లోపం</translation>
-    </message>
-    </context>
 </TS>