<?xml version="1.0" encoding="utf-8"?>
<!DOCTYPE TS>
<TS version="2.0" language="es_CL">
<defaultcodec>UTF-8</defaultcodec>
<context>
    <name>AboutDialog</name>
    <message>
        <location filename="../forms/aboutdialog.ui" line="+14"/>
        <source>About Bitcoin</source>
        <translation>Sobre Bitcoin</translation>
    </message>
    <message>
        <location line="+39"/>
        <source>&lt;b&gt;Bitcoin&lt;/b&gt; version</source>
        <translation>&lt;b&gt;Bitcoin&lt;/b&gt; - versión </translation>
    </message>
    <message>
        <location line="+32"/>
        <source>Copyright © 2009-2012 Bitcoin Developers

This is experimental software.

Distributed under the MIT/X11 software license, see the accompanying file license.txt or http://www.opensource.org/licenses/mit-license.php.

This product includes software developed by the OpenSSL Project for use in the OpenSSL Toolkit (http://www.openssl.org/) and cryptographic software written by Eric Young (eay@cryptsoft.com) and UPnP software written by Thomas Bernard.</source>
        <translation>Copyright © 2009-2012 Bitcoin Developers

Este es un software experimental.

Distribuido bajo la licencia MIT/X11, vea el archivo adjunto
license.txt o http://www.opensource.org/licenses/mit-license.php.

Este producto incluye software desarrollado por OpenSSL Project para su uso en
el OpenSSL Toolkit (http://www.openssl.org/), software criptográfico escrito por
Eric Young (eay@cryptsoft.com) y UPnP software escrito por Thomas Bernard.</translation>
    </message>
</context>
<context>
    <name>AddressBookPage</name>
    <message>
        <location filename="../forms/addressbookpage.ui" line="+14"/>
        <source>Address Book</source>
        <translation>Guia de direcciones</translation>
    </message>
    <message>
        <location line="+6"/>
        <source>These are your Bitcoin addresses for receiving payments.  You may want to give a different one to each sender so you can keep track of who is paying you.</source>
        <translation>Estas son tus direcciones Bitcoin para recibir pagos. Puedes utilizar una diferente por cada persona emisora para saber quien te está pagando.</translation>
    </message>
    <message>
        <location line="+13"/>
        <source>Double-click to edit address or label</source>
        <translation>Haz doble clic para editar una dirección o etiqueta</translation>
    </message>
    <message>
        <location line="+24"/>
        <source>Create a new address</source>
        <translation>Crea una nueva dirección</translation>
    </message>
    <message>
<<<<<<< HEAD
        <location filename="../addressbookpage.cpp" line="292"/>
        <source>Error exporting</source>
        <translation>Exportar errores</translation>
    </message>
    <message>
        <location filename="../addressbookpage.cpp" line="292"/>
        <source>Could not write to file %1.</source>
        <translation>No se pudo escribir al archivo %1.</translation>
    </message>
    <message>
        <location filename="../forms/addressbookpage.ui" line="60"/>
=======
        <location line="+3"/>
>>>>>>> 1426b079
        <source>&amp;New Address...</source>
        <translation>&amp;Nueva dirección</translation>
    </message>
    <message>
        <location line="+11"/>
        <source>Copy the currently selected address to the system clipboard</source>
        <translation>Copia la dirección seleccionada al portapapeles</translation>
    </message>
    <message>
        <location line="+3"/>
        <source>&amp;Copy to Clipboard</source>
        <translation>&amp;Copiar al portapapeles</translation>
    </message>
    <message>
<<<<<<< HEAD
        <location filename="../forms/addressbookpage.ui" line="85"/>
        <source>Show &amp;QR Code</source>
        <translation>Mostrar Código &amp;QR </translation>
    </message>
    <message>
        <location filename="../forms/addressbookpage.ui" line="99"/>
        <source>Sign &amp;Message</source>
        <translation>Firmar Mensaje</translation>
    </message>
    <message>
        <location filename="../forms/addressbookpage.ui" line="110"/>
=======
        <location line="+11"/>
>>>>>>> 1426b079
        <source>Delete the currently selected address from the list. Only sending addresses can be deleted.</source>
        <translation>Borra la dirección seleccionada de la lista. Solo las direcciónes de envio se pueden borrar.</translation>
    </message>
    <message>
<<<<<<< HEAD
        <location filename="../forms/addressbookpage.ui" line="113"/>
=======
        <location line="+3"/>
>>>>>>> 1426b079
        <source>&amp;Delete</source>
        <translation>&amp;Borrar</translation>
    </message>
    <message>
<<<<<<< HEAD
        <location filename="../forms/addressbookpage.ui" line="96"/>
        <source>Sign a message to prove you own this address</source>
        <translation>Firmar un mensaje para provar que usted es dueño de esta dirección</translation>
    </message>
    <message>
        <location filename="../addressbookpage.cpp" line="279"/>
=======
        <location filename="../addressbookpage.cpp" line="+209"/>
>>>>>>> 1426b079
        <source>Comma separated file (*.csv)</source>
        <translation>Archivos separados por coma (*.csv)</translation>
    </message>
    <message>
<<<<<<< HEAD
        <location filename="../addressbookpage.cpp" line="61"/>
        <source>Copy address</source>
        <translation>Copia dirección</translation>
    </message>
    <message>
        <location filename="../addressbookpage.cpp" line="62"/>
        <source>Copy label</source>
        <translation>Copia etiqueta</translation>
    </message>
    <message>
        <location filename="../addressbookpage.cpp" line="63"/>
        <source>Edit</source>
        <translation>Editar</translation>
    </message>
    <message>
        <location filename="../addressbookpage.cpp" line="64"/>
        <source>Delete</source>
        <translation>Borrar</translation>
    </message>
    <message>
        <location filename="../addressbookpage.cpp" line="278"/>
=======
        <location line="+13"/>
        <source>Error exporting</source>
        <translation>Exportar errores</translation>
    </message>
    <message>
        <location line="+0"/>
        <source>Could not write to file %1.</source>
        <translation>No se pudo escribir al archivo %1.</translation>
    </message>
    <message>
        <location line="-14"/>
>>>>>>> 1426b079
        <source>Export Address Book Data</source>
        <translation>Exporta datos de la guia de direcciones</translation>
    </message>
</context>
<context>
    <name>AddressTableModel</name>
    <message>
<<<<<<< HEAD
        <location filename="../addresstablemodel.cpp" line="114"/>
        <source>(no label)</source>
        <translation>(sin etiqueta)</translation>
    </message>
    <message>
        <location filename="../addresstablemodel.cpp" line="78"/>
=======
        <location filename="../addresstablemodel.cpp" line="+96"/>
>>>>>>> 1426b079
        <source>Label</source>
        <translation>Etiqueta</translation>
    </message>
    <message>
        <location line="+0"/>
        <source>Address</source>
        <translation>Dirección</translation>
    </message>
<<<<<<< HEAD
=======
    <message>
        <location line="+36"/>
        <source>(no label)</source>
        <translation>(sin etiqueta)</translation>
    </message>
>>>>>>> 1426b079
</context>
<context>
    <name>AskPassphraseDialog</name>
    <message>
<<<<<<< HEAD
        <location filename="../askpassphrasedialog.cpp" line="51"/>
        <source>Decrypt wallet</source>
        <translation>Decodificar cartera</translation>
=======
        <location filename="../forms/askpassphrasedialog.ui" line="+26"/>
        <source>Dialog</source>
        <translation>Cambiar contraseña</translation>
    </message>
    <message>
        <location line="+35"/>
        <source>New passphrase</source>
        <translation>Nueva contraseña</translation>
>>>>>>> 1426b079
    </message>
    <message>
        <location filename="../askpassphrasedialog.cpp" line="+38"/>
        <source>This operation needs your wallet passphrase to unlock the wallet.</source>
        <translation>Esta operación necesita la contraseña para desbloquear la billetera.</translation>
    </message>
    <message>
<<<<<<< HEAD
        <location filename="../forms/askpassphrasedialog.ui" line="47"/>
=======
        <location line="+13"/>
        <source>Decrypt wallet</source>
        <translation>Decodificar cartera</translation>
    </message>
    <message>
        <location filename="../forms/askpassphrasedialog.ui" line="-14"/>
>>>>>>> 1426b079
        <source>Enter passphrase</source>
        <translation>Introduce contraseña actual      </translation>
    </message>
    <message>
<<<<<<< HEAD
        <location filename="../forms/askpassphrasedialog.ui" line="61"/>
        <source>New passphrase</source>
        <translation>Nueva contraseña</translation>
=======
        <location filename="../askpassphrasedialog.cpp" line="+75"/>
        <location line="+7"/>
        <location line="+42"/>
        <location line="+6"/>
        <source>Wallet encryption failed</source>
        <translation>Falló la codificación de la billetera</translation>
>>>>>>> 1426b079
    </message>
    <message>
        <location filename="../forms/askpassphrasedialog.ui" line="+28"/>
        <source>Repeat new passphrase</source>
        <translation>Repite nueva contraseña:</translation>
    </message>
    <message>
<<<<<<< HEAD
        <location filename="../forms/askpassphrasedialog.ui" line="94"/>
=======
        <location filename="../askpassphrasedialog.cpp" line="-47"/>
        <location line="+48"/>
        <source>The supplied passphrases do not match.</source>
        <translation>Las contraseñas no coinciden.</translation>
    </message>
    <message>
        <location filename="../forms/askpassphrasedialog.ui" line="+19"/>
>>>>>>> 1426b079
        <source>TextLabel</source>
        <translation>Cambiar contraseña:</translation>
    </message>
    <message>
<<<<<<< HEAD
        <location filename="../askpassphrasedialog.cpp" line="101"/>
        <source>Confirm wallet encryption</source>
        <translation>Confirma la codificación de cartera</translation>
    </message>
    <message>
        <location filename="../askpassphrasedialog.cpp" line="46"/>
        <source>This operation needs your wallet passphrase to decrypt the wallet.</source>
        <translation>Esta operación necesita la contraseña para decodificar la billetara.</translation>
    </message>
    <message>
        <location filename="../askpassphrasedialog.cpp" line="113"/>
        <source>Bitcoin will close now to finish the encryption process. Remember that encrypting your wallet cannot fully protect your bitcoins from being stolen by malware infecting your computer.</source>
        <translation>Bitcoin se cerrará para finalizar el proceso de encriptación. Recuerde que encriptar su billetera no protegera completatamente sus bitcoins de ser robados por malware que infecte su computador</translation>
    </message>
    <message>
        <location filename="../forms/askpassphrasedialog.ui" line="26"/>
        <source>Dialog</source>
        <translation>Cambiar contraseña</translation>
    </message>
    <message>
        <location filename="../askpassphrasedialog.cpp" line="156"/>
        <source>Wallet decryption failed</source>
        <translation>Ha fallado la decodificación de la billetera</translation>
=======
        <location filename="../askpassphrasedialog.cpp" line="-148"/>
        <source>Enter the new passphrase to the wallet.&lt;br/&gt;Please use a passphrase of &lt;b&gt;10 or more random characters&lt;/b&gt;, or &lt;b&gt;eight or more words&lt;/b&gt;.</source>
        <translation>Introduce la nueva contraseña para la billetera.&lt;br/&gt;Por favor utiliza un contraseña &lt;b&gt;de 10 o mas caracteres aleatorios&lt;/b&gt;, u &lt;b&gt;ocho o mas palabras&lt;/b&gt;.</translation>
    </message>
    <message>
        <location line="+112"/>
        <location line="+11"/>
        <location line="+19"/>
        <source>The passphrase entered for the wallet decryption was incorrect.</source>
        <translation>La contraseña introducida para decodificar la billetera es incorrecta.</translation>
    </message>
    <message>
        <location line="-141"/>
        <source>Encrypt wallet</source>
        <translation>Codificar billetera</translation>
    </message>
    <message>
        <location line="+8"/>
        <source>Unlock wallet</source>
        <translation>Desbloquea billetera</translation>
>>>>>>> 1426b079
    </message>
    <message>
        <location line="+11"/>
        <source>Change passphrase</source>
        <translation>Cambia contraseña</translation>
    </message>
    <message>
        <location line="+1"/>
        <source>Enter the old and new passphrase to the wallet.</source>
        <translation>Introduce la contraseña anterior y la nueva de cartera</translation>
    </message>
    <message>
<<<<<<< HEAD
        <location filename="../askpassphrasedialog.cpp" line="117"/>
        <source>IMPORTANT: Any previous backups you have made of your wallet file should be replaced with the newly generated, encrypted wallet file. For security reasons, previous backups of the unencrypted wallet file will become useless as soon as you start using the new, encrypted wallet.</source>
        <translation type="unfinished"></translation>
    </message>
    <message>
        <location filename="../askpassphrasedialog.cpp" line="134"/>
        <location filename="../askpassphrasedialog.cpp" line="182"/>
        <source>The supplied passphrases do not match.</source>
        <translation>Las contraseñas no coinciden.</translation>
    </message>
    <message>
        <location filename="../askpassphrasedialog.cpp" line="35"/>
        <source>Encrypt wallet</source>
        <translation>Codificar billetera</translation>
    </message>
    <message>
        <location filename="../askpassphrasedialog.cpp" line="43"/>
        <source>Unlock wallet</source>
        <translation>Desbloquea billetera</translation>
    </message>
    <message>
        <location filename="../askpassphrasedialog.cpp" line="126"/>
        <location filename="../askpassphrasedialog.cpp" line="133"/>
        <location filename="../askpassphrasedialog.cpp" line="175"/>
        <location filename="../askpassphrasedialog.cpp" line="181"/>
        <source>Wallet encryption failed</source>
        <translation>Falló la codificación de la billetera</translation>
    </message>
    <message>
        <location filename="../askpassphrasedialog.cpp" line="111"/>
        <location filename="../askpassphrasedialog.cpp" line="169"/>
        <source>Wallet encrypted</source>
        <translation>Billetera codificada</translation>
=======
        <location line="+46"/>
        <source>Confirm wallet encryption</source>
        <translation>Confirma la codificación de cartera</translation>
    </message>
    <message>
        <location line="-55"/>
        <source>This operation needs your wallet passphrase to decrypt the wallet.</source>
        <translation>Esta operación necesita la contraseña para decodificar la billetara.</translation>
    </message>
    <message>
        <location line="+67"/>
        <source>Bitcoin will close now to finish the encryption process. Remember that encrypting your wallet cannot fully protect your bitcoins from being stolen by malware infecting your computer.</source>
        <translation>Bitcoin se cerrará para finalizar el proceso de encriptación. Recuerde que encriptar su billetera no protegera completatamente sus bitcoins de ser robados por malware que infecte su computador</translation>
    </message>
    <message>
        <location line="+4"/>
        <source>IMPORTANT: Any previous backups you have made of your wallet file should be replaced with the newly generated, encrypted wallet file. For security reasons, previous backups of the unencrypted wallet file will become useless as soon as you start using the new, encrypted wallet.</source>
        <translation type="unfinished"></translation>
>>>>>>> 1426b079
    </message>
    <message>
        <location line="+28"/>
        <source>Wallet unlock failed</source>
        <translation>Ha fallado el desbloqueo de la billetera</translation>
    </message>
    <message>
<<<<<<< HEAD
        <location filename="../askpassphrasedialog.cpp" line="146"/>
        <location filename="../askpassphrasedialog.cpp" line="157"/>
        <location filename="../askpassphrasedialog.cpp" line="176"/>
        <source>The passphrase entered for the wallet decryption was incorrect.</source>
        <translation>La contraseña introducida para decodificar la billetera es incorrecta.</translation>
    </message>
    <message>
        <location filename="../askpassphrasedialog.cpp" line="34"/>
        <source>Enter the new passphrase to the wallet.&lt;br/&gt;Please use a passphrase of &lt;b&gt;10 or more random characters&lt;/b&gt;, or &lt;b&gt;eight or more words&lt;/b&gt;.</source>
        <translation>Introduce la nueva contraseña para la billetera.&lt;br/&gt;Por favor utiliza un contraseña &lt;b&gt;de 10 o mas caracteres aleatorios&lt;/b&gt;, u &lt;b&gt;ocho o mas palabras&lt;/b&gt;.</translation>
    </message>
    <message>
        <location filename="../askpassphrasedialog.cpp" line="127"/>
=======
        <location line="-18"/>
>>>>>>> 1426b079
        <source>Wallet encryption failed due to an internal error. Your wallet was not encrypted.</source>
        <translation>La codificación de la billetera falló debido a un error interno. Tu billetera no ha sido codificada.</translation>
    </message>
    <message>
<<<<<<< HEAD
        <location filename="../askpassphrasedialog.cpp" line="217"/>
        <location filename="../askpassphrasedialog.cpp" line="241"/>
        <source>Warning: The Caps Lock key is on.</source>
        <translation>Precaucion: Mayúsculas Activadas</translation>
=======
        <location line="+29"/>
        <source>Wallet decryption failed</source>
        <translation>Ha fallado la decodificación de la billetera</translation>
>>>>>>> 1426b079
    </message>
    <message>
        <location line="-54"/>
        <source>WARNING: If you encrypt your wallet and lose your passphrase, you will &lt;b&gt;LOSE ALL OF YOUR BITCOINS&lt;/b&gt;!
Are you sure you wish to encrypt your wallet?</source>
        <translation>ATENCIÓN: ¡Si codificas tu billetera y pierdes la contraseña perderás &lt;b&gt;TODOS TUS BITCOINS&lt;/b&gt;!&quot;
¿Seguro que quieres seguir codificando la billetera?</translation>
    </message>
    <message>
        <location line="+68"/>
        <source>Wallet passphrase was successfully changed.</source>
        <translation>La contraseña de billetera ha sido cambiada con éxito.</translation>
    </message>
</context>
<context>
    <name>BitcoinGUI</name>
    <message>
<<<<<<< HEAD
        <location filename="../bitcoingui.cpp" line="187"/>
        <source>&amp;Overview</source>
        <translation>&amp;Vista general</translation>
    </message>
    <message>
        <location filename="../bitcoingui.cpp" line="237"/>
        <source>E&amp;xit</source>
        <translation>&amp;Salir</translation>
=======
        <location line="+47"/>
        <location line="+24"/>
        <source>Warning: The Caps Lock key is on.</source>
        <translation>Precaucion: Mayúsculas Activadas</translation>
    </message>
    <message>
        <location line="-130"/>
        <location line="+58"/>
        <source>Wallet encrypted</source>
        <translation>Billetera codificada</translation>
>>>>>>> 1426b079
    </message>
    <message>
<<<<<<< HEAD
        <location filename="../bitcoingui.cpp" line="238"/>
        <source>Quit application</source>
        <translation>Salir del programa</translation>
    </message>
    <message>
        <location filename="../bitcoingui.cpp" line="283"/>
        <source>&amp;File</source>
        <translation>&amp;Archivo</translation>
    </message>
    <message>
        <location filename="../bitcoingui.cpp" line="259"/>
        <source>&amp;Change Passphrase</source>
        <translation>&amp;Cambiar la contraseña</translation>
    </message>
    <message>
        <location filename="../bitcoingui.cpp" line="206"/>
        <source>Show the list of addresses for receiving payments</source>
        <translation>Muestra la lista de direcciónes utilizadas para recibir pagos</translation>
    </message>
    <message>
        <location filename="../bitcoingui.cpp" line="211"/>
        <source>&amp;Send coins</source>
        <translation>&amp;Envíar monedas</translation>
    </message>
    <message>
        <location filename="../bitcoingui.cpp" line="149"/>
=======
        <location filename="../bitcoingui.cpp" line="+199"/>
        <source>Show the list of addresses for receiving payments</source>
        <translation>Muestra la lista de direcciónes utilizadas para recibir pagos</translation>
    </message>
    <message>
        <location line="+5"/>
        <source>&amp;Send coins</source>
        <translation>&amp;Envíar monedas</translation>
    </message>
    <message>
        <location line="+27"/>
        <source>&amp;Options...</source>
        <translation>&amp;Opciones</translation>
    </message>
    <message>
        <location line="-161"/>
        <source>Bitcoin Wallet</source>
        <translation>Billetera Bitcoin</translation>
    </message>
    <message>
        <location line="+69"/>
        <location line="+306"/>
        <source>Synchronizing with network...</source>
        <translation>Sincronizando con la red...</translation>
    </message>
    <message>
        <location line="-303"/>
>>>>>>> 1426b079
        <source>Block chain synchronization in progress</source>
        <translation>Sincronización de la cadena de bloques en progreso</translation>
    </message>
    <message>
<<<<<<< HEAD
        <location filename="../bitcoingui.cpp" line="73"/>
        <source>Bitcoin Wallet</source>
        <translation>Billetera Bitcoin</translation>
    </message>
    <message>
        <location filename="../bitcoingui.cpp" line="146"/>
        <location filename="../bitcoingui.cpp" line="478"/>
        <source>Synchronizing with network...</source>
        <translation>Sincronizando con la red...</translation>
    </message>
    <message>
        <location filename="../bitcoingui.cpp" line="193"/>
=======
        <location line="+38"/>
        <source>&amp;Overview</source>
        <translation>&amp;Vista general</translation>
    </message>
    <message>
        <location line="+1"/>
        <source>Show general overview of wallet</source>
        <translation>Muestra una vista general de la billetera</translation>
    </message>
    <message>
        <location line="+5"/>
>>>>>>> 1426b079
        <source>&amp;Transactions</source>
        <translation>&amp;Transacciónes</translation>
    </message>
    <message>
<<<<<<< HEAD
        <location filename="../bitcoingui.cpp" line="199"/>
=======
        <location line="+6"/>
>>>>>>> 1426b079
        <source>&amp;Address Book</source>
        <translation>&amp;Guia de direcciónes</translation>
    </message>
    <message>
<<<<<<< HEAD
        <location filename="../bitcoingui.cpp" line="200"/>
=======
        <location line="+1"/>
>>>>>>> 1426b079
        <source>Edit the list of stored addresses and labels</source>
        <translation>Edita la lista de direcciones y etiquetas almacenadas</translation>
    </message>
    <message>
<<<<<<< HEAD
        <location filename="../bitcoingui.cpp" line="205"/>
=======
        <location line="+5"/>
>>>>>>> 1426b079
        <source>&amp;Receive coins</source>
        <translation>&amp;Recibir monedas</translation>
    </message>
    <message>
<<<<<<< HEAD
        <location filename="../bitcoingui.cpp" line="218"/>
        <source>Prove you control an address</source>
        <translation>Suministre dirección de control</translation>
    </message>
    <message>
        <location filename="../bitcoingui.cpp" line="241"/>
        <source>&amp;About %1</source>
        <translation>S&amp;obre %1</translation>
    </message>
    <message>
        <location filename="../bitcoingui.cpp" line="242"/>
=======
        <location line="+23"/>
        <source>E&amp;xit</source>
        <translation>&amp;Salir</translation>
    </message>
    <message>
        <location line="+1"/>
        <source>Quit application</source>
        <translation>Salir del programa</translation>
    </message>
    <message>
        <location line="+4"/>
>>>>>>> 1426b079
        <source>Show information about Bitcoin</source>
        <translation>Muestra información acerca de Bitcoin</translation>
    </message>
    <message>
<<<<<<< HEAD
        <location filename="../bitcoingui.cpp" line="247"/>
        <source>&amp;Options...</source>
        <translation>&amp;Opciones</translation>
    </message>
    <message>
        <location filename="../bitcoingui.cpp" line="248"/>
=======
        <location line="+6"/>
>>>>>>> 1426b079
        <source>Modify configuration options for bitcoin</source>
        <translation>Modifica las opciones de configuración de bitcoin</translation>
    </message>
    <message>
<<<<<<< HEAD
        <location filename="../bitcoingui.cpp" line="250"/>
=======
        <location line="+2"/>
>>>>>>> 1426b079
        <source>Open &amp;Bitcoin</source>
        <translation>Abre &amp;Bitcoin</translation>
    </message>
    <message>
<<<<<<< HEAD
        <location filename="../bitcoingui.cpp" line="251"/>
=======
        <location line="+1"/>
>>>>>>> 1426b079
        <source>Show the Bitcoin window</source>
        <translation>Muestra la ventana de Bitcoin</translation>
    </message>
    <message>
<<<<<<< HEAD
        <location filename="../bitcoingui.cpp" line="255"/>
=======
        <location line="+2"/>
        <source>Export the current view to a file</source>
        <translation>Exportar la vista actual a un archivo</translation>
    </message>
    <message>
        <location line="+2"/>
>>>>>>> 1426b079
        <source>Encrypt or decrypt wallet</source>
        <translation>Codificar o decodificar la billetera</translation>
    </message>
    <message>
<<<<<<< HEAD
        <location filename="../bitcoingui.cpp" line="260"/>
=======
        <location line="+2"/>
        <source>&amp;Change Passphrase</source>
        <translation>&amp;Cambiar la contraseña</translation>
    </message>
    <message>
        <location line="+1"/>
>>>>>>> 1426b079
        <source>Change the passphrase used for wallet encryption</source>
        <translation>Cambiar la contraseña utilizada para la codificación de la billetera</translation>
    </message>
    <message>
<<<<<<< HEAD
        <location filename="../bitcoingui.cpp" line="615"/>
=======
        <location line="+340"/>
>>>>>>> 1426b079
        <source>This transaction is over the size limit. You can still send it for a fee of %1, which goes to the nodes that process your transaction and helps to support the network. Do you want to pay the fee?</source>
        <translation type="unfinished"></translation>
    </message>
    <message>
        <location filename="../bitcoingui.cpp" line="807"/>
        <source>There was an error trying to save the wallet data to the new location.</source>
        <translation type="unfinished"></translation>
    </message>
    <message>
<<<<<<< HEAD
        <location filename="../bitcoingui.cpp" line="244"/>
=======
        <location line="-354"/>
>>>>>>> 1426b079
        <source>About &amp;Qt</source>
        <translation>Acerca de</translation>
    </message>
    <message>
<<<<<<< HEAD
        <location filename="../bitcoingui.cpp" line="245"/>
=======
        <location line="+1"/>
>>>>>>> 1426b079
        <source>Show information about Qt</source>
        <translation>Mostrar Información sobre QT</translation>
    </message>
    <message>
<<<<<<< HEAD
        <location filename="../bitcoingui.cpp" line="194"/>
=======
        <location line="+35"/>
        <source>&amp;File</source>
        <translation>&amp;Archivo</translation>
    </message>
    <message>
        <location line="-77"/>
>>>>>>> 1426b079
        <source>Browse transaction history</source>
        <translation>Explora el historial de transacciónes</translation>
    </message>
    <message numerus="yes">
<<<<<<< HEAD
        <location filename="../bitcoingui.cpp" line="516"/>
=======
        <location line="+243"/>
        <source>%n active connection(s) to Bitcoin network</source>
        <translation>
            <numerusform>%n conexión activa hacia la red Bitcoin</numerusform>
            <numerusform>%n conexiones activas hacia la red Bitcoin</numerusform>
        </translation>
    </message>
    <message>
        <location line="+38"/>
        <source>Downloaded %1 blocks of transaction history.</source>
        <translation>Descargado %1 bloques del historial de transacciones.</translation>
    </message>
    <message numerus="yes">
        <location line="+15"/>
>>>>>>> 1426b079
        <source>%n second(s) ago</source>
        <translation>
            <numerusform>Hace %n segundo</numerusform>
            <numerusform>Hace %n segundos</numerusform>
        </translation>
    </message>
    <message numerus="yes">
<<<<<<< HEAD
        <location filename="../bitcoingui.cpp" line="520"/>
=======
        <location line="+4"/>
>>>>>>> 1426b079
        <source>%n minute(s) ago</source>
        <translation>
            <numerusform>Hace %n minuto</numerusform>
            <numerusform>Hace %n minutos</numerusform>
        </translation>
    </message>
    <message>
<<<<<<< HEAD
        <location filename="../bitcoingui.cpp" line="212"/>
        <source>Send coins to a bitcoin address</source>
        <translation>Enviar monedas a una dirección bitcoin</translation>
    </message>
    <message>
        <location filename="../bitcoingui.cpp" line="329"/>
        <source>[testnet]</source>
        <translation>[red-de-pruebas]</translation>
    </message>
    <message>
        <location filename="../bitcoingui.cpp" line="253"/>
        <source>Export the data in the current tab to a file</source>
        <translation>Exportar los datos de la pestaña actual a un archivo</translation>
    </message>
    <message numerus="yes">
        <location filename="../bitcoingui.cpp" line="524"/>
        <source>%n hour(s) ago</source>
        <translation>
            <numerusform>Hace %n hora</numerusform>
            <numerusform>Hace %n horas</numerusform>
        </translation>
    </message>
    <message>
        <location filename="../bitcoingui.cpp" line="534"/>
        <source>Up to date</source>
        <translation>Actualizado</translation>
    </message>
    <message>
        <location filename="../bitcoingui.cpp" line="298"/>
        <source>&amp;Help</source>
        <translation>&amp;Ayuda</translation>
    </message>
    <message numerus="yes">
        <location filename="../bitcoingui.cpp" line="463"/>
        <source>%n active connection(s) to Bitcoin network</source>
        <translation>
            <numerusform>%n conexión activa hacia la red Bitcoin</numerusform>
            <numerusform>%n conexiones activas hacia la red Bitcoin</numerusform>
        </translation>
    </message>
    <message>
        <location filename="../bitcoingui.cpp" line="188"/>
        <source>Show general overview of wallet</source>
        <translation>Muestra una vista general de la billetera</translation>
    </message>
    <message>
        <location filename="../bitcoingui.cpp" line="501"/>
        <source>Downloaded %1 blocks of transaction history.</source>
        <translation>Descargado %1 bloques del historial de transacciones.</translation>
    </message>
    <message>
        <location filename="../bitcoingui.cpp" line="217"/>
        <source>Sign &amp;message</source>
        <translation>Firmar Mensaje</translation>
    </message>
    <message>
        <location filename="../bitcoingui.cpp" line="316"/>
        <source>Actions toolbar</source>
        <translation>Barra de acciónes</translation>
    </message>
    <message>
        <location filename="../bitcoingui.cpp" line="804"/>
        <source>Backup Wallet</source>
        <translation>Respaldar billetera</translation>
    </message>
    <message>
        <location filename="../bitcoingui.cpp" line="804"/>
        <source>Wallet Data (*.dat)</source>
        <translation>Datos de billetera (*.dat)</translation>
    </message>
    <message>
        <location filename="../bitcoingui.cpp" line="807"/>
        <source>Backup Failed</source>
        <translation>Ha fallado el respaldo</translation>
    </message>
    <message>
        <location filename="../bitcoingui.cpp" line="252"/>
=======
        <location line="-31"/>
        <source>Downloaded %1 of %2 blocks of transaction history.</source>
        <translation>Descargados %1 de %2 bloques del historial de transacciones.</translation>
    </message>
    <message>
        <location line="-251"/>
        <source>Send coins to a bitcoin address</source>
        <translation>Enviar monedas a una dirección bitcoin</translation>
    </message>
    <message>
        <location line="+62"/>
        <source>&amp;Settings</source>
        <translation>&amp;Configuración</translation>
    </message>
    <message>
        <location line="-42"/>
        <source>&amp;About %1</source>
        <translation>S&amp;obre %1</translation>
    </message>
    <message>
        <location line="+55"/>
        <source>Tabs toolbar</source>
        <translation>Barra de pestañas</translation>
    </message>
    <message>
        <location line="-44"/>
>>>>>>> 1426b079
        <source>&amp;Export...</source>
        <translation>&amp;Exportar...</translation>
    </message>
    <message>
<<<<<<< HEAD
        <location filename="../bitcoingui.cpp" line="254"/>
        <source>&amp;Encrypt Wallet</source>
        <translation>&amp;Codificar la billetera</translation>
    </message>
    <message>
        <location filename="../bitcoingui.cpp" line="257"/>
        <source>&amp;Backup Wallet</source>
        <translation>&amp;Respaldar billetera</translation>
    </message>
    <message>
        <location filename="../bitcoingui.cpp" line="258"/>
        <source>Backup wallet to another location</source>
        <translation>Respaldar billetera en otra ubicación</translation>
    </message>
    <message>
        <location filename="../bitcoingui.cpp" line="292"/>
        <source>&amp;Settings</source>
        <translation>&amp;Configuración</translation>
    </message>
    <message>
        <location filename="../bitcoingui.cpp" line="305"/>
        <source>Tabs toolbar</source>
        <translation>Barra de pestañas</translation>
    </message>
    <message>
        <location filename="../bitcoingui.cpp" line="489"/>
        <source>Downloaded %1 of %2 blocks of transaction history.</source>
        <translation>Descargados %1 de %2 bloques del historial de transacciones.</translation>
    </message>
    <message numerus="yes">
        <location filename="../bitcoingui.cpp" line="528"/>
        <source>%n day(s) ago</source>
        <translation>
            <numerusform>Hace %n día</numerusform>
            <numerusform>Hace %n días</numerusform>
        </translation>
    </message>
    <message>
        <location filename="../bitcoingui.cpp" line="421"/>
=======
        <location line="+2"/>
        <source>&amp;Encrypt Wallet</source>
        <translation>&amp;Codificar la billetera</translation>
    </message>
    <message numerus="yes">
        <location line="+253"/>
        <source>%n hour(s) ago</source>
        <translation>
            <numerusform>Hace %n hora</numerusform>
            <numerusform>Hace %n horas</numerusform>
        </translation>
    </message>
    <message numerus="yes">
        <location line="+4"/>
        <source>%n day(s) ago</source>
        <translation>
            <numerusform>Hace %n día</numerusform>
            <numerusform>Hace %n días</numerusform>
        </translation>
    </message>
    <message>
        <location line="+6"/>
        <source>Up to date</source>
        <translation>Actualizado</translation>
    </message>
    <message>
        <location line="-228"/>
        <source>&amp;Help</source>
        <translation>&amp;Ayuda</translation>
    </message>
    <message>
        <location line="+28"/>
        <source>[testnet]</source>
        <translation>[red-de-pruebas]</translation>
    </message>
    <message>
        <location line="+87"/>
>>>>>>> 1426b079
        <source>bitcoin-qt</source>
        <translation>bitcoin-qt</translation>
    </message>
    <message>
<<<<<<< HEAD
        <location filename="../bitcoingui.cpp" line="539"/>
=======
        <location line="+118"/>
>>>>>>> 1426b079
        <source>Catching up...</source>
        <translation>Recuperando...</translation>
    </message>
    <message>
<<<<<<< HEAD
        <location filename="../bitcoingui.cpp" line="547"/>
=======
        <location line="+8"/>
>>>>>>> 1426b079
        <source>Last received block was generated %1.</source>
        <translation>El ultimo bloque recibido fue generado %1.</translation>
    </message>
    <message>
<<<<<<< HEAD
        <location filename="../bitcoingui.cpp" line="646"/>
=======
        <location line="+99"/>
>>>>>>> 1426b079
        <source>Sent transaction</source>
        <translation>Transacción enviada</translation>
    </message>
    <message>
<<<<<<< HEAD
        <location filename="../bitcoingui.cpp" line="647"/>
=======
        <location line="+1"/>
>>>>>>> 1426b079
        <source>Incoming transaction</source>
        <translation>Transacción entrante</translation>
    </message>
    <message>
<<<<<<< HEAD
        <location filename="../bitcoingui.cpp" line="648"/>
=======
        <location line="+1"/>
>>>>>>> 1426b079
        <source>Date: %1
Amount: %2
Type: %3
Address: %4
</source>
        <translation>Fecha: %1
Cantidad: %2
Tipo: %3
Dirección: %4</translation>
    </message>
    <message>
<<<<<<< HEAD
        <location filename="../bitcoingui.cpp" line="773"/>
=======
        <location line="+94"/>
>>>>>>> 1426b079
        <source>Wallet is &lt;b&gt;encrypted&lt;/b&gt; and currently &lt;b&gt;unlocked&lt;/b&gt;</source>
        <translation>La billetera esta &lt;b&gt;codificada&lt;/b&gt; y actualmente &lt;b&gt;desbloqueda&lt;/b&gt;</translation>
    </message>
    <message>
<<<<<<< HEAD
        <location filename="../bitcoingui.cpp" line="781"/>
=======
        <location line="+8"/>
>>>>>>> 1426b079
        <source>Wallet is &lt;b&gt;encrypted&lt;/b&gt; and currently &lt;b&gt;locked&lt;/b&gt;</source>
        <translation>La billetera esta &lt;b&gt;codificada&lt;/b&gt; y actualmente &lt;b&gt;bloqueda&lt;/b&gt;</translation>
    </message>
    <message>
<<<<<<< HEAD
        <location filename="../bitcoingui.cpp" line="619"/>
=======
        <location line="-131"/>
>>>>>>> 1426b079
        <source>Sending...</source>
        <translation>Enviando...</translation>
    </message>
    <message>
<<<<<<< HEAD
        <location filename="../bitcoin.cpp" line="144"/>
=======
        <location line="-298"/>
        <source>Actions toolbar</source>
        <translation>Barra de acciónes</translation>
    </message>
    <message>
        <location filename="../bitcoin.cpp" line="+133"/>
>>>>>>> 1426b079
        <source>A fatal error occurred. Bitcoin can no longer continue safely and will quit.</source>
        <translation type="unfinished"></translation>
    </message>
</context>
<context>
    <name>DisplayOptionsPage</name>
    <message>
        <location filename="../optionsdialog.cpp" line="+269"/>
        <source>&amp;Unit to show amounts in: </source>
        <translation>&amp;Unidad en la que mostrar cantitades: </translation>
    </message>
    <message>
        <location line="+4"/>
        <source>Choose the default subdivision unit to show in the interface, and when sending coins</source>
        <translation>Elige la subdivisión por defecto para mostrar cantidaded en la interfaz cuando se envien monedas</translation>
    </message>
    <message>
        <location line="+7"/>
        <source>&amp;Display addresses in transaction list</source>
        <translation>&amp;Muestra direcciones en el listado de transaccioines</translation>
    </message>
    <message>
        <location line="+1"/>
        <source>Whether to show Bitcoin addresses in the transaction list</source>
        <translation type="unfinished"></translation>
    </message>
</context>
<context>
    <name>EditAddressDialog</name>
    <message>
        <location filename="../forms/editaddressdialog.ui" line="+14"/>
        <source>Edit Address</source>
        <translation>Editar dirección</translation>
    </message>
    <message>
        <location line="+11"/>
        <source>&amp;Label</source>
        <translation>&amp;Etiqueta</translation>
    </message>
    <message>
<<<<<<< HEAD
        <location filename="../forms/editaddressdialog.ui" line="42"/>
=======
        <location line="+10"/>
        <source>The label associated with this address book entry</source>
        <translation>La etiqueta asociada con esta entrada de la libreta de direcciones</translation>
    </message>
    <message>
        <location line="+7"/>
>>>>>>> 1426b079
        <source>&amp;Address</source>
        <translation>&amp;Dirección</translation>
    </message>
    <message>
<<<<<<< HEAD
        <location filename="../forms/editaddressdialog.ui" line="52"/>
        <source>The address associated with this address book entry. This can only be modified for sending addresses.</source>
        <translation>La dirección asociada con esta entrada en la libreta de direcciones. Solo puede ser modificada para direcciónes de envío.</translation>
    </message>
    <message>
        <location filename="../editaddressdialog.cpp" line="20"/>
=======
        <location filename="../editaddressdialog.cpp" line="+20"/>
>>>>>>> 1426b079
        <source>New receiving address</source>
        <translation>Nueva dirección para recibir</translation>
    </message>
    <message>
        <location line="+4"/>
        <source>New sending address</source>
        <translation>Nueva dirección para enviar</translation>
    </message>
    <message>
        <location line="+3"/>
        <source>Edit receiving address</source>
        <translation>Editar dirección de recepción</translation>
    </message>
    <message>
<<<<<<< HEAD
        <location filename="../forms/editaddressdialog.ui" line="35"/>
        <source>The label associated with this address book entry</source>
        <translation>La etiqueta asociada con esta entrada de la libreta de direcciones</translation>
    </message>
    <message>
        <location filename="../editaddressdialog.cpp" line="31"/>
=======
        <location line="+4"/>
>>>>>>> 1426b079
        <source>Edit sending address</source>
        <translation>Editar dirección de envio</translation>
    </message>
    <message>
        <location line="+76"/>
        <source>The entered address &quot;%1&quot; is already in the address book.</source>
        <translation>La dirección introducida &quot;%1&quot; ya esta guardada en la libreta de direcciones.</translation>
    </message>
    <message>
        <location line="+5"/>
        <source>Could not unlock wallet.</source>
        <translation>No se pudo desbloquear la billetera.</translation>
    </message>
    <message>
        <location line="+5"/>
        <source>New key generation failed.</source>
        <translation>La generación de nueva clave falló.</translation>
    </message>
    <message>
<<<<<<< HEAD
        <location filename="../editaddressdialog.cpp" line="96"/>
=======
        <location filename="../forms/editaddressdialog.ui" line="+10"/>
        <source>The address associated with this address book entry. This can only be modified for sending addresses.</source>
        <translation>La dirección asociada con esta entrada en la libreta de direcciones. Solo puede ser modificada para direcciónes de envío.</translation>
    </message>
    <message>
        <location filename="../editaddressdialog.cpp" line="-15"/>
>>>>>>> 1426b079
        <source>The entered address &quot;%1&quot; is not a valid bitcoin address.</source>
        <translation>La dirección introducida &quot;%1&quot; no es una dirección Bitcoin valida.</translation>
    </message>
</context>
<context>
    <name>MainOptionsPage</name>
    <message>
        <location filename="../optionsdialog.cpp" line="-111"/>
        <source>&amp;Start Bitcoin on window system startup</source>
        <translation>&amp;Inicia Bitcoin al iniciar el sistema</translation>
    </message>
    <message>
        <location line="+1"/>
        <source>Automatically start Bitcoin after the computer is turned on</source>
        <translation>Inicia Bitcoin automáticamente despues de encender el computador</translation>
    </message>
    <message>
        <location line="+4"/>
        <source>&amp;Minimize to the tray instead of the taskbar</source>
        <translation>&amp;Minimiza a la bandeja en vez de la barra de tareas</translation>
    </message>
    <message>
        <location line="+1"/>
        <source>Show only a tray icon after minimizing the window</source>
        <translation>Muestra solo un ícono en la bandeja después de minimizar la ventana</translation>
    </message>
    <message>
        <location line="+4"/>
        <source>Map port using &amp;UPnP</source>
        <translation>Direcciona el puerto usando &amp;UPnP</translation>
    </message>
    <message>
        <location line="+1"/>
        <source>Automatically open the Bitcoin client port on the router. This only works when your router supports UPnP and it is enabled.</source>
        <translation>Abre automáticamente el puerto del cliente Bitcoin en el router. Esto funciona solo cuando tu router es compatible con UPnP y está habilitado.</translation>
    </message>
    <message>
<<<<<<< HEAD
        <location filename="../optionsdialog.cpp" line="186"/>
=======
        <location line="+4"/>
        <source>M&amp;inimize on close</source>
        <translation>M&amp;inimiza a la bandeja al cerrar</translation>
    </message>
    <message>
        <location line="+1"/>
>>>>>>> 1426b079
        <source>Minimize instead of exit the application when the window is closed. When this option is enabled, the application will be closed only after selecting Quit in the menu.</source>
        <translation>Minimiza la ventana en lugar de salir del programa cuando la ventana se cierra. Cuando esta opción esta activa el programa solo se puede cerrar seleccionando Salir desde el menu.</translation>
    </message>
    <message>
<<<<<<< HEAD
        <location filename="../optionsdialog.cpp" line="185"/>
        <source>M&amp;inimize on close</source>
        <translation>M&amp;inimiza a la bandeja al cerrar</translation>
    </message>
    <message>
        <location filename="../optionsdialog.cpp" line="190"/>
=======
        <location line="+4"/>
>>>>>>> 1426b079
        <source>&amp;Connect through SOCKS4 proxy:</source>
        <translation>&amp;Conecta a traves de un proxy SOCKS4:</translation>
    </message>
    <message>
        <location line="+1"/>
        <source>Connect to the Bitcoin network through a SOCKS4 proxy (e.g. when connecting through Tor)</source>
        <translation>Conecta a la red Bitcoin a través de un proxy SOCKS4 (ej. cuando te conectas por la red Tor)</translation>
    </message>
    <message>
        <location line="+5"/>
        <source>Proxy &amp;IP: </source>
        <translation>&amp;IP Proxy:</translation>
    </message>
    <message>
        <location line="+6"/>
        <source>IP address of the proxy (e.g. 127.0.0.1)</source>
        <translation>Dirección IP del servidor proxy (ej. 127.0.0.1)</translation>
    </message>
    <message>
        <location line="+3"/>
        <source>&amp;Port: </source>
        <translation>&amp;Puerto: </translation>
    </message>
    <message>
        <location line="+6"/>
        <source>Port of the proxy (e.g. 1234)</source>
        <translation>Puerto del servidor proxy (ej. 1234)</translation>
    </message>
    <message>
        <location line="+6"/>
        <source>Optional transaction fee per kB that helps make sure your transactions are processed quickly. Most transactions are 1 kB. Fee 0.01 recommended.</source>
        <translation>Comisión opcional por kB que ayuda a asegurar que sus transacciones son procesadas rápidamente. La mayoria de transacciones son de 1 KB. Se recomienda comisión de 0.01.</translation>
    </message>
    <message>
        <location line="+6"/>
        <source>Pay transaction &amp;fee</source>
        <translation>Comisión de &amp;transacciónes</translation>
    </message>
</context>
<context>
    <name>MessagePage</name>
    <message>
        <location filename="../messagepage.cpp" line="101"/>
        <source>Sign failed</source>
        <translation>Falló Firma</translation>
    </message>
    <message>
        <location filename="../forms/messagepage.ui" line="38"/>
        <source>The address to sign the message with  (e.g. 1NS17iag9jJgTHD1VXjvLCEnZuQ3rJDE9L)</source>
        <translation type="unfinished">Introduce una dirección Bitcoin (ej. 1NS17iag9jJgTHD1VXjvLCEnZuQ3rJDE9L)</translation>
    </message>
    <message>
        <location filename="../forms/messagepage.ui" line="71"/>
        <source>Paste address from clipboard</source>
        <translation>Pega dirección desde portapapeles</translation>
    </message>
    <message>
        <location filename="../forms/messagepage.ui" line="81"/>
        <source>Alt+P</source>
        <translation>Alt+P</translation>
    </message>
    <message>
        <location filename="../messagepage.cpp" line="74"/>
        <location filename="../messagepage.cpp" line="89"/>
        <location filename="../messagepage.cpp" line="101"/>
        <source>Error signing</source>
        <translation>Error al firmar</translation>
    </message>
    <message>
        <location filename="../messagepage.cpp" line="74"/>
        <source>%1 is not a valid address.</source>
        <translation>%1 no es una dirección válida.</translation>
    </message>
    <message>
        <location filename="../messagepage.cpp" line="89"/>
        <source>Private key for %1 is not available.</source>
        <translation>Llave privada para %q no esta disponible.</translation>
    </message>
    <message>
        <location filename="../forms/messagepage.ui" line="14"/>
        <source>Message</source>
        <translation>Mensaje</translation>
    </message>
    <message>
        <location filename="../forms/messagepage.ui" line="20"/>
        <source>You can sign messages with your addresses to prove you own them. Be careful not to sign anything vague, as phishing attacks may try to trick you into signing your identity over to them. Only sign fully-detailed statements you agree to.</source>
        <translation type="unfinished"></translation>
    </message>
    <message>
        <location filename="../forms/messagepage.ui" line="48"/>
        <source>Choose adress from address book</source>
        <translation>Elije dirección de la  guia</translation>
    </message>
    <message>
        <location filename="../forms/messagepage.ui" line="58"/>
        <source>Alt+A</source>
        <translation>Alt+A</translation>
    </message>
    <message>
        <location filename="../forms/messagepage.ui" line="93"/>
        <source>Enter the message you want to sign here</source>
        <translation>Escriba el mensaje que desea firmar</translation>
    </message>
    <message>
        <location filename="../forms/messagepage.ui" line="105"/>
        <source>Click &quot;Sign Message&quot; to get signature</source>
        <translation>Click en &quot;Firmar Mensage&quot; para conseguir firma</translation>
    </message>
    <message>
        <location filename="../forms/messagepage.ui" line="117"/>
        <source>Sign a message to prove you own this address</source>
        <translation>Firmar un mensjage para probar que usted es dueño de esta dirección</translation>
    </message>
    <message>
        <location filename="../forms/messagepage.ui" line="120"/>
        <source>&amp;Sign Message</source>
        <translation>&amp;Firmar Mensaje</translation>
    </message>
    <message>
        <location filename="../forms/messagepage.ui" line="131"/>
        <source>Copy the current signature to the system clipboard</source>
        <translation type="unfinished"></translation>
    </message>
    <message>
        <location filename="../forms/messagepage.ui" line="134"/>
        <source>&amp;Copy to Clipboard</source>
        <translation>&amp;Copiar al portapapeles</translation>
    </message>
</context>
<context>
    <name>OptionsDialog</name>
    <message>
        <location line="-144"/>
        <source>Main</source>
        <translation>Principal</translation>
    </message>
    <message>
        <location line="+5"/>
        <source>Display</source>
        <translation>Mostrado</translation>
    </message>
    <message>
        <location line="+20"/>
        <source>Options</source>
        <translation>Opciones</translation>
    </message>
</context>
<context>
    <name>OverviewPage</name>
    <message>
<<<<<<< HEAD
        <location filename="../forms/overviewpage.ui" line="68"/>
        <source>Unconfirmed:</source>
        <translation>No confirmados:</translation>
    </message>
    <message>
        <location filename="../forms/overviewpage.ui" line="88"/>
        <source>Wallet</source>
        <translation>Cartera</translation>
    </message>
    <message>
        <location filename="../forms/overviewpage.ui" line="40"/>
        <source>Balance:</source>
        <translation>Saldo:</translation>
=======
        <location filename="../overviewpage.cpp" line="+111"/>
        <source>Total number of transactions in wallet</source>
        <translation>Número total de transacciones en la billetera</translation>
    </message>
    <message>
        <location line="-8"/>
        <source>Your current balance</source>
        <translation>Tu saldo actual</translation>
    </message>
    <message>
        <location line="+5"/>
        <source>Total of transactions that have yet to be confirmed, and do not yet count toward the current balance</source>
        <translation>Total de transacciones que no han sido confirmadas aun, y que no cuentan para el saldo actual.</translation>
>>>>>>> 1426b079
    </message>
    <message>
        <location filename="../forms/overviewpage.ui" line="+14"/>
        <source>Form</source>
        <translation>Formulario</translation>
    </message>
    <message>
<<<<<<< HEAD
        <location filename="../forms/overviewpage.ui" line="54"/>
=======
        <location line="+26"/>
        <source>Balance:</source>
        <translation>Saldo:</translation>
    </message>
    <message>
        <location line="+14"/>
>>>>>>> 1426b079
        <source>Number of transactions:</source>
        <translation>Numero de transacciones:</translation>
    </message>
    <message>
        <location line="+7"/>
        <source>0</source>
        <translation>0</translation>
    </message>
    <message>
<<<<<<< HEAD
        <location filename="../forms/overviewpage.ui" line="124"/>
        <source>&lt;b&gt;Recent transactions&lt;/b&gt;</source>
        <translation>&lt;b&gt;Transacciones recientes&lt;/b&gt;</translation>
    </message>
    <message>
        <location filename="../overviewpage.cpp" line="103"/>
        <source>Your current balance</source>
        <translation>Tu saldo actual</translation>
    </message>
    <message>
        <location filename="../overviewpage.cpp" line="108"/>
        <source>Total of transactions that have yet to be confirmed, and do not yet count toward the current balance</source>
        <translation>Total de transacciones que no han sido confirmadas aun, y que no cuentan para el saldo actual.</translation>
    </message>
    <message>
        <location filename="../overviewpage.cpp" line="111"/>
        <source>Total number of transactions in wallet</source>
        <translation>Número total de transacciones en la billetera</translation>
=======
        <location line="+7"/>
        <source>Unconfirmed:</source>
        <translation>No confirmados:</translation>
    </message>
    <message>
        <location line="+20"/>
        <source>Wallet</source>
        <translation>Cartera</translation>
    </message>
    <message>
        <location line="+36"/>
        <source>&lt;b&gt;Recent transactions&lt;/b&gt;</source>
        <translation>&lt;b&gt;Transacciones recientes&lt;/b&gt;</translation>
>>>>>>> 1426b079
    </message>
</context>
<context>
    <name>QRCodeDialog</name>
    <message>
<<<<<<< HEAD
        <location filename="../forms/qrcodedialog.ui" line="121"/>
        <source>Label:</source>
        <translation>Etiqueta</translation>
    </message>
    <message>
        <location filename="../forms/qrcodedialog.ui" line="55"/>
        <source>Request Payment</source>
        <translation>Solicitar Pago</translation>
    </message>
    <message>
        <location filename="../forms/qrcodedialog.ui" line="70"/>
        <source>Amount:</source>
        <translation>Cantidad:</translation>
    </message>
    <message>
        <location filename="../forms/qrcodedialog.ui" line="32"/>
        <source>QR Code</source>
        <translation>Código QR </translation>
    </message>
    <message>
        <location filename="../forms/qrcodedialog.ui" line="105"/>
        <source>BTC</source>
        <translation>BTC</translation>
    </message>
    <message>
        <location filename="../forms/qrcodedialog.ui" line="14"/>
        <source>Dialog</source>
        <translation>Cambiar contraseña</translation>
    </message>
    <message>
        <location filename="../forms/qrcodedialog.ui" line="144"/>
        <source>Message:</source>
        <translation>Mensaje:</translation>
    </message>
    <message>
        <location filename="../forms/qrcodedialog.ui" line="186"/>
        <source>&amp;Save As...</source>
        <translation>&amp;Guardar Como...</translation>
    </message>
    <message>
        <location filename="../qrcodedialog.cpp" line="48"/>
        <source>Error encoding URI into QR Code.</source>
        <translation type="unfinished"></translation>
    </message>
    <message>
        <location filename="../qrcodedialog.cpp" line="113"/>
        <source>PNG Images (*.png)</source>
        <translation>Imágenes PNG (*.png)</translation>
    </message>
    <message>
        <location filename="../qrcodedialog.cpp" line="113"/>
        <source>Save Image...</source>
        <translation type="unfinished"></translation>
=======
        <location filename="../forms/sendcoinsdialog.ui" line="+14"/>
        <location filename="../sendcoinsdialog.cpp" line="+117"/>
        <location line="+5"/>
        <location line="+5"/>
        <location line="+5"/>
        <location line="+6"/>
        <location line="+5"/>
        <location line="+5"/>
        <source>Send Coins</source>
        <translation>Enviar monedas</translation>
    </message>
    <message>
        <location line="+70"/>
        <source>Remove all transaction fields</source>
        <translation>Remover todos los campos de la transacción</translation>
    </message>
    <message>
        <location line="+22"/>
        <source>Balance:</source>
        <translation>Balance:</translation>
    </message>
    <message>
        <location line="+7"/>
        <source>123.456 BTC</source>
        <translation>123.456 BTC</translation>
    </message>
    <message>
        <location line="+31"/>
        <source>Confirm the send action</source>
        <translation>Confirma el envio</translation>
    </message>
    <message>
        <location line="+3"/>
        <source>S&amp;end</source>
        <translation>&amp;Envía</translation>
    </message>
    <message>
        <location filename="../sendcoinsdialog.cpp" line="-55"/>
        <source>&lt;b&gt;%1&lt;/b&gt; to %2 (%3)</source>
        <translation>&lt;b&gt;%1&lt;/b&gt; to %2 (%3)</translation>
    </message>
    <message>
        <location line="+3"/>
        <source>Confirm send coins</source>
        <translation>Confirmar el envio de monedas</translation>
    </message>
    <message>
        <location line="+1"/>
        <source>Are you sure you want to send %1?</source>
        <translation>Estas seguro que quieres enviar %1?</translation>
>>>>>>> 1426b079
    </message>
</context>
<context>
    <name>SendCoinsDialog</name>
    <message>
        <location filename="../forms/sendcoinsdialog.ui" line="-83"/>
        <source>Send to multiple recipients at once</source>
        <translation>Enviar a múltiples destinatarios</translation>
    </message>
    <message>
        <location line="+3"/>
        <source>&amp;Add recipient...</source>
        <translation>&amp;Agrega destinatario...</translation>
    </message>
    <message>
<<<<<<< HEAD
        <location filename="../forms/sendcoinsdialog.ui" line="106"/>
        <source>Balance:</source>
        <translation>Balance:</translation>
    </message>
    <message>
        <location filename="../forms/sendcoinsdialog.ui" line="113"/>
        <source>123.456 BTC</source>
        <translation>123.456 BTC</translation>
    </message>
    <message>
        <location filename="../forms/sendcoinsdialog.ui" line="144"/>
        <source>Confirm the send action</source>
        <translation>Confirma el envio</translation>
    </message>
    <message>
        <location filename="../forms/sendcoinsdialog.ui" line="147"/>
        <source>S&amp;end</source>
        <translation>&amp;Envía</translation>
    </message>
    <message>
        <location filename="../sendcoinsdialog.cpp" line="95"/>
        <source>&lt;b&gt;%1&lt;/b&gt; to %2 (%3)</source>
        <translation>&lt;b&gt;%1&lt;/b&gt; to %2 (%3)</translation>
    </message>
    <message>
        <location filename="../sendcoinsdialog.cpp" line="100"/>
        <source>Confirm send coins</source>
        <translation>Confirmar el envio de monedas</translation>
    </message>
    <message>
        <location filename="../forms/sendcoinsdialog.ui" line="14"/>
        <location filename="../sendcoinsdialog.cpp" line="123"/>
        <location filename="../sendcoinsdialog.cpp" line="128"/>
        <location filename="../sendcoinsdialog.cpp" line="133"/>
        <location filename="../sendcoinsdialog.cpp" line="138"/>
        <location filename="../sendcoinsdialog.cpp" line="144"/>
        <location filename="../sendcoinsdialog.cpp" line="149"/>
        <location filename="../sendcoinsdialog.cpp" line="154"/>
        <source>Send Coins</source>
        <translation>Enviar monedas</translation>
    </message>
    <message>
        <location filename="../forms/sendcoinsdialog.ui" line="84"/>
        <source>Remove all transaction fields</source>
        <translation>Remover todos los campos de la transacción</translation>
    </message>
    <message>
        <location filename="../forms/sendcoinsdialog.ui" line="87"/>
        <source>Clear all</source>
        <translation>&amp;Borra todos</translation>
    </message>
    <message>
        <location filename="../sendcoinsdialog.cpp" line="101"/>
        <source>Are you sure you want to send %1?</source>
        <translation>Estas seguro que quieres enviar %1?</translation>
    </message>
    <message>
        <location filename="../sendcoinsdialog.cpp" line="101"/>
        <source> and </source>
        <translation>y</translation>
    </message>
    <message>
        <location filename="../sendcoinsdialog.cpp" line="129"/>
        <source>The amount to pay must be larger than 0.</source>
        <translation>La cantidad por pagar tiene que ser mayor 0.</translation>
    </message>
    <message>
        <location filename="../sendcoinsdialog.cpp" line="139"/>
=======
        <location line="+20"/>
        <source>Clear all</source>
        <translation>&amp;Borra todos</translation>
    </message>
    <message>
        <location filename="../sendcoinsdialog.cpp" line="+0"/>
        <source> and </source>
        <translation>y</translation>
    </message>
    <message>
        <location line="+21"/>
        <source>The recipient address is not valid, please recheck.</source>
        <translation>La dirección de destinatarion no es valida, comprueba otra vez.</translation>
    </message>
    <message>
        <location line="+5"/>
        <source>The amount to pay must be larger than 0.</source>
        <translation>La cantidad por pagar tiene que ser mayor 0.</translation>
    </message>
    <message>
        <location line="+5"/>
        <source>The amount exceeds your balance.</source>
        <translation>La cantidad sobrepasa tu saldo.</translation>
    </message>
    <message>
        <location line="+5"/>
>>>>>>> 1426b079
        <source>The total exceeds your balance when the %1 transaction fee is included.</source>
        <translation>El total sobrepasa tu saldo cuando se incluyen %1 como tasa de envio.</translation>
    </message>
    <message>
<<<<<<< HEAD
        <location filename="../sendcoinsdialog.cpp" line="145"/>
=======
        <location line="+6"/>
>>>>>>> 1426b079
        <source>Duplicate address found, can only send to each address once per send operation.</source>
        <translation>Tienes una dirección duplicada, solo puedes enviar a direcciónes individuales de una sola vez.</translation>
    </message>
    <message>
<<<<<<< HEAD
        <location filename="../sendcoinsdialog.cpp" line="150"/>
=======
        <location line="+5"/>
>>>>>>> 1426b079
        <source>Error: Transaction creation failed.</source>
        <translation>Error: La transacción no se pudo crear.</translation>
    </message>
    <message>
<<<<<<< HEAD
        <location filename="../sendcoinsdialog.cpp" line="155"/>
=======
        <location line="+5"/>
>>>>>>> 1426b079
        <source>Error: The transaction was rejected. This might happen if some of the coins in your wallet were already spent, such as if you used a copy of wallet.dat and coins were spent in the copy but not marked as spent here.</source>
        <translation>Error: La transacción fue rechazada. Esto puede haber ocurrido si alguna de las monedas ya estaba gastada o si ha usado una copia de wallet.dat y las monedas se gastaron en la copia pero no se han marcado como gastadas aqui.</translation>
    </message>
    <message>
        <location filename="../sendcoinsdialog.cpp" line="124"/>
        <source>The recipient address is not valid, please recheck.</source>
        <translation>La dirección de destinatarion no es valida, comprueba otra vez.</translation>
    </message>
    <message>
        <location filename="../sendcoinsdialog.cpp" line="134"/>
        <source>The amount exceeds your balance.</source>
        <translation>La cantidad sobrepasa tu saldo.</translation>
    </message>
</context>
<context>
    <name>SendCoinsEntry</name>
    <message>
<<<<<<< HEAD
        <location filename="../forms/sendcoinsentry.ui" line="75"/>
        <source>&amp;Label:</source>
        <translation>&amp;Etiqueta:</translation>
    </message>
    <message>
        <location filename="../forms/sendcoinsentry.ui" line="42"/>
        <source>Pay &amp;To:</source>
        <translation>&amp;Pagar a:</translation>
=======
        <location filename="../forms/sendcoinsentry.ui" line="+29"/>
        <source>A&amp;mount:</source>
        <translation>Cantidad:</translation>
    </message>
    <message>
        <location filename="../sendcoinsentry.cpp" line="+25"/>
        <source>Enter a Bitcoin address (e.g. 1NS17iag9jJgTHD1VXjvLCEnZuQ3rJDE9L)</source>
        <translation>Introduce una dirección Bitcoin (ej. 1NS17iag9jJgTHD1VXjvLCEnZuQ3rJDE9L)</translation>
    </message>
    <message>
        <location filename="../forms/sendcoinsentry.ui" line="+91"/>
        <source>Paste address from clipboard</source>
        <translation>Pega dirección desde portapapeles</translation>
>>>>>>> 1426b079
    </message>
    <message>
        <location line="-106"/>
        <source>Form</source>
        <translation>Envio</translation>
    </message>
    <message>
<<<<<<< HEAD
        <location filename="../forms/sendcoinsentry.ui" line="29"/>
        <source>A&amp;mount:</source>
        <translation>Cantidad:</translation>
=======
        <location line="+28"/>
        <source>Pay &amp;To:</source>
        <translation>&amp;Pagar a:</translation>
>>>>>>> 1426b079
    </message>
    <message>
        <location line="+24"/>
        <location filename="../sendcoinsentry.cpp" line="+1"/>
        <source>Enter a label for this address to add it to your address book</source>
        <translation>Introduce una etiqueta a esta dirección para añadirla a tu guia</translation>
    </message>
    <message>
<<<<<<< HEAD
        <location filename="../forms/sendcoinsentry.ui" line="93"/>
=======
        <location line="+9"/>
        <source>&amp;Label:</source>
        <translation>&amp;Etiqueta:</translation>
    </message>
    <message>
        <location line="+18"/>
>>>>>>> 1426b079
        <source>The address to send the payment to (e.g. 1NS17iag9jJgTHD1VXjvLCEnZuQ3rJDE9L)</source>
        <translation type="unfinished"></translation>
    </message>
    <message>
        <location line="+10"/>
        <source>Choose address from address book</source>
        <translation>Elije dirección de la guia</translation>
    </message>
    <message>
        <location line="+10"/>
        <source>Alt+A</source>
        <translation>Alt+A</translation>
    </message>
    <message>
<<<<<<< HEAD
        <location filename="../forms/sendcoinsentry.ui" line="120"/>
        <source>Paste address from clipboard</source>
        <translation>Pega dirección desde portapapeles</translation>
    </message>
    <message>
        <location filename="../forms/sendcoinsentry.ui" line="130"/>
=======
        <location line="+17"/>
>>>>>>> 1426b079
        <source>Alt+P</source>
        <translation>Alt+P</translation>
    </message>
    <message>
        <location line="+7"/>
        <source>Remove this recipient</source>
        <translation>Elimina destinatario</translation>
    </message>
    <message>
        <location filename="../sendcoinsentry.cpp" line="25"/>
        <source>Enter a Bitcoin address (e.g. 1NS17iag9jJgTHD1VXjvLCEnZuQ3rJDE9L)</source>
        <translation>Introduce una dirección Bitcoin (ej. 1NS17iag9jJgTHD1VXjvLCEnZuQ3rJDE9L)</translation>
    </message>
</context>
<context>
    <name>TransactionDesc</name>
    <message>
<<<<<<< HEAD
        <location filename="../transactiondesc.cpp" line="20"/>
        <source>Open until %1</source>
        <translation>Abierto hasta %1</translation>
    </message>
    <message>
        <location filename="../transactiondesc.cpp" line="89"/>
=======
        <location filename="../transactiondesc.cpp" line="+105"/>
>>>>>>> 1426b079
        <source>unknown</source>
        <translation>desconocido</translation>
    </message>
    <message>
<<<<<<< HEAD
        <location filename="../transactiondesc.cpp" line="47"/>
=======
        <location line="-42"/>
>>>>>>> 1426b079
        <source>&lt;b&gt;Status:&lt;/b&gt; </source>
        <translation>&lt;b&gt;Estado:&lt;/b&gt; </translation>
    </message>
    <message>
<<<<<<< HEAD
        <location filename="../transactiondesc.cpp" line="18"/>
        <source>Open for %1 blocks</source>
        <translation>Abierto hasta %1 bloques</translation>
    </message>
    <message>
        <location filename="../transactiondesc.cpp" line="28"/>
        <source>%1/unconfirmed</source>
        <translation>%1/no confirmado</translation>
    </message>
    <message>
        <location filename="../transactiondesc.cpp" line="30"/>
=======
        <location line="-27"/>
        <source>Open until %1</source>
        <translation>Abierto hasta %1</translation>
    </message>
    <message>
        <location line="+6"/>
        <source>%1/offline?</source>
        <translation>%1/fuera de linea?</translation>
    </message>
    <message>
        <location line="+4"/>
>>>>>>> 1426b079
        <source>%1 confirmations</source>
        <translation>%1 confirmaciónes</translation>
    </message>
    <message>
<<<<<<< HEAD
        <location filename="../transactiondesc.cpp" line="26"/>
        <source>%1/offline?</source>
        <translation>%1/fuera de linea?</translation>
    </message>
    <message>
        <location filename="../transactiondesc.cpp" line="54"/>
=======
        <location line="+22"/>
        <source>, has not been successfully broadcast yet</source>
        <translation>, no ha sido emitido satisfactoriamente todavía</translation>
    </message>
    <message>
        <location line="+2"/>
>>>>>>> 1426b079
        <source>, broadcast through %1 node</source>
        <translation>, emitido mediante %1 nodo</translation>
    </message>
    <message>
<<<<<<< HEAD
        <location filename="../transactiondesc.cpp" line="56"/>
=======
        <location line="+2"/>
>>>>>>> 1426b079
        <source>, broadcast through %1 nodes</source>
        <translation>, emitido mediante %1 nodos</translation>
    </message>
    <message>
<<<<<<< HEAD
        <location filename="../transactiondesc.cpp" line="60"/>
=======
        <location line="+4"/>
>>>>>>> 1426b079
        <source>&lt;b&gt;Date:&lt;/b&gt; </source>
        <translation>&lt;b&gt;Fecha:&lt;/b&gt; </translation>
    </message>
    <message>
<<<<<<< HEAD
        <location filename="../transactiondesc.cpp" line="67"/>
=======
        <location line="+7"/>
>>>>>>> 1426b079
        <source>&lt;b&gt;Source:&lt;/b&gt; Generated&lt;br&gt;</source>
        <translation>&lt;b&gt;Fuente:&lt;/b&gt; Generado&lt;br&gt;</translation>
    </message>
    <message>
<<<<<<< HEAD
        <location filename="../transactiondesc.cpp" line="72"/>
        <location filename="../transactiondesc.cpp" line="89"/>
=======
        <location line="+5"/>
        <location line="+17"/>
>>>>>>> 1426b079
        <source>&lt;b&gt;From:&lt;/b&gt; </source>
        <translation>&lt;b&gt;De:&lt;/b&gt; </translation>
    </message>
    <message>
<<<<<<< HEAD
        <location filename="../transactiondesc.cpp" line="90"/>
        <location filename="../transactiondesc.cpp" line="113"/>
        <location filename="../transactiondesc.cpp" line="172"/>
=======
        <location line="+1"/>
        <location line="+23"/>
        <location line="+59"/>
>>>>>>> 1426b079
        <source>&lt;b&gt;To:&lt;/b&gt; </source>
        <translation>&lt;b&gt;Para:&lt;/b&gt; </translation>
    </message>
    <message>
<<<<<<< HEAD
        <location filename="../transactiondesc.cpp" line="93"/>
=======
        <location line="-79"/>
>>>>>>> 1426b079
        <source> (yours, label: </source>
        <translation> (tuya, etiqueta: </translation>
    </message>
    <message>
<<<<<<< HEAD
        <location filename="../transactiondesc.cpp" line="95"/>
        <source> (yours)</source>
        <translation> (tuya)</translation>
    </message>
    <message>
        <location filename="../transactiondesc.cpp" line="130"/>
        <location filename="../transactiondesc.cpp" line="144"/>
        <location filename="../transactiondesc.cpp" line="189"/>
        <location filename="../transactiondesc.cpp" line="206"/>
=======
        <location line="+37"/>
        <location line="+14"/>
        <location line="+45"/>
        <location line="+17"/>
>>>>>>> 1426b079
        <source>&lt;b&gt;Credit:&lt;/b&gt; </source>
        <translation>&lt;b&gt;Crédito:&lt;/b&gt; </translation>
    </message>
    <message>
<<<<<<< HEAD
        <location filename="../transactiondesc.cpp" line="180"/>
        <location filename="../transactiondesc.cpp" line="188"/>
        <location filename="../transactiondesc.cpp" line="203"/>
        <source>&lt;b&gt;Debit:&lt;/b&gt; </source>
        <translation>&lt;b&gt;Débito:&lt;/b&gt; </translation>
    </message>
    <message>
        <location filename="../transactiondesc.cpp" line="194"/>
=======
        <location line="-12"/>
>>>>>>> 1426b079
        <source>&lt;b&gt;Transaction fee:&lt;/b&gt; </source>
        <translation>&lt;b&gt;Comisión transacción:&lt;/b&gt; </translation>
    </message>
    <message>
<<<<<<< HEAD
        <location filename="../transactiondesc.cpp" line="210"/>
=======
        <location line="+16"/>
>>>>>>> 1426b079
        <source>&lt;b&gt;Net amount:&lt;/b&gt; </source>
        <translation>&lt;b&gt;Cantidad total:&lt;/b&gt; </translation>
    </message>
    <message>
<<<<<<< HEAD
        <location filename="../transactiondesc.cpp" line="216"/>
        <source>Message:</source>
        <translation>Mensaje:</translation>
    </message>
    <message>
        <location filename="../transactiondesc.cpp" line="218"/>
=======
        <location line="+8"/>
>>>>>>> 1426b079
        <source>Comment:</source>
        <translation>Comentario:</translation>
    </message>
    <message>
<<<<<<< HEAD
        <location filename="../transactiondesc.cpp" line="220"/>
        <source>Transaction ID:</source>
        <translation>ID de Transacción:</translation>
    </message>
    <message>
        <location filename="../transactiondesc.cpp" line="223"/>
        <source>Generated coins must wait 120 blocks before they can be spent.  When you generated this block, it was broadcast to the network to be added to the block chain.  If it fails to get into the chain, it will change to &quot;not accepted&quot; and not be spendable.  This may occasionally happen if another node generates a block within a few seconds of yours.</source>
        <translation>Las monedas generadas deben esperar 120 bloques antes de ser gastadas. Cuando has generado este bloque se emitió a la red para ser agregado en la cadena de bloques. Si falla al incluirse en la cadena, cambiará a &quot;no aceptado&quot; y las monedas no se podrán gastar. Esto puede ocurrir ocasionalmente si otro nodo genera un bloque casi al mismo tiempo que el tuyo.</translation>
    </message>
    <message>
        <location filename="../transactiondesc.cpp" line="132"/>
=======
        <location line="+3"/>
        <source>Generated coins must wait 120 blocks before they can be spent.  When you generated this block, it was broadcast to the network to be added to the block chain.  If it fails to get into the chain, it will change to &quot;not accepted&quot; and not be spendable.  This may occasionally happen if another node generates a block within a few seconds of yours.</source>
        <translation>Las monedas generadas deben esperar 120 bloques antes de ser gastadas. Cuando has generado este bloque se emitió a la red para ser agregado en la cadena de bloques. Si falla al incluirse en la cadena, cambiará a &quot;no aceptado&quot; y las monedas no se podrán gastar. Esto puede ocurrir ocasionalmente si otro nodo genera un bloque casi al mismo tiempo que el tuyo.</translation>
    </message>
    <message>
        <location line="-126"/>
        <source> (yours)</source>
        <translation> (tuya)</translation>
    </message>
    <message>
        <location line="+37"/>
>>>>>>> 1426b079
        <source>(%1 matures in %2 more blocks)</source>
        <translation>(%1 madura en %2 bloques mas)</translation>
    </message>
    <message>
<<<<<<< HEAD
        <location filename="../transactiondesc.cpp" line="52"/>
        <source>, has not been successfully broadcast yet</source>
        <translation>, no ha sido emitido satisfactoriamente todavía</translation>
    </message>
    <message>
        <location filename="../transactiondesc.cpp" line="136"/>
        <source>(not accepted)</source>
        <translation>(no aceptada)</translation>
    </message>
=======
        <location line="-104"/>
        <source>%1/unconfirmed</source>
        <translation>%1/no confirmado</translation>
    </message>
    <message>
        <location line="-10"/>
        <source>Open for %1 more blocks</source>
        <translation type="unfinished"></translation>
    </message>
    <message>
        <location line="+118"/>
        <source>(not accepted)</source>
        <translation>(no aceptada)</translation>
    </message>
    <message>
        <location line="+44"/>
        <location line="+8"/>
        <location line="+15"/>
        <source>&lt;b&gt;Debit:&lt;/b&gt; </source>
        <translation>&lt;b&gt;Débito:&lt;/b&gt; </translation>
    </message>
    <message>
        <location line="+13"/>
        <source>Message:</source>
        <translation>Mensaje:</translation>
    </message>
>>>>>>> 1426b079
</context>
<context>
    <name>TransactionDescDialog</name>
    <message>
        <location filename="../forms/transactiondescdialog.ui" line="+14"/>
        <source>Transaction details</source>
        <translation>Detalles de transacción</translation>
    </message>
    <message>
        <location line="+6"/>
        <source>This pane shows a detailed description of the transaction</source>
        <translation>Esta ventana muestra información detallada sobre la transacción</translation>
    </message>
</context>
<context>
    <name>TransactionTableModel</name>
    <message>
        <location filename="../transactiontablemodel.cpp" line="+214"/>
        <source>Date</source>
        <translation>Fecha</translation>
    </message>
    <message>
        <location line="+0"/>
        <source>Type</source>
        <translation>Tipo</translation>
    </message>
    <message>
        <location line="+0"/>
        <source>Address</source>
        <translation>Dirección</translation>
    </message>
    <message>
        <location line="+0"/>
        <source>Amount</source>
        <translation>Cantidad</translation>
    </message>
    <message numerus="yes">
        <location line="+63"/>
        <source>Open for %n more block(s)</source>
        <translation type="unfinished">
            <numerusform></numerusform>
            <numerusform></numerusform>
        </translation>
    </message>
    <message>
        <location line="+3"/>
        <source>Open until %1</source>
        <translation>Abierto hasta %1</translation>
    </message>
    <message>
        <location line="+3"/>
        <source>Offline (%1 confirmations)</source>
        <translation>Fuera de linea (%1 confirmaciónes)</translation>
    </message>
    <message>
        <location line="+3"/>
        <source>Unconfirmed (%1 of %2 confirmations)</source>
        <translation>No confirmado (%1 de %2 confirmaciónes)</translation>
    </message>
    <message>
        <location line="+3"/>
        <source>Confirmed (%1 confirmations)</source>
        <translation>Confirmado (%1 confirmaciones)</translation>
    </message>
    <message>
        <location line="+14"/>
        <source>This block was not received by any other nodes and will probably not be accepted!</source>
        <translation>Este bloque no ha sido recibido por otros nodos y probablemente no sea aceptado !</translation>
    </message>
    <message>
        <location line="+3"/>
        <source>Generated but not accepted</source>
        <translation>Generado pero no acceptado</translation>
    </message>
    <message>
        <location line="+43"/>
        <source>Received with</source>
        <translation>Recibido con</translation>
    </message>
    <message>
        <location line="+2"/>
        <source>Received from</source>
        <translation>Recibido de</translation>
    </message>
    <message>
        <location line="+3"/>
        <source>Sent to</source>
        <translation>Enviado a</translation>
    </message>
    <message>
        <location line="+2"/>
        <source>Payment to yourself</source>
        <translation>Pagar a usted mismo</translation>
    </message>
    <message>
        <location line="+2"/>
        <source>Mined</source>
        <translation>Minado</translation>
    </message>
    <message>
        <location line="+38"/>
        <source>(n/a)</source>
        <translation>(n/a)</translation>
    </message>
    <message>
        <location line="+199"/>
        <source>Transaction status. Hover over this field to show number of confirmations.</source>
        <translation>Estado de transacción. Pasa el raton sobre este campo para ver el numero de confirmaciónes.</translation>
    </message>
    <message>
        <location line="+2"/>
        <source>Date and time that the transaction was received.</source>
        <translation>Fecha y hora cuando se recibió la transaccion</translation>
    </message>
    <message>
        <location line="+2"/>
        <source>Type of transaction.</source>
        <translation>Tipo de transacción.</translation>
    </message>
    <message>
        <location line="+2"/>
        <source>Destination address of transaction.</source>
        <translation>Dirección de destino para la transacción</translation>
    </message>
    <message>
        <location line="+2"/>
        <source>Amount removed from or added to balance.</source>
        <translation>Cantidad restada o añadida al balance</translation>
    </message>
    <message numerus="yes">
        <location line="-306"/>
        <source>Mined balance will be available in %n more blocks</source>
        <translation>
            <numerusform>El balance minado estará disponible en %n bloque mas</numerusform>
            <numerusform>El balance minado estará disponible en %n bloques mas</numerusform>
        </translation>
    </message>
</context>
<context>
    <name>TransactionView</name>
    <message>
<<<<<<< HEAD
        <location filename="../transactionview.cpp" line="284"/>
        <source>Amount</source>
        <translation>Cantidad</translation>
    </message>
    <message>
        <location filename="../transactionview.cpp" line="72"/>
        <source>Received with</source>
        <translation>Recibido con</translation>
    </message>
    <message>
        <location filename="../transactionview.cpp" line="281"/>
        <source>Type</source>
        <translation>Tipo</translation>
    </message>
    <message>
        <location filename="../transactionview.cpp" line="283"/>
        <source>Address</source>
        <translation>Dirección</translation>
    </message>
    <message>
        <location filename="../transactionview.cpp" line="289"/>
        <source>Could not write to file %1.</source>
        <translation>No se pudo escribir en el archivo %1.</translation>
    </message>
    <message>
        <location filename="../transactionview.cpp" line="74"/>
        <source>Sent to</source>
        <translation>Enviado a</translation>
    </message>
    <message>
        <location filename="../transactionview.cpp" line="76"/>
        <source>To yourself</source>
        <translation>A ti mismo</translation>
    </message>
    <message>
        <location filename="../transactionview.cpp" line="125"/>
        <source>Copy label</source>
        <translation>Copia etiqueta</translation>
    </message>
    <message>
        <location filename="../transactionview.cpp" line="279"/>
        <source>Confirmed</source>
        <translation>Confirmado</translation>
    </message>
    <message>
        <location filename="../transactionview.cpp" line="392"/>
        <source>to</source>
        <translation>para</translation>
    </message>
    <message>
        <location filename="../transactionview.cpp" line="77"/>
=======
        <location filename="../transactionview.cpp" line="+77"/>
>>>>>>> 1426b079
        <source>Mined</source>
        <translation>Minado</translation>
    </message>
    <message>
        <location line="+1"/>
        <source>Other</source>
        <translation>Otra</translation>
    </message>
    <message>
<<<<<<< HEAD
        <location filename="../transactionview.cpp" line="126"/>
        <source>Copy amount</source>
        <translation>Copiar Cantidad</translation>
=======
        <location line="+6"/>
        <source>Enter address or label to search</source>
        <translation>Introduce una dirección o etiqueta para  buscar</translation>
>>>>>>> 1426b079
    </message>
    <message>
        <location line="+6"/>
        <source>Min amount</source>
        <translation>Cantidad minima</translation>
    </message>
    <message>
<<<<<<< HEAD
        <location filename="../transactionview.cpp" line="271"/>
=======
        <location line="+35"/>
        <source>Copy address</source>
        <translation>Copia dirección</translation>
    </message>
    <message>
        <location line="+2"/>
        <source>Edit label</source>
        <translation>Edita etiqueta</translation>
    </message>
    <message>
        <location line="+145"/>
        <source>Export Transaction Data</source>
        <translation>Exportar datos de transacción</translation>
    </message>
    <message>
        <location line="+1"/>
>>>>>>> 1426b079
        <source>Comma separated file (*.csv)</source>
        <translation>Archivos separados por coma (*.csv)</translation>
    </message>
    <message>
<<<<<<< HEAD
        <location filename="../transactionview.cpp" line="124"/>
        <source>Copy address</source>
        <translation>Copia dirección</translation>
    </message>
    <message>
        <location filename="../transactionview.cpp" line="280"/>
        <source>Date</source>
        <translation>Fecha</translation>
    </message>
    <message>
        <location filename="../transactionview.cpp" line="282"/>
        <source>Label</source>
        <translation>Etiqueta</translation>
    </message>
    <message>
        <location filename="../transactionview.cpp" line="285"/>
        <source>ID</source>
        <translation>ID</translation>
=======
        <location line="+9"/>
        <source>Date</source>
        <translation>Fecha</translation>
    </message>
    <message>
        <location line="+4"/>
        <source>Amount</source>
        <translation>Cantidad</translation>
    </message>
    <message>
        <location line="+5"/>
        <source>Error exporting</source>
        <translation>Error exportando</translation>
    </message>
    <message>
        <location line="+102"/>
        <source>Range:</source>
        <translation>Rango:</translation>
>>>>>>> 1426b079
    </message>
    <message>
        <location line="-338"/>
        <location line="+16"/>
        <source>All</source>
        <translation>Todo</translation>
    </message>
    <message>
        <location line="-15"/>
        <source>Today</source>
        <translation>Hoy</translation>
    </message>
    <message>
        <location line="+1"/>
        <source>This week</source>
        <translation>Esta semana</translation>
    </message>
    <message>
        <location line="+1"/>
        <source>This month</source>
        <translation>Esta mes</translation>
    </message>
    <message>
        <location line="+1"/>
        <source>Last month</source>
        <translation>Mes pasado</translation>
    </message>
    <message>
        <location line="+1"/>
        <source>This year</source>
        <translation>Este año</translation>
    </message>
    <message>
        <location line="+1"/>
        <source>Range...</source>
        <translation>Rango...</translation>
    </message>
    <message>
<<<<<<< HEAD
        <location filename="../transactionview.cpp" line="84"/>
        <source>Enter address or label to search</source>
        <translation>Introduce una dirección o etiqueta para  buscar</translation>
    </message>
    <message>
        <location filename="../transactionview.cpp" line="127"/>
        <source>Edit label</source>
        <translation>Edita etiqueta</translation>
    </message>
    <message>
        <location filename="../transactionview.cpp" line="270"/>
        <source>Export Transaction Data</source>
        <translation>Exportar datos de transacción</translation>
    </message>
    <message>
        <location filename="../transactionview.cpp" line="289"/>
        <source>Error exporting</source>
        <translation>Error exportando</translation>
    </message>
    <message>
        <location filename="../transactionview.cpp" line="384"/>
        <source>Range:</source>
        <translation>Rango:</translation>
=======
        <location line="+223"/>
        <source>Label</source>
        <translation>Etiqueta</translation>
    </message>
    <message>
        <location line="+3"/>
        <source>ID</source>
        <translation>ID</translation>
    </message>
    <message>
        <location line="-215"/>
        <source>Received with</source>
        <translation>Recibido con</translation>
    </message>
    <message>
        <location line="+211"/>
        <source>Type</source>
        <translation>Tipo</translation>
    </message>
    <message>
        <location line="+2"/>
        <source>Address</source>
        <translation>Dirección</translation>
    </message>
    <message>
        <location line="+6"/>
        <source>Could not write to file %1.</source>
        <translation>No se pudo escribir en el archivo %1.</translation>
    </message>
    <message>
        <location line="-217"/>
        <source>Sent to</source>
        <translation>Enviado a</translation>
    </message>
    <message>
        <location line="+2"/>
        <source>To yourself</source>
        <translation>A ti mismo</translation>
    </message>
    <message>
        <location line="+50"/>
        <source>Copy label</source>
        <translation>Copia etiqueta</translation>
    </message>
    <message>
        <location line="+155"/>
        <source>Confirmed</source>
        <translation>Confirmado</translation>
>>>>>>> 1426b079
    </message>
    <message>
        <location line="-153"/>
        <source>Show details...</source>
        <translation>Muestra detalles...</translation>
    </message>
<<<<<<< HEAD
=======
    <message>
        <location line="+273"/>
        <source>to</source>
        <translation>para</translation>
    </message>
>>>>>>> 1426b079
</context>
<context>
    <name>WalletModel</name>
    <message>
<<<<<<< HEAD
        <location filename="../walletmodel.cpp" line="145"/>
=======
        <location filename="../walletmodel.cpp" line="+144"/>
>>>>>>> 1426b079
        <source>Sending...</source>
        <translation>Enviando...</translation>
    </message>
</context>
<context>
    <name>bitcoin-core</name>
    <message>
        <location filename="../bitcoinstrings.cpp" line="+8"/>
        <source>Bitcoin version</source>
        <translation>Versión Bitcoin</translation>
    </message>
    <message>
<<<<<<< HEAD
        <location filename="../bitcoinstrings.cpp" line="77"/>
=======
        <location line="+59"/>
        <source>Loading addresses...</source>
        <translation>Cargando direcciónes...</translation>
    </message>
    <message>
        <location line="+2"/>
>>>>>>> 1426b079
        <source>Loading block index...</source>
        <translation>Cargando el index de bloques...</translation>
    </message>
    <message>
<<<<<<< HEAD
        <location filename="../bitcoinstrings.cpp" line="87"/>
=======
        <location line="+8"/>
>>>>>>> 1426b079
        <source>Rescanning...</source>
        <translation>Rescaneando...</translation>
    </message>
    <message>
<<<<<<< HEAD
        <location filename="../bitcoinstrings.cpp" line="9"/>
        <source>Usage:</source>
        <translation>Uso:</translation>
    </message>
    <message>
        <location filename="../bitcoinstrings.cpp" line="84"/>
        <source>Cannot downgrade wallet</source>
        <translation type="unfinished"></translation>
    </message>
    <message>
        <location filename="../bitcoinstrings.cpp" line="85"/>
        <source>Cannot initialize keypool</source>
        <translation type="unfinished"></translation>
    </message>
    <message>
        <location filename="../bitcoinstrings.cpp" line="86"/>
        <source>Cannot write default address</source>
        <translation type="unfinished"></translation>
    </message>
    <message>
        <location filename="../bitcoinstrings.cpp" line="88"/>
        <source>Done loading</source>
        <translation>Carga completa</translation>
    </message>
    <message>
        <location filename="../bitcoinstrings.cpp" line="90"/>
        <source>Invalid amount for -paytxfee=&lt;amount&gt;</source>
        <translation>Cantidad inválida para -paytxfee=&lt;amount&gt;</translation>
    </message>
    <message>
        <location filename="../bitcoinstrings.cpp" line="99"/>
=======
        <location line="+3"/>
        <source>Invalid amount for -paytxfee=&lt;amount&gt;</source>
        <translation>Cantidad inválida para -paytxfee=&lt;amount&gt;</translation>
    </message>
    <message>
        <location line="+5"/>
        <source>Warning: Disk space is low</source>
        <translation>Atención: Poco espacio en el disco duro</translation>
    </message>
    <message>
        <location line="+4"/>
>>>>>>> 1426b079
        <source>Warning: Please check that your computer&apos;s date and time are correct.  If your clock is wrong Bitcoin will not work properly.</source>
        <translation>Precaución: Por favor revise que la fecha y hora de tu ordenador son correctas. Si tu reloj está mal configurado Bitcoin no funcionará correctamente.</translation>
    </message>
    <message>
<<<<<<< HEAD
        <location filename="../bitcoinstrings.cpp" line="94"/>
=======
        <location line="-5"/>
>>>>>>> 1426b079
        <source>Error: CreateThread(StartNode) failed</source>
        <translation>Error: CreateThread(StartNode) fallido</translation>
    </message>
    <message>
<<<<<<< HEAD
        <location filename="../bitcoinstrings.cpp" line="89"/>
        <source>Invalid -proxy address</source>
        <translation>Dirección -proxy invalida</translation>
    </message>
    <message>
        <location filename="../bitcoinstrings.cpp" line="91"/>
        <source>Warning: -paytxfee is set very high.  This is the transaction fee you will pay if you send a transaction.</source>
        <translation>Precaución: -paytxfee es muy alta. Esta es la comisión que pagarás si envias una transacción.</translation>
    </message>
    <message>
        <location filename="../bitcoinstrings.cpp" line="83"/>
        <source>Error loading wallet.dat</source>
        <translation>Error cargando wallet.dat</translation>
    </message>
    <message>
        <location filename="../bitcoinstrings.cpp" line="82"/>
        <source>Wallet needed to be rewritten: restart Bitcoin to complete</source>
        <translation>La billetera necesita ser reescrita: reinicie Bitcoin para completar</translation>
    </message>
    <message>
        <location filename="../bitcoinstrings.cpp" line="12"/>
        <source>Get help for a command</source>
=======
        <location line="-75"/>
        <source>Usage:</source>
        <translation>Uso:</translation>
    </message>
    <message>
        <location line="+2"/>
        <source>List commands
</source>
        <translation>Muestra comandos
</translation>
    </message>
    <message>
        <location line="+1"/>
        <source>Get help for a command
</source>
>>>>>>> 1426b079
        <translation>Recibir ayuda para un comando
</translation>
    </message>
    <message>
<<<<<<< HEAD
        <location filename="../bitcoinstrings.cpp" line="13"/>
        <source>Options:</source>
=======
        <location line="+1"/>
        <source>Options:
</source>
>>>>>>> 1426b079
        <translation>Opciones:
</translation>
    </message>
    <message>
<<<<<<< HEAD
        <location filename="../bitcoinstrings.cpp" line="14"/>
        <source>Specify configuration file (default: bitcoin.conf)</source>
        <translation>Especifica archivo de configuración (predeterminado: bitcoin.conf)
</translation>
    </message>
    <message>
        <location filename="../bitcoinstrings.cpp" line="10"/>
        <source>Send command to -server or bitcoind</source>
        <translation>Envia comando a bitcoin lanzado con -server u bitcoind
</translation>
    </message>
    <message>
        <location filename="../bitcoinstrings.cpp" line="11"/>
        <source>List commands</source>
        <translation>Muestra comandos
</translation>
    </message>
    <message>
        <location filename="../bitcoinstrings.cpp" line="17"/>
        <source>Don&apos;t generate coins</source>
        <translation>No generar monedas
</translation>
    </message>
    <message>
        <location filename="../bitcoinstrings.cpp" line="72"/>
        <source>Cannot obtain a lock on data directory %s. Bitcoin is probably already running.</source>
        <translation type="unfinished"></translation>
    </message>
    <message>
        <location filename="../bitcoinstrings.cpp" line="76"/>
        <source>Error loading addr.dat</source>
        <translation>Error cargando addr.dat</translation>
    </message>
    <message>
        <location filename="../bitcoinstrings.cpp" line="16"/>
        <source>Generate coins</source>
        <translation>Genera monedas
</translation>
    </message>
    <message>
        <location filename="../bitcoinstrings.cpp" line="20"/>
        <source>Specify data directory</source>
        <translation>Especifica directorio para los datos
</translation>
    </message>
    <message>
        <location filename="../bitcoinstrings.cpp" line="25"/>
        <source>Listen for connections on &lt;port&gt; (default: 8333 or testnet: 18333)</source>
        <translation>Escuchar por conecciones en &lt;puerto&gt; (Por defecto: 8333 o red de prueba: 18333)</translation>
    </message>
    <message>
        <location filename="../bitcoinstrings.cpp" line="26"/>
        <source>Maintain at most &lt;n&gt; connections to peers (default: 125)</source>
        <translation>Mantener al menos &lt;n&gt; conecciones por cliente (por defecto: 125) </translation>
    </message>
    <message>
        <location filename="../bitcoinstrings.cpp" line="22"/>
        <source>Specify connection timeout (in milliseconds)</source>
        <translation>Especifica tiempo de espera para conexion (en milisegundos)
</translation>
    </message>
    <message>
        <location filename="../bitcoinstrings.cpp" line="29"/>
        <source>Find peers using internet relay chat (default: 0)</source>
        <translation>Buscar pares usando &apos;internet relay chat (IRC)&apos; (predeterminado: 0)</translation>
    </message>
    <message>
        <location filename="../bitcoinstrings.cpp" line="33"/>
        <source>Threshold for disconnecting misbehaving peers (default: 100)</source>
        <translation>Umbral de desconección de clientes con mal comportamiento (por defecto: 100)</translation>
    </message>
    <message>
        <location filename="../bitcoinstrings.cpp" line="18"/>
        <source>Start minimized</source>
        <translation>Arranca minimizado
</translation>
    </message>
    <message>
        <location filename="../bitcoinstrings.cpp" line="42"/>
        <source>Accept command line and JSON-RPC commands</source>
        <translation>Aceptar comandos consola y JSON-RPC
</translation>
    </message>
    <message>
        <location filename="../bitcoinstrings.cpp" line="44"/>
        <source>Use the test network</source>
        <translation>Usa la red de pruebas
</translation>
    </message>
    <message>
        <location filename="../bitcoinstrings.cpp" line="50"/>
        <source>Password for JSON-RPC connections</source>
        <translation>Contraseña para las conexiones JSON-RPC
</translation>
    </message>
    <message>
        <location filename="../bitcoinstrings.cpp" line="46"/>
        <source>Prepend debug output with timestamp</source>
        <translation>Anteponer salida de depuracion con marca de tiempo</translation>
    </message>
    <message>
        <location filename="../bitcoinstrings.cpp" line="47"/>
        <source>Send trace/debug info to console instead of debug.log file</source>
        <translation>Enviar informacion de seguimiento a la consola en vez del archivo debug.log</translation>
    </message>
    <message>
        <location filename="../bitcoinstrings.cpp" line="48"/>
        <source>Send trace/debug info to debugger</source>
        <translation>Enviar informacion de seguimiento al depurador</translation>
    </message>
    <message>
        <location filename="../bitcoinstrings.cpp" line="71"/>
        <source>This help message</source>
        <translation>Este mensaje de ayuda
</translation>
    </message>
    <message>
        <location filename="../bitcoinstrings.cpp" line="65"/>
        <source>Use OpenSSL (https) for JSON-RPC connections</source>
        <translation>Usa OpenSSL (https) para las conexiones JSON-RPC
</translation>
    </message>
    <message>
        <location filename="../bitcoinstrings.cpp" line="67"/>
        <source>Server private key (default: server.pem)</source>
        <translation>Clave privada del servidor (Predeterminado: server.pem)
</translation>
    </message>
    <message>
        <location filename="../bitcoinstrings.cpp" line="27"/>
        <source>Add a node to connect to and attempt to keep the connection open</source>
        <translation>Agrega un nodo para conectarse and attempt to keep the connection open</translation>
    </message>
    <message>
        <location filename="../bitcoinstrings.cpp" line="19"/>
        <source>Show splash screen on startup (default: 1)</source>
        <translation type="unfinished"></translation>
    </message>
    <message>
        <location filename="../bitcoinstrings.cpp" line="21"/>
        <source>Set database cache size in megabytes (default: 25)</source>
        <translation type="unfinished"></translation>
    </message>
    <message>
        <location filename="../bitcoinstrings.cpp" line="23"/>
        <source>Connect through socks4 proxy</source>
        <translation>Conecta mediante proxy socks4
</translation>
    </message>
    <message>
        <location filename="../bitcoinstrings.cpp" line="30"/>
        <source>Accept connections from outside (default: 1)</source>
        <translation type="unfinished">Aceptar conexiones desde el exterior (predeterminado: 1)</translation>
    </message>
    <message>
        <location filename="../bitcoinstrings.cpp" line="31"/>
        <source>Set language, for example &quot;de_DE&quot; (default: system locale)</source>
        <translation type="unfinished"></translation>
    </message>
    <message>
        <location filename="../bitcoinstrings.cpp" line="32"/>
        <source>Find peers using DNS lookup (default: 1)</source>
        <translation type="unfinished"></translation>
    </message>
    <message>
        <location filename="../bitcoinstrings.cpp" line="34"/>
        <source>Number of seconds to keep misbehaving peers from reconnecting (default: 86400)</source>
        <translation type="unfinished"></translation>
    </message>
    <message>
        <location filename="../bitcoinstrings.cpp" line="37"/>
        <source>Maximum per-connection receive buffer, &lt;n&gt;*1000 bytes (default: 10000)</source>
        <translation type="unfinished"></translation>
    </message>
    <message>
        <location filename="../bitcoinstrings.cpp" line="38"/>
        <source>Maximum per-connection send buffer, &lt;n&gt;*1000 bytes (default: 10000)</source>
        <translation type="unfinished"></translation>
    </message>
    <message>
        <location filename="../bitcoinstrings.cpp" line="51"/>
        <source>Listen for JSON-RPC connections on &lt;port&gt; (default: 8332)</source>
        <translation>Escucha conexiones JSON-RPC en el puerto &lt;port&gt; (predeterminado: 8332)
</translation>
    </message>
    <message>
        <location filename="../bitcoinstrings.cpp" line="53"/>
        <source>Send commands to node running on &lt;ip&gt; (default: 127.0.0.1)</source>
        <translation>Envia comando al nodo situado en &lt;ip&gt; (predeterminado: 127.0.0.1)
</translation>
    </message>
    <message>
        <location filename="../bitcoinstrings.cpp" line="54"/>
        <source>Execute command when the best block changes (%s in cmd is replaced by block hash)</source>
        <translation type="unfinished"></translation>
    </message>
    <message>
        <location filename="../bitcoinstrings.cpp" line="58"/>
        <source>Set key pool size to &lt;n&gt; (default: 100)</source>
        <translation>Ajusta el numero de claves en reserva &lt;n&gt; (predeterminado: 100)
</translation>
    </message>
    <message>
        <location filename="../bitcoinstrings.cpp" line="60"/>
        <source>How many blocks to check at startup (default: 2500, 0 = all)</source>
        <translation type="unfinished"></translation>
    </message>
    <message>
        <location filename="../bitcoinstrings.cpp" line="61"/>
        <source>How thorough the block verification is (0-6, default: 1)</source>
        <translation type="unfinished"></translation>
    </message>
    <message>
        <location filename="../bitcoinstrings.cpp" line="66"/>
        <source>Server certificate file (default: server.cert)</source>
        <translation>Certificado del servidor (Predeterminado: server.cert)
</translation>
    </message>
    <message>
        <location filename="../bitcoinstrings.cpp" line="68"/>
        <source>Acceptable ciphers (default: TLSv1+HIGH:!SSLv2:!aNULL:!eNULL:!AH:!3DES:@STRENGTH)</source>
        <translation>Cifrados aceptados (Predeterminado: TLSv1+HIGH:!SSLv2:!aNULL:!eNULL:!AH:!3DES:@STRENGTH)
</translation>
    </message>
    <message>
        <location filename="../bitcoinstrings.cpp" line="45"/>
        <source>Output extra debugging information</source>
        <translation>Adjuntar informacion extra de depuracion</translation>
    </message>
    <message>
        <location filename="../bitcoinstrings.cpp" line="75"/>
        <source>Loading addresses...</source>
        <translation>Cargando direcciónes...</translation>
    </message>
    <message>
        <location filename="../bitcoinstrings.cpp" line="95"/>
        <source>Warning: Disk space is low</source>
        <translation>Atención: Poco espacio en el disco duro</translation>
    </message>
    <message>
        <location filename="../bitcoinstrings.cpp" line="79"/>
        <source>Loading wallet...</source>
        <translation>Cargando cartera...</translation>
    </message>
    <message>
        <location filename="../bitcoinstrings.cpp" line="96"/>
        <source>Unable to bind to port %d on this computer.  Bitcoin is probably already running.</source>
        <translation>No es posible escuchar en el puerto %d en este ordenador. Probablemente Bitcoin ya se está ejecutando.</translation>
    </message>
    <message>
        <location filename="../bitcoinstrings.cpp" line="102"/>
        <source>beta</source>
        <translation>beta</translation>
    </message>
    <message>
        <location filename="../bitcoinstrings.cpp" line="78"/>
        <source>Error loading blkindex.dat</source>
        <translation>Error cargando blkindex.dat</translation>
    </message>
    <message>
        <location filename="../bitcoinstrings.cpp" line="80"/>
        <source>Error loading wallet.dat: Wallet corrupted</source>
        <translation>Error cargando wallet.dat: Billetera corrupta</translation>
    </message>
    <message>
        <location filename="../bitcoinstrings.cpp" line="81"/>
        <source>Error loading wallet.dat: Wallet requires newer version of Bitcoin</source>
        <translation>Error cargando wallet.dat: Billetera necesita una vercion reciente de Bitcoin</translation>
    </message>
    <message>
        <location filename="../bitcoinstrings.cpp" line="15"/>
        <source>Specify pid file (default: bitcoind.pid)</source>
        <translation>Especifica archivo pid (predeterminado: bitcoin.pid)
</translation>
    </message>
    <message>
        <location filename="../bitcoinstrings.cpp" line="24"/>
        <source>Allow DNS lookups for addnode and connect</source>
        <translation>Permite búsqueda DNS para addnode y connect
</translation>
    </message>
    <message>
        <location filename="../bitcoinstrings.cpp" line="28"/>
        <source>Connect only to the specified node</source>
        <translation>Conecta solo al nodo especificado
</translation>
    </message>
    <message>
        <location filename="../bitcoinstrings.cpp" line="39"/>
        <source>Use Universal Plug and Play to map the listening port (default: 1)</source>
        <translation type="unfinished">Intenta usar UPnP para mapear el puerto de escucha (default: 1)</translation>
    </message>
    <message>
        <location filename="../bitcoinstrings.cpp" line="40"/>
        <source>Use Universal Plug and Play to map the listening port (default: 0)</source>
        <translation type="unfinished">Intenta usar UPnP para mapear el puerto de escucha (default: 0)</translation>
    </message>
    <message>
        <location filename="../bitcoinstrings.cpp" line="41"/>
        <source>Fee per KB to add to transactions you send</source>
        <translation>Comisión por kB para adicionarla a las transacciones enviadas</translation>
    </message>
    <message>
        <location filename="../bitcoinstrings.cpp" line="43"/>
        <source>Run in the background as a daemon and accept commands</source>
        <translation>Correr como demonio y acepta comandos
</translation>
    </message>
    <message>
        <location filename="../bitcoinstrings.cpp" line="49"/>
        <source>Username for JSON-RPC connections</source>
        <translation>Usuario para las conexiones JSON-RPC
</translation>
    </message>
    <message>
        <location filename="../bitcoinstrings.cpp" line="52"/>
        <source>Allow JSON-RPC connections from specified IP address</source>
        <translation>Permite conexiones JSON-RPC desde la dirección IP especificada
</translation>
    </message>
    <message>
        <location filename="../bitcoinstrings.cpp" line="57"/>
        <source>Upgrade wallet to latest format</source>
        <translation>Actualizar billetera al formato actual</translation>
    </message>
    <message>
        <location filename="../bitcoinstrings.cpp" line="59"/>
        <source>Rescan the block chain for missing wallet transactions</source>
        <translation>Rescanea la cadena de bloques para transacciones perdidas de la cartera
=======
        <location line="+11"/>
        <source>Maintain at most &lt;n&gt; connections to peers (default: 125)
</source>
        <translation>Mantener al menos &lt;n&gt; conecciones por cliente (por defecto: 125)</translation>
    </message>
    <message>
        <location line="+5"/>
        <source>Don&apos;t bootstrap list of peers using DNS
</source>
        <translation type="unfinished"></translation>
    </message>
    <message>
        <location line="+2"/>
        <source>Number of seconds to keep misbehaving peers from reconnecting (default: 86400)
</source>
        <translation type="unfinished"></translation>
    </message>
    <message>
        <location line="+3"/>
        <source>Maximum per-connection receive buffer, &lt;n&gt;*1000 bytes (default: 10000)
</source>
        <translation type="unfinished"></translation>
    </message>
    <message>
        <location line="+2"/>
        <source>Maximum per-connection send buffer, &lt;n&gt;*1000 bytes (default: 10000)
</source>
        <translation type="unfinished"></translation>
    </message>
    <message>
        <location line="+35"/>
        <source>Loading wallet...</source>
        <translation>Cargando cartera...</translation>
    </message>
    <message>
        <location line="+7"/>
        <source>Done loading</source>
        <translation>Carga completa</translation>
    </message>
    <message>
        <location line="+8"/>
        <source>Unable to bind to port %d on this computer.  Bitcoin is probably already running.</source>
        <translation>No es posible escuchar en el puerto %d en este ordenador. Probablemente Bitcoin ya se está ejecutando.</translation>
    </message>
    <message>
        <location line="+6"/>
        <source>beta</source>
        <translation>beta</translation>
    </message>
    <message>
        <location line="-82"/>
        <source>Send command to -server or bitcoind
</source>
        <translation>Envia comando a bitcoin lanzado con -server u bitcoind
</translation>
    </message>
    <message>
        <location line="+69"/>
        <source>Invalid -proxy address</source>
        <translation>Dirección -proxy invalida</translation>
    </message>
    <message>
        <location line="+2"/>
        <source>Warning: -paytxfee is set very high.  This is the transaction fee you will pay if you send a transaction.</source>
        <translation>Precaución: -paytxfee es muy alta. Esta es la comisión que pagarás si envias una transacción.</translation>
    </message>
    <message>
        <location line="-67"/>
        <source>Specify configuration file (default: bitcoin.conf)
</source>
        <translation>Especifica archivo de configuración (predeterminado: bitcoin.conf)
</translation>
    </message>
    <message>
        <location line="+1"/>
        <source>Specify pid file (default: bitcoind.pid)
</source>
        <translation>Especifica archivo pid (predeterminado: bitcoin.pid)
</translation>
    </message>
    <message>
        <location line="+1"/>
        <source>Generate coins
</source>
        <translation>Genera monedas
</translation>
    </message>
    <message>
        <location line="+1"/>
        <source>Don&apos;t generate coins
</source>
        <translation>No generar monedas
</translation>
    </message>
    <message>
        <location line="+1"/>
        <source>Start minimized
</source>
        <translation>Arranca minimizado
</translation>
    </message>
    <message>
        <location line="+1"/>
        <source>Specify data directory
</source>
        <translation>Especifica directorio para los datos
</translation>
    </message>
    <message>
        <location line="+1"/>
        <source>Specify connection timeout (in milliseconds)
</source>
        <translation>Especifica tiempo de espera para conexion (en milisegundos)
</translation>
    </message>
    <message>
        <location line="+1"/>
        <source>Connect through socks4 proxy
</source>
        <translation>Conecta mediante proxy socks4
</translation>
    </message>
    <message>
        <location line="+1"/>
        <source>Allow DNS lookups for addnode and connect
</source>
        <translation>Permite búsqueda DNS para addnode y connect</translation>
    </message>
    <message>
        <location line="+1"/>
        <source>Listen for connections on &lt;port&gt; (default: 8333 or testnet: 18333)
</source>
        <translation>Escuchar por conecciones en &lt;puerto&gt; (Por defecto: 8333 o red de prueba: 18333)</translation>
    </message>
    <message>
        <location line="+2"/>
        <source>Add a node to connect to
</source>
        <translation>Agrega un nodo para conectarse</translation>
    </message>
    <message>
        <location line="+1"/>
        <source>Connect only to the specified node
</source>
        <translation>Conecta solo al nodo especificado</translation>
    </message>
    <message>
        <location line="+1"/>
        <source>Don&apos;t find peers using internet relay chat
</source>
        <translation type="unfinished">No buscar pares usando &apos;internet relay chat (IRC)&apos;</translation>
    </message>
    <message>
        <location line="+1"/>
        <source>Don&apos;t accept connections from outside
</source>
        <translation>No aceptar conexiones desde el exterior
</translation>
    </message>
    <message>
        <location line="+2"/>
        <source>Threshold for disconnecting misbehaving peers (default: 100)
</source>
        <translation>Umbral de desconección de clientes con mal comportamiento (por defecto: 100)</translation>
    </message>
    <message>
        <location line="+7"/>
        <source>Don&apos;t attempt to use UPnP to map the listening port
</source>
        <translation>No intentar usar UPnP para mapear el puerto de entrada</translation>
    </message>
    <message>
        <location line="+1"/>
        <source>Attempt to use UPnP to map the listening port
</source>
        <translation>Intenta usar UPnP para mapear el puerto de escucha</translation>
    </message>
    <message>
        <location line="+1"/>
        <source>Fee per kB to add to transactions you send
</source>
        <translation>Comisión por kB para adicionarla a las transacciones enviadas</translation>
    </message>
    <message>
        <location line="+1"/>
        <source>Accept command line and JSON-RPC commands
</source>
        <translation>Aceptar comandos consola y JSON-RPC</translation>
    </message>
    <message>
        <location line="+1"/>
        <source>Run in the background as a daemon and accept commands
</source>
        <translation>Correr como demonio y acepta comandos</translation>
    </message>
    <message>
        <location line="+1"/>
        <source>Use the test network
</source>
        <translation>Usa la red de pruebas</translation>
    </message>
    <message>
        <location line="+1"/>
        <source>Output extra debugging information
</source>
        <translation>Adjuntar informacion extra de depuracion</translation>
    </message>
    <message>
        <location line="+1"/>
        <source>Prepend debug output with timestamp
</source>
        <translation>Anteponer salida de depuracion con marca de tiempo</translation>
    </message>
    <message>
        <location line="+1"/>
        <source>Send trace/debug info to console instead of debug.log file
</source>
        <translation>Enviar informacion de seguimiento a la consola en vez del archivo debug.log</translation>
    </message>
    <message>
        <location line="+1"/>
        <source>Send trace/debug info to debugger
</source>
        <translation>Enviar informacion de seguimiento al depurador</translation>
    </message>
    <message>
        <location line="+18"/>
        <source>Cannot obtain a lock on data directory %s. Bitcoin is probably already running.</source>
        <translation>No se puede obtener permiso de trabajo en la carpeta de datos %s. Probablemente Bitcoin ya se está ejecutando.
</translation>
    </message>
    <message>
        <location line="+11"/>
        <source>Wallet needed to be rewritten: restart Bitcoin to complete    
</source>
        <translation>La billetera necesita ser reescrita: reinicie Bitcoin para completar</translation>
    </message>
    <message>
        <location line="-28"/>
        <source>Username for JSON-RPC connections
</source>
        <translation>Usuario para las conexiones JSON-RPC
</translation>
    </message>
    <message>
        <location line="+1"/>
        <source>Password for JSON-RPC connections
</source>
        <translation>Contraseña para las conexiones JSON-RPC
</translation>
    </message>
    <message>
        <location line="+1"/>
        <source>Listen for JSON-RPC connections on &lt;port&gt; (default: 8332)
</source>
        <translation>Escucha conexiones JSON-RPC en el puerto &lt;port&gt; (predeterminado: 8332)
</translation>
    </message>
    <message>
        <location line="+1"/>
        <source>Allow JSON-RPC connections from specified IP address
</source>
        <translation>Permite conexiones JSON-RPC desde la dirección IP especificada
</translation>
    </message>
    <message>
        <location line="+1"/>
        <source>Send commands to node running on &lt;ip&gt; (default: 127.0.0.1)
</source>
        <translation>Envia comando al nodo situado en &lt;ip&gt; (predeterminado: 127.0.0.1)
</translation>
    </message>
    <message>
        <location line="+1"/>
        <source>Set key pool size to &lt;n&gt; (default: 100)
</source>
        <translation>Ajusta el numero de claves en reserva &lt;n&gt; (predeterminado: 100)
</translation>
    </message>
    <message>
        <location line="+1"/>
        <source>Rescan the block chain for missing wallet transactions
</source>
        <translation>Rescanea la cadena de bloques para transacciones perdidas de la cartera
</translation>
    </message>
    <message>
        <location line="+1"/>
        <source>
SSL options: (see the Bitcoin Wiki for SSL setup instructions)
</source>
        <translation>Opciones SSL: (ver la Bitcoin Wiki para instrucciones de configuración SSL)
</translation>
    </message>
    <message>
        <location line="+3"/>
        <source>Use OpenSSL (https) for JSON-RPC connections
</source>
        <translation>Usa OpenSSL (https) para las conexiones JSON-RPC
</translation>
    </message>
    <message>
        <location line="+1"/>
        <source>Server certificate file (default: server.cert)
</source>
        <translation>Certificado del servidor (Predeterminado: server.cert)
</translation>
    </message>
    <message>
        <location line="+1"/>
        <source>Server private key (default: server.pem)
</source>
        <translation>Clave privada del servidor (Predeterminado: server.pem)
</translation>
    </message>
    <message>
        <location line="+1"/>
        <source>Acceptable ciphers (default: TLSv1+HIGH:!SSLv2:!aNULL:!eNULL:!AH:!3DES:@STRENGTH)
</source>
        <translation>Cifrados aceptados (Predeterminado: TLSv1+HIGH:!SSLv2:!aNULL:!eNULL:!AH:!3DES:@STRENGTH)
</translation>
    </message>
    <message>
        <location line="+3"/>
        <source>This help message
</source>
        <translation>Este mensaje de ayuda
</translation>
    </message>
    <message>
        <location line="+5"/>
        <source>Error loading addr.dat      
</source>
        <translation>Error cargando addr.dat      
</translation>
    </message>
    <message>
        <location line="+2"/>
        <source>Error loading blkindex.dat      
</source>
        <translation>Error cargando blkindex.dat      
</translation>
    </message>
    <message>
        <location line="+2"/>
        <source>Error loading wallet.dat: Wallet corrupted      
</source>
        <translation>Error cargando wallet.dat: Cartera dañada      
</translation>
    </message>
    <message>
        <location line="+1"/>
        <source>Error loading wallet.dat: Wallet requires newer version of Bitcoin      
</source>
        <translation>Error cargando el archivo wallet.dat: Se necesita una versión mas nueva de Bitcoin      
</translation>
    </message>
    <message>
        <location line="+3"/>
        <source>Error loading wallet.dat      
</source>
        <translation>Error cargando wallet.dat      
>>>>>>> 1426b079
</translation>
    </message>
    <message>
<<<<<<< HEAD
        <location filename="../bitcoinstrings.cpp" line="62"/>
        <source>
SSL options: (see the Bitcoin Wiki for SSL setup instructions)</source>
        <translation>Opciones SSL: (ver la Bitcoin Wiki para instrucciones de configuración SSL)
</translation>
=======
        <location filename="../bitcoin.cpp" line="+36"/>
        <source>Bitcoin-Qt</source>
        <translation></translation>
>>>>>>> 1426b079
    </message>
</context>
</TS><|MERGE_RESOLUTION|>--- conflicted
+++ resolved
@@ -58,21 +58,17 @@
         <translation>Crea una nueva dirección</translation>
     </message>
     <message>
-<<<<<<< HEAD
-        <location filename="../addressbookpage.cpp" line="292"/>
+        <location filename="../addressbookpage.cpp" line="+292"/>
         <source>Error exporting</source>
         <translation>Exportar errores</translation>
     </message>
     <message>
-        <location filename="../addressbookpage.cpp" line="292"/>
+        <location line="+0"/>
         <source>Could not write to file %1.</source>
         <translation>No se pudo escribir al archivo %1.</translation>
     </message>
     <message>
-        <location filename="../forms/addressbookpage.ui" line="60"/>
-=======
-        <location line="+3"/>
->>>>>>> 1426b079
+        <location filename="../forms/addressbookpage.ui" line="+3"/>
         <source>&amp;New Address...</source>
         <translation>&amp;Nueva dirección</translation>
     </message>
@@ -87,83 +83,57 @@
         <translation>&amp;Copiar al portapapeles</translation>
     </message>
     <message>
-<<<<<<< HEAD
-        <location filename="../forms/addressbookpage.ui" line="85"/>
+        <location line="+11"/>
         <source>Show &amp;QR Code</source>
         <translation>Mostrar Código &amp;QR </translation>
     </message>
     <message>
-        <location filename="../forms/addressbookpage.ui" line="99"/>
+        <location line="+14"/>
         <source>Sign &amp;Message</source>
         <translation>Firmar Mensaje</translation>
     </message>
     <message>
-        <location filename="../forms/addressbookpage.ui" line="110"/>
-=======
         <location line="+11"/>
->>>>>>> 1426b079
         <source>Delete the currently selected address from the list. Only sending addresses can be deleted.</source>
         <translation>Borra la dirección seleccionada de la lista. Solo las direcciónes de envio se pueden borrar.</translation>
     </message>
     <message>
-<<<<<<< HEAD
-        <location filename="../forms/addressbookpage.ui" line="113"/>
-=======
-        <location line="+3"/>
->>>>>>> 1426b079
+        <location line="+3"/>
         <source>&amp;Delete</source>
         <translation>&amp;Borrar</translation>
     </message>
     <message>
-<<<<<<< HEAD
-        <location filename="../forms/addressbookpage.ui" line="96"/>
+        <location line="-17"/>
         <source>Sign a message to prove you own this address</source>
         <translation>Firmar un mensaje para provar que usted es dueño de esta dirección</translation>
     </message>
     <message>
-        <location filename="../addressbookpage.cpp" line="279"/>
-=======
-        <location filename="../addressbookpage.cpp" line="+209"/>
->>>>>>> 1426b079
+        <location filename="../addressbookpage.cpp" line="-13"/>
         <source>Comma separated file (*.csv)</source>
         <translation>Archivos separados por coma (*.csv)</translation>
     </message>
     <message>
-<<<<<<< HEAD
-        <location filename="../addressbookpage.cpp" line="61"/>
+        <location line="-218"/>
         <source>Copy address</source>
         <translation>Copia dirección</translation>
     </message>
     <message>
-        <location filename="../addressbookpage.cpp" line="62"/>
+        <location line="+1"/>
         <source>Copy label</source>
         <translation>Copia etiqueta</translation>
     </message>
     <message>
-        <location filename="../addressbookpage.cpp" line="63"/>
+        <location line="+1"/>
         <source>Edit</source>
         <translation>Editar</translation>
     </message>
     <message>
-        <location filename="../addressbookpage.cpp" line="64"/>
+        <location line="+1"/>
         <source>Delete</source>
         <translation>Borrar</translation>
     </message>
     <message>
-        <location filename="../addressbookpage.cpp" line="278"/>
-=======
-        <location line="+13"/>
-        <source>Error exporting</source>
-        <translation>Exportar errores</translation>
-    </message>
-    <message>
-        <location line="+0"/>
-        <source>Could not write to file %1.</source>
-        <translation>No se pudo escribir al archivo %1.</translation>
-    </message>
-    <message>
-        <location line="-14"/>
->>>>>>> 1426b079
+        <location line="+214"/>
         <source>Export Address Book Data</source>
         <translation>Exporta datos de la guia de direcciones</translation>
     </message>
@@ -171,16 +141,12 @@
 <context>
     <name>AddressTableModel</name>
     <message>
-<<<<<<< HEAD
-        <location filename="../addresstablemodel.cpp" line="114"/>
+        <location filename="../addresstablemodel.cpp" line="+132"/>
         <source>(no label)</source>
         <translation>(sin etiqueta)</translation>
     </message>
     <message>
-        <location filename="../addresstablemodel.cpp" line="78"/>
-=======
-        <location filename="../addresstablemodel.cpp" line="+96"/>
->>>>>>> 1426b079
+        <location line="-36"/>
         <source>Label</source>
         <translation>Etiqueta</translation>
     </message>
@@ -189,240 +155,139 @@
         <source>Address</source>
         <translation>Dirección</translation>
     </message>
-<<<<<<< HEAD
-=======
-    <message>
-        <location line="+36"/>
-        <source>(no label)</source>
-        <translation>(sin etiqueta)</translation>
-    </message>
->>>>>>> 1426b079
 </context>
 <context>
     <name>AskPassphraseDialog</name>
     <message>
-<<<<<<< HEAD
-        <location filename="../askpassphrasedialog.cpp" line="51"/>
+        <location filename="../askpassphrasedialog.cpp" line="+51"/>
         <source>Decrypt wallet</source>
         <translation>Decodificar cartera</translation>
-=======
-        <location filename="../forms/askpassphrasedialog.ui" line="+26"/>
+    </message>
+    <message>
+        <location line="-13"/>
+        <source>This operation needs your wallet passphrase to unlock the wallet.</source>
+        <translation>Esta operación necesita la contraseña para desbloquear la billetera.</translation>
+    </message>
+    <message>
+        <location filename="../forms/askpassphrasedialog.ui" line="+47"/>
+        <source>Enter passphrase</source>
+        <translation>Introduce contraseña actual      </translation>
+    </message>
+    <message>
+        <location line="+14"/>
+        <source>New passphrase</source>
+        <translation>Nueva contraseña</translation>
+    </message>
+    <message>
+        <location line="+14"/>
+        <source>Repeat new passphrase</source>
+        <translation>Repite nueva contraseña:</translation>
+    </message>
+    <message>
+        <location line="+19"/>
+        <source>TextLabel</source>
+        <translation>Cambiar contraseña:</translation>
+    </message>
+    <message>
+        <location filename="../askpassphrasedialog.cpp" line="+63"/>
+        <source>Confirm wallet encryption</source>
+        <translation>Confirma la codificación de cartera</translation>
+    </message>
+    <message>
+        <location line="-55"/>
+        <source>This operation needs your wallet passphrase to decrypt the wallet.</source>
+        <translation>Esta operación necesita la contraseña para decodificar la billetara.</translation>
+    </message>
+    <message>
+        <location line="+67"/>
+        <source>Bitcoin will close now to finish the encryption process. Remember that encrypting your wallet cannot fully protect your bitcoins from being stolen by malware infecting your computer.</source>
+        <translation>Bitcoin se cerrará para finalizar el proceso de encriptación. Recuerde que encriptar su billetera no protegera completatamente sus bitcoins de ser robados por malware que infecte su computador</translation>
+    </message>
+    <message>
+        <location filename="../forms/askpassphrasedialog.ui" line="-68"/>
         <source>Dialog</source>
         <translation>Cambiar contraseña</translation>
     </message>
     <message>
-        <location line="+35"/>
-        <source>New passphrase</source>
-        <translation>Nueva contraseña</translation>
->>>>>>> 1426b079
-    </message>
-    <message>
-        <location filename="../askpassphrasedialog.cpp" line="+38"/>
-        <source>This operation needs your wallet passphrase to unlock the wallet.</source>
-        <translation>Esta operación necesita la contraseña para desbloquear la billetera.</translation>
-    </message>
-    <message>
-<<<<<<< HEAD
-        <location filename="../forms/askpassphrasedialog.ui" line="47"/>
-=======
-        <location line="+13"/>
-        <source>Decrypt wallet</source>
-        <translation>Decodificar cartera</translation>
-    </message>
-    <message>
-        <location filename="../forms/askpassphrasedialog.ui" line="-14"/>
->>>>>>> 1426b079
-        <source>Enter passphrase</source>
-        <translation>Introduce contraseña actual      </translation>
-    </message>
-    <message>
-<<<<<<< HEAD
-        <location filename="../forms/askpassphrasedialog.ui" line="61"/>
-        <source>New passphrase</source>
-        <translation>Nueva contraseña</translation>
-=======
-        <location filename="../askpassphrasedialog.cpp" line="+75"/>
+        <location filename="../askpassphrasedialog.cpp" line="+43"/>
+        <source>Wallet decryption failed</source>
+        <translation>Ha fallado la decodificación de la billetera</translation>
+    </message>
+    <message>
+        <location line="-102"/>
+        <source>Change passphrase</source>
+        <translation>Cambia contraseña</translation>
+    </message>
+    <message>
+        <location line="+1"/>
+        <source>Enter the old and new passphrase to the wallet.</source>
+        <translation>Introduce la contraseña anterior y la nueva de cartera</translation>
+    </message>
+    <message>
+        <location line="+62"/>
+        <source>IMPORTANT: Any previous backups you have made of your wallet file should be replaced with the newly generated, encrypted wallet file. For security reasons, previous backups of the unencrypted wallet file will become useless as soon as you start using the new, encrypted wallet.</source>
+        <translation type="unfinished"></translation>
+    </message>
+    <message>
+        <location line="+17"/>
+        <location line="+48"/>
+        <source>The supplied passphrases do not match.</source>
+        <translation>Las contraseñas no coinciden.</translation>
+    </message>
+    <message>
+        <location line="-147"/>
+        <source>Encrypt wallet</source>
+        <translation>Codificar billetera</translation>
+    </message>
+    <message>
+        <location line="+8"/>
+        <source>Unlock wallet</source>
+        <translation>Desbloquea billetera</translation>
+    </message>
+    <message>
+        <location line="+83"/>
         <location line="+7"/>
         <location line="+42"/>
         <location line="+6"/>
         <source>Wallet encryption failed</source>
         <translation>Falló la codificación de la billetera</translation>
->>>>>>> 1426b079
-    </message>
-    <message>
-        <location filename="../forms/askpassphrasedialog.ui" line="+28"/>
-        <source>Repeat new passphrase</source>
-        <translation>Repite nueva contraseña:</translation>
-    </message>
-    <message>
-<<<<<<< HEAD
-        <location filename="../forms/askpassphrasedialog.ui" line="94"/>
-=======
-        <location filename="../askpassphrasedialog.cpp" line="-47"/>
-        <location line="+48"/>
-        <source>The supplied passphrases do not match.</source>
-        <translation>Las contraseñas no coinciden.</translation>
-    </message>
-    <message>
-        <location filename="../forms/askpassphrasedialog.ui" line="+19"/>
->>>>>>> 1426b079
-        <source>TextLabel</source>
-        <translation>Cambiar contraseña:</translation>
-    </message>
-    <message>
-<<<<<<< HEAD
-        <location filename="../askpassphrasedialog.cpp" line="101"/>
-        <source>Confirm wallet encryption</source>
-        <translation>Confirma la codificación de cartera</translation>
-    </message>
-    <message>
-        <location filename="../askpassphrasedialog.cpp" line="46"/>
-        <source>This operation needs your wallet passphrase to decrypt the wallet.</source>
-        <translation>Esta operación necesita la contraseña para decodificar la billetara.</translation>
-    </message>
-    <message>
-        <location filename="../askpassphrasedialog.cpp" line="113"/>
-        <source>Bitcoin will close now to finish the encryption process. Remember that encrypting your wallet cannot fully protect your bitcoins from being stolen by malware infecting your computer.</source>
-        <translation>Bitcoin se cerrará para finalizar el proceso de encriptación. Recuerde que encriptar su billetera no protegera completatamente sus bitcoins de ser robados por malware que infecte su computador</translation>
-    </message>
-    <message>
-        <location filename="../forms/askpassphrasedialog.ui" line="26"/>
-        <source>Dialog</source>
-        <translation>Cambiar contraseña</translation>
-    </message>
-    <message>
-        <location filename="../askpassphrasedialog.cpp" line="156"/>
-        <source>Wallet decryption failed</source>
-        <translation>Ha fallado la decodificación de la billetera</translation>
-=======
-        <location filename="../askpassphrasedialog.cpp" line="-148"/>
-        <source>Enter the new passphrase to the wallet.&lt;br/&gt;Please use a passphrase of &lt;b&gt;10 or more random characters&lt;/b&gt;, or &lt;b&gt;eight or more words&lt;/b&gt;.</source>
-        <translation>Introduce la nueva contraseña para la billetera.&lt;br/&gt;Por favor utiliza un contraseña &lt;b&gt;de 10 o mas caracteres aleatorios&lt;/b&gt;, u &lt;b&gt;ocho o mas palabras&lt;/b&gt;.</translation>
-    </message>
-    <message>
-        <location line="+112"/>
+    </message>
+    <message>
+        <location line="-70"/>
+        <location line="+58"/>
+        <source>Wallet encrypted</source>
+        <translation>Billetera codificada</translation>
+    </message>
+    <message>
+        <location line="-24"/>
+        <source>Wallet unlock failed</source>
+        <translation>Ha fallado el desbloqueo de la billetera</translation>
+    </message>
+    <message>
+        <location line="+1"/>
         <location line="+11"/>
         <location line="+19"/>
         <source>The passphrase entered for the wallet decryption was incorrect.</source>
         <translation>La contraseña introducida para decodificar la billetera es incorrecta.</translation>
     </message>
     <message>
-        <location line="-141"/>
-        <source>Encrypt wallet</source>
-        <translation>Codificar billetera</translation>
-    </message>
-    <message>
-        <location line="+8"/>
-        <source>Unlock wallet</source>
-        <translation>Desbloquea billetera</translation>
->>>>>>> 1426b079
-    </message>
-    <message>
-        <location line="+11"/>
-        <source>Change passphrase</source>
-        <translation>Cambia contraseña</translation>
-    </message>
-    <message>
-        <location line="+1"/>
-        <source>Enter the old and new passphrase to the wallet.</source>
-        <translation>Introduce la contraseña anterior y la nueva de cartera</translation>
-    </message>
-    <message>
-<<<<<<< HEAD
-        <location filename="../askpassphrasedialog.cpp" line="117"/>
-        <source>IMPORTANT: Any previous backups you have made of your wallet file should be replaced with the newly generated, encrypted wallet file. For security reasons, previous backups of the unencrypted wallet file will become useless as soon as you start using the new, encrypted wallet.</source>
-        <translation type="unfinished"></translation>
-    </message>
-    <message>
-        <location filename="../askpassphrasedialog.cpp" line="134"/>
-        <location filename="../askpassphrasedialog.cpp" line="182"/>
-        <source>The supplied passphrases do not match.</source>
-        <translation>Las contraseñas no coinciden.</translation>
-    </message>
-    <message>
-        <location filename="../askpassphrasedialog.cpp" line="35"/>
-        <source>Encrypt wallet</source>
-        <translation>Codificar billetera</translation>
-    </message>
-    <message>
-        <location filename="../askpassphrasedialog.cpp" line="43"/>
-        <source>Unlock wallet</source>
-        <translation>Desbloquea billetera</translation>
-    </message>
-    <message>
-        <location filename="../askpassphrasedialog.cpp" line="126"/>
-        <location filename="../askpassphrasedialog.cpp" line="133"/>
-        <location filename="../askpassphrasedialog.cpp" line="175"/>
-        <location filename="../askpassphrasedialog.cpp" line="181"/>
-        <source>Wallet encryption failed</source>
-        <translation>Falló la codificación de la billetera</translation>
-    </message>
-    <message>
-        <location filename="../askpassphrasedialog.cpp" line="111"/>
-        <location filename="../askpassphrasedialog.cpp" line="169"/>
-        <source>Wallet encrypted</source>
-        <translation>Billetera codificada</translation>
-=======
-        <location line="+46"/>
-        <source>Confirm wallet encryption</source>
-        <translation>Confirma la codificación de cartera</translation>
-    </message>
-    <message>
-        <location line="-55"/>
-        <source>This operation needs your wallet passphrase to decrypt the wallet.</source>
-        <translation>Esta operación necesita la contraseña para decodificar la billetara.</translation>
-    </message>
-    <message>
-        <location line="+67"/>
-        <source>Bitcoin will close now to finish the encryption process. Remember that encrypting your wallet cannot fully protect your bitcoins from being stolen by malware infecting your computer.</source>
-        <translation>Bitcoin se cerrará para finalizar el proceso de encriptación. Recuerde que encriptar su billetera no protegera completatamente sus bitcoins de ser robados por malware que infecte su computador</translation>
-    </message>
-    <message>
-        <location line="+4"/>
-        <source>IMPORTANT: Any previous backups you have made of your wallet file should be replaced with the newly generated, encrypted wallet file. For security reasons, previous backups of the unencrypted wallet file will become useless as soon as you start using the new, encrypted wallet.</source>
-        <translation type="unfinished"></translation>
->>>>>>> 1426b079
-    </message>
-    <message>
-        <location line="+28"/>
-        <source>Wallet unlock failed</source>
-        <translation>Ha fallado el desbloqueo de la billetera</translation>
-    </message>
-    <message>
-<<<<<<< HEAD
-        <location filename="../askpassphrasedialog.cpp" line="146"/>
-        <location filename="../askpassphrasedialog.cpp" line="157"/>
-        <location filename="../askpassphrasedialog.cpp" line="176"/>
-        <source>The passphrase entered for the wallet decryption was incorrect.</source>
-        <translation>La contraseña introducida para decodificar la billetera es incorrecta.</translation>
-    </message>
-    <message>
-        <location filename="../askpassphrasedialog.cpp" line="34"/>
+        <location line="-142"/>
         <source>Enter the new passphrase to the wallet.&lt;br/&gt;Please use a passphrase of &lt;b&gt;10 or more random characters&lt;/b&gt;, or &lt;b&gt;eight or more words&lt;/b&gt;.</source>
         <translation>Introduce la nueva contraseña para la billetera.&lt;br/&gt;Por favor utiliza un contraseña &lt;b&gt;de 10 o mas caracteres aleatorios&lt;/b&gt;, u &lt;b&gt;ocho o mas palabras&lt;/b&gt;.</translation>
     </message>
     <message>
-        <location filename="../askpassphrasedialog.cpp" line="127"/>
-=======
-        <location line="-18"/>
->>>>>>> 1426b079
+        <location line="+93"/>
         <source>Wallet encryption failed due to an internal error. Your wallet was not encrypted.</source>
         <translation>La codificación de la billetera falló debido a un error interno. Tu billetera no ha sido codificada.</translation>
     </message>
     <message>
-<<<<<<< HEAD
-        <location filename="../askpassphrasedialog.cpp" line="217"/>
-        <location filename="../askpassphrasedialog.cpp" line="241"/>
+        <location line="+90"/>
+        <location line="+24"/>
         <source>Warning: The Caps Lock key is on.</source>
         <translation>Precaucion: Mayúsculas Activadas</translation>
-=======
-        <location line="+29"/>
-        <source>Wallet decryption failed</source>
-        <translation>Ha fallado la decodificación de la billetera</translation>
->>>>>>> 1426b079
-    </message>
-    <message>
-        <location line="-54"/>
+    </message>
+    <message>
+        <location line="-139"/>
         <source>WARNING: If you encrypt your wallet and lose your passphrase, you will &lt;b&gt;LOSE ALL OF YOUR BITCOINS&lt;/b&gt;!
 Are you sure you wish to encrypt your wallet?</source>
         <translation>ATENCIÓN: ¡Si codificas tu billetera y pierdes la contraseña perderás &lt;b&gt;TODOS TUS BITCOINS&lt;/b&gt;!&quot;
@@ -437,285 +302,197 @@
 <context>
     <name>BitcoinGUI</name>
     <message>
-<<<<<<< HEAD
-        <location filename="../bitcoingui.cpp" line="187"/>
+        <location filename="../bitcoingui.cpp" line="+187"/>
         <source>&amp;Overview</source>
         <translation>&amp;Vista general</translation>
     </message>
     <message>
-        <location filename="../bitcoingui.cpp" line="237"/>
+        <location line="+50"/>
         <source>E&amp;xit</source>
         <translation>&amp;Salir</translation>
-=======
-        <location line="+47"/>
-        <location line="+24"/>
-        <source>Warning: The Caps Lock key is on.</source>
-        <translation>Precaucion: Mayúsculas Activadas</translation>
-    </message>
-    <message>
-        <location line="-130"/>
-        <location line="+58"/>
-        <source>Wallet encrypted</source>
-        <translation>Billetera codificada</translation>
->>>>>>> 1426b079
-    </message>
-    <message>
-<<<<<<< HEAD
-        <location filename="../bitcoingui.cpp" line="238"/>
+    </message>
+    <message>
+        <location line="+1"/>
         <source>Quit application</source>
         <translation>Salir del programa</translation>
     </message>
     <message>
-        <location filename="../bitcoingui.cpp" line="283"/>
+        <location line="+45"/>
         <source>&amp;File</source>
         <translation>&amp;Archivo</translation>
     </message>
     <message>
-        <location filename="../bitcoingui.cpp" line="259"/>
+        <location line="-24"/>
         <source>&amp;Change Passphrase</source>
         <translation>&amp;Cambiar la contraseña</translation>
     </message>
     <message>
-        <location filename="../bitcoingui.cpp" line="206"/>
+        <location line="-53"/>
         <source>Show the list of addresses for receiving payments</source>
         <translation>Muestra la lista de direcciónes utilizadas para recibir pagos</translation>
     </message>
     <message>
-        <location filename="../bitcoingui.cpp" line="211"/>
+        <location line="+5"/>
         <source>&amp;Send coins</source>
         <translation>&amp;Envíar monedas</translation>
     </message>
     <message>
-        <location filename="../bitcoingui.cpp" line="149"/>
-=======
-        <location filename="../bitcoingui.cpp" line="+199"/>
-        <source>Show the list of addresses for receiving payments</source>
-        <translation>Muestra la lista de direcciónes utilizadas para recibir pagos</translation>
-    </message>
-    <message>
-        <location line="+5"/>
-        <source>&amp;Send coins</source>
-        <translation>&amp;Envíar monedas</translation>
-    </message>
-    <message>
-        <location line="+27"/>
+        <location line="-62"/>
+        <source>Block chain synchronization in progress</source>
+        <translation>Sincronización de la cadena de bloques en progreso</translation>
+    </message>
+    <message>
+        <location line="-76"/>
+        <source>Bitcoin Wallet</source>
+        <translation>Billetera Bitcoin</translation>
+    </message>
+    <message>
+        <location line="+73"/>
+        <location line="+332"/>
+        <source>Synchronizing with network...</source>
+        <translation>Sincronizando con la red...</translation>
+    </message>
+    <message>
+        <location line="-285"/>
+        <source>&amp;Transactions</source>
+        <translation>&amp;Transacciónes</translation>
+    </message>
+    <message>
+        <location line="+6"/>
+        <source>&amp;Address Book</source>
+        <translation>&amp;Guia de direcciónes</translation>
+    </message>
+    <message>
+        <location line="+1"/>
+        <source>Edit the list of stored addresses and labels</source>
+        <translation>Edita la lista de direcciones y etiquetas almacenadas</translation>
+    </message>
+    <message>
+        <location line="+5"/>
+        <source>&amp;Receive coins</source>
+        <translation>&amp;Recibir monedas</translation>
+    </message>
+    <message>
+        <location line="+13"/>
+        <source>Prove you control an address</source>
+        <translation>Suministre dirección de control</translation>
+    </message>
+    <message>
+        <location line="+23"/>
+        <source>&amp;About %1</source>
+        <translation>S&amp;obre %1</translation>
+    </message>
+    <message>
+        <location line="+1"/>
+        <source>Show information about Bitcoin</source>
+        <translation>Muestra información acerca de Bitcoin</translation>
+    </message>
+    <message>
+        <location line="+5"/>
         <source>&amp;Options...</source>
         <translation>&amp;Opciones</translation>
     </message>
     <message>
-        <location line="-161"/>
-        <source>Bitcoin Wallet</source>
-        <translation>Billetera Bitcoin</translation>
-    </message>
-    <message>
-        <location line="+69"/>
-        <location line="+306"/>
-        <source>Synchronizing with network...</source>
-        <translation>Sincronizando con la red...</translation>
-    </message>
-    <message>
-        <location line="-303"/>
->>>>>>> 1426b079
-        <source>Block chain synchronization in progress</source>
-        <translation>Sincronización de la cadena de bloques en progreso</translation>
-    </message>
-    <message>
-<<<<<<< HEAD
-        <location filename="../bitcoingui.cpp" line="73"/>
-        <source>Bitcoin Wallet</source>
-        <translation>Billetera Bitcoin</translation>
-    </message>
-    <message>
-        <location filename="../bitcoingui.cpp" line="146"/>
-        <location filename="../bitcoingui.cpp" line="478"/>
-        <source>Synchronizing with network...</source>
-        <translation>Sincronizando con la red...</translation>
-    </message>
-    <message>
-        <location filename="../bitcoingui.cpp" line="193"/>
-=======
-        <location line="+38"/>
-        <source>&amp;Overview</source>
-        <translation>&amp;Vista general</translation>
-    </message>
-    <message>
-        <location line="+1"/>
-        <source>Show general overview of wallet</source>
-        <translation>Muestra una vista general de la billetera</translation>
-    </message>
-    <message>
-        <location line="+5"/>
->>>>>>> 1426b079
-        <source>&amp;Transactions</source>
-        <translation>&amp;Transacciónes</translation>
-    </message>
-    <message>
-<<<<<<< HEAD
-        <location filename="../bitcoingui.cpp" line="199"/>
-=======
-        <location line="+6"/>
->>>>>>> 1426b079
-        <source>&amp;Address Book</source>
-        <translation>&amp;Guia de direcciónes</translation>
-    </message>
-    <message>
-<<<<<<< HEAD
-        <location filename="../bitcoingui.cpp" line="200"/>
-=======
-        <location line="+1"/>
->>>>>>> 1426b079
-        <source>Edit the list of stored addresses and labels</source>
-        <translation>Edita la lista de direcciones y etiquetas almacenadas</translation>
-    </message>
-    <message>
-<<<<<<< HEAD
-        <location filename="../bitcoingui.cpp" line="205"/>
-=======
-        <location line="+5"/>
->>>>>>> 1426b079
-        <source>&amp;Receive coins</source>
-        <translation>&amp;Recibir monedas</translation>
-    </message>
-    <message>
-<<<<<<< HEAD
-        <location filename="../bitcoingui.cpp" line="218"/>
-        <source>Prove you control an address</source>
-        <translation>Suministre dirección de control</translation>
-    </message>
-    <message>
-        <location filename="../bitcoingui.cpp" line="241"/>
-        <source>&amp;About %1</source>
-        <translation>S&amp;obre %1</translation>
-    </message>
-    <message>
-        <location filename="../bitcoingui.cpp" line="242"/>
-=======
-        <location line="+23"/>
-        <source>E&amp;xit</source>
-        <translation>&amp;Salir</translation>
-    </message>
-    <message>
-        <location line="+1"/>
-        <source>Quit application</source>
-        <translation>Salir del programa</translation>
-    </message>
-    <message>
-        <location line="+4"/>
->>>>>>> 1426b079
-        <source>Show information about Bitcoin</source>
-        <translation>Muestra información acerca de Bitcoin</translation>
-    </message>
-    <message>
-<<<<<<< HEAD
-        <location filename="../bitcoingui.cpp" line="247"/>
-        <source>&amp;Options...</source>
-        <translation>&amp;Opciones</translation>
-    </message>
-    <message>
-        <location filename="../bitcoingui.cpp" line="248"/>
-=======
-        <location line="+6"/>
->>>>>>> 1426b079
+        <location line="+1"/>
         <source>Modify configuration options for bitcoin</source>
         <translation>Modifica las opciones de configuración de bitcoin</translation>
     </message>
     <message>
-<<<<<<< HEAD
-        <location filename="../bitcoingui.cpp" line="250"/>
-=======
-        <location line="+2"/>
->>>>>>> 1426b079
+        <location line="+2"/>
         <source>Open &amp;Bitcoin</source>
         <translation>Abre &amp;Bitcoin</translation>
     </message>
     <message>
-<<<<<<< HEAD
-        <location filename="../bitcoingui.cpp" line="251"/>
-=======
-        <location line="+1"/>
->>>>>>> 1426b079
+        <location line="+1"/>
         <source>Show the Bitcoin window</source>
         <translation>Muestra la ventana de Bitcoin</translation>
     </message>
     <message>
-<<<<<<< HEAD
-        <location filename="../bitcoingui.cpp" line="255"/>
-=======
-        <location line="+2"/>
-        <source>Export the current view to a file</source>
-        <translation>Exportar la vista actual a un archivo</translation>
-    </message>
-    <message>
-        <location line="+2"/>
->>>>>>> 1426b079
+        <location line="+4"/>
         <source>Encrypt or decrypt wallet</source>
         <translation>Codificar o decodificar la billetera</translation>
     </message>
     <message>
-<<<<<<< HEAD
-        <location filename="../bitcoingui.cpp" line="260"/>
-=======
-        <location line="+2"/>
-        <source>&amp;Change Passphrase</source>
-        <translation>&amp;Cambiar la contraseña</translation>
-    </message>
-    <message>
-        <location line="+1"/>
->>>>>>> 1426b079
+        <location line="+5"/>
         <source>Change the passphrase used for wallet encryption</source>
         <translation>Cambiar la contraseña utilizada para la codificación de la billetera</translation>
     </message>
     <message>
-<<<<<<< HEAD
-        <location filename="../bitcoingui.cpp" line="615"/>
-=======
-        <location line="+340"/>
->>>>>>> 1426b079
+        <location line="+355"/>
         <source>This transaction is over the size limit. You can still send it for a fee of %1, which goes to the nodes that process your transaction and helps to support the network. Do you want to pay the fee?</source>
-        <translation type="unfinished"></translation>
-    </message>
-    <message>
-        <location filename="../bitcoingui.cpp" line="807"/>
+        <translation>Esta transacción supera el límite. Puedes seguir enviandola incluyendo una comisión de %s que se va a repartir entre los nodos que procesan su transacción y ayudan a mantener la red. ¿Quieres seguir con la transacción?</translation>
+    </message>
+    <message>
+        <location line="+192"/>
         <source>There was an error trying to save the wallet data to the new location.</source>
         <translation type="unfinished"></translation>
     </message>
     <message>
-<<<<<<< HEAD
-        <location filename="../bitcoingui.cpp" line="244"/>
-=======
-        <location line="-354"/>
->>>>>>> 1426b079
+        <location line="-563"/>
         <source>About &amp;Qt</source>
         <translation>Acerca de</translation>
     </message>
     <message>
-<<<<<<< HEAD
-        <location filename="../bitcoingui.cpp" line="245"/>
-=======
-        <location line="+1"/>
->>>>>>> 1426b079
+        <location line="+1"/>
         <source>Show information about Qt</source>
         <translation>Mostrar Información sobre QT</translation>
     </message>
     <message>
-<<<<<<< HEAD
-        <location filename="../bitcoingui.cpp" line="194"/>
-=======
-        <location line="+35"/>
-        <source>&amp;File</source>
-        <translation>&amp;Archivo</translation>
-    </message>
-    <message>
-        <location line="-77"/>
->>>>>>> 1426b079
+        <location line="-51"/>
         <source>Browse transaction history</source>
         <translation>Explora el historial de transacciónes</translation>
     </message>
     <message numerus="yes">
-<<<<<<< HEAD
-        <location filename="../bitcoingui.cpp" line="516"/>
-=======
-        <location line="+243"/>
+        <location line="+322"/>
+        <source>%n second(s) ago</source>
+        <translation>
+            <numerusform>Hace %n segundo</numerusform>
+            <numerusform>Hace %n segundos</numerusform>
+        </translation>
+    </message>
+    <message numerus="yes">
+        <location line="+4"/>
+        <source>%n minute(s) ago</source>
+        <translation>
+            <numerusform>Hace %n minuto</numerusform>
+            <numerusform>Hace %n minutos</numerusform>
+        </translation>
+    </message>
+    <message>
+        <location line="-308"/>
+        <source>Send coins to a bitcoin address</source>
+        <translation>Enviar monedas a una dirección bitcoin</translation>
+    </message>
+    <message>
+        <location line="+117"/>
+        <source>[testnet]</source>
+        <translation>[red-de-pruebas]</translation>
+    </message>
+    <message>
+        <location line="-76"/>
+        <source>Export the data in the current tab to a file</source>
+        <translation>Exportar los datos de la pestaña actual a un archivo</translation>
+    </message>
+    <message numerus="yes">
+        <location line="+271"/>
+        <source>%n hour(s) ago</source>
+        <translation>
+            <numerusform>Hace %n hora</numerusform>
+            <numerusform>Hace %n horas</numerusform>
+        </translation>
+    </message>
+    <message>
+        <location line="+10"/>
+        <source>Up to date</source>
+        <translation>Actualizado</translation>
+    </message>
+    <message>
+        <location line="-236"/>
+        <source>&amp;Help</source>
+        <translation>&amp;Ayuda</translation>
+    </message>
+    <message numerus="yes">
+        <location line="+165"/>
         <source>%n active connection(s) to Bitcoin network</source>
         <translation>
             <numerusform>%n conexión activa hacia la red Bitcoin</numerusform>
@@ -723,174 +500,77 @@
         </translation>
     </message>
     <message>
-        <location line="+38"/>
+        <location line="-275"/>
+        <source>Show general overview of wallet</source>
+        <translation>Muestra una vista general de la billetera</translation>
+    </message>
+    <message>
+        <location line="+313"/>
         <source>Downloaded %1 blocks of transaction history.</source>
         <translation>Descargado %1 bloques del historial de transacciones.</translation>
     </message>
-    <message numerus="yes">
-        <location line="+15"/>
->>>>>>> 1426b079
-        <source>%n second(s) ago</source>
-        <translation>
-            <numerusform>Hace %n segundo</numerusform>
-            <numerusform>Hace %n segundos</numerusform>
-        </translation>
-    </message>
-    <message numerus="yes">
-<<<<<<< HEAD
-        <location filename="../bitcoingui.cpp" line="520"/>
-=======
-        <location line="+4"/>
->>>>>>> 1426b079
-        <source>%n minute(s) ago</source>
-        <translation>
-            <numerusform>Hace %n minuto</numerusform>
-            <numerusform>Hace %n minutos</numerusform>
-        </translation>
-    </message>
-    <message>
-<<<<<<< HEAD
-        <location filename="../bitcoingui.cpp" line="212"/>
-        <source>Send coins to a bitcoin address</source>
-        <translation>Enviar monedas a una dirección bitcoin</translation>
-    </message>
-    <message>
-        <location filename="../bitcoingui.cpp" line="329"/>
-        <source>[testnet]</source>
-        <translation>[red-de-pruebas]</translation>
-    </message>
-    <message>
-        <location filename="../bitcoingui.cpp" line="253"/>
-        <source>Export the data in the current tab to a file</source>
-        <translation>Exportar los datos de la pestaña actual a un archivo</translation>
-    </message>
-    <message numerus="yes">
-        <location filename="../bitcoingui.cpp" line="524"/>
-        <source>%n hour(s) ago</source>
-        <translation>
-            <numerusform>Hace %n hora</numerusform>
-            <numerusform>Hace %n horas</numerusform>
-        </translation>
-    </message>
-    <message>
-        <location filename="../bitcoingui.cpp" line="534"/>
-        <source>Up to date</source>
-        <translation>Actualizado</translation>
-    </message>
-    <message>
-        <location filename="../bitcoingui.cpp" line="298"/>
-        <source>&amp;Help</source>
-        <translation>&amp;Ayuda</translation>
-    </message>
-    <message numerus="yes">
-        <location filename="../bitcoingui.cpp" line="463"/>
-        <source>%n active connection(s) to Bitcoin network</source>
-        <translation>
-            <numerusform>%n conexión activa hacia la red Bitcoin</numerusform>
-            <numerusform>%n conexiones activas hacia la red Bitcoin</numerusform>
-        </translation>
-    </message>
-    <message>
-        <location filename="../bitcoingui.cpp" line="188"/>
-        <source>Show general overview of wallet</source>
-        <translation>Muestra una vista general de la billetera</translation>
-    </message>
-    <message>
-        <location filename="../bitcoingui.cpp" line="501"/>
-        <source>Downloaded %1 blocks of transaction history.</source>
-        <translation>Descargado %1 bloques del historial de transacciones.</translation>
-    </message>
-    <message>
-        <location filename="../bitcoingui.cpp" line="217"/>
+    <message>
+        <location line="-284"/>
         <source>Sign &amp;message</source>
         <translation>Firmar Mensaje</translation>
     </message>
     <message>
-        <location filename="../bitcoingui.cpp" line="316"/>
+        <location line="+99"/>
         <source>Actions toolbar</source>
         <translation>Barra de acciónes</translation>
     </message>
     <message>
-        <location filename="../bitcoingui.cpp" line="804"/>
+        <location line="+488"/>
         <source>Backup Wallet</source>
         <translation>Respaldar billetera</translation>
     </message>
     <message>
-        <location filename="../bitcoingui.cpp" line="804"/>
+        <location line="+0"/>
         <source>Wallet Data (*.dat)</source>
         <translation>Datos de billetera (*.dat)</translation>
     </message>
     <message>
-        <location filename="../bitcoingui.cpp" line="807"/>
+        <location line="+3"/>
         <source>Backup Failed</source>
         <translation>Ha fallado el respaldo</translation>
     </message>
     <message>
-        <location filename="../bitcoingui.cpp" line="252"/>
-=======
-        <location line="-31"/>
+        <location line="-555"/>
+        <source>&amp;Export...</source>
+        <translation>&amp;Exportar...</translation>
+    </message>
+    <message>
+        <location line="+2"/>
+        <source>&amp;Encrypt Wallet</source>
+        <translation>&amp;Codificar la billetera</translation>
+    </message>
+    <message>
+        <location line="+3"/>
+        <source>&amp;Backup Wallet</source>
+        <translation>&amp;Respaldar billetera</translation>
+    </message>
+    <message>
+        <location line="+1"/>
+        <source>Backup wallet to another location</source>
+        <translation>Respaldar billetera en otra ubicación</translation>
+    </message>
+    <message>
+        <location line="+34"/>
+        <source>&amp;Settings</source>
+        <translation>&amp;Configuración</translation>
+    </message>
+    <message>
+        <location line="+13"/>
+        <source>Tabs toolbar</source>
+        <translation>Barra de pestañas</translation>
+    </message>
+    <message>
+        <location line="+184"/>
         <source>Downloaded %1 of %2 blocks of transaction history.</source>
         <translation>Descargados %1 de %2 bloques del historial de transacciones.</translation>
     </message>
-    <message>
-        <location line="-251"/>
-        <source>Send coins to a bitcoin address</source>
-        <translation>Enviar monedas a una dirección bitcoin</translation>
-    </message>
-    <message>
-        <location line="+62"/>
-        <source>&amp;Settings</source>
-        <translation>&amp;Configuración</translation>
-    </message>
-    <message>
-        <location line="-42"/>
-        <source>&amp;About %1</source>
-        <translation>S&amp;obre %1</translation>
-    </message>
-    <message>
-        <location line="+55"/>
-        <source>Tabs toolbar</source>
-        <translation>Barra de pestañas</translation>
-    </message>
-    <message>
-        <location line="-44"/>
->>>>>>> 1426b079
-        <source>&amp;Export...</source>
-        <translation>&amp;Exportar...</translation>
-    </message>
-    <message>
-<<<<<<< HEAD
-        <location filename="../bitcoingui.cpp" line="254"/>
-        <source>&amp;Encrypt Wallet</source>
-        <translation>&amp;Codificar la billetera</translation>
-    </message>
-    <message>
-        <location filename="../bitcoingui.cpp" line="257"/>
-        <source>&amp;Backup Wallet</source>
-        <translation>&amp;Respaldar billetera</translation>
-    </message>
-    <message>
-        <location filename="../bitcoingui.cpp" line="258"/>
-        <source>Backup wallet to another location</source>
-        <translation>Respaldar billetera en otra ubicación</translation>
-    </message>
-    <message>
-        <location filename="../bitcoingui.cpp" line="292"/>
-        <source>&amp;Settings</source>
-        <translation>&amp;Configuración</translation>
-    </message>
-    <message>
-        <location filename="../bitcoingui.cpp" line="305"/>
-        <source>Tabs toolbar</source>
-        <translation>Barra de pestañas</translation>
-    </message>
-    <message>
-        <location filename="../bitcoingui.cpp" line="489"/>
-        <source>Downloaded %1 of %2 blocks of transaction history.</source>
-        <translation>Descargados %1 de %2 bloques del historial de transacciones.</translation>
-    </message>
     <message numerus="yes">
-        <location filename="../bitcoingui.cpp" line="528"/>
+        <location line="+39"/>
         <source>%n day(s) ago</source>
         <translation>
             <numerusform>Hace %n día</numerusform>
@@ -898,91 +578,32 @@
         </translation>
     </message>
     <message>
-        <location filename="../bitcoingui.cpp" line="421"/>
-=======
-        <location line="+2"/>
-        <source>&amp;Encrypt Wallet</source>
-        <translation>&amp;Codificar la billetera</translation>
-    </message>
-    <message numerus="yes">
-        <location line="+253"/>
-        <source>%n hour(s) ago</source>
-        <translation>
-            <numerusform>Hace %n hora</numerusform>
-            <numerusform>Hace %n horas</numerusform>
-        </translation>
-    </message>
-    <message numerus="yes">
-        <location line="+4"/>
-        <source>%n day(s) ago</source>
-        <translation>
-            <numerusform>Hace %n día</numerusform>
-            <numerusform>Hace %n días</numerusform>
-        </translation>
-    </message>
-    <message>
-        <location line="+6"/>
-        <source>Up to date</source>
-        <translation>Actualizado</translation>
-    </message>
-    <message>
-        <location line="-228"/>
-        <source>&amp;Help</source>
-        <translation>&amp;Ayuda</translation>
-    </message>
-    <message>
-        <location line="+28"/>
-        <source>[testnet]</source>
-        <translation>[red-de-pruebas]</translation>
-    </message>
-    <message>
-        <location line="+87"/>
->>>>>>> 1426b079
+        <location line="-107"/>
         <source>bitcoin-qt</source>
         <translation>bitcoin-qt</translation>
     </message>
     <message>
-<<<<<<< HEAD
-        <location filename="../bitcoingui.cpp" line="539"/>
-=======
         <location line="+118"/>
->>>>>>> 1426b079
         <source>Catching up...</source>
         <translation>Recuperando...</translation>
     </message>
     <message>
-<<<<<<< HEAD
-        <location filename="../bitcoingui.cpp" line="547"/>
-=======
         <location line="+8"/>
->>>>>>> 1426b079
         <source>Last received block was generated %1.</source>
         <translation>El ultimo bloque recibido fue generado %1.</translation>
     </message>
     <message>
-<<<<<<< HEAD
-        <location filename="../bitcoingui.cpp" line="646"/>
-=======
         <location line="+99"/>
->>>>>>> 1426b079
         <source>Sent transaction</source>
         <translation>Transacción enviada</translation>
     </message>
     <message>
-<<<<<<< HEAD
-        <location filename="../bitcoingui.cpp" line="647"/>
-=======
-        <location line="+1"/>
->>>>>>> 1426b079
+        <location line="+1"/>
         <source>Incoming transaction</source>
         <translation>Transacción entrante</translation>
     </message>
     <message>
-<<<<<<< HEAD
-        <location filename="../bitcoingui.cpp" line="648"/>
-=======
-        <location line="+1"/>
->>>>>>> 1426b079
+        <location line="+1"/>
         <source>Date: %1
 Amount: %2
 Type: %3
@@ -994,43 +615,22 @@
 Dirección: %4</translation>
     </message>
     <message>
-<<<<<<< HEAD
-        <location filename="../bitcoingui.cpp" line="773"/>
-=======
-        <location line="+94"/>
->>>>>>> 1426b079
+        <location line="+125"/>
         <source>Wallet is &lt;b&gt;encrypted&lt;/b&gt; and currently &lt;b&gt;unlocked&lt;/b&gt;</source>
         <translation>La billetera esta &lt;b&gt;codificada&lt;/b&gt; y actualmente &lt;b&gt;desbloqueda&lt;/b&gt;</translation>
     </message>
     <message>
-<<<<<<< HEAD
-        <location filename="../bitcoingui.cpp" line="781"/>
-=======
         <location line="+8"/>
->>>>>>> 1426b079
         <source>Wallet is &lt;b&gt;encrypted&lt;/b&gt; and currently &lt;b&gt;locked&lt;/b&gt;</source>
         <translation>La billetera esta &lt;b&gt;codificada&lt;/b&gt; y actualmente &lt;b&gt;bloqueda&lt;/b&gt;</translation>
     </message>
     <message>
-<<<<<<< HEAD
-        <location filename="../bitcoingui.cpp" line="619"/>
-=======
-        <location line="-131"/>
->>>>>>> 1426b079
+        <location line="-162"/>
         <source>Sending...</source>
         <translation>Enviando...</translation>
     </message>
     <message>
-<<<<<<< HEAD
-        <location filename="../bitcoin.cpp" line="144"/>
-=======
-        <location line="-298"/>
-        <source>Actions toolbar</source>
-        <translation>Barra de acciónes</translation>
-    </message>
-    <message>
-        <location filename="../bitcoin.cpp" line="+133"/>
->>>>>>> 1426b079
+        <location filename="../bitcoin.cpp" line="+144"/>
         <source>A fatal error occurred. Bitcoin can no longer continue safely and will quit.</source>
         <translation type="unfinished"></translation>
     </message>
@@ -1071,30 +671,17 @@
         <translation>&amp;Etiqueta</translation>
     </message>
     <message>
-<<<<<<< HEAD
-        <location filename="../forms/editaddressdialog.ui" line="42"/>
-=======
-        <location line="+10"/>
-        <source>The label associated with this address book entry</source>
-        <translation>La etiqueta asociada con esta entrada de la libreta de direcciones</translation>
-    </message>
-    <message>
-        <location line="+7"/>
->>>>>>> 1426b079
+        <location line="+17"/>
         <source>&amp;Address</source>
         <translation>&amp;Dirección</translation>
     </message>
     <message>
-<<<<<<< HEAD
-        <location filename="../forms/editaddressdialog.ui" line="52"/>
+        <location line="+10"/>
         <source>The address associated with this address book entry. This can only be modified for sending addresses.</source>
         <translation>La dirección asociada con esta entrada en la libreta de direcciones. Solo puede ser modificada para direcciónes de envío.</translation>
     </message>
     <message>
-        <location filename="../editaddressdialog.cpp" line="20"/>
-=======
         <location filename="../editaddressdialog.cpp" line="+20"/>
->>>>>>> 1426b079
         <source>New receiving address</source>
         <translation>Nueva dirección para recibir</translation>
     </message>
@@ -1109,16 +696,12 @@
         <translation>Editar dirección de recepción</translation>
     </message>
     <message>
-<<<<<<< HEAD
-        <location filename="../forms/editaddressdialog.ui" line="35"/>
+        <location filename="../forms/editaddressdialog.ui" line="-17"/>
         <source>The label associated with this address book entry</source>
         <translation>La etiqueta asociada con esta entrada de la libreta de direcciones</translation>
     </message>
     <message>
-        <location filename="../editaddressdialog.cpp" line="31"/>
-=======
-        <location line="+4"/>
->>>>>>> 1426b079
+        <location filename="../editaddressdialog.cpp" line="+4"/>
         <source>Edit sending address</source>
         <translation>Editar dirección de envio</translation>
     </message>
@@ -1138,16 +721,7 @@
         <translation>La generación de nueva clave falló.</translation>
     </message>
     <message>
-<<<<<<< HEAD
-        <location filename="../editaddressdialog.cpp" line="96"/>
-=======
-        <location filename="../forms/editaddressdialog.ui" line="+10"/>
-        <source>The address associated with this address book entry. This can only be modified for sending addresses.</source>
-        <translation>La dirección asociada con esta entrada en la libreta de direcciones. Solo puede ser modificada para direcciónes de envío.</translation>
-    </message>
-    <message>
-        <location filename="../editaddressdialog.cpp" line="-15"/>
->>>>>>> 1426b079
+        <location line="-15"/>
         <source>The entered address &quot;%1&quot; is not a valid bitcoin address.</source>
         <translation>La dirección introducida &quot;%1&quot; no es una dirección Bitcoin valida.</translation>
     </message>
@@ -1185,30 +759,17 @@
         <translation>Abre automáticamente el puerto del cliente Bitcoin en el router. Esto funciona solo cuando tu router es compatible con UPnP y está habilitado.</translation>
     </message>
     <message>
-<<<<<<< HEAD
-        <location filename="../optionsdialog.cpp" line="186"/>
-=======
-        <location line="+4"/>
+        <location line="+5"/>
+        <source>Minimize instead of exit the application when the window is closed. When this option is enabled, the application will be closed only after selecting Quit in the menu.</source>
+        <translation>Minimiza la ventana en lugar de salir del programa cuando la ventana se cierra. Cuando esta opción esta activa el programa solo se puede cerrar seleccionando Salir desde el menu.</translation>
+    </message>
+    <message>
+        <location line="-1"/>
         <source>M&amp;inimize on close</source>
         <translation>M&amp;inimiza a la bandeja al cerrar</translation>
     </message>
     <message>
-        <location line="+1"/>
->>>>>>> 1426b079
-        <source>Minimize instead of exit the application when the window is closed. When this option is enabled, the application will be closed only after selecting Quit in the menu.</source>
-        <translation>Minimiza la ventana en lugar de salir del programa cuando la ventana se cierra. Cuando esta opción esta activa el programa solo se puede cerrar seleccionando Salir desde el menu.</translation>
-    </message>
-    <message>
-<<<<<<< HEAD
-        <location filename="../optionsdialog.cpp" line="185"/>
-        <source>M&amp;inimize on close</source>
-        <translation>M&amp;inimiza a la bandeja al cerrar</translation>
-    </message>
-    <message>
-        <location filename="../optionsdialog.cpp" line="190"/>
-=======
-        <location line="+4"/>
->>>>>>> 1426b079
+        <location line="+5"/>
         <source>&amp;Connect through SOCKS4 proxy:</source>
         <translation>&amp;Conecta a traves de un proxy SOCKS4:</translation>
     </message>
@@ -1251,89 +812,89 @@
 <context>
     <name>MessagePage</name>
     <message>
-        <location filename="../messagepage.cpp" line="101"/>
+        <location filename="../messagepage.cpp" line="+101"/>
         <source>Sign failed</source>
         <translation>Falló Firma</translation>
     </message>
     <message>
-        <location filename="../forms/messagepage.ui" line="38"/>
+        <location filename="../forms/messagepage.ui" line="+38"/>
         <source>The address to sign the message with  (e.g. 1NS17iag9jJgTHD1VXjvLCEnZuQ3rJDE9L)</source>
         <translation type="unfinished">Introduce una dirección Bitcoin (ej. 1NS17iag9jJgTHD1VXjvLCEnZuQ3rJDE9L)</translation>
     </message>
     <message>
-        <location filename="../forms/messagepage.ui" line="71"/>
+        <location line="+33"/>
         <source>Paste address from clipboard</source>
         <translation>Pega dirección desde portapapeles</translation>
     </message>
     <message>
-        <location filename="../forms/messagepage.ui" line="81"/>
+        <location line="+10"/>
         <source>Alt+P</source>
         <translation>Alt+P</translation>
     </message>
     <message>
-        <location filename="../messagepage.cpp" line="74"/>
-        <location filename="../messagepage.cpp" line="89"/>
-        <location filename="../messagepage.cpp" line="101"/>
+        <location filename="../messagepage.cpp" line="-27"/>
+        <location line="+15"/>
+        <location line="+12"/>
         <source>Error signing</source>
         <translation>Error al firmar</translation>
     </message>
     <message>
-        <location filename="../messagepage.cpp" line="74"/>
+        <location line="-27"/>
         <source>%1 is not a valid address.</source>
         <translation>%1 no es una dirección válida.</translation>
     </message>
     <message>
-        <location filename="../messagepage.cpp" line="89"/>
+        <location line="+15"/>
         <source>Private key for %1 is not available.</source>
         <translation>Llave privada para %q no esta disponible.</translation>
     </message>
     <message>
-        <location filename="../forms/messagepage.ui" line="14"/>
+        <location filename="../forms/messagepage.ui" line="-67"/>
         <source>Message</source>
         <translation>Mensaje</translation>
     </message>
     <message>
-        <location filename="../forms/messagepage.ui" line="20"/>
+        <location line="+6"/>
         <source>You can sign messages with your addresses to prove you own them. Be careful not to sign anything vague, as phishing attacks may try to trick you into signing your identity over to them. Only sign fully-detailed statements you agree to.</source>
         <translation type="unfinished"></translation>
     </message>
     <message>
-        <location filename="../forms/messagepage.ui" line="48"/>
+        <location line="+28"/>
         <source>Choose adress from address book</source>
         <translation>Elije dirección de la  guia</translation>
     </message>
     <message>
-        <location filename="../forms/messagepage.ui" line="58"/>
+        <location line="+10"/>
         <source>Alt+A</source>
         <translation>Alt+A</translation>
     </message>
     <message>
-        <location filename="../forms/messagepage.ui" line="93"/>
+        <location line="+35"/>
         <source>Enter the message you want to sign here</source>
         <translation>Escriba el mensaje que desea firmar</translation>
     </message>
     <message>
-        <location filename="../forms/messagepage.ui" line="105"/>
+        <location line="+12"/>
         <source>Click &quot;Sign Message&quot; to get signature</source>
         <translation>Click en &quot;Firmar Mensage&quot; para conseguir firma</translation>
     </message>
     <message>
-        <location filename="../forms/messagepage.ui" line="117"/>
+        <location line="+12"/>
         <source>Sign a message to prove you own this address</source>
         <translation>Firmar un mensjage para probar que usted es dueño de esta dirección</translation>
     </message>
     <message>
-        <location filename="../forms/messagepage.ui" line="120"/>
-        <source>&amp;Sign Message</source>
-        <translation>&amp;Firmar Mensaje</translation>
-    </message>
-    <message>
-        <location filename="../forms/messagepage.ui" line="131"/>
+        <location line="+3"/>
+        <source>Sign &amp;Message</source>
+        <translation type="unfinished">Firmar Mensaje</translation>
+    </message>
+    <message>
+        <location line="+11"/>
         <source>Copy the current signature to the system clipboard</source>
         <translation type="unfinished"></translation>
     </message>
     <message>
-        <location filename="../forms/messagepage.ui" line="134"/>
+        <location line="+3"/>
         <source>&amp;Copy to Clipboard</source>
         <translation>&amp;Copiar al portapapeles</translation>
     </message>
@@ -1341,7 +902,7 @@
 <context>
     <name>OptionsDialog</name>
     <message>
-        <location line="-144"/>
+        <location filename="../optionsdialog.cpp" line="-144"/>
         <source>Main</source>
         <translation>Principal</translation>
     </message>
@@ -1359,52 +920,27 @@
 <context>
     <name>OverviewPage</name>
     <message>
-<<<<<<< HEAD
-        <location filename="../forms/overviewpage.ui" line="68"/>
+        <location filename="../forms/overviewpage.ui" line="+68"/>
         <source>Unconfirmed:</source>
         <translation>No confirmados:</translation>
     </message>
     <message>
-        <location filename="../forms/overviewpage.ui" line="88"/>
+        <location line="+20"/>
         <source>Wallet</source>
         <translation>Cartera</translation>
     </message>
     <message>
-        <location filename="../forms/overviewpage.ui" line="40"/>
+        <location line="-48"/>
         <source>Balance:</source>
         <translation>Saldo:</translation>
-=======
-        <location filename="../overviewpage.cpp" line="+111"/>
-        <source>Total number of transactions in wallet</source>
-        <translation>Número total de transacciones en la billetera</translation>
-    </message>
-    <message>
-        <location line="-8"/>
-        <source>Your current balance</source>
-        <translation>Tu saldo actual</translation>
-    </message>
-    <message>
-        <location line="+5"/>
-        <source>Total of transactions that have yet to be confirmed, and do not yet count toward the current balance</source>
-        <translation>Total de transacciones que no han sido confirmadas aun, y que no cuentan para el saldo actual.</translation>
->>>>>>> 1426b079
-    </message>
-    <message>
-        <location filename="../forms/overviewpage.ui" line="+14"/>
+    </message>
+    <message>
+        <location line="-26"/>
         <source>Form</source>
         <translation>Formulario</translation>
     </message>
     <message>
-<<<<<<< HEAD
-        <location filename="../forms/overviewpage.ui" line="54"/>
-=======
-        <location line="+26"/>
-        <source>Balance:</source>
-        <translation>Saldo:</translation>
-    </message>
-    <message>
-        <location line="+14"/>
->>>>>>> 1426b079
+        <location line="+40"/>
         <source>Number of transactions:</source>
         <translation>Numero de transacciones:</translation>
     </message>
@@ -1414,102 +950,129 @@
         <translation>0</translation>
     </message>
     <message>
-<<<<<<< HEAD
-        <location filename="../forms/overviewpage.ui" line="124"/>
+        <location line="+63"/>
         <source>&lt;b&gt;Recent transactions&lt;/b&gt;</source>
         <translation>&lt;b&gt;Transacciones recientes&lt;/b&gt;</translation>
     </message>
     <message>
-        <location filename="../overviewpage.cpp" line="103"/>
+        <location filename="../overviewpage.cpp" line="+103"/>
         <source>Your current balance</source>
         <translation>Tu saldo actual</translation>
     </message>
     <message>
-        <location filename="../overviewpage.cpp" line="108"/>
+        <location line="+5"/>
         <source>Total of transactions that have yet to be confirmed, and do not yet count toward the current balance</source>
         <translation>Total de transacciones que no han sido confirmadas aun, y que no cuentan para el saldo actual.</translation>
     </message>
     <message>
-        <location filename="../overviewpage.cpp" line="111"/>
+        <location line="+3"/>
         <source>Total number of transactions in wallet</source>
         <translation>Número total de transacciones en la billetera</translation>
-=======
-        <location line="+7"/>
-        <source>Unconfirmed:</source>
-        <translation>No confirmados:</translation>
-    </message>
-    <message>
-        <location line="+20"/>
-        <source>Wallet</source>
-        <translation>Cartera</translation>
-    </message>
-    <message>
-        <location line="+36"/>
-        <source>&lt;b&gt;Recent transactions&lt;/b&gt;</source>
-        <translation>&lt;b&gt;Transacciones recientes&lt;/b&gt;</translation>
->>>>>>> 1426b079
     </message>
 </context>
 <context>
     <name>QRCodeDialog</name>
     <message>
-<<<<<<< HEAD
-        <location filename="../forms/qrcodedialog.ui" line="121"/>
+        <location filename="../forms/qrcodedialog.ui" line="+121"/>
         <source>Label:</source>
         <translation>Etiqueta</translation>
     </message>
     <message>
-        <location filename="../forms/qrcodedialog.ui" line="55"/>
+        <location line="-66"/>
         <source>Request Payment</source>
         <translation>Solicitar Pago</translation>
     </message>
     <message>
-        <location filename="../forms/qrcodedialog.ui" line="70"/>
+        <location line="+15"/>
         <source>Amount:</source>
         <translation>Cantidad:</translation>
     </message>
     <message>
-        <location filename="../forms/qrcodedialog.ui" line="32"/>
+        <location line="-38"/>
         <source>QR Code</source>
         <translation>Código QR </translation>
     </message>
     <message>
-        <location filename="../forms/qrcodedialog.ui" line="105"/>
+        <location line="+73"/>
         <source>BTC</source>
         <translation>BTC</translation>
     </message>
     <message>
-        <location filename="../forms/qrcodedialog.ui" line="14"/>
+        <location line="-91"/>
         <source>Dialog</source>
         <translation>Cambiar contraseña</translation>
     </message>
     <message>
-        <location filename="../forms/qrcodedialog.ui" line="144"/>
+        <location line="+130"/>
         <source>Message:</source>
         <translation>Mensaje:</translation>
     </message>
     <message>
-        <location filename="../forms/qrcodedialog.ui" line="186"/>
+        <location line="+42"/>
         <source>&amp;Save As...</source>
         <translation>&amp;Guardar Como...</translation>
     </message>
     <message>
-        <location filename="../qrcodedialog.cpp" line="48"/>
+        <location filename="../qrcodedialog.cpp" line="+48"/>
         <source>Error encoding URI into QR Code.</source>
         <translation type="unfinished"></translation>
     </message>
     <message>
-        <location filename="../qrcodedialog.cpp" line="113"/>
+        <location line="+65"/>
         <source>PNG Images (*.png)</source>
         <translation>Imágenes PNG (*.png)</translation>
     </message>
     <message>
-        <location filename="../qrcodedialog.cpp" line="113"/>
+        <location line="+0"/>
         <source>Save Image...</source>
         <translation type="unfinished"></translation>
-=======
-        <location filename="../forms/sendcoinsdialog.ui" line="+14"/>
-        <location filename="../sendcoinsdialog.cpp" line="+117"/>
+    </message>
+</context>
+<context>
+    <name>SendCoinsDialog</name>
+    <message>
+        <location filename="../forms/sendcoinsdialog.ui" line="+64"/>
+        <source>Send to multiple recipients at once</source>
+        <translation>Enviar a múltiples destinatarios</translation>
+    </message>
+    <message>
+        <location line="+3"/>
+        <source>&amp;Add recipient...</source>
+        <translation>&amp;Agrega destinatario...</translation>
+    </message>
+    <message>
+        <location line="+39"/>
+        <source>Balance:</source>
+        <translation>Balance:</translation>
+    </message>
+    <message>
+        <location line="+7"/>
+        <source>123.456 BTC</source>
+        <translation>123.456 BTC</translation>
+    </message>
+    <message>
+        <location line="+31"/>
+        <source>Confirm the send action</source>
+        <translation>Confirma el envio</translation>
+    </message>
+    <message>
+        <location line="+3"/>
+        <source>S&amp;end</source>
+        <translation>&amp;Envía</translation>
+    </message>
+    <message>
+        <location filename="../sendcoinsdialog.cpp" line="+95"/>
+        <source>&lt;b&gt;%1&lt;/b&gt; to %2 (%3)</source>
+        <translation>&lt;b&gt;%1&lt;/b&gt; to %2 (%3)</translation>
+    </message>
+    <message>
+        <location line="+5"/>
+        <source>Confirm send coins</source>
+        <translation>Confirmar el envio de monedas</translation>
+    </message>
+    <message>
+        <location filename="../forms/sendcoinsdialog.ui" line="-133"/>
+        <location filename="../sendcoinsdialog.cpp" line="+23"/>
         <location line="+5"/>
         <location line="+5"/>
         <location line="+5"/>
@@ -1525,189 +1088,52 @@
         <translation>Remover todos los campos de la transacción</translation>
     </message>
     <message>
-        <location line="+22"/>
-        <source>Balance:</source>
-        <translation>Balance:</translation>
-    </message>
-    <message>
-        <location line="+7"/>
-        <source>123.456 BTC</source>
-        <translation>123.456 BTC</translation>
-    </message>
-    <message>
-        <location line="+31"/>
-        <source>Confirm the send action</source>
-        <translation>Confirma el envio</translation>
-    </message>
-    <message>
-        <location line="+3"/>
-        <source>S&amp;end</source>
-        <translation>&amp;Envía</translation>
-    </message>
-    <message>
-        <location filename="../sendcoinsdialog.cpp" line="-55"/>
-        <source>&lt;b&gt;%1&lt;/b&gt; to %2 (%3)</source>
-        <translation>&lt;b&gt;%1&lt;/b&gt; to %2 (%3)</translation>
-    </message>
-    <message>
-        <location line="+3"/>
-        <source>Confirm send coins</source>
-        <translation>Confirmar el envio de monedas</translation>
-    </message>
-    <message>
-        <location line="+1"/>
+        <location line="+3"/>
+        <source>Clear all</source>
+        <translation>&amp;Borra todos</translation>
+    </message>
+    <message>
+        <location filename="../sendcoinsdialog.cpp" line="-53"/>
         <source>Are you sure you want to send %1?</source>
         <translation>Estas seguro que quieres enviar %1?</translation>
->>>>>>> 1426b079
-    </message>
-</context>
-<context>
-    <name>SendCoinsDialog</name>
-    <message>
-        <location filename="../forms/sendcoinsdialog.ui" line="-83"/>
-        <source>Send to multiple recipients at once</source>
-        <translation>Enviar a múltiples destinatarios</translation>
-    </message>
-    <message>
-        <location line="+3"/>
-        <source>&amp;Add recipient...</source>
-        <translation>&amp;Agrega destinatario...</translation>
-    </message>
-    <message>
-<<<<<<< HEAD
-        <location filename="../forms/sendcoinsdialog.ui" line="106"/>
-        <source>Balance:</source>
-        <translation>Balance:</translation>
-    </message>
-    <message>
-        <location filename="../forms/sendcoinsdialog.ui" line="113"/>
-        <source>123.456 BTC</source>
-        <translation>123.456 BTC</translation>
-    </message>
-    <message>
-        <location filename="../forms/sendcoinsdialog.ui" line="144"/>
-        <source>Confirm the send action</source>
-        <translation>Confirma el envio</translation>
-    </message>
-    <message>
-        <location filename="../forms/sendcoinsdialog.ui" line="147"/>
-        <source>S&amp;end</source>
-        <translation>&amp;Envía</translation>
-    </message>
-    <message>
-        <location filename="../sendcoinsdialog.cpp" line="95"/>
-        <source>&lt;b&gt;%1&lt;/b&gt; to %2 (%3)</source>
-        <translation>&lt;b&gt;%1&lt;/b&gt; to %2 (%3)</translation>
-    </message>
-    <message>
-        <location filename="../sendcoinsdialog.cpp" line="100"/>
-        <source>Confirm send coins</source>
-        <translation>Confirmar el envio de monedas</translation>
-    </message>
-    <message>
-        <location filename="../forms/sendcoinsdialog.ui" line="14"/>
-        <location filename="../sendcoinsdialog.cpp" line="123"/>
-        <location filename="../sendcoinsdialog.cpp" line="128"/>
-        <location filename="../sendcoinsdialog.cpp" line="133"/>
-        <location filename="../sendcoinsdialog.cpp" line="138"/>
-        <location filename="../sendcoinsdialog.cpp" line="144"/>
-        <location filename="../sendcoinsdialog.cpp" line="149"/>
-        <location filename="../sendcoinsdialog.cpp" line="154"/>
-        <source>Send Coins</source>
-        <translation>Enviar monedas</translation>
-    </message>
-    <message>
-        <location filename="../forms/sendcoinsdialog.ui" line="84"/>
-        <source>Remove all transaction fields</source>
-        <translation>Remover todos los campos de la transacción</translation>
-    </message>
-    <message>
-        <location filename="../forms/sendcoinsdialog.ui" line="87"/>
-        <source>Clear all</source>
-        <translation>&amp;Borra todos</translation>
-    </message>
-    <message>
-        <location filename="../sendcoinsdialog.cpp" line="101"/>
-        <source>Are you sure you want to send %1?</source>
-        <translation>Estas seguro que quieres enviar %1?</translation>
-    </message>
-    <message>
-        <location filename="../sendcoinsdialog.cpp" line="101"/>
+    </message>
+    <message>
+        <location line="+0"/>
         <source> and </source>
         <translation>y</translation>
     </message>
     <message>
-        <location filename="../sendcoinsdialog.cpp" line="129"/>
+        <location line="+28"/>
         <source>The amount to pay must be larger than 0.</source>
         <translation>La cantidad por pagar tiene que ser mayor 0.</translation>
     </message>
     <message>
-        <location filename="../sendcoinsdialog.cpp" line="139"/>
-=======
-        <location line="+20"/>
-        <source>Clear all</source>
-        <translation>&amp;Borra todos</translation>
-    </message>
-    <message>
-        <location filename="../sendcoinsdialog.cpp" line="+0"/>
-        <source> and </source>
-        <translation>y</translation>
-    </message>
-    <message>
-        <location line="+21"/>
+        <location line="+10"/>
+        <source>The total exceeds your balance when the %1 transaction fee is included.</source>
+        <translation>El total sobrepasa tu saldo cuando se incluyen %1 como tasa de envio.</translation>
+    </message>
+    <message>
+        <location line="+6"/>
+        <source>Duplicate address found, can only send to each address once per send operation.</source>
+        <translation>Tienes una dirección duplicada, solo puedes enviar a direcciónes individuales de una sola vez.</translation>
+    </message>
+    <message>
+        <location line="+5"/>
+        <source>Error: Transaction creation failed.</source>
+        <translation>Error: La transacción no se pudo crear.</translation>
+    </message>
+    <message>
+        <location line="+5"/>
+        <source>Error: The transaction was rejected. This might happen if some of the coins in your wallet were already spent, such as if you used a copy of wallet.dat and coins were spent in the copy but not marked as spent here.</source>
+        <translation>Error: La transacción fue rechazada. Esto puede haber ocurrido si alguna de las monedas ya estaba gastada o si ha usado una copia de wallet.dat y las monedas se gastaron en la copia pero no se han marcado como gastadas aqui.</translation>
+    </message>
+    <message>
+        <location line="-31"/>
         <source>The recipient address is not valid, please recheck.</source>
         <translation>La dirección de destinatarion no es valida, comprueba otra vez.</translation>
     </message>
     <message>
-        <location line="+5"/>
-        <source>The amount to pay must be larger than 0.</source>
-        <translation>La cantidad por pagar tiene que ser mayor 0.</translation>
-    </message>
-    <message>
-        <location line="+5"/>
-        <source>The amount exceeds your balance.</source>
-        <translation>La cantidad sobrepasa tu saldo.</translation>
-    </message>
-    <message>
-        <location line="+5"/>
->>>>>>> 1426b079
-        <source>The total exceeds your balance when the %1 transaction fee is included.</source>
-        <translation>El total sobrepasa tu saldo cuando se incluyen %1 como tasa de envio.</translation>
-    </message>
-    <message>
-<<<<<<< HEAD
-        <location filename="../sendcoinsdialog.cpp" line="145"/>
-=======
-        <location line="+6"/>
->>>>>>> 1426b079
-        <source>Duplicate address found, can only send to each address once per send operation.</source>
-        <translation>Tienes una dirección duplicada, solo puedes enviar a direcciónes individuales de una sola vez.</translation>
-    </message>
-    <message>
-<<<<<<< HEAD
-        <location filename="../sendcoinsdialog.cpp" line="150"/>
-=======
-        <location line="+5"/>
->>>>>>> 1426b079
-        <source>Error: Transaction creation failed.</source>
-        <translation>Error: La transacción no se pudo crear.</translation>
-    </message>
-    <message>
-<<<<<<< HEAD
-        <location filename="../sendcoinsdialog.cpp" line="155"/>
-=======
-        <location line="+5"/>
->>>>>>> 1426b079
-        <source>Error: The transaction was rejected. This might happen if some of the coins in your wallet were already spent, such as if you used a copy of wallet.dat and coins were spent in the copy but not marked as spent here.</source>
-        <translation>Error: La transacción fue rechazada. Esto puede haber ocurrido si alguna de las monedas ya estaba gastada o si ha usado una copia de wallet.dat y las monedas se gastaron en la copia pero no se han marcado como gastadas aqui.</translation>
-    </message>
-    <message>
-        <location filename="../sendcoinsdialog.cpp" line="124"/>
-        <source>The recipient address is not valid, please recheck.</source>
-        <translation>La dirección de destinatarion no es valida, comprueba otra vez.</translation>
-    </message>
-    <message>
-        <location filename="../sendcoinsdialog.cpp" line="134"/>
+        <location line="+10"/>
         <source>The amount exceeds your balance.</source>
         <translation>La cantidad sobrepasa tu saldo.</translation>
     </message>
@@ -1715,66 +1141,35 @@
 <context>
     <name>SendCoinsEntry</name>
     <message>
-<<<<<<< HEAD
-        <location filename="../forms/sendcoinsentry.ui" line="75"/>
+        <location filename="../forms/sendcoinsentry.ui" line="+75"/>
         <source>&amp;Label:</source>
         <translation>&amp;Etiqueta:</translation>
     </message>
     <message>
-        <location filename="../forms/sendcoinsentry.ui" line="42"/>
+        <location line="-33"/>
         <source>Pay &amp;To:</source>
         <translation>&amp;Pagar a:</translation>
-=======
-        <location filename="../forms/sendcoinsentry.ui" line="+29"/>
+    </message>
+    <message>
+        <location line="-28"/>
+        <source>Form</source>
+        <translation>Envio</translation>
+    </message>
+    <message>
+        <location line="+15"/>
         <source>A&amp;mount:</source>
         <translation>Cantidad:</translation>
     </message>
     <message>
-        <location filename="../sendcoinsentry.cpp" line="+25"/>
-        <source>Enter a Bitcoin address (e.g. 1NS17iag9jJgTHD1VXjvLCEnZuQ3rJDE9L)</source>
-        <translation>Introduce una dirección Bitcoin (ej. 1NS17iag9jJgTHD1VXjvLCEnZuQ3rJDE9L)</translation>
-    </message>
-    <message>
-        <location filename="../forms/sendcoinsentry.ui" line="+91"/>
-        <source>Paste address from clipboard</source>
-        <translation>Pega dirección desde portapapeles</translation>
->>>>>>> 1426b079
-    </message>
-    <message>
-        <location line="-106"/>
-        <source>Form</source>
-        <translation>Envio</translation>
-    </message>
-    <message>
-<<<<<<< HEAD
-        <location filename="../forms/sendcoinsentry.ui" line="29"/>
-        <source>A&amp;mount:</source>
-        <translation>Cantidad:</translation>
-=======
-        <location line="+28"/>
-        <source>Pay &amp;To:</source>
-        <translation>&amp;Pagar a:</translation>
->>>>>>> 1426b079
-    </message>
-    <message>
-        <location line="+24"/>
-        <location filename="../sendcoinsentry.cpp" line="+1"/>
+        <location line="+37"/>
+        <location filename="../sendcoinsentry.cpp" line="+26"/>
         <source>Enter a label for this address to add it to your address book</source>
         <translation>Introduce una etiqueta a esta dirección para añadirla a tu guia</translation>
     </message>
     <message>
-<<<<<<< HEAD
-        <location filename="../forms/sendcoinsentry.ui" line="93"/>
-=======
-        <location line="+9"/>
-        <source>&amp;Label:</source>
-        <translation>&amp;Etiqueta:</translation>
-    </message>
-    <message>
-        <location line="+18"/>
->>>>>>> 1426b079
+        <location line="+27"/>
         <source>The address to send the payment to (e.g. 1NS17iag9jJgTHD1VXjvLCEnZuQ3rJDE9L)</source>
-        <translation type="unfinished"></translation>
+        <translation>La dirección donde enviar el pago (ej. 1NS17iag9jJgTHD1VXjvLCEnZuQ3rJDE9L)</translation>
     </message>
     <message>
         <location line="+10"/>
@@ -1787,16 +1182,12 @@
         <translation>Alt+A</translation>
     </message>
     <message>
-<<<<<<< HEAD
-        <location filename="../forms/sendcoinsentry.ui" line="120"/>
+        <location line="+7"/>
         <source>Paste address from clipboard</source>
         <translation>Pega dirección desde portapapeles</translation>
     </message>
     <message>
-        <location filename="../forms/sendcoinsentry.ui" line="130"/>
-=======
-        <location line="+17"/>
->>>>>>> 1426b079
+        <location line="+10"/>
         <source>Alt+P</source>
         <translation>Alt+P</translation>
     </message>
@@ -1806,7 +1197,7 @@
         <translation>Elimina destinatario</translation>
     </message>
     <message>
-        <location filename="../sendcoinsentry.cpp" line="25"/>
+        <location filename="../sendcoinsentry.cpp" line="-1"/>
         <source>Enter a Bitcoin address (e.g. 1NS17iag9jJgTHD1VXjvLCEnZuQ3rJDE9L)</source>
         <translation>Introduce una dirección Bitcoin (ej. 1NS17iag9jJgTHD1VXjvLCEnZuQ3rJDE9L)</translation>
     </message>
@@ -1814,263 +1205,143 @@
 <context>
     <name>TransactionDesc</name>
     <message>
-<<<<<<< HEAD
-        <location filename="../transactiondesc.cpp" line="20"/>
+        <location filename="../transactiondesc.cpp" line="+20"/>
         <source>Open until %1</source>
         <translation>Abierto hasta %1</translation>
     </message>
     <message>
-        <location filename="../transactiondesc.cpp" line="89"/>
-=======
-        <location filename="../transactiondesc.cpp" line="+105"/>
->>>>>>> 1426b079
+        <location line="+69"/>
         <source>unknown</source>
         <translation>desconocido</translation>
     </message>
     <message>
-<<<<<<< HEAD
-        <location filename="../transactiondesc.cpp" line="47"/>
-=======
         <location line="-42"/>
->>>>>>> 1426b079
         <source>&lt;b&gt;Status:&lt;/b&gt; </source>
         <translation>&lt;b&gt;Estado:&lt;/b&gt; </translation>
     </message>
     <message>
-<<<<<<< HEAD
-        <location filename="../transactiondesc.cpp" line="18"/>
-        <source>Open for %1 blocks</source>
-        <translation>Abierto hasta %1 bloques</translation>
-    </message>
-    <message>
-        <location filename="../transactiondesc.cpp" line="28"/>
+        <location line="-19"/>
         <source>%1/unconfirmed</source>
         <translation>%1/no confirmado</translation>
     </message>
     <message>
-        <location filename="../transactiondesc.cpp" line="30"/>
-=======
-        <location line="-27"/>
-        <source>Open until %1</source>
-        <translation>Abierto hasta %1</translation>
-    </message>
-    <message>
-        <location line="+6"/>
+        <location line="+2"/>
+        <source>%1 confirmations</source>
+        <translation>%1 confirmaciónes</translation>
+    </message>
+    <message>
+        <location line="-4"/>
         <source>%1/offline?</source>
         <translation>%1/fuera de linea?</translation>
     </message>
     <message>
-        <location line="+4"/>
->>>>>>> 1426b079
-        <source>%1 confirmations</source>
-        <translation>%1 confirmaciónes</translation>
-    </message>
-    <message>
-<<<<<<< HEAD
-        <location filename="../transactiondesc.cpp" line="26"/>
-        <source>%1/offline?</source>
-        <translation>%1/fuera de linea?</translation>
-    </message>
-    <message>
-        <location filename="../transactiondesc.cpp" line="54"/>
-=======
-        <location line="+22"/>
-        <source>, has not been successfully broadcast yet</source>
-        <translation>, no ha sido emitido satisfactoriamente todavía</translation>
-    </message>
-    <message>
-        <location line="+2"/>
->>>>>>> 1426b079
+        <location line="-8"/>
+        <source>Open for %1 more blocks</source>
+        <translation type="unfinished"></translation>
+    </message>
+    <message>
+        <location line="+36"/>
         <source>, broadcast through %1 node</source>
         <translation>, emitido mediante %1 nodo</translation>
     </message>
     <message>
-<<<<<<< HEAD
-        <location filename="../transactiondesc.cpp" line="56"/>
-=======
-        <location line="+2"/>
->>>>>>> 1426b079
+        <location line="+2"/>
         <source>, broadcast through %1 nodes</source>
         <translation>, emitido mediante %1 nodos</translation>
     </message>
     <message>
-<<<<<<< HEAD
-        <location filename="../transactiondesc.cpp" line="60"/>
-=======
         <location line="+4"/>
->>>>>>> 1426b079
         <source>&lt;b&gt;Date:&lt;/b&gt; </source>
         <translation>&lt;b&gt;Fecha:&lt;/b&gt; </translation>
     </message>
     <message>
-<<<<<<< HEAD
-        <location filename="../transactiondesc.cpp" line="67"/>
-=======
         <location line="+7"/>
->>>>>>> 1426b079
         <source>&lt;b&gt;Source:&lt;/b&gt; Generated&lt;br&gt;</source>
         <translation>&lt;b&gt;Fuente:&lt;/b&gt; Generado&lt;br&gt;</translation>
     </message>
     <message>
-<<<<<<< HEAD
-        <location filename="../transactiondesc.cpp" line="72"/>
-        <location filename="../transactiondesc.cpp" line="89"/>
-=======
         <location line="+5"/>
         <location line="+17"/>
->>>>>>> 1426b079
         <source>&lt;b&gt;From:&lt;/b&gt; </source>
         <translation>&lt;b&gt;De:&lt;/b&gt; </translation>
     </message>
     <message>
-<<<<<<< HEAD
-        <location filename="../transactiondesc.cpp" line="90"/>
-        <location filename="../transactiondesc.cpp" line="113"/>
-        <location filename="../transactiondesc.cpp" line="172"/>
-=======
         <location line="+1"/>
         <location line="+23"/>
         <location line="+59"/>
->>>>>>> 1426b079
         <source>&lt;b&gt;To:&lt;/b&gt; </source>
         <translation>&lt;b&gt;Para:&lt;/b&gt; </translation>
     </message>
     <message>
-<<<<<<< HEAD
-        <location filename="../transactiondesc.cpp" line="93"/>
-=======
         <location line="-79"/>
->>>>>>> 1426b079
         <source> (yours, label: </source>
         <translation> (tuya, etiqueta: </translation>
     </message>
     <message>
-<<<<<<< HEAD
-        <location filename="../transactiondesc.cpp" line="95"/>
+        <location line="+2"/>
         <source> (yours)</source>
         <translation> (tuya)</translation>
     </message>
     <message>
-        <location filename="../transactiondesc.cpp" line="130"/>
-        <location filename="../transactiondesc.cpp" line="144"/>
-        <location filename="../transactiondesc.cpp" line="189"/>
-        <location filename="../transactiondesc.cpp" line="206"/>
-=======
-        <location line="+37"/>
+        <location line="+35"/>
         <location line="+14"/>
         <location line="+45"/>
         <location line="+17"/>
->>>>>>> 1426b079
         <source>&lt;b&gt;Credit:&lt;/b&gt; </source>
         <translation>&lt;b&gt;Crédito:&lt;/b&gt; </translation>
     </message>
     <message>
-<<<<<<< HEAD
-        <location filename="../transactiondesc.cpp" line="180"/>
-        <location filename="../transactiondesc.cpp" line="188"/>
-        <location filename="../transactiondesc.cpp" line="203"/>
-        <source>&lt;b&gt;Debit:&lt;/b&gt; </source>
-        <translation>&lt;b&gt;Débito:&lt;/b&gt; </translation>
-    </message>
-    <message>
-        <location filename="../transactiondesc.cpp" line="194"/>
-=======
-        <location line="-12"/>
->>>>>>> 1426b079
-        <source>&lt;b&gt;Transaction fee:&lt;/b&gt; </source>
-        <translation>&lt;b&gt;Comisión transacción:&lt;/b&gt; </translation>
-    </message>
-    <message>
-<<<<<<< HEAD
-        <location filename="../transactiondesc.cpp" line="210"/>
-=======
-        <location line="+16"/>
->>>>>>> 1426b079
-        <source>&lt;b&gt;Net amount:&lt;/b&gt; </source>
-        <translation>&lt;b&gt;Cantidad total:&lt;/b&gt; </translation>
-    </message>
-    <message>
-<<<<<<< HEAD
-        <location filename="../transactiondesc.cpp" line="216"/>
-        <source>Message:</source>
-        <translation>Mensaje:</translation>
-    </message>
-    <message>
-        <location filename="../transactiondesc.cpp" line="218"/>
-=======
-        <location line="+8"/>
->>>>>>> 1426b079
-        <source>Comment:</source>
-        <translation>Comentario:</translation>
-    </message>
-    <message>
-<<<<<<< HEAD
-        <location filename="../transactiondesc.cpp" line="220"/>
-        <source>Transaction ID:</source>
-        <translation>ID de Transacción:</translation>
-    </message>
-    <message>
-        <location filename="../transactiondesc.cpp" line="223"/>
-        <source>Generated coins must wait 120 blocks before they can be spent.  When you generated this block, it was broadcast to the network to be added to the block chain.  If it fails to get into the chain, it will change to &quot;not accepted&quot; and not be spendable.  This may occasionally happen if another node generates a block within a few seconds of yours.</source>
-        <translation>Las monedas generadas deben esperar 120 bloques antes de ser gastadas. Cuando has generado este bloque se emitió a la red para ser agregado en la cadena de bloques. Si falla al incluirse en la cadena, cambiará a &quot;no aceptado&quot; y las monedas no se podrán gastar. Esto puede ocurrir ocasionalmente si otro nodo genera un bloque casi al mismo tiempo que el tuyo.</translation>
-    </message>
-    <message>
-        <location filename="../transactiondesc.cpp" line="132"/>
-=======
-        <location line="+3"/>
-        <source>Generated coins must wait 120 blocks before they can be spent.  When you generated this block, it was broadcast to the network to be added to the block chain.  If it fails to get into the chain, it will change to &quot;not accepted&quot; and not be spendable.  This may occasionally happen if another node generates a block within a few seconds of yours.</source>
-        <translation>Las monedas generadas deben esperar 120 bloques antes de ser gastadas. Cuando has generado este bloque se emitió a la red para ser agregado en la cadena de bloques. Si falla al incluirse en la cadena, cambiará a &quot;no aceptado&quot; y las monedas no se podrán gastar. Esto puede ocurrir ocasionalmente si otro nodo genera un bloque casi al mismo tiempo que el tuyo.</translation>
-    </message>
-    <message>
-        <location line="-126"/>
-        <source> (yours)</source>
-        <translation> (tuya)</translation>
-    </message>
-    <message>
-        <location line="+37"/>
->>>>>>> 1426b079
-        <source>(%1 matures in %2 more blocks)</source>
-        <translation>(%1 madura en %2 bloques mas)</translation>
-    </message>
-    <message>
-<<<<<<< HEAD
-        <location filename="../transactiondesc.cpp" line="52"/>
-        <source>, has not been successfully broadcast yet</source>
-        <translation>, no ha sido emitido satisfactoriamente todavía</translation>
-    </message>
-    <message>
-        <location filename="../transactiondesc.cpp" line="136"/>
-        <source>(not accepted)</source>
-        <translation>(no aceptada)</translation>
-    </message>
-=======
-        <location line="-104"/>
-        <source>%1/unconfirmed</source>
-        <translation>%1/no confirmado</translation>
-    </message>
-    <message>
-        <location line="-10"/>
-        <source>Open for %1 more blocks</source>
-        <translation type="unfinished"></translation>
-    </message>
-    <message>
-        <location line="+118"/>
-        <source>(not accepted)</source>
-        <translation>(no aceptada)</translation>
-    </message>
-    <message>
-        <location line="+44"/>
+        <location line="-26"/>
         <location line="+8"/>
         <location line="+15"/>
         <source>&lt;b&gt;Debit:&lt;/b&gt; </source>
         <translation>&lt;b&gt;Débito:&lt;/b&gt; </translation>
     </message>
     <message>
-        <location line="+13"/>
+        <location line="-9"/>
+        <source>&lt;b&gt;Transaction fee:&lt;/b&gt; </source>
+        <translation>&lt;b&gt;Comisión transacción:&lt;/b&gt; </translation>
+    </message>
+    <message>
+        <location line="+16"/>
+        <source>&lt;b&gt;Net amount:&lt;/b&gt; </source>
+        <translation>&lt;b&gt;Cantidad total:&lt;/b&gt; </translation>
+    </message>
+    <message>
+        <location line="+6"/>
         <source>Message:</source>
         <translation>Mensaje:</translation>
     </message>
->>>>>>> 1426b079
+    <message>
+        <location line="+2"/>
+        <source>Comment:</source>
+        <translation>Comentario:</translation>
+    </message>
+    <message>
+        <location line="+2"/>
+        <source>Transaction ID:</source>
+        <translation>ID de Transacción:</translation>
+    </message>
+    <message>
+        <location line="+3"/>
+        <source>Generated coins must wait 120 blocks before they can be spent.  When you generated this block, it was broadcast to the network to be added to the block chain.  If it fails to get into the chain, it will change to &quot;not accepted&quot; and not be spendable.  This may occasionally happen if another node generates a block within a few seconds of yours.</source>
+        <translation>Las monedas generadas deben esperar 120 bloques antes de ser gastadas. Cuando has generado este bloque se emitió a la red para ser agregado en la cadena de bloques. Si falla al incluirse en la cadena, cambiará a &quot;no aceptado&quot; y las monedas no se podrán gastar. Esto puede ocurrir ocasionalmente si otro nodo genera un bloque casi al mismo tiempo que el tuyo.</translation>
+    </message>
+    <message>
+        <location line="-91"/>
+        <source>(%1 matures in %2 more blocks)</source>
+        <translation>(%1 madura en %2 bloques mas)</translation>
+    </message>
+    <message>
+        <location line="-80"/>
+        <source>, has not been successfully broadcast yet</source>
+        <translation>, no ha sido emitido satisfactoriamente todavía</translation>
+    </message>
+    <message>
+        <location line="+84"/>
+        <source>(not accepted)</source>
+        <translation>(no aceptada)</translation>
+    </message>
 </context>
 <context>
     <name>TransactionDescDialog</name>
@@ -2212,61 +1483,57 @@
 <context>
     <name>TransactionView</name>
     <message>
-<<<<<<< HEAD
-        <location filename="../transactionview.cpp" line="284"/>
+        <location filename="../transactionview.cpp" line="+284"/>
         <source>Amount</source>
         <translation>Cantidad</translation>
     </message>
     <message>
-        <location filename="../transactionview.cpp" line="72"/>
+        <location line="-212"/>
         <source>Received with</source>
         <translation>Recibido con</translation>
     </message>
     <message>
-        <location filename="../transactionview.cpp" line="281"/>
+        <location line="+209"/>
         <source>Type</source>
         <translation>Tipo</translation>
     </message>
     <message>
-        <location filename="../transactionview.cpp" line="283"/>
+        <location line="+2"/>
         <source>Address</source>
         <translation>Dirección</translation>
     </message>
     <message>
-        <location filename="../transactionview.cpp" line="289"/>
+        <location line="+6"/>
         <source>Could not write to file %1.</source>
         <translation>No se pudo escribir en el archivo %1.</translation>
     </message>
     <message>
-        <location filename="../transactionview.cpp" line="74"/>
+        <location line="-215"/>
         <source>Sent to</source>
         <translation>Enviado a</translation>
     </message>
     <message>
-        <location filename="../transactionview.cpp" line="76"/>
+        <location line="+2"/>
         <source>To yourself</source>
         <translation>A ti mismo</translation>
     </message>
     <message>
-        <location filename="../transactionview.cpp" line="125"/>
+        <location line="+49"/>
         <source>Copy label</source>
         <translation>Copia etiqueta</translation>
     </message>
     <message>
-        <location filename="../transactionview.cpp" line="279"/>
+        <location line="+154"/>
         <source>Confirmed</source>
         <translation>Confirmado</translation>
     </message>
     <message>
-        <location filename="../transactionview.cpp" line="392"/>
+        <location line="+113"/>
         <source>to</source>
         <translation>para</translation>
     </message>
     <message>
-        <location filename="../transactionview.cpp" line="77"/>
-=======
-        <location filename="../transactionview.cpp" line="+77"/>
->>>>>>> 1426b079
+        <location line="-315"/>
         <source>Mined</source>
         <translation>Minado</translation>
     </message>
@@ -2276,88 +1543,42 @@
         <translation>Otra</translation>
     </message>
     <message>
-<<<<<<< HEAD
-        <location filename="../transactionview.cpp" line="126"/>
+        <location line="+48"/>
         <source>Copy amount</source>
         <translation>Copiar Cantidad</translation>
-=======
-        <location line="+6"/>
-        <source>Enter address or label to search</source>
-        <translation>Introduce una dirección o etiqueta para  buscar</translation>
->>>>>>> 1426b079
-    </message>
-    <message>
-        <location line="+6"/>
+    </message>
+    <message>
+        <location line="-36"/>
         <source>Min amount</source>
         <translation>Cantidad minima</translation>
     </message>
     <message>
-<<<<<<< HEAD
-        <location filename="../transactionview.cpp" line="271"/>
-=======
-        <location line="+35"/>
+        <location line="+181"/>
+        <source>Comma separated file (*.csv)</source>
+        <translation>Archivos separados por coma (*.csv)</translation>
+    </message>
+    <message>
+        <location line="-147"/>
         <source>Copy address</source>
         <translation>Copia dirección</translation>
     </message>
     <message>
-        <location line="+2"/>
-        <source>Edit label</source>
-        <translation>Edita etiqueta</translation>
-    </message>
-    <message>
-        <location line="+145"/>
-        <source>Export Transaction Data</source>
-        <translation>Exportar datos de transacción</translation>
-    </message>
-    <message>
-        <location line="+1"/>
->>>>>>> 1426b079
-        <source>Comma separated file (*.csv)</source>
-        <translation>Archivos separados por coma (*.csv)</translation>
-    </message>
-    <message>
-<<<<<<< HEAD
-        <location filename="../transactionview.cpp" line="124"/>
-        <source>Copy address</source>
-        <translation>Copia dirección</translation>
-    </message>
-    <message>
-        <location filename="../transactionview.cpp" line="280"/>
+        <location line="+156"/>
         <source>Date</source>
         <translation>Fecha</translation>
     </message>
     <message>
-        <location filename="../transactionview.cpp" line="282"/>
+        <location line="+2"/>
         <source>Label</source>
         <translation>Etiqueta</translation>
     </message>
     <message>
-        <location filename="../transactionview.cpp" line="285"/>
+        <location line="+3"/>
         <source>ID</source>
         <translation>ID</translation>
-=======
-        <location line="+9"/>
-        <source>Date</source>
-        <translation>Fecha</translation>
-    </message>
-    <message>
-        <location line="+4"/>
-        <source>Amount</source>
-        <translation>Cantidad</translation>
-    </message>
-    <message>
-        <location line="+5"/>
-        <source>Error exporting</source>
-        <translation>Error exportando</translation>
-    </message>
-    <message>
-        <location line="+102"/>
-        <source>Range:</source>
-        <translation>Rango:</translation>
->>>>>>> 1426b079
-    </message>
-    <message>
-        <location line="-338"/>
+    </message>
+    <message>
+        <location line="-230"/>
         <location line="+16"/>
         <source>All</source>
         <translation>Todo</translation>
@@ -2393,103 +1614,40 @@
         <translation>Rango...</translation>
     </message>
     <message>
-<<<<<<< HEAD
-        <location filename="../transactionview.cpp" line="84"/>
+        <location line="+23"/>
         <source>Enter address or label to search</source>
         <translation>Introduce una dirección o etiqueta para  buscar</translation>
     </message>
     <message>
-        <location filename="../transactionview.cpp" line="127"/>
+        <location line="+43"/>
         <source>Edit label</source>
         <translation>Edita etiqueta</translation>
     </message>
     <message>
-        <location filename="../transactionview.cpp" line="270"/>
+        <location line="+143"/>
         <source>Export Transaction Data</source>
         <translation>Exportar datos de transacción</translation>
     </message>
     <message>
-        <location filename="../transactionview.cpp" line="289"/>
+        <location line="+19"/>
         <source>Error exporting</source>
         <translation>Error exportando</translation>
     </message>
     <message>
-        <location filename="../transactionview.cpp" line="384"/>
+        <location line="+95"/>
         <source>Range:</source>
         <translation>Rango:</translation>
-=======
-        <location line="+223"/>
-        <source>Label</source>
-        <translation>Etiqueta</translation>
-    </message>
-    <message>
-        <location line="+3"/>
-        <source>ID</source>
-        <translation>ID</translation>
-    </message>
-    <message>
-        <location line="-215"/>
-        <source>Received with</source>
-        <translation>Recibido con</translation>
-    </message>
-    <message>
-        <location line="+211"/>
-        <source>Type</source>
-        <translation>Tipo</translation>
-    </message>
-    <message>
-        <location line="+2"/>
-        <source>Address</source>
-        <translation>Dirección</translation>
-    </message>
-    <message>
-        <location line="+6"/>
-        <source>Could not write to file %1.</source>
-        <translation>No se pudo escribir en el archivo %1.</translation>
-    </message>
-    <message>
-        <location line="-217"/>
-        <source>Sent to</source>
-        <translation>Enviado a</translation>
-    </message>
-    <message>
-        <location line="+2"/>
-        <source>To yourself</source>
-        <translation>A ti mismo</translation>
-    </message>
-    <message>
-        <location line="+50"/>
-        <source>Copy label</source>
-        <translation>Copia etiqueta</translation>
-    </message>
-    <message>
-        <location line="+155"/>
-        <source>Confirmed</source>
-        <translation>Confirmado</translation>
->>>>>>> 1426b079
-    </message>
-    <message>
-        <location line="-153"/>
+    </message>
+    <message>
+        <location line="-256"/>
         <source>Show details...</source>
         <translation>Muestra detalles...</translation>
     </message>
-<<<<<<< HEAD
-=======
-    <message>
-        <location line="+273"/>
-        <source>to</source>
-        <translation>para</translation>
-    </message>
->>>>>>> 1426b079
 </context>
 <context>
     <name>WalletModel</name>
     <message>
-<<<<<<< HEAD
-        <location filename="../walletmodel.cpp" line="145"/>
-=======
-        <location filename="../walletmodel.cpp" line="+144"/>
->>>>>>> 1426b079
+        <location filename="../walletmodel.cpp" line="+145"/>
         <source>Sending...</source>
         <translation>Enviando...</translation>
     </message>
@@ -2502,515 +1660,335 @@
         <translation>Versión Bitcoin</translation>
     </message>
     <message>
-<<<<<<< HEAD
-        <location filename="../bitcoinstrings.cpp" line="77"/>
-=======
-        <location line="+59"/>
+        <location line="+69"/>
+        <source>Loading block index...</source>
+        <translation>Cargando el index de bloques...</translation>
+    </message>
+    <message>
+        <location line="+10"/>
+        <source>Rescanning...</source>
+        <translation>Rescaneando...</translation>
+    </message>
+    <message>
+        <location line="-78"/>
+        <source>Usage:</source>
+        <translation>Uso:</translation>
+    </message>
+    <message>
+        <location line="+75"/>
+        <source>Cannot downgrade wallet</source>
+        <translation type="unfinished"></translation>
+    </message>
+    <message>
+        <location line="+1"/>
+        <source>Cannot initialize keypool</source>
+        <translation type="unfinished"></translation>
+    </message>
+    <message>
+        <location line="+1"/>
+        <source>Cannot write default address</source>
+        <translation type="unfinished"></translation>
+    </message>
+    <message>
+        <location line="+2"/>
+        <source>Done loading</source>
+        <translation>Carga completa</translation>
+    </message>
+    <message>
+        <location line="+2"/>
+        <source>Invalid amount for -paytxfee=&lt;amount&gt;</source>
+        <translation>Cantidad inválida para -paytxfee=&lt;amount&gt;</translation>
+    </message>
+    <message>
+        <location line="+9"/>
+        <source>Warning: Please check that your computer&apos;s date and time are correct.  If your clock is wrong Bitcoin will not work properly.</source>
+        <translation>Precaución: Por favor revise que la fecha y hora de tu ordenador son correctas. Si tu reloj está mal configurado Bitcoin no funcionará correctamente.</translation>
+    </message>
+    <message>
+        <location line="-5"/>
+        <source>Error: CreateThread(StartNode) failed</source>
+        <translation>Error: CreateThread(StartNode) fallido</translation>
+    </message>
+    <message>
+        <location line="-5"/>
+        <source>Invalid -proxy address</source>
+        <translation>Dirección -proxy invalida</translation>
+    </message>
+    <message>
+        <location line="+2"/>
+        <source>Warning: -paytxfee is set very high.  This is the transaction fee you will pay if you send a transaction.</source>
+        <translation>Precaución: -paytxfee es muy alta. Esta es la comisión que pagarás si envias una transacción.</translation>
+    </message>
+    <message>
+        <location line="-8"/>
+        <source>Error loading wallet.dat</source>
+        <translation>Error cargando wallet.dat</translation>
+    </message>
+    <message>
+        <location line="-1"/>
+        <source>Wallet needed to be rewritten: restart Bitcoin to complete</source>
+        <translation>La billetera necesita ser reescrita: reinicie Bitcoin para completar</translation>
+    </message>
+    <message>
+        <location line="-70"/>
+        <source>Get help for a command</source>
+        <translation>Recibir ayuda para un comando
+</translation>
+    </message>
+    <message>
+        <location line="+1"/>
+        <source>Options:</source>
+        <translation>Opciones:
+</translation>
+    </message>
+    <message>
+        <location line="+1"/>
+        <source>Specify configuration file (default: bitcoin.conf)</source>
+        <translation>Especifica archivo de configuración (predeterminado: bitcoin.conf)
+</translation>
+    </message>
+    <message>
+        <location line="-4"/>
+        <source>Send command to -server or bitcoind</source>
+        <translation>Envia comando a bitcoin lanzado con -server u bitcoind
+</translation>
+    </message>
+    <message>
+        <location line="+1"/>
+        <source>List commands</source>
+        <translation>Muestra comandos
+</translation>
+    </message>
+    <message>
+        <location line="+6"/>
+        <source>Don&apos;t generate coins</source>
+        <translation>No generar monedas
+</translation>
+    </message>
+    <message>
+        <location line="+55"/>
+        <source>Cannot obtain a lock on data directory %s. Bitcoin is probably already running.</source>
+        <translation>No se puede obtener permiso de trabajo en la carpeta de datos %s. Probablemente Bitcoin ya se está ejecutando.
+</translation>
+    </message>
+    <message>
+        <location line="+4"/>
+        <source>Error loading addr.dat</source>
+        <translation>Error cargando addr.dat</translation>
+    </message>
+    <message>
+        <location line="-60"/>
+        <source>Generate coins</source>
+        <translation>Genera monedas
+</translation>
+    </message>
+    <message>
+        <location line="+4"/>
+        <source>Specify data directory</source>
+        <translation>Especifica directorio para los datos
+</translation>
+    </message>
+    <message>
+        <location line="+5"/>
+        <source>Listen for connections on &lt;port&gt; (default: 8333 or testnet: 18333)</source>
+        <translation>Escuchar por conecciones en &lt;puerto&gt; (Por defecto: 8333 o red de prueba: 18333)</translation>
+    </message>
+    <message>
+        <location line="+1"/>
+        <source>Maintain at most &lt;n&gt; connections to peers (default: 125)</source>
+        <translation>Mantener al menos &lt;n&gt; conecciones por cliente (por defecto: 125) </translation>
+    </message>
+    <message>
+        <location line="-4"/>
+        <source>Specify connection timeout (in milliseconds)</source>
+        <translation>Especifica tiempo de espera para conexion (en milisegundos)
+</translation>
+    </message>
+    <message>
+        <location line="+7"/>
+        <source>Find peers using internet relay chat (default: 0)</source>
+        <translation>Buscar pares usando &apos;internet relay chat (IRC)&apos; (predeterminado: 0)</translation>
+    </message>
+    <message>
+        <location line="+4"/>
+        <source>Threshold for disconnecting misbehaving peers (default: 100)</source>
+        <translation>Umbral de desconección de clientes con mal comportamiento (por defecto: 100)</translation>
+    </message>
+    <message>
+        <location line="-15"/>
+        <source>Start minimized</source>
+        <translation>Arranca minimizado
+</translation>
+    </message>
+    <message>
+        <location line="+24"/>
+        <source>Accept command line and JSON-RPC commands</source>
+        <translation>Aceptar comandos consola y JSON-RPC
+</translation>
+    </message>
+    <message>
+        <location line="+2"/>
+        <source>Use the test network</source>
+        <translation>Usa la red de pruebas
+</translation>
+    </message>
+    <message>
+        <location line="+6"/>
+        <source>Password for JSON-RPC connections</source>
+        <translation>Contraseña para las conexiones JSON-RPC
+</translation>
+    </message>
+    <message>
+        <location line="-4"/>
+        <source>Prepend debug output with timestamp</source>
+        <translation>Anteponer salida de depuracion con marca de tiempo</translation>
+    </message>
+    <message>
+        <location line="+1"/>
+        <source>Send trace/debug info to console instead of debug.log file</source>
+        <translation>Enviar informacion de seguimiento a la consola en vez del archivo debug.log</translation>
+    </message>
+    <message>
+        <location line="+1"/>
+        <source>Send trace/debug info to debugger</source>
+        <translation>Enviar informacion de seguimiento al depurador</translation>
+    </message>
+    <message>
+        <location line="+23"/>
+        <source>This help message</source>
+        <translation>Este mensaje de ayuda
+</translation>
+    </message>
+    <message>
+        <location line="-6"/>
+        <source>Use OpenSSL (https) for JSON-RPC connections</source>
+        <translation>Usa OpenSSL (https) para las conexiones JSON-RPC
+</translation>
+    </message>
+    <message>
+        <location line="+2"/>
+        <source>Server private key (default: server.pem)</source>
+        <translation>Clave privada del servidor (Predeterminado: server.pem)
+</translation>
+    </message>
+    <message>
+        <location line="-40"/>
+        <source>Add a node to connect to and attempt to keep the connection open</source>
+        <translation>Agrega un nodo para conectarse and attempt to keep the connection open</translation>
+    </message>
+    <message>
+        <location line="-8"/>
+        <source>Show splash screen on startup (default: 1)</source>
+        <translation type="unfinished"></translation>
+    </message>
+    <message>
+        <location line="+2"/>
+        <source>Set database cache size in megabytes (default: 25)</source>
+        <translation type="unfinished"></translation>
+    </message>
+    <message>
+        <location line="+2"/>
+        <source>Connect through socks4 proxy</source>
+        <translation>Conecta mediante proxy socks4
+</translation>
+    </message>
+    <message>
+        <location line="+7"/>
+        <source>Accept connections from outside (default: 1)</source>
+        <translation type="unfinished">Aceptar conexiones desde el exterior (predeterminado: 1)</translation>
+    </message>
+    <message>
+        <location line="+1"/>
+        <source>Set language, for example &quot;de_DE&quot; (default: system locale)</source>
+        <translation type="unfinished"></translation>
+    </message>
+    <message>
+        <location line="+1"/>
+        <source>Find peers using DNS lookup (default: 1)</source>
+        <translation type="unfinished"></translation>
+    </message>
+    <message>
+        <location line="+2"/>
+        <source>Number of seconds to keep misbehaving peers from reconnecting (default: 86400)</source>
+        <translation type="unfinished"></translation>
+    </message>
+    <message>
+        <location line="+3"/>
+        <source>Maximum per-connection receive buffer, &lt;n&gt;*1000 bytes (default: 10000)</source>
+        <translation type="unfinished"></translation>
+    </message>
+    <message>
+        <location line="+1"/>
+        <source>Maximum per-connection send buffer, &lt;n&gt;*1000 bytes (default: 10000)</source>
+        <translation type="unfinished"></translation>
+    </message>
+    <message>
+        <location line="+13"/>
+        <source>Listen for JSON-RPC connections on &lt;port&gt; (default: 8332)</source>
+        <translation>Escucha conexiones JSON-RPC en el puerto &lt;port&gt; (predeterminado: 8332)
+</translation>
+    </message>
+    <message>
+        <location line="+2"/>
+        <source>Send commands to node running on &lt;ip&gt; (default: 127.0.0.1)</source>
+        <translation>Envia comando al nodo situado en &lt;ip&gt; (predeterminado: 127.0.0.1)
+</translation>
+    </message>
+    <message>
+        <location line="+1"/>
+        <source>Execute command when the best block changes (%s in cmd is replaced by block hash)</source>
+        <translation type="unfinished"></translation>
+    </message>
+    <message>
+        <location line="+4"/>
+        <source>Set key pool size to &lt;n&gt; (default: 100)</source>
+        <translation>Ajusta el numero de claves en reserva &lt;n&gt; (predeterminado: 100)
+</translation>
+    </message>
+    <message>
+        <location line="+2"/>
+        <source>How many blocks to check at startup (default: 2500, 0 = all)</source>
+        <translation type="unfinished"></translation>
+    </message>
+    <message>
+        <location line="+1"/>
+        <source>How thorough the block verification is (0-6, default: 1)</source>
+        <translation type="unfinished"></translation>
+    </message>
+    <message>
+        <location line="+5"/>
+        <source>Server certificate file (default: server.cert)</source>
+        <translation>Certificado del servidor (Predeterminado: server.cert)
+</translation>
+    </message>
+    <message>
+        <location line="+2"/>
+        <source>Acceptable ciphers (default: TLSv1+HIGH:!SSLv2:!aNULL:!eNULL:!AH:!3DES:@STRENGTH)</source>
+        <translation>Cifrados aceptados (Predeterminado: TLSv1+HIGH:!SSLv2:!aNULL:!eNULL:!AH:!3DES:@STRENGTH)
+</translation>
+    </message>
+    <message>
+        <location line="-23"/>
+        <source>Output extra debugging information</source>
+        <translation>Adjuntar informacion extra de depuracion</translation>
+    </message>
+    <message>
+        <location line="+30"/>
         <source>Loading addresses...</source>
         <translation>Cargando direcciónes...</translation>
     </message>
     <message>
-        <location line="+2"/>
->>>>>>> 1426b079
-        <source>Loading block index...</source>
-        <translation>Cargando el index de bloques...</translation>
-    </message>
-    <message>
-<<<<<<< HEAD
-        <location filename="../bitcoinstrings.cpp" line="87"/>
-=======
-        <location line="+8"/>
->>>>>>> 1426b079
-        <source>Rescanning...</source>
-        <translation>Rescaneando...</translation>
-    </message>
-    <message>
-<<<<<<< HEAD
-        <location filename="../bitcoinstrings.cpp" line="9"/>
-        <source>Usage:</source>
-        <translation>Uso:</translation>
-    </message>
-    <message>
-        <location filename="../bitcoinstrings.cpp" line="84"/>
-        <source>Cannot downgrade wallet</source>
-        <translation type="unfinished"></translation>
-    </message>
-    <message>
-        <location filename="../bitcoinstrings.cpp" line="85"/>
-        <source>Cannot initialize keypool</source>
-        <translation type="unfinished"></translation>
-    </message>
-    <message>
-        <location filename="../bitcoinstrings.cpp" line="86"/>
-        <source>Cannot write default address</source>
-        <translation type="unfinished"></translation>
-    </message>
-    <message>
-        <location filename="../bitcoinstrings.cpp" line="88"/>
-        <source>Done loading</source>
-        <translation>Carga completa</translation>
-    </message>
-    <message>
-        <location filename="../bitcoinstrings.cpp" line="90"/>
-        <source>Invalid amount for -paytxfee=&lt;amount&gt;</source>
-        <translation>Cantidad inválida para -paytxfee=&lt;amount&gt;</translation>
-    </message>
-    <message>
-        <location filename="../bitcoinstrings.cpp" line="99"/>
-=======
-        <location line="+3"/>
-        <source>Invalid amount for -paytxfee=&lt;amount&gt;</source>
-        <translation>Cantidad inválida para -paytxfee=&lt;amount&gt;</translation>
-    </message>
-    <message>
-        <location line="+5"/>
+        <location line="+20"/>
         <source>Warning: Disk space is low</source>
         <translation>Atención: Poco espacio en el disco duro</translation>
     </message>
     <message>
-        <location line="+4"/>
->>>>>>> 1426b079
-        <source>Warning: Please check that your computer&apos;s date and time are correct.  If your clock is wrong Bitcoin will not work properly.</source>
-        <translation>Precaución: Por favor revise que la fecha y hora de tu ordenador son correctas. Si tu reloj está mal configurado Bitcoin no funcionará correctamente.</translation>
-    </message>
-    <message>
-<<<<<<< HEAD
-        <location filename="../bitcoinstrings.cpp" line="94"/>
-=======
-        <location line="-5"/>
->>>>>>> 1426b079
-        <source>Error: CreateThread(StartNode) failed</source>
-        <translation>Error: CreateThread(StartNode) fallido</translation>
-    </message>
-    <message>
-<<<<<<< HEAD
-        <location filename="../bitcoinstrings.cpp" line="89"/>
-        <source>Invalid -proxy address</source>
-        <translation>Dirección -proxy invalida</translation>
-    </message>
-    <message>
-        <location filename="../bitcoinstrings.cpp" line="91"/>
-        <source>Warning: -paytxfee is set very high.  This is the transaction fee you will pay if you send a transaction.</source>
-        <translation>Precaución: -paytxfee es muy alta. Esta es la comisión que pagarás si envias una transacción.</translation>
-    </message>
-    <message>
-        <location filename="../bitcoinstrings.cpp" line="83"/>
-        <source>Error loading wallet.dat</source>
-        <translation>Error cargando wallet.dat</translation>
-    </message>
-    <message>
-        <location filename="../bitcoinstrings.cpp" line="82"/>
-        <source>Wallet needed to be rewritten: restart Bitcoin to complete</source>
-        <translation>La billetera necesita ser reescrita: reinicie Bitcoin para completar</translation>
-    </message>
-    <message>
-        <location filename="../bitcoinstrings.cpp" line="12"/>
-        <source>Get help for a command</source>
-=======
-        <location line="-75"/>
-        <source>Usage:</source>
-        <translation>Uso:</translation>
-    </message>
-    <message>
-        <location line="+2"/>
-        <source>List commands
-</source>
-        <translation>Muestra comandos
-</translation>
-    </message>
-    <message>
-        <location line="+1"/>
-        <source>Get help for a command
-</source>
->>>>>>> 1426b079
-        <translation>Recibir ayuda para un comando
-</translation>
-    </message>
-    <message>
-<<<<<<< HEAD
-        <location filename="../bitcoinstrings.cpp" line="13"/>
-        <source>Options:</source>
-=======
-        <location line="+1"/>
-        <source>Options:
-</source>
->>>>>>> 1426b079
-        <translation>Opciones:
-</translation>
-    </message>
-    <message>
-<<<<<<< HEAD
-        <location filename="../bitcoinstrings.cpp" line="14"/>
-        <source>Specify configuration file (default: bitcoin.conf)</source>
-        <translation>Especifica archivo de configuración (predeterminado: bitcoin.conf)
-</translation>
-    </message>
-    <message>
-        <location filename="../bitcoinstrings.cpp" line="10"/>
-        <source>Send command to -server or bitcoind</source>
-        <translation>Envia comando a bitcoin lanzado con -server u bitcoind
-</translation>
-    </message>
-    <message>
-        <location filename="../bitcoinstrings.cpp" line="11"/>
-        <source>List commands</source>
-        <translation>Muestra comandos
-</translation>
-    </message>
-    <message>
-        <location filename="../bitcoinstrings.cpp" line="17"/>
-        <source>Don&apos;t generate coins</source>
-        <translation>No generar monedas
-</translation>
-    </message>
-    <message>
-        <location filename="../bitcoinstrings.cpp" line="72"/>
-        <source>Cannot obtain a lock on data directory %s. Bitcoin is probably already running.</source>
-        <translation type="unfinished"></translation>
-    </message>
-    <message>
-        <location filename="../bitcoinstrings.cpp" line="76"/>
-        <source>Error loading addr.dat</source>
-        <translation>Error cargando addr.dat</translation>
-    </message>
-    <message>
-        <location filename="../bitcoinstrings.cpp" line="16"/>
-        <source>Generate coins</source>
-        <translation>Genera monedas
-</translation>
-    </message>
-    <message>
-        <location filename="../bitcoinstrings.cpp" line="20"/>
-        <source>Specify data directory</source>
-        <translation>Especifica directorio para los datos
-</translation>
-    </message>
-    <message>
-        <location filename="../bitcoinstrings.cpp" line="25"/>
-        <source>Listen for connections on &lt;port&gt; (default: 8333 or testnet: 18333)</source>
-        <translation>Escuchar por conecciones en &lt;puerto&gt; (Por defecto: 8333 o red de prueba: 18333)</translation>
-    </message>
-    <message>
-        <location filename="../bitcoinstrings.cpp" line="26"/>
-        <source>Maintain at most &lt;n&gt; connections to peers (default: 125)</source>
-        <translation>Mantener al menos &lt;n&gt; conecciones por cliente (por defecto: 125) </translation>
-    </message>
-    <message>
-        <location filename="../bitcoinstrings.cpp" line="22"/>
-        <source>Specify connection timeout (in milliseconds)</source>
-        <translation>Especifica tiempo de espera para conexion (en milisegundos)
-</translation>
-    </message>
-    <message>
-        <location filename="../bitcoinstrings.cpp" line="29"/>
-        <source>Find peers using internet relay chat (default: 0)</source>
-        <translation>Buscar pares usando &apos;internet relay chat (IRC)&apos; (predeterminado: 0)</translation>
-    </message>
-    <message>
-        <location filename="../bitcoinstrings.cpp" line="33"/>
-        <source>Threshold for disconnecting misbehaving peers (default: 100)</source>
-        <translation>Umbral de desconección de clientes con mal comportamiento (por defecto: 100)</translation>
-    </message>
-    <message>
-        <location filename="../bitcoinstrings.cpp" line="18"/>
-        <source>Start minimized</source>
-        <translation>Arranca minimizado
-</translation>
-    </message>
-    <message>
-        <location filename="../bitcoinstrings.cpp" line="42"/>
-        <source>Accept command line and JSON-RPC commands</source>
-        <translation>Aceptar comandos consola y JSON-RPC
-</translation>
-    </message>
-    <message>
-        <location filename="../bitcoinstrings.cpp" line="44"/>
-        <source>Use the test network</source>
-        <translation>Usa la red de pruebas
-</translation>
-    </message>
-    <message>
-        <location filename="../bitcoinstrings.cpp" line="50"/>
-        <source>Password for JSON-RPC connections</source>
-        <translation>Contraseña para las conexiones JSON-RPC
-</translation>
-    </message>
-    <message>
-        <location filename="../bitcoinstrings.cpp" line="46"/>
-        <source>Prepend debug output with timestamp</source>
-        <translation>Anteponer salida de depuracion con marca de tiempo</translation>
-    </message>
-    <message>
-        <location filename="../bitcoinstrings.cpp" line="47"/>
-        <source>Send trace/debug info to console instead of debug.log file</source>
-        <translation>Enviar informacion de seguimiento a la consola en vez del archivo debug.log</translation>
-    </message>
-    <message>
-        <location filename="../bitcoinstrings.cpp" line="48"/>
-        <source>Send trace/debug info to debugger</source>
-        <translation>Enviar informacion de seguimiento al depurador</translation>
-    </message>
-    <message>
-        <location filename="../bitcoinstrings.cpp" line="71"/>
-        <source>This help message</source>
-        <translation>Este mensaje de ayuda
-</translation>
-    </message>
-    <message>
-        <location filename="../bitcoinstrings.cpp" line="65"/>
-        <source>Use OpenSSL (https) for JSON-RPC connections</source>
-        <translation>Usa OpenSSL (https) para las conexiones JSON-RPC
-</translation>
-    </message>
-    <message>
-        <location filename="../bitcoinstrings.cpp" line="67"/>
-        <source>Server private key (default: server.pem)</source>
-        <translation>Clave privada del servidor (Predeterminado: server.pem)
-</translation>
-    </message>
-    <message>
-        <location filename="../bitcoinstrings.cpp" line="27"/>
-        <source>Add a node to connect to and attempt to keep the connection open</source>
-        <translation>Agrega un nodo para conectarse and attempt to keep the connection open</translation>
-    </message>
-    <message>
-        <location filename="../bitcoinstrings.cpp" line="19"/>
-        <source>Show splash screen on startup (default: 1)</source>
-        <translation type="unfinished"></translation>
-    </message>
-    <message>
-        <location filename="../bitcoinstrings.cpp" line="21"/>
-        <source>Set database cache size in megabytes (default: 25)</source>
-        <translation type="unfinished"></translation>
-    </message>
-    <message>
-        <location filename="../bitcoinstrings.cpp" line="23"/>
-        <source>Connect through socks4 proxy</source>
-        <translation>Conecta mediante proxy socks4
-</translation>
-    </message>
-    <message>
-        <location filename="../bitcoinstrings.cpp" line="30"/>
-        <source>Accept connections from outside (default: 1)</source>
-        <translation type="unfinished">Aceptar conexiones desde el exterior (predeterminado: 1)</translation>
-    </message>
-    <message>
-        <location filename="../bitcoinstrings.cpp" line="31"/>
-        <source>Set language, for example &quot;de_DE&quot; (default: system locale)</source>
-        <translation type="unfinished"></translation>
-    </message>
-    <message>
-        <location filename="../bitcoinstrings.cpp" line="32"/>
-        <source>Find peers using DNS lookup (default: 1)</source>
-        <translation type="unfinished"></translation>
-    </message>
-    <message>
-        <location filename="../bitcoinstrings.cpp" line="34"/>
-        <source>Number of seconds to keep misbehaving peers from reconnecting (default: 86400)</source>
-        <translation type="unfinished"></translation>
-    </message>
-    <message>
-        <location filename="../bitcoinstrings.cpp" line="37"/>
-        <source>Maximum per-connection receive buffer, &lt;n&gt;*1000 bytes (default: 10000)</source>
-        <translation type="unfinished"></translation>
-    </message>
-    <message>
-        <location filename="../bitcoinstrings.cpp" line="38"/>
-        <source>Maximum per-connection send buffer, &lt;n&gt;*1000 bytes (default: 10000)</source>
-        <translation type="unfinished"></translation>
-    </message>
-    <message>
-        <location filename="../bitcoinstrings.cpp" line="51"/>
-        <source>Listen for JSON-RPC connections on &lt;port&gt; (default: 8332)</source>
-        <translation>Escucha conexiones JSON-RPC en el puerto &lt;port&gt; (predeterminado: 8332)
-</translation>
-    </message>
-    <message>
-        <location filename="../bitcoinstrings.cpp" line="53"/>
-        <source>Send commands to node running on &lt;ip&gt; (default: 127.0.0.1)</source>
-        <translation>Envia comando al nodo situado en &lt;ip&gt; (predeterminado: 127.0.0.1)
-</translation>
-    </message>
-    <message>
-        <location filename="../bitcoinstrings.cpp" line="54"/>
-        <source>Execute command when the best block changes (%s in cmd is replaced by block hash)</source>
-        <translation type="unfinished"></translation>
-    </message>
-    <message>
-        <location filename="../bitcoinstrings.cpp" line="58"/>
-        <source>Set key pool size to &lt;n&gt; (default: 100)</source>
-        <translation>Ajusta el numero de claves en reserva &lt;n&gt; (predeterminado: 100)
-</translation>
-    </message>
-    <message>
-        <location filename="../bitcoinstrings.cpp" line="60"/>
-        <source>How many blocks to check at startup (default: 2500, 0 = all)</source>
-        <translation type="unfinished"></translation>
-    </message>
-    <message>
-        <location filename="../bitcoinstrings.cpp" line="61"/>
-        <source>How thorough the block verification is (0-6, default: 1)</source>
-        <translation type="unfinished"></translation>
-    </message>
-    <message>
-        <location filename="../bitcoinstrings.cpp" line="66"/>
-        <source>Server certificate file (default: server.cert)</source>
-        <translation>Certificado del servidor (Predeterminado: server.cert)
-</translation>
-    </message>
-    <message>
-        <location filename="../bitcoinstrings.cpp" line="68"/>
-        <source>Acceptable ciphers (default: TLSv1+HIGH:!SSLv2:!aNULL:!eNULL:!AH:!3DES:@STRENGTH)</source>
-        <translation>Cifrados aceptados (Predeterminado: TLSv1+HIGH:!SSLv2:!aNULL:!eNULL:!AH:!3DES:@STRENGTH)
-</translation>
-    </message>
-    <message>
-        <location filename="../bitcoinstrings.cpp" line="45"/>
-        <source>Output extra debugging information</source>
-        <translation>Adjuntar informacion extra de depuracion</translation>
-    </message>
-    <message>
-        <location filename="../bitcoinstrings.cpp" line="75"/>
-        <source>Loading addresses...</source>
-        <translation>Cargando direcciónes...</translation>
-    </message>
-    <message>
-        <location filename="../bitcoinstrings.cpp" line="95"/>
-        <source>Warning: Disk space is low</source>
-        <translation>Atención: Poco espacio en el disco duro</translation>
-    </message>
-    <message>
-        <location filename="../bitcoinstrings.cpp" line="79"/>
+        <location line="-16"/>
         <source>Loading wallet...</source>
         <translation>Cargando cartera...</translation>
     </message>
     <message>
-        <location filename="../bitcoinstrings.cpp" line="96"/>
-        <source>Unable to bind to port %d on this computer.  Bitcoin is probably already running.</source>
-        <translation>No es posible escuchar en el puerto %d en este ordenador. Probablemente Bitcoin ya se está ejecutando.</translation>
-    </message>
-    <message>
-        <location filename="../bitcoinstrings.cpp" line="102"/>
-        <source>beta</source>
-        <translation>beta</translation>
-    </message>
-    <message>
-        <location filename="../bitcoinstrings.cpp" line="78"/>
-        <source>Error loading blkindex.dat</source>
-        <translation>Error cargando blkindex.dat</translation>
-    </message>
-    <message>
-        <location filename="../bitcoinstrings.cpp" line="80"/>
-        <source>Error loading wallet.dat: Wallet corrupted</source>
-        <translation>Error cargando wallet.dat: Billetera corrupta</translation>
-    </message>
-    <message>
-        <location filename="../bitcoinstrings.cpp" line="81"/>
-        <source>Error loading wallet.dat: Wallet requires newer version of Bitcoin</source>
-        <translation>Error cargando wallet.dat: Billetera necesita una vercion reciente de Bitcoin</translation>
-    </message>
-    <message>
-        <location filename="../bitcoinstrings.cpp" line="15"/>
-        <source>Specify pid file (default: bitcoind.pid)</source>
-        <translation>Especifica archivo pid (predeterminado: bitcoin.pid)
-</translation>
-    </message>
-    <message>
-        <location filename="../bitcoinstrings.cpp" line="24"/>
-        <source>Allow DNS lookups for addnode and connect</source>
-        <translation>Permite búsqueda DNS para addnode y connect
-</translation>
-    </message>
-    <message>
-        <location filename="../bitcoinstrings.cpp" line="28"/>
-        <source>Connect only to the specified node</source>
-        <translation>Conecta solo al nodo especificado
-</translation>
-    </message>
-    <message>
-        <location filename="../bitcoinstrings.cpp" line="39"/>
-        <source>Use Universal Plug and Play to map the listening port (default: 1)</source>
-        <translation type="unfinished">Intenta usar UPnP para mapear el puerto de escucha (default: 1)</translation>
-    </message>
-    <message>
-        <location filename="../bitcoinstrings.cpp" line="40"/>
-        <source>Use Universal Plug and Play to map the listening port (default: 0)</source>
-        <translation type="unfinished">Intenta usar UPnP para mapear el puerto de escucha (default: 0)</translation>
-    </message>
-    <message>
-        <location filename="../bitcoinstrings.cpp" line="41"/>
-        <source>Fee per KB to add to transactions you send</source>
-        <translation>Comisión por kB para adicionarla a las transacciones enviadas</translation>
-    </message>
-    <message>
-        <location filename="../bitcoinstrings.cpp" line="43"/>
-        <source>Run in the background as a daemon and accept commands</source>
-        <translation>Correr como demonio y acepta comandos
-</translation>
-    </message>
-    <message>
-        <location filename="../bitcoinstrings.cpp" line="49"/>
-        <source>Username for JSON-RPC connections</source>
-        <translation>Usuario para las conexiones JSON-RPC
-</translation>
-    </message>
-    <message>
-        <location filename="../bitcoinstrings.cpp" line="52"/>
-        <source>Allow JSON-RPC connections from specified IP address</source>
-        <translation>Permite conexiones JSON-RPC desde la dirección IP especificada
-</translation>
-    </message>
-    <message>
-        <location filename="../bitcoinstrings.cpp" line="57"/>
-        <source>Upgrade wallet to latest format</source>
-        <translation>Actualizar billetera al formato actual</translation>
-    </message>
-    <message>
-        <location filename="../bitcoinstrings.cpp" line="59"/>
-        <source>Rescan the block chain for missing wallet transactions</source>
-        <translation>Rescanea la cadena de bloques para transacciones perdidas de la cartera
-=======
-        <location line="+11"/>
-        <source>Maintain at most &lt;n&gt; connections to peers (default: 125)
-</source>
-        <translation>Mantener al menos &lt;n&gt; conecciones por cliente (por defecto: 125)</translation>
-    </message>
-    <message>
-        <location line="+5"/>
-        <source>Don&apos;t bootstrap list of peers using DNS
-</source>
-        <translation type="unfinished"></translation>
-    </message>
-    <message>
-        <location line="+2"/>
-        <source>Number of seconds to keep misbehaving peers from reconnecting (default: 86400)
-</source>
-        <translation type="unfinished"></translation>
-    </message>
-    <message>
-        <location line="+3"/>
-        <source>Maximum per-connection receive buffer, &lt;n&gt;*1000 bytes (default: 10000)
-</source>
-        <translation type="unfinished"></translation>
-    </message>
-    <message>
-        <location line="+2"/>
-        <source>Maximum per-connection send buffer, &lt;n&gt;*1000 bytes (default: 10000)
-</source>
-        <translation type="unfinished"></translation>
-    </message>
-    <message>
-        <location line="+35"/>
-        <source>Loading wallet...</source>
-        <translation>Cargando cartera...</translation>
-    </message>
-    <message>
-        <location line="+7"/>
-        <source>Done loading</source>
-        <translation>Carga completa</translation>
-    </message>
-    <message>
-        <location line="+8"/>
+        <location line="+17"/>
         <source>Unable to bind to port %d on this computer.  Bitcoin is probably already running.</source>
         <translation>No es posible escuchar en el puerto %d en este ordenador. Probablemente Bitcoin ya se está ejecutando.</translation>
     </message>
@@ -3020,333 +1998,88 @@
         <translation>beta</translation>
     </message>
     <message>
-        <location line="-82"/>
-        <source>Send command to -server or bitcoind
-</source>
-        <translation>Envia comando a bitcoin lanzado con -server u bitcoind
-</translation>
-    </message>
-    <message>
-        <location line="+69"/>
-        <source>Invalid -proxy address</source>
-        <translation>Dirección -proxy invalida</translation>
-    </message>
-    <message>
-        <location line="+2"/>
-        <source>Warning: -paytxfee is set very high.  This is the transaction fee you will pay if you send a transaction.</source>
-        <translation>Precaución: -paytxfee es muy alta. Esta es la comisión que pagarás si envias una transacción.</translation>
-    </message>
-    <message>
-        <location line="-67"/>
-        <source>Specify configuration file (default: bitcoin.conf)
-</source>
-        <translation>Especifica archivo de configuración (predeterminado: bitcoin.conf)
-</translation>
-    </message>
-    <message>
-        <location line="+1"/>
-        <source>Specify pid file (default: bitcoind.pid)
-</source>
+        <location line="-24"/>
+        <source>Error loading blkindex.dat</source>
+        <translation>Error cargando blkindex.dat</translation>
+    </message>
+    <message>
+        <location line="+2"/>
+        <source>Error loading wallet.dat: Wallet corrupted</source>
+        <translation>Error cargando wallet.dat: Billetera corrupta</translation>
+    </message>
+    <message>
+        <location line="+1"/>
+        <source>Error loading wallet.dat: Wallet requires newer version of Bitcoin</source>
+        <translation>Error cargando wallet.dat: Billetera necesita una vercion reciente de Bitcoin</translation>
+    </message>
+    <message>
+        <location line="-66"/>
+        <source>Specify pid file (default: bitcoind.pid)</source>
         <translation>Especifica archivo pid (predeterminado: bitcoin.pid)
 </translation>
     </message>
     <message>
-        <location line="+1"/>
-        <source>Generate coins
-</source>
-        <translation>Genera monedas
-</translation>
-    </message>
-    <message>
-        <location line="+1"/>
-        <source>Don&apos;t generate coins
-</source>
-        <translation>No generar monedas
-</translation>
-    </message>
-    <message>
-        <location line="+1"/>
-        <source>Start minimized
-</source>
-        <translation>Arranca minimizado
-</translation>
-    </message>
-    <message>
-        <location line="+1"/>
-        <source>Specify data directory
-</source>
-        <translation>Especifica directorio para los datos
-</translation>
-    </message>
-    <message>
-        <location line="+1"/>
-        <source>Specify connection timeout (in milliseconds)
-</source>
-        <translation>Especifica tiempo de espera para conexion (en milisegundos)
-</translation>
-    </message>
-    <message>
-        <location line="+1"/>
-        <source>Connect through socks4 proxy
-</source>
-        <translation>Conecta mediante proxy socks4
-</translation>
-    </message>
-    <message>
-        <location line="+1"/>
-        <source>Allow DNS lookups for addnode and connect
-</source>
-        <translation>Permite búsqueda DNS para addnode y connect</translation>
-    </message>
-    <message>
-        <location line="+1"/>
-        <source>Listen for connections on &lt;port&gt; (default: 8333 or testnet: 18333)
-</source>
-        <translation>Escuchar por conecciones en &lt;puerto&gt; (Por defecto: 8333 o red de prueba: 18333)</translation>
-    </message>
-    <message>
-        <location line="+2"/>
-        <source>Add a node to connect to
-</source>
-        <translation>Agrega un nodo para conectarse</translation>
-    </message>
-    <message>
-        <location line="+1"/>
-        <source>Connect only to the specified node
-</source>
-        <translation>Conecta solo al nodo especificado</translation>
-    </message>
-    <message>
-        <location line="+1"/>
-        <source>Don&apos;t find peers using internet relay chat
-</source>
-        <translation type="unfinished">No buscar pares usando &apos;internet relay chat (IRC)&apos;</translation>
-    </message>
-    <message>
-        <location line="+1"/>
-        <source>Don&apos;t accept connections from outside
-</source>
-        <translation>No aceptar conexiones desde el exterior
-</translation>
-    </message>
-    <message>
-        <location line="+2"/>
-        <source>Threshold for disconnecting misbehaving peers (default: 100)
-</source>
-        <translation>Umbral de desconección de clientes con mal comportamiento (por defecto: 100)</translation>
-    </message>
-    <message>
-        <location line="+7"/>
-        <source>Don&apos;t attempt to use UPnP to map the listening port
-</source>
-        <translation>No intentar usar UPnP para mapear el puerto de entrada</translation>
-    </message>
-    <message>
-        <location line="+1"/>
-        <source>Attempt to use UPnP to map the listening port
-</source>
-        <translation>Intenta usar UPnP para mapear el puerto de escucha</translation>
-    </message>
-    <message>
-        <location line="+1"/>
-        <source>Fee per kB to add to transactions you send
-</source>
+        <location line="+9"/>
+        <source>Allow DNS lookups for addnode and connect</source>
+        <translation>Permite búsqueda DNS para addnode y connect
+</translation>
+    </message>
+    <message>
+        <location line="+4"/>
+        <source>Connect only to the specified node</source>
+        <translation>Conecta solo al nodo especificado
+</translation>
+    </message>
+    <message>
+        <location line="+11"/>
+        <source>Use Universal Plug and Play to map the listening port (default: 1)</source>
+        <translation type="unfinished">Intenta usar UPnP para mapear el puerto de escucha (default: 1)</translation>
+    </message>
+    <message>
+        <location line="+1"/>
+        <source>Use Universal Plug and Play to map the listening port (default: 0)</source>
+        <translation type="unfinished">Intenta usar UPnP para mapear el puerto de escucha (default: 0)</translation>
+    </message>
+    <message>
+        <location line="+1"/>
+        <source>Fee per KB to add to transactions you send</source>
         <translation>Comisión por kB para adicionarla a las transacciones enviadas</translation>
     </message>
     <message>
-        <location line="+1"/>
-        <source>Accept command line and JSON-RPC commands
-</source>
-        <translation>Aceptar comandos consola y JSON-RPC</translation>
-    </message>
-    <message>
-        <location line="+1"/>
-        <source>Run in the background as a daemon and accept commands
-</source>
-        <translation>Correr como demonio y acepta comandos</translation>
-    </message>
-    <message>
-        <location line="+1"/>
-        <source>Use the test network
-</source>
-        <translation>Usa la red de pruebas</translation>
-    </message>
-    <message>
-        <location line="+1"/>
-        <source>Output extra debugging information
-</source>
-        <translation>Adjuntar informacion extra de depuracion</translation>
-    </message>
-    <message>
-        <location line="+1"/>
-        <source>Prepend debug output with timestamp
-</source>
-        <translation>Anteponer salida de depuracion con marca de tiempo</translation>
-    </message>
-    <message>
-        <location line="+1"/>
-        <source>Send trace/debug info to console instead of debug.log file
-</source>
-        <translation>Enviar informacion de seguimiento a la consola en vez del archivo debug.log</translation>
-    </message>
-    <message>
-        <location line="+1"/>
-        <source>Send trace/debug info to debugger
-</source>
-        <translation>Enviar informacion de seguimiento al depurador</translation>
-    </message>
-    <message>
-        <location line="+18"/>
-        <source>Cannot obtain a lock on data directory %s. Bitcoin is probably already running.</source>
-        <translation>No se puede obtener permiso de trabajo en la carpeta de datos %s. Probablemente Bitcoin ya se está ejecutando.
-</translation>
-    </message>
-    <message>
-        <location line="+11"/>
-        <source>Wallet needed to be rewritten: restart Bitcoin to complete    
-</source>
-        <translation>La billetera necesita ser reescrita: reinicie Bitcoin para completar</translation>
-    </message>
-    <message>
-        <location line="-28"/>
-        <source>Username for JSON-RPC connections
-</source>
+        <location line="+2"/>
+        <source>Run in the background as a daemon and accept commands</source>
+        <translation>Correr como demonio y acepta comandos
+</translation>
+    </message>
+    <message>
+        <location line="+6"/>
+        <source>Username for JSON-RPC connections</source>
         <translation>Usuario para las conexiones JSON-RPC
 </translation>
     </message>
     <message>
-        <location line="+1"/>
-        <source>Password for JSON-RPC connections
-</source>
-        <translation>Contraseña para las conexiones JSON-RPC
-</translation>
-    </message>
-    <message>
-        <location line="+1"/>
-        <source>Listen for JSON-RPC connections on &lt;port&gt; (default: 8332)
-</source>
-        <translation>Escucha conexiones JSON-RPC en el puerto &lt;port&gt; (predeterminado: 8332)
-</translation>
-    </message>
-    <message>
-        <location line="+1"/>
-        <source>Allow JSON-RPC connections from specified IP address
-</source>
+        <location line="+3"/>
+        <source>Allow JSON-RPC connections from specified IP address</source>
         <translation>Permite conexiones JSON-RPC desde la dirección IP especificada
 </translation>
     </message>
     <message>
-        <location line="+1"/>
-        <source>Send commands to node running on &lt;ip&gt; (default: 127.0.0.1)
-</source>
-        <translation>Envia comando al nodo situado en &lt;ip&gt; (predeterminado: 127.0.0.1)
-</translation>
-    </message>
-    <message>
-        <location line="+1"/>
-        <source>Set key pool size to &lt;n&gt; (default: 100)
-</source>
-        <translation>Ajusta el numero de claves en reserva &lt;n&gt; (predeterminado: 100)
-</translation>
-    </message>
-    <message>
-        <location line="+1"/>
-        <source>Rescan the block chain for missing wallet transactions
-</source>
+        <location line="+5"/>
+        <source>Upgrade wallet to latest format</source>
+        <translation>Actualizar billetera al formato actual</translation>
+    </message>
+    <message>
+        <location line="+2"/>
+        <source>Rescan the block chain for missing wallet transactions</source>
         <translation>Rescanea la cadena de bloques para transacciones perdidas de la cartera
 </translation>
     </message>
     <message>
-        <location line="+1"/>
-        <source>
-SSL options: (see the Bitcoin Wiki for SSL setup instructions)
-</source>
-        <translation>Opciones SSL: (ver la Bitcoin Wiki para instrucciones de configuración SSL)
-</translation>
-    </message>
-    <message>
-        <location line="+3"/>
-        <source>Use OpenSSL (https) for JSON-RPC connections
-</source>
-        <translation>Usa OpenSSL (https) para las conexiones JSON-RPC
-</translation>
-    </message>
-    <message>
-        <location line="+1"/>
-        <source>Server certificate file (default: server.cert)
-</source>
-        <translation>Certificado del servidor (Predeterminado: server.cert)
-</translation>
-    </message>
-    <message>
-        <location line="+1"/>
-        <source>Server private key (default: server.pem)
-</source>
-        <translation>Clave privada del servidor (Predeterminado: server.pem)
-</translation>
-    </message>
-    <message>
-        <location line="+1"/>
-        <source>Acceptable ciphers (default: TLSv1+HIGH:!SSLv2:!aNULL:!eNULL:!AH:!3DES:@STRENGTH)
-</source>
-        <translation>Cifrados aceptados (Predeterminado: TLSv1+HIGH:!SSLv2:!aNULL:!eNULL:!AH:!3DES:@STRENGTH)
-</translation>
-    </message>
-    <message>
-        <location line="+3"/>
-        <source>This help message
-</source>
-        <translation>Este mensaje de ayuda
-</translation>
-    </message>
-    <message>
-        <location line="+5"/>
-        <source>Error loading addr.dat      
-</source>
-        <translation>Error cargando addr.dat      
-</translation>
-    </message>
-    <message>
-        <location line="+2"/>
-        <source>Error loading blkindex.dat      
-</source>
-        <translation>Error cargando blkindex.dat      
-</translation>
-    </message>
-    <message>
-        <location line="+2"/>
-        <source>Error loading wallet.dat: Wallet corrupted      
-</source>
-        <translation>Error cargando wallet.dat: Cartera dañada      
-</translation>
-    </message>
-    <message>
-        <location line="+1"/>
-        <source>Error loading wallet.dat: Wallet requires newer version of Bitcoin      
-</source>
-        <translation>Error cargando el archivo wallet.dat: Se necesita una versión mas nueva de Bitcoin      
-</translation>
-    </message>
-    <message>
-        <location line="+3"/>
-        <source>Error loading wallet.dat      
-</source>
-        <translation>Error cargando wallet.dat      
->>>>>>> 1426b079
-</translation>
-    </message>
-    <message>
-<<<<<<< HEAD
-        <location filename="../bitcoinstrings.cpp" line="62"/>
+        <location line="+3"/>
         <source>
 SSL options: (see the Bitcoin Wiki for SSL setup instructions)</source>
         <translation>Opciones SSL: (ver la Bitcoin Wiki para instrucciones de configuración SSL)
 </translation>
-=======
-        <location filename="../bitcoin.cpp" line="+36"/>
-        <source>Bitcoin-Qt</source>
-        <translation></translation>
->>>>>>> 1426b079
     </message>
 </context>
 </TS>