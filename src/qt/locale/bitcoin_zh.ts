<TS language="zh" version="2.1">
<context>
    <name>AddressBookPage</name>
    <message>
        <source>Create a new address</source>
        <translation>创建一个新地址</translation>
    </message>
    <message>
        <source>&amp;New</source>
        <translation>&amp;新建</translation>
    </message>
    <message>
        <source>Copy the currently selected address to the system clipboard</source>
        <translation>复制当前已选地址到系统剪切板</translation>
    </message>
    <message>
        <source>&amp;Copy</source>
        <translation>&amp;复制</translation>
    </message>
    <message>
        <source>C&amp;lose</source>
        <translation>关&amp;闭</translation>
    </message>
    <message>
        <source>Delete the currently selected address from the list</source>
        <translation>从列表中删除当前已选地址</translation>
    </message>
    <message>
        <source>Enter address or label to search</source>
        <translation>输入要搜索的地址或标签</translation>
    </message>
    <message>
        <source>Export the data in the current tab to a file</source>
        <translation>将当前选项卡中的数据导出到文件</translation>
    </message>
    <message>
        <source>&amp;Export</source>
        <translation>&amp;导出</translation>
    </message>
    <message>
        <source>&amp;Delete</source>
        <translation>&amp;删除</translation>
    </message>
    <message>
        <source>Choose the address to send coins to</source>
        <translation>选择想要发送币的地址</translation>
    </message>
    <message>
        <source>Choose the address to receive coins with</source>
        <translation>选择接收币的地址</translation>
    </message>
    <message>
        <source>C&amp;hoose</source>
        <translation>选&amp;择</translation>
    </message>
    <message>
        <source>Sending addresses</source>
        <translation>发送地址</translation>
    </message>
    <message>
        <source>Receiving addresses</source>
        <translation>接收地址</translation>
    </message>
    <message>
        <source>These are your Bitcoin addresses for sending payments. Always check the amount and the receiving address before sending coins.</source>
        <translation>这些是你的比特币支付地址。在发送之前，一定要核对金额和接收地址。</translation>
    </message>
    <message>
        <source>These are your Bitcoin addresses for receiving payments. Use the 'Create new receiving address' button in the receive tab to create new addresses.</source>
        <translation>这些是您的比特币接收地址。建议每个交易使用一个新的接收地址。</translation>
    </message>
    <message>
        <source>&amp;Copy Address</source>
        <translation>&amp;复制地址</translation>
    </message>
    <message>
        <source>Copy &amp;Label</source>
        <translation>复制 &amp;标记</translation>
    </message>
    <message>
        <source>&amp;Edit</source>
        <translation>&amp;编辑</translation>
    </message>
    <message>
        <source>Export Address List</source>
        <translation>导出地址列表</translation>
    </message>
    <message>
        <source>Comma separated file (*.csv)</source>
        <translation>逗号分隔的文件 (*.csv)</translation>
    </message>
    <message>
        <source>Exporting Failed</source>
        <translation>导出失败</translation>
    </message>
    <message>
        <source>There was an error trying to save the address list to %1. Please try again.</source>
        <translation>试图将地址列表保存为%1时出错。请再试一次。</translation>
    </message>
</context>
<context>
    <name>AddressTableModel</name>
    <message>
        <source>Label</source>
        <translation>标签</translation>
    </message>
    <message>
        <source>Address</source>
        <translation>地址</translation>
    </message>
    <message>
        <source>(no label)</source>
        <translation>(没有标签)</translation>
    </message>
</context>
<context>
    <name>AskPassphraseDialog</name>
    <message>
        <source>Passphrase Dialog</source>
        <translation>密码对话框</translation>
    </message>
    <message>
        <source>Enter passphrase</source>
        <translation>输入密码</translation>
    </message>
    <message>
        <source>New passphrase</source>
        <translation>新密码</translation>
    </message>
    <message>
        <source>Repeat new passphrase</source>
        <translation>重复新密码</translation>
    </message>
    <message>
        <source>Show passphrase</source>
        <translation>显示密码</translation>
    </message>
    <message>
        <source>Encrypt wallet</source>
        <translation>加密钱包</translation>
    </message>
    <message>
        <source>This operation needs your wallet passphrase to unlock the wallet.</source>
        <translation>此操作需要您的钱包密码来解锁钱包</translation>
    </message>
    <message>
        <source>Unlock wallet</source>
        <translation>解锁钱包</translation>
    </message>
    <message>
        <source>This operation needs your wallet passphrase to decrypt the wallet.</source>
        <translation>此操作需要您的钱包密码来解密钱包。</translation>
    </message>
    <message>
        <source>Decrypt wallet</source>
        <translation>解密钱包</translation>
    </message>
    <message>
        <source>Change passphrase</source>
        <translation>修改密码</translation>
    </message>
    <message>
        <source>Confirm wallet encryption</source>
        <translation>确认钱包密码</translation>
    </message>
    <message>
        <source>Warning: If you encrypt your wallet and lose your passphrase, you will &lt;b&gt;LOSE ALL OF YOUR BITCOINS&lt;/b&gt;!</source>
        <translation>注意：如果你加密了钱包，丢失了密码，您将&lt;b&gt;丢失所有的比特币。</translation>
    </message>
    <message>
        <source>Are you sure you wish to encrypt your wallet?</source>
        <translation>确定要加密您的钱包吗?</translation>
    </message>
    <message>
        <source>Wallet encrypted</source>
        <translation>加密钱包</translation>
    </message>
    <message>
        <source>Enter the new passphrase for the wallet.&lt;br/&gt;Please use a passphrase of &lt;b&gt;ten or more random characters&lt;/b&gt;, or &lt;b&gt;eight or more words&lt;/b&gt;.</source>
<<<<<<< HEAD
        <translation>输入钱包的新密码。&lt;br/&gt;密码中请使用&lt;b&gt;10个或更多随机字符&lt;/b&gt;，或&lt;b&gt;8个或更多的单词&lt;/b&gt;。</translation>
    </message>
    <message>
        <source>Enter the old passphrase and new passphrase for the wallet.</source>
        <translation>输入钱包的旧密码和新密码。</translation>
    </message>
    <message>
        <source>Remember that encrypting your wallet cannot fully protect your bitcoins from being stolen by malware infecting your computer.</source>
        <translation>记住，加密您的钱包并不能完全保护您的比特币不被您电脑中的恶意软件窃取。</translation>
    </message>
    <message>
        <source>Wallet to be encrypted</source>
        <translation>钱包即将被加密编码。</translation>
    </message>
    <message>
        <source>Your wallet is about to be encrypted. </source>
        <translation>你的钱包即将被加密编码。</translation>
    </message>
    <message>
        <source>Your wallet is now encrypted. </source>
        <translation>你的钱包已被加密编码。</translation>
=======
        <translation>输入钱包的新密码。&lt;br/&gt;请使用10个或更多随机字符，&lt;b&gt;或8个或更多的单词作为密码。</translation>
    </message>
    <message>
        <source>Enter the old passphrase and new passphrase for the wallet.</source>
        <translation>在钱包中输入旧密码和新密码。</translation>
>>>>>>> cd516566
    </message>
    <message>
        <source>IMPORTANT: Any previous backups you have made of your wallet file should be replaced with the newly generated, encrypted wallet file. For security reasons, previous backups of the unencrypted wallet file will become useless as soon as you start using the new, encrypted wallet.</source>
        <translation>重要提示：您以前对钱包文件所做的任何备份都应该替换为新的加密钱包文件。出于安全原因，一旦您开始使用新的加密钱包，以前未加密钱包文件备份将变得无用。</translation>
    </message>
    <message>
        <source>Wallet encryption failed</source>
        <translation>钱包加密失败</translation>
    </message>
    <message>
        <source>Wallet encryption failed due to an internal error. Your wallet was not encrypted.</source>
        <translation>由于内部错误，钱包加密失败。您的钱包没有加密。</translation>
    </message>
    <message>
        <source>The supplied passphrases do not match.</source>
        <translation>提供的密码不匹配。</translation>
    </message>
    <message>
        <source>Wallet unlock failed</source>
        <translation>钱包解锁失败</translation>
    </message>
    <message>
        <source>The passphrase entered for the wallet decryption was incorrect.</source>
        <translation>输入的钱包密码不正确。</translation>
    </message>
    <message>
        <source>Wallet decryption failed</source>
        <translation>钱包解密失败</translation>
    </message>
    <message>
        <source>Wallet passphrase was successfully changed.</source>
        <translation>钱包密码更改成功。</translation>
    </message>
    <message>
        <source>Warning: The Caps Lock key is on!</source>
        <translation>注意：大写锁定键打开了!</translation>
    </message>
</context>
<context>
    <name>BanTableModel</name>
    <message>
        <source>IP/Netmask</source>
        <translation>IP/子网掩码</translation>
    </message>
    <message>
        <source>Banned Until</source>
        <translation>禁止到</translation>
    </message>
</context>
<context>
    <name>BitcoinGUI</name>
    <message>
        <source>Sign &amp;message...</source>
        <translation>签名 &amp;消息...</translation>
    </message>
    <message>
        <source>Synchronizing with network...</source>
        <translation>与网络同步...</translation>
    </message>
    <message>
        <source>&amp;Overview</source>
        <translation>&amp;概述</translation>
    </message>
    <message>
        <source>Show general overview of wallet</source>
        <translation>显示钱包的一般概述</translation>
    </message>
    <message>
        <source>&amp;Transactions</source>
        <translation>&amp;交易</translation>
    </message>
    <message>
        <source>Browse transaction history</source>
        <translation>浏览交易历史</translation>
    </message>
    <message>
        <source>E&amp;xit</source>
        <translation>退&amp;出</translation>
    </message>
    <message>
        <source>Quit application</source>
        <translation>退出应用</translation>
    </message>
    <message>
        <source>&amp;About %1</source>
        <translation>&amp;关于 %1</translation>
    </message>
    <message>
        <source>Show information about %1</source>
        <translation>显示关于%1的信息</translation>
    </message>
    <message>
        <source>About &amp;Qt</source>
        <translation>关于 &amp;Qt</translation>
    </message>
    <message>
        <source>Show information about Qt</source>
        <translation>显示关于 Qt 的信息</translation>
    </message>
    <message>
        <source>&amp;Options...</source>
        <translation>&amp;选项</translation>
    </message>
    <message>
        <source>&amp;Encrypt Wallet...</source>
        <translation>&amp;加密钱包...</translation>
    </message>
    <message>
        <source>&amp;Backup Wallet...</source>
        <translation>&amp;备份钱包...</translation>
    </message>
    <message>
        <source>&amp;Change Passphrase...</source>
        <translation>&amp;修改密码...</translation>
    </message>
    <message>
        <source>Open &amp;URI...</source>
        <translation>打开 &amp;URI...</translation>
    </message>
    <message>
        <source>Create Wallet...</source>
        <translation>创建钱包</translation>
    </message>
    <message>
        <source>Create a new wallet</source>
        <translation>创建一个新的钱包</translation>
    </message>
    <message>
        <source>Wallet:</source>
        <translation>钱包：</translation>
    </message>
    <message>
        <source>Click to disable network activity.</source>
        <translation>单击禁用网络活动。</translation>
    </message>
    <message>
        <source>Network activity disabled.</source>
        <translation>禁用网络活动。</translation>
    </message>
    <message>
        <source>Click to enable network activity again.</source>
        <translation>单击再次启用网络活动。</translation>
    </message>
    <message>
        <source>Syncing Headers (%1%)...</source>
        <translation>正在同步Headers (%1%)...</translation>
    </message>
    <message>
        <source>Reindexing blocks on disk...</source>
        <translation>重新索引磁盘上的区块...</translation>
    </message>
    <message>
        <source>Proxy is &lt;b&gt;enabled&lt;/b&gt;: %1</source>
        <translation>启用代理:%1</translation>
    </message>
    <message>
        <source>Send coins to a Bitcoin address</source>
        <translation>发送比特币到一个比特币地址</translation>
    </message>
    <message>
        <source>Backup wallet to another location</source>
        <translation>备份钱包到另一个位置</translation>
    </message>
    <message>
        <source>Change the passphrase used for wallet encryption</source>
        <translation>更改钱包密码</translation>
    </message>
    <message>
        <source>&amp;Verify message...</source>
        <translation>&amp;验证消息...</translation>
    </message>
    <message>
        <source>&amp;Send</source>
        <translation>&amp;发送</translation>
    </message>
    <message>
        <source>&amp;Receive</source>
        <translation>&amp;接受</translation>
    </message>
    <message>
        <source>&amp;Show / Hide</source>
        <translation>&amp;显示 / 隐藏</translation>
    </message>
    <message>
        <source>Show or hide the main Window</source>
        <translation>显示或隐藏主窗口</translation>
    </message>
    <message>
        <source>Encrypt the private keys that belong to your wallet</source>
        <translation>加密您的钱包私钥</translation>
    </message>
    <message>
        <source>Sign messages with your Bitcoin addresses to prove you own them</source>
        <translation>用您的比特币地址签名信息，以证明拥有它们</translation>
    </message>
    <message>
        <source>Verify messages to ensure they were signed with specified Bitcoin addresses</source>
        <translation>验证消息，确保它们是用指定的比特币地址签名的</translation>
    </message>
    <message>
        <source>&amp;File</source>
        <translation>&amp;文件</translation>
    </message>
    <message>
        <source>&amp;Settings</source>
        <translation>&amp;设置</translation>
    </message>
    <message>
        <source>&amp;Help</source>
        <translation>&amp;帮助</translation>
    </message>
    <message>
        <source>Tabs toolbar</source>
        <translation>标签工具栏</translation>
    </message>
    <message>
        <source>Request payments (generates QR codes and bitcoin: URIs)</source>
        <translation>请求支付(生成二维码和比特币链接)</translation>
    </message>
    <message>
        <source>Show the list of used sending addresses and labels</source>
        <translation>显示使用过的发送地址或标签的列表</translation>
    </message>
    <message>
        <source>Show the list of used receiving addresses and labels</source>
        <translation>显示使用接收的地址或标签的列表</translation>
    </message>
    <message>
        <source>&amp;Command-line options</source>
        <translation>&amp;命令行选项</translation>
    </message>
    <message numerus="yes">
        <source>%n active connection(s) to Bitcoin network</source>
<<<<<<< HEAD
        <translation><numerusform>%n 活跃的链接到比特币网络</numerusform></translation>
=======
        <translation><numerusform>%n 活动的比特币网络连接</numerusform></translation>
>>>>>>> cd516566
    </message>
    <message>
        <source>Indexing blocks on disk...</source>
        <translation>索引磁盘上的区块...</translation>
    </message>
    <message>
        <source>Processing blocks on disk...</source>
        <translation>处理磁盘上的区块...</translation>
    </message>
    <message numerus="yes">
        <source>Processed %n block(s) of transaction history.</source>
<<<<<<< HEAD
        <translation><numerusform>已处理 %n 的历史交易区块</numerusform></translation>
=======
        <translation><numerusform>已处理交易历史中的 %n 区块。</numerusform></translation>
>>>>>>> cd516566
    </message>
    <message>
        <source>%1 behind</source>
        <translation>%1 落后</translation>
    </message>
    <message>
        <source>Last received block was generated %1 ago.</source>
        <translation>上次接收到的块是在%1之前生成的。</translation>
    </message>
    <message>
        <source>Transactions after this will not yet be visible.</source>
        <translation>之后的交易还不可见。</translation>
    </message>
    <message>
        <source>Error</source>
        <translation>错误</translation>
    </message>
    <message>
        <source>Warning</source>
        <translation>警告</translation>
    </message>
    <message>
        <source>Information</source>
        <translation>消息</translation>
    </message>
    <message>
        <source>Up to date</source>
        <translation>最新的</translation>
    </message>
    <message>
<<<<<<< HEAD
        <source>Node window</source>
        <translation>结点窗口</translation>
    </message>
    <message>
        <source>Open node debugging and diagnostic console</source>
        <translation>打开结点的调试和诊断控制台</translation>
=======
        <source>Open node debugging and diagnostic console</source>
        <translation>打开调试和诊断控制台</translation>
>>>>>>> cd516566
    </message>
    <message>
        <source>&amp;Sending addresses</source>
        <translation>&amp;发送地址</translation>
    </message>
    <message>
        <source>&amp;Receiving addresses</source>
        <translation>&amp;接受地址</translation>
    </message>
    <message>
        <source>Open a bitcoin: URI</source>
        <translation>打开比特币: URI</translation>
    </message>
    <message>
        <source>Open Wallet</source>
        <translation>打开钱包</translation>
    </message>
    <message>
        <source>Open a wallet</source>
        <translation>打开一个钱包</translation>
    </message>
    <message>
        <source>Close Wallet...</source>
        <translation>关闭钱包...</translation>
    </message>
    <message>
        <source>Close wallet</source>
        <translation>关闭钱包</translation>
    </message>
    <message>
        <source>Show the %1 help message to get a list with possible Bitcoin command-line options</source>
        <translation>显示%1帮助消息以获得可能包含Bitcoin命令行选项的列表</translation>
    </message>
    <message>
        <source>No wallets available</source>
        <translation>无可用钱包</translation>
    </message>
    <message>
        <source>&amp;Window</source>
        <translation>&amp;窗口</translation>
    </message>
    <message>
        <source>Minimize</source>
        <translation>最小化</translation>
    </message>
    <message>
        <source>Zoom</source>
        <translation>缩放</translation>
    </message>
    <message>
        <source>Main Window</source>
        <translation>主窗口</translation>
    </message>
    <message>
        <source>%1 client</source>
        <translation>%1 客户端</translation>
    </message>
    <message>
        <source>Connecting to peers...</source>
        <translation>连接到节点...</translation>
    </message>
    <message>
        <source>Catching up...</source>
        <translation>跟进中</translation>
    </message>
    <message>
        <source>Date: %1
</source>
        <translation>日期：%1
</translation>
    </message>
    <message>
        <source>Amount: %1
</source>
        <translation>总计：%1
</translation>
    </message>
    <message>
        <source>Wallet: %1
</source>
        <translation>钱包：%1
</translation>
    </message>
    <message>
        <source>Type: %1
</source>
        <translation>类型：%1
</translation>
    </message>
    <message>
        <source>Label: %1
</source>
        <translation>标签：%1
</translation>
    </message>
    <message>
        <source>Address: %1
</source>
        <translation>地址：%1
</translation>
    </message>
    <message>
        <source>Sent transaction</source>
        <translation>发送交易</translation>
    </message>
    <message>
        <source>Incoming transaction</source>
        <translation>入账交易</translation>
    </message>
    <message>
        <source>HD key generation is &lt;b&gt;enabled&lt;/b&gt;</source>
        <translation>HD密钥生成 &lt;b&gt;被允许&lt;/b&gt;</translation>
    </message>
    <message>
        <source>HD key generation is &lt;b&gt;disabled&lt;/b&gt;</source>
        <translation>HD密钥生成 &lt;b&gt;被禁止&lt;/b&gt;</translation>
    </message>
    <message>
        <source>Private key &lt;b&gt;disabled&lt;/b&gt;</source>
        <translation>私钥&lt;b&gt;被禁止&lt;/b&gt;</translation>
    </message>
    <message>
        <source>Wallet is &lt;b&gt;encrypted&lt;/b&gt; and currently &lt;b&gt;unlocked&lt;/b&gt;</source>
        <translation>钱包是&lt;b&gt;加密的&lt;/b&gt;，目前&lt;b&gt;已解锁&lt;/b&gt;</translation>
    </message>
    <message>
        <source>Wallet is &lt;b&gt;encrypted&lt;/b&gt; and currently &lt;b&gt;locked&lt;/b&gt;</source>
        <translation>钱包是&lt;b&gt;加密的&lt;/b&gt;，目前&lt;b&gt;已锁定&lt;/b&gt;</translation>
    </message>
    <message>
        <source>A fatal error occurred. Bitcoin can no longer continue safely and will quit.</source>
        <translation>发生了致命错误。比特币无法继续安全运行，将退出。</translation>
    </message>
</context>
<context>
    <name>CoinControlDialog</name>
    <message>
        <source>Coin Selection</source>
        <translation>币种选择</translation>
    </message>
    <message>
        <source>Quantity:</source>
        <translation>数量：</translation>
    </message>
    <message>
        <source>Bytes:</source>
        <translation>字节：</translation>
    </message>
    <message>
        <source>Amount:</source>
        <translation>总计：</translation>
    </message>
    <message>
        <source>Fee:</source>
        <translation>手续费：</translation>
    </message>
    <message>
        <source>Dust:</source>
        <translation>粉尘：</translation>
    </message>
    <message>
        <source>After Fee:</source>
        <translation>扣除费用后：</translation>
    </message>
    <message>
        <source>Change:</source>
        <translation>变化：</translation>
    </message>
    <message>
        <source>(un)select all</source>
        <translation>(未)选择所有</translation>
    </message>
    <message>
        <source>Tree mode</source>
        <translation>树模式</translation>
    </message>
    <message>
        <source>List mode</source>
        <translation>列表模式</translation>
    </message>
    <message>
        <source>Amount</source>
        <translation>总计</translation>
    </message>
    <message>
        <source>Received with label</source>
        <translation>收到，夹带标签</translation>
    </message>
    <message>
        <source>Received with address</source>
        <translation>收到，夹带地址</translation>
    </message>
    <message>
        <source>Date</source>
        <translation>日期</translation>
    </message>
    <message>
        <source>Confirmations</source>
        <translation>确认数</translation>
    </message>
    <message>
        <source>Confirmed</source>
        <translation>确认</translation>
    </message>
    <message>
        <source>Copy address</source>
        <translation>复制地址</translation>
    </message>
    <message>
        <source>Copy label</source>
        <translation>复制标签</translation>
    </message>
    <message>
        <source>Copy amount</source>
        <translation>复制金额</translation>
    </message>
    <message>
        <source>Copy transaction ID</source>
        <translation>复制交易 ID</translation>
    </message>
    <message>
        <source>Lock unspent</source>
        <translation>锁定未消费的</translation>
    </message>
    <message>
        <source>Unlock unspent</source>
        <translation>解锁未消费</translation>
    </message>
    <message>
        <source>Copy quantity</source>
        <translation>复制数量</translation>
    </message>
    <message>
        <source>Copy fee</source>
        <translation>复制费用</translation>
    </message>
    <message>
        <source>Copy after fee</source>
        <translation>复制扣除费用</translation>
    </message>
    <message>
        <source>Copy bytes</source>
        <translation>复制字节</translation>
    </message>
    <message>
        <source>Copy change</source>
        <translation>复制改变</translation>
    </message>
    <message>
        <source>(%1 locked)</source>
        <translation>(%1 锁住)</translation>
    </message>
    <message>
        <source>yes</source>
        <translation>是</translation>
    </message>
    <message>
        <source>no</source>
        <translation>否</translation>
    </message>
    <message>
        <source>This label turns red if any recipient receives an amount smaller than the current dust threshold.</source>
        <translation>如果任何接收方接收到的金额小于当前粉尘交易的阈值，则此标签将变为红色。</translation>
    </message>
    <message>
        <source>Can vary +/- %1 satoshi(s) per input.</source>
        <translation>每个输入可以改变+/- %1 satoshi(s)。</translation>
    </message>
    <message>
        <source>(no label)</source>
        <translation>(没有标签)</translation>
    </message>
    </context>
<context>
    <name>CreateWalletActivity</name>
    </context>
<context>
    <name>CreateWalletDialog</name>
    <message>
<<<<<<< HEAD
        <source>Create Wallet</source>
        <translation>创建钱包</translation>
    </message>
    <message>
        <source>Wallet Name</source>
        <translation>钱包名称</translation>
    </message>
    <message>
        <source>Encrypt the wallet. The wallet will be encrypted with a passphrase of your choice.</source>
        <translation>编码钱包。钱包将会根据你选择的密码进行加密编码。</translation>
    </message>
    <message>
        <source>Encrypt Wallet</source>
        <translation>加密钱包</translation>
    </message>
    <message>
        <source>Disable private keys for this wallet. Wallets with private keys disabled will have no private keys and cannot have an HD seed or imported private keys. This is ideal for watch-only wallets.</source>
        <translation>禁用这个钱包的私钥。禁用私钥的钱包将没有私钥，也不能使用HD种子或者导入的私钥。对于仅供查看的钱包这是理想的设置。</translation>
    </message>
    <message>
        <source>Disable Private Keys</source>
        <translation>禁用私钥</translation>
    </message>
    <message>
        <source>Make a blank wallet. Blank wallets do not initially have private keys or scripts. Private keys and addresses can be imported, or an HD seed can be set, at a later time.</source>
        <translation>创建一个空白钱包。空白钱包没有起始的私钥和脚本。稍后可以倒入私钥和地址、设置HD种子。</translation>
    </message>
    <message>
        <source>Make Blank Wallet</source>
        <translation>创建空白钱包</translation>
=======
        <source>Encrypt Wallet</source>
        <translation type="unfinished">加密钱包</translation>
>>>>>>> cd516566
    </message>
    </context>
<context>
    <name>EditAddressDialog</name>
    <message>
        <source>Edit Address</source>
        <translation>编辑地址</translation>
    </message>
    <message>
        <source>&amp;Label</source>
        <translation>&amp;标签</translation>
    </message>
    <message>
        <source>The label associated with this address list entry</source>
        <translation>与此地址列表关联的标签</translation>
    </message>
    <message>
        <source>The address associated with this address list entry. This can only be modified for sending addresses.</source>
        <translation>与此地址列表项关联的地址。只能修改为发送地址。</translation>
    </message>
    <message>
        <source>&amp;Address</source>
        <translation>&amp;地址</translation>
    </message>
    <message>
        <source>New sending address</source>
        <translation>新的发送地址</translation>
    </message>
    <message>
        <source>Edit receiving address</source>
        <translation>编辑接收地址</translation>
    </message>
    <message>
        <source>Edit sending address</source>
        <translation>编辑发送地址</translation>
    </message>
    <message>
        <source>The entered address "%1" is not a valid Bitcoin address.</source>
        <translation>输入的地址"%1"不是有效的比特币地址。</translation>
    </message>
    <message>
        <source>Address "%1" already exists as a receiving address with label "%2" and so cannot be added as a sending address.</source>
        <translation>地址“%1”作为标签为“%2”的接收地址已存在，无法新增为发送地址。</translation>
    </message>
    <message>
        <source>The entered address "%1" is already in the address book with label "%2".</source>
        <translation>输入的地址“%1”在标签为“%2”的地址簿中已存在</translation>
    </message>
    <message>
        <source>Could not unlock wallet.</source>
        <translation>不能解锁钱包</translation>
    </message>
    <message>
        <source>New key generation failed.</source>
        <translation>新的密钥生成失败</translation>
    </message>
</context>
<context>
    <name>FreespaceChecker</name>
    <message>
        <source>A new data directory will be created.</source>
        <translation>新的数据目录将创建</translation>
    </message>
    <message>
        <source>name</source>
        <translation>名称</translation>
    </message>
    <message>
        <source>Directory already exists. Add %1 if you intend to create a new directory here.</source>
        <translation>目录已存在。如果你打算在此创建新目录，添加 %1。</translation>
    </message>
    <message>
        <source>Path already exists, and is not a directory.</source>
        <translation>路径已存在，并非目录。</translation>
    </message>
    <message>
        <source>Cannot create data directory here.</source>
        <translation>无法在此创建数据目录。</translation>
    </message>
</context>
<context>
    <name>GuiNetWatch</name>
    </context>
<context>
    <name>HelpMessageDialog</name>
    <message>
        <source>version</source>
        <translation>版本</translation>
    </message>
    <message>
        <source>About %1</source>
        <translation>关于 %1</translation>
    </message>
    <message>
        <source>Command-line options</source>
        <translation>命令行选项</translation>
    </message>
</context>
<context>
    <name>Intro</name>
    <message>
        <source>Welcome</source>
        <translation>欢迎</translation>
    </message>
    <message>
        <source>Welcome to %1.</source>
        <translation>欢迎到 %1。</translation>
    </message>
    <message>
        <source>Use the default data directory</source>
        <translation>使用默认的数据目录</translation>
    </message>
    <message>
        <source>Use a custom data directory:</source>
        <translation>使用自定数据目录</translation>
    </message>
    <message>
        <source>Bitcoin</source>
        <translation>比特币</translation>
    </message>
    <message>
        <source>Error</source>
        <translation>错误</translation>
    </message>
    <message numerus="yes">
        <source>%n GB of free space available</source>
        <translation><numerusform>%n GB 可用空间</numerusform></translation>
    </message>
    </context>
<context>
    <name>MempoolStats</name>
    </context>
<context>
    <name>ModalOverlay</name>
    <message>
        <source>Form</source>
        <translation>表格</translation>
    </message>
    <message>
        <source>Unknown...</source>
        <translation>未知...</translation>
    </message>
    <message>
        <source>Last block time</source>
        <translation>最后的区块时间</translation>
    </message>
    <message>
        <source>calculating...</source>
        <translation>计算中...</translation>
    </message>
    <message>
        <source>Estimated time left until synced</source>
        <translation>估计的同步剩余时间</translation>
    </message>
    <message>
        <source>Hide</source>
        <translation>隐藏</translation>
    </message>
    </context>
<context>
    <name>NetWatchLogModel</name>
    <message>
        <source>Address</source>
        <comment>NetWatch: Address header</comment>
        <translation>地址</translation>
    </message>
</context>
<context>
    <name>OpenURIDialog</name>
    <message>
        <source>URI:</source>
        <translation>URI: </translation>
    </message>
    </context>
<context>
    <name>OpenWalletActivity</name>
    <message>
        <source>default wallet</source>
        <translation>默认钱包</translation>
    </message>
    <message>
        <source>Opening Wallet &lt;b&gt;%1&lt;/b&gt;...</source>
        <translation>正在打开钱包&lt;b&gt;%1&lt;/b&gt;</translation>
    </message>
</context>
<context>
    <name>OptionsDialog</name>
    <message>
        <source>Options</source>
        <translation>选项</translation>
    </message>
    <message>
        <source>&amp;Main</source>
        <translation>&amp;主要</translation>
    </message>
    <message>
        <source>Automatically start %1 after logging in to the system.</source>
        <translation>登录系统后自动开始 %1。</translation>
    </message>
    <message>
        <source>Size of &amp;database cache</source>
        <translation>&amp;数据库缓存的大小</translation>
    </message>
    <message>
        <source>Number of script &amp;verification threads</source>
        <translation>脚本 &amp;验证线程的数量</translation>
    </message>
    <message>
        <source>Hide the icon from the system tray.</source>
        <translation>从系统托盘中隐藏图标</translation>
    </message>
    <message>
        <source>&amp;Hide tray icon</source>
        <translation>&amp;隐藏托盘图标</translation>
    </message>
    <message>
        <source>Open Configuration File</source>
        <translation>打开配置文件</translation>
    </message>
    <message>
        <source>Reset all client options to default.</source>
        <translation>重置所有客户端选项为默认</translation>
    </message>
    <message>
        <source>&amp;Reset Options</source>
        <translation>&amp;重置选项</translation>
    </message>
    <message>
        <source>&amp;Network</source>
        <translation>&amp;网络</translation>
    </message>
    <message>
        <source>W&amp;allet</source>
        <translation>钱&amp;包</translation>
    </message>
    <message>
        <source>Expert</source>
        <translation>专家</translation>
    </message>
    <message>
        <source>&amp;Connect through SOCKS5 proxy (default proxy):</source>
        <translation>&amp;通过 SOCKS5 代理连接（默认代理）</translation>
    </message>
    <message>
        <source>Proxy &amp;IP:</source>
        <translation>代理 &amp;IP：</translation>
    </message>
    <message>
        <source>&amp;Port:</source>
        <translation>&amp;端口</translation>
    </message>
    <message>
        <source>&amp;Window</source>
        <translation>&amp;窗口</translation>
    </message>
    <message>
        <source>Error</source>
        <translation>错误</translation>
    </message>
    </context>
<context>
    <name>OverviewPage</name>
    <message>
        <source>Form</source>
        <translation>表格</translation>
    </message>
    </context>
<context>
    <name>PSBTOperationsDialog</name>
    <message>
        <source>Close</source>
        <translation type="unfinished">关闭</translation>
    </message>
    </context>
<context>
    <name>PairingPage</name>
    </context>
<context>
    <name>PaymentServer</name>
    </context>
<context>
    <name>PeerTableModel</name>
    </context>
<context>
    <name>QObject</name>
    <message>
        <source>Amount</source>
        <translation>总计</translation>
    </message>
    <message>
        <source>Txn</source>
        <comment>Tx Watch: Transaction type abbreviation</comment>
        <translation>转账</translation>
    </message>
</context>
<context>
    <name>QRImageWidget</name>
    </context>
<context>
    <name>RPCConsole</name>
    <message>
<<<<<<< HEAD
        <source>Node window</source>
        <translation>结点窗口</translation>
=======
        <source>&amp;Information</source>
        <translation type="unfinished">&amp;消息</translation>
    </message>
    <message>
        <source>Network</source>
        <translation type="unfinished">网络</translation>
    </message>
    <message>
        <source>Wallet: </source>
        <translation type="unfinished">钱包： </translation>
>>>>>>> cd516566
    </message>
    <message>
        <source>Last block time</source>
        <translation>最后的区块时间</translation>
    </message>
    <message>
        <source>1 &amp;hour</source>
        <translation>1 &amp;小时</translation>
    </message>
    <message>
        <source>1 &amp;day</source>
        <translation>1 &amp;天</translation>
    </message>
    <message>
        <source>1 &amp;week</source>
        <translation>1 &amp;周</translation>
    </message>
    <message>
        <source>1 &amp;year</source>
        <translation>1 &amp;年</translation>
    </message>
    <message>
        <source>&amp;Disconnect</source>
        <translation>&amp;断开连接</translation>
    </message>
    <message>
        <source>Network activity disabled</source>
        <translation>禁用网络活动</translation>
    </message>
    <message>
        <source>Unknown</source>
        <translation type="unfinished">未知</translation>
    </message>
</context>
<context>
    <name>ReceiveCoinsDialog</name>
    <message>
        <source>&amp;Amount:</source>
        <translation>&amp;总计：</translation>
    </message>
    <message>
        <source>&amp;Label:</source>
        <translation>&amp;标签：</translation>
    </message>
    <message>
        <source>&amp;Message:</source>
        <translation>&amp;消息：</translation>
    </message>
    <message>
        <source>Copy label</source>
        <translation>复制标签</translation>
    </message>
    <message>
        <source>Copy amount</source>
        <translation>复制金额</translation>
    </message>
</context>
<context>
    <name>ReceiveRequestDialog</name>
    <message>
        <source>Copy &amp;Address</source>
        <translation type="unfinished">&amp;复制地址</translation>
    </message>
    <message>
        <source>Address</source>
        <translation>地址</translation>
    </message>
    <message>
        <source>Amount</source>
        <translation>总计</translation>
    </message>
    <message>
        <source>Label</source>
        <translation>标签</translation>
    </message>
    <message>
        <source>Message</source>
        <translation>消息</translation>
    </message>
    <message>
        <source>Wallet</source>
        <translation>钱包</translation>
    </message>
</context>
<context>
    <name>RecentRequestsTableModel</name>
    <message>
        <source>Date</source>
        <translation>日期</translation>
    </message>
    <message>
        <source>Label</source>
        <translation>标签</translation>
    </message>
    <message>
        <source>Message</source>
        <translation>消息</translation>
    </message>
    <message>
        <source>(no label)</source>
        <translation>(没有标签)</translation>
    </message>
    </context>
<context>
    <name>SendCoinsDialog</name>
    <message>
        <source>Insufficient funds!</source>
        <translation>余额不足</translation>
    </message>
    <message>
        <source>Quantity:</source>
        <translation>数量：</translation>
    </message>
    <message>
        <source>Bytes:</source>
        <translation>字节：</translation>
    </message>
    <message>
        <source>Amount:</source>
        <translation>总计：</translation>
    </message>
    <message>
        <source>Fee:</source>
        <translation>手续费：</translation>
    </message>
    <message>
        <source>After Fee:</source>
        <translation>扣除费用后：</translation>
    </message>
    <message>
        <source>Change:</source>
        <translation>变化：</translation>
    </message>
    <message>
        <source>Transaction Fee:</source>
        <translation>手续费：</translation>
    </message>
    <message>
        <source>Choose...</source>
        <translation>选择...</translation>
    </message>
    <message>
        <source>Warning: Fee estimation is currently not possible.</source>
        <translation>警告:目前无法估算费用。</translation>
    </message>
    <message>
        <source>Specify a custom fee per kB (1,000 bytes) of the transaction's virtual size.

Note:  Since the fee is calculated on a per-byte basis, a fee of "100 satoshis per kB" for a transaction size of 500 bytes (half of 1 kB) would ultimately yield a fee of only 50 satoshis.</source>
        <translation>指定交易虚拟大小的每kB(1,000字节)的自定义费用。
注意:由于费用是按字节计算的，对于大小为500字节(1 kB的一半)的交易，“每kB 100 satoshis”的费用最终只会产生50 satoshis的费用。</translation>
    </message>
    <message>
        <source>Hide</source>
        <translation>隐藏</translation>
    </message>
    <message>
        <source>Send to multiple recipients at once</source>
        <translation>一次发送到多个接收</translation>
    </message>
    <message>
        <source>Dust:</source>
        <translation>粉尘：</translation>
    </message>
    <message>
        <source>When there is less transaction volume than space in the blocks, miners as well as relaying nodes may enforce a minimum fee. Paying only this minimum fee is just fine, but be aware that this can result in a never confirming transaction once there is more demand for bitcoin transactions than the network can process.</source>
        <translation>当交易量小于块的空间时，矿工和中继节点可以强制执行最低费用。只付最低费用就可以了，但注意，一旦比特币交易的需求超出网络的处理能力，就可能导致交易无法确认。</translation>
    </message>
    <message>
        <source>A too low fee might result in a never confirming transaction (read the tooltip)</source>
        <translation>太低的费用可能导致永远无法确认交易(阅读工具提示)</translation>
    </message>
    <message>
        <source>Confirmation time target:</source>
        <translation>目标确认时间：</translation>
    </message>
    <message>
        <source>With Replace-By-Fee (BIP-125) you can increase a transaction's fee after it is sent. Without this, a higher fee may be recommended to compensate for increased transaction delay risk.</source>
        <translation>通过 Replace-By-Fee (BIP-125) 您可以在交易发送后增加交易费用。没有这个，可能会建议收取更高的费用，以补偿交易延迟风险的增加。</translation>
    </message>
    <message>
        <source>S&amp;end</source>
        <translation type="unfinished">&amp;发送</translation>
    </message>
    <message>
        <source>Copy quantity</source>
        <translation>复制数量</translation>
    </message>
    <message>
        <source>Copy amount</source>
        <translation>复制金额</translation>
    </message>
    <message>
        <source>Copy fee</source>
        <translation>复制费用</translation>
    </message>
    <message>
        <source>Copy after fee</source>
        <translation>复制扣除费用</translation>
    </message>
    <message>
        <source>Copy bytes</source>
        <translation>复制字节</translation>
    </message>
    <message>
        <source>Copy change</source>
        <translation>复制改变</translation>
    </message>
    <message>
        <source>Are you sure you want to send?</source>
        <translation>确定发送么？</translation>
    </message>
    <message>
        <source>You can increase the fee later (signals Replace-By-Fee, BIP-125).</source>
        <translation>稍后您可以增加费用( 信号 Replace-By-Fee，BIP-125）。</translation>
    </message>
    <message>
        <source>Please, review your transaction.</source>
        <translation>请检查您的交易。</translation>
    </message>
    <message>
        <source>Transaction fee</source>
        <translation>手续费</translation>
    </message>
    <message>
        <source>Send</source>
        <translation type="unfinished">发送</translation>
    </message>
    <message>
        <source>The recipient address is not valid. Please recheck.</source>
        <translation>收款人地址无效，请再次确认。</translation>
    </message>
    <message>
        <source>The amount to pay must be larger than 0.</source>
        <translation>支付的总额必须大于0。</translation>
    </message>
    <message>
        <source>The amount exceeds your balance.</source>
        <translation>总额超过你的余额。</translation>
    </message>
    <message>
        <source>The total exceeds your balance when the %1 transaction fee is included.</source>
        <translation>当包含%1交易费用时，总额超过你的余额。</translation>
    </message>
    <message>
        <source>Duplicate address found: addresses should only be used once each.</source>
        <translation>发现重复地址：每个地址只能使用一次。</translation>
    </message>
    <message>
        <source>Transaction creation failed!</source>
        <translation>交易创建失败!</translation>
    </message>
    <message>
        <source>A fee higher than %1 is considered an absurdly high fee.</source>
        <translation>高于%1的手续费被认为非常高的手续费。</translation>
    </message>
    <message>
        <source>Payment request expired.</source>
        <translation>支付请求已过期。</translation>
    </message>
    <message numerus="yes">
        <source>Estimated to begin confirmation within %n block(s).</source>
        <translation><numerusform>估计在%n块内确认。</numerusform></translation>
    </message>
    <message>
        <source>Warning: Invalid Bitcoin address</source>
        <translation>警告：比特币地址无效</translation>
    </message>
    <message>
        <source>The address you selected for change is not part of this wallet. Any or all funds in your wallet may be sent to this address. Are you sure?</source>
        <translation>您选择更改的地址不在此钱包中。钱包里的所有资金都可以发送到这个地址。你确定吗?</translation>
    </message>
    <message>
        <source>(no label)</source>
        <translation>(没有标签)</translation>
    </message>
</context>
<context>
    <name>SendCoinsEntry</name>
    <message>
        <source>A&amp;mount:</source>
        <translation type="unfinished">&amp;总计：</translation>
    </message>
    <message>
        <source>&amp;Label:</source>
        <translation>&amp;标签：</translation>
    </message>
    <message>
        <source>Choose previously used address</source>
        <translation>选择以前使用的地址</translation>
    </message>
    <message>
        <source>The Bitcoin address to send the payment to</source>
        <translation>支付到的比特币地址</translation>
    </message>
    <message>
        <source>The fee will be deducted from the amount being sent. The recipient will receive less bitcoins than you enter in the amount field. If multiple recipients are selected, the fee is split equally.</source>
        <translation>手续费将从发出的总额中扣除。接受者收到的比特币将少于你输入的金额字段。如果选择了多个接受者，手续费将平均分配。</translation>
    </message>
    <message>
        <source>Message:</source>
        <translation type="unfinished">消息：</translation>
    </message>
    <message>
        <source>This is an unauthenticated payment request.</source>
        <translation>这是一个未经身份验证的付款请求。</translation>
    </message>
    <message>
        <source>Enter a label for this address to add it to the list of used addresses</source>
        <translation>输入此地址的标签，将其添加到使用的地址列表中</translation>
    </message>
    <message>
        <source>A message that was attached to the bitcoin: URI which will be stored with the transaction for your reference. Note: This message will not be sent over the Bitcoin network.</source>
        <translation>附在比特币上的消息:URI将与交易一起存储，供参考。注意：此信息不会通过比特币网络发送。</translation>
    </message>
    </context>
<context>
    <name>SendConfirmationDialog</name>
    </context>
<context>
    <name>ShutdownWindow</name>
    </context>
<context>
    <name>SignVerifyMessageDialog</name>
    <message>
        <source>Choose previously used address</source>
        <translation>选择以前使用的地址</translation>
    </message>
    </context>
<context>
    <name>TrafficGraphWidget</name>
    </context>
<context>
    <name>TransactionDesc</name>
    <message>
        <source>Date</source>
        <translation>日期</translation>
    </message>
    <message>
        <source>Transaction fee</source>
        <translation>手续费</translation>
    </message>
    <message>
        <source>Message</source>
        <translation>消息</translation>
    </message>
    <message>
        <source>Amount</source>
        <translation>总计</translation>
    </message>
    </context>
<context>
    <name>TransactionDescDialog</name>
    </context>
<context>
    <name>TransactionTableModel</name>
    <message>
        <source>Date</source>
        <translation>日期</translation>
    </message>
    <message>
        <source>Label</source>
        <translation>标签</translation>
    </message>
    <message>
        <source>(no label)</source>
        <translation>(没有标签)</translation>
    </message>
    </context>
<context>
    <name>TransactionView</name>
    <message>
        <source>Copy address</source>
        <translation>复制地址</translation>
    </message>
    <message>
        <source>Copy label</source>
        <translation>复制标签</translation>
    </message>
    <message>
        <source>Copy amount</source>
        <translation>复制金额</translation>
    </message>
    <message>
        <source>Copy transaction ID</source>
        <translation>复制交易 ID</translation>
    </message>
    <message>
        <source>Comma separated file (*.csv)</source>
        <translation>逗号分隔的文件 (*.csv)</translation>
    </message>
    <message>
        <source>Confirmed</source>
        <translation>确认</translation>
    </message>
    <message>
        <source>Date</source>
        <translation>日期</translation>
    </message>
    <message>
        <source>Label</source>
        <translation>标签</translation>
    </message>
    <message>
        <source>Address</source>
        <translation>地址</translation>
    </message>
    <message>
        <source>Exporting Failed</source>
        <translation>导出失败</translation>
    </message>
    </context>
<context>
    <name>UnitDisplayStatusBarControl</name>
    </context>
<context>
    <name>WalletController</name>
    <message>
        <source>Close wallet</source>
        <translation>关闭钱包</translation>
    </message>
    </context>
<context>
    <name>WalletFrame</name>
    </context>
<context>
    <name>WalletModel</name>
    <message>
        <source>default wallet</source>
        <translation>默认钱包</translation>
    </message>
</context>
<context>
    <name>WalletView</name>
    <message>
        <source>&amp;Export</source>
        <translation>&amp;导出</translation>
    </message>
    <message>
        <source>Export the data in the current tab to a file</source>
        <translation>将当前选项卡中的数据导出到文件</translation>
    </message>
    <message>
        <source>Error</source>
        <translation>错误</translation>
    </message>
    <message>
        <source>Backup Wallet</source>
        <translation type="unfinished">备份钱包</translation>
    </message>
    </context>
<context>
    <name>bitcoin-core</name>
    <message>
        <source>Loading P2P addresses...</source>
        <translation>正在载入地址...</translation>
    </message>
    <message>
        <source>Transaction too large</source>
        <translation>超额转账</translation>
    </message>
    <message>
        <source>Insufficient funds</source>
        <translation>余额不足</translation>
    </message>
    <message>
        <source>Loading wallet...</source>
        <translation>正在载入钱包...</translation>
    </message>
    <message>
        <source>Rescanning...</source>
        <translation>再次扫描...</translation>
    </message>
    <message>
        <source>Done loading</source>
        <translation>载入完成</translation>
    </message>
</context>
</TS><|MERGE_RESOLUTION|>--- conflicted
+++ resolved
@@ -66,10 +66,6 @@
         <translation>这些是你的比特币支付地址。在发送之前，一定要核对金额和接收地址。</translation>
     </message>
     <message>
-        <source>These are your Bitcoin addresses for receiving payments. Use the 'Create new receiving address' button in the receive tab to create new addresses.</source>
-        <translation>这些是您的比特币接收地址。建议每个交易使用一个新的接收地址。</translation>
-    </message>
-    <message>
         <source>&amp;Copy Address</source>
         <translation>&amp;复制地址</translation>
     </message>
@@ -177,7 +173,6 @@
     </message>
     <message>
         <source>Enter the new passphrase for the wallet.&lt;br/&gt;Please use a passphrase of &lt;b&gt;ten or more random characters&lt;/b&gt;, or &lt;b&gt;eight or more words&lt;/b&gt;.</source>
-<<<<<<< HEAD
         <translation>输入钱包的新密码。&lt;br/&gt;密码中请使用&lt;b&gt;10个或更多随机字符&lt;/b&gt;，或&lt;b&gt;8个或更多的单词&lt;/b&gt;。</translation>
     </message>
     <message>
@@ -199,13 +194,6 @@
     <message>
         <source>Your wallet is now encrypted. </source>
         <translation>你的钱包已被加密编码。</translation>
-=======
-        <translation>输入钱包的新密码。&lt;br/&gt;请使用10个或更多随机字符，&lt;b&gt;或8个或更多的单词作为密码。</translation>
-    </message>
-    <message>
-        <source>Enter the old passphrase and new passphrase for the wallet.</source>
-        <translation>在钱包中输入旧密码和新密码。</translation>
->>>>>>> cd516566
     </message>
     <message>
         <source>IMPORTANT: Any previous backups you have made of your wallet file should be replaced with the newly generated, encrypted wallet file. For security reasons, previous backups of the unencrypted wallet file will become useless as soon as you start using the new, encrypted wallet.</source>
@@ -439,11 +427,7 @@
     </message>
     <message numerus="yes">
         <source>%n active connection(s) to Bitcoin network</source>
-<<<<<<< HEAD
         <translation><numerusform>%n 活跃的链接到比特币网络</numerusform></translation>
-=======
-        <translation><numerusform>%n 活动的比特币网络连接</numerusform></translation>
->>>>>>> cd516566
     </message>
     <message>
         <source>Indexing blocks on disk...</source>
@@ -455,11 +439,7 @@
     </message>
     <message numerus="yes">
         <source>Processed %n block(s) of transaction history.</source>
-<<<<<<< HEAD
         <translation><numerusform>已处理 %n 的历史交易区块</numerusform></translation>
-=======
-        <translation><numerusform>已处理交易历史中的 %n 区块。</numerusform></translation>
->>>>>>> cd516566
     </message>
     <message>
         <source>%1 behind</source>
@@ -490,17 +470,12 @@
         <translation>最新的</translation>
     </message>
     <message>
-<<<<<<< HEAD
         <source>Node window</source>
         <translation>结点窗口</translation>
     </message>
     <message>
         <source>Open node debugging and diagnostic console</source>
         <translation>打开结点的调试和诊断控制台</translation>
-=======
-        <source>Open node debugging and diagnostic console</source>
-        <translation>打开调试和诊断控制台</translation>
->>>>>>> cd516566
     </message>
     <message>
         <source>&amp;Sending addresses</source>
@@ -780,7 +755,6 @@
 <context>
     <name>CreateWalletDialog</name>
     <message>
-<<<<<<< HEAD
         <source>Create Wallet</source>
         <translation>创建钱包</translation>
     </message>
@@ -811,10 +785,6 @@
     <message>
         <source>Make Blank Wallet</source>
         <translation>创建空白钱包</translation>
-=======
-        <source>Encrypt Wallet</source>
-        <translation type="unfinished">加密钱包</translation>
->>>>>>> cd516566
     </message>
     </context>
 <context>
@@ -985,6 +955,10 @@
 <context>
     <name>OpenURIDialog</name>
     <message>
+        <source>Open bitcoin URI</source>
+        <translation>打开比特币: URI</translation>
+    </message>
+    <message>
         <source>URI:</source>
         <translation>URI: </translation>
     </message>
@@ -1116,21 +1090,20 @@
 <context>
     <name>RPCConsole</name>
     <message>
-<<<<<<< HEAD
+        <source>&amp;Information</source>
+        <translation type="unfinished">&amp;消息</translation>
+    </message>
+    <message>
+        <source>Network</source>
+        <translation type="unfinished">网络</translation>
+    </message>
+    <message>
+        <source>Wallet: </source>
+        <translation type="unfinished">钱包： </translation>
+    </message>
+    <message>
         <source>Node window</source>
         <translation>结点窗口</translation>
-=======
-        <source>&amp;Information</source>
-        <translation type="unfinished">&amp;消息</translation>
-    </message>
-    <message>
-        <source>Network</source>
-        <translation type="unfinished">网络</translation>
-    </message>
-    <message>
-        <source>Wallet: </source>
-        <translation type="unfinished">钱包： </translation>
->>>>>>> cd516566
     </message>
     <message>
         <source>Last block time</source>
