--- conflicted
+++ resolved
@@ -172,17 +172,12 @@
         <translation>портфейлa е шифрован</translation>
     </message>
     <message>
-<<<<<<< HEAD
+        <source>Enter the new passphrase for the wallet.&lt;br/&gt;Please use a passphrase of &lt;b&gt;ten or more random characters&lt;/b&gt;, or &lt;b&gt;eight or more words&lt;/b&gt;.</source>
+        <translation>Въведете новата парола към портфейла.&lt;br/&gt;Моля ползвайте парола съставена от &lt;b&gt;десет или повече произволни символа&lt;/b&gt;, или &lt;b&gt;осем или повече думи&lt;/b&gt;.</translation>
+    </message>
+    <message>
         <source>Enter the old passphrase and new passphrase for the wallet.</source>
         <translation>Въведете старата и новата паролна фраза за портфейла.</translation>
-=======
-        <source>Enter the new passphrase for the wallet.&lt;br/&gt;Please use a passphrase of &lt;b&gt;ten or more random characters&lt;/b&gt;, or &lt;b&gt;eight or more words&lt;/b&gt;.</source>
-        <translation>Въведете новата парола към портфейла.&lt;br/&gt;Моля ползвайте парола съставена от &lt;b&gt;десет или повече произволни символа&lt;/b&gt;, или &lt;b&gt;осем или повече думи&lt;/b&gt;.</translation>
-    </message>
-    <message>
-        <source>Enter the old passphrase and new passphrase for the wallet.</source>
-        <translation>Въведете старата парола и новата прола към портфейла.</translation>
->>>>>>> d4a64f61
     </message>
     <message>
         <source>Wallet to be encrypted</source>
@@ -331,16 +326,9 @@
         <translation>Портфейл</translation>
     </message>
     <message>
-        <source>Click to disable network activity.</source>
-        <translation>Натиснете за деактивиране на мрежата</translation>
-    </message>
-    <message>
         <source>Network activity disabled.</source>
+        <extracomment>A substring of the tooltip.</extracomment>
         <translation>Мрежата деактивирана</translation>
-    </message>
-    <message>
-        <source>Click to enable network activity again.</source>
-        <translation>Натиснете за повторно активиране на мрежата.</translation>
     </message>
     <message>
         <source>Syncing Headers (%1%)...</source>
@@ -425,10 +413,6 @@
     <message>
         <source>&amp;Command-line options</source>
         <translation>&amp;Налични команди</translation>
-    </message>
-    <message numerus="yes">
-        <source>%n active connection(s) to Bitcoin network</source>
-        <translation><numerusform>%n активна връзка към Биткойн мрежата</numerusform><numerusform>%n активни връзки към Биткойн мрежата</numerusform></translation>
     </message>
     <message>
         <source>Indexing blocks on disk...</source>
@@ -471,25 +455,24 @@
         <translation>Актуално</translation>
     </message>
     <message>
-<<<<<<< HEAD
         <source>Node window</source>
         <translation>Прозорец на възела</translation>
     </message>
     <message>
+        <source>Open node debugging and diagnostic console</source>
+        <translation>Отворете конзолата за диагностика и отстраняване на грешки</translation>
+    </message>
+    <message>
+        <source>&amp;Sending addresses</source>
+        <translation type="unfinished">&amp;Изпращане на адресите</translation>
+    </message>
+    <message>
+        <source>&amp;Receiving addresses</source>
+        <translation type="unfinished">&amp;Получаване на адресите</translation>
+    </message>
+    <message>
         <source>Open Wallet</source>
         <translation>Отворете портфейл</translation>
-=======
-        <source>Open node debugging and diagnostic console</source>
-        <translation>Отворете конзолата за диагностика и отстраняване на грешки</translation>
-    </message>
-    <message>
-        <source>&amp;Sending addresses</source>
-        <translation type="unfinished">&amp;Изпращане на адресите</translation>
-    </message>
-    <message>
-        <source>&amp;Receiving addresses</source>
-        <translation type="unfinished">&amp;Получаване на адресите</translation>
->>>>>>> d4a64f61
     </message>
     <message>
         <source>Close Wallet...</source>
@@ -530,6 +513,11 @@
     <message>
         <source>%1 client</source>
         <translation>%1 клиент</translation>
+    </message>
+    <message numerus="yes">
+        <source>%n active connection(s) to Bitcoin network.</source>
+        <extracomment>A substring of the tooltip.</extracomment>
+        <translation type="unfinished"><numerusform>%n активна връзка към Биткойн мрежата</numerusform><numerusform>%n активни връзки към Биткойн мрежата</numerusform><numerusform>%n активна връзка към Биткойн мрежата</numerusform><numerusform>%n активни връзки към Биткойн мрежата</numerusform></translation>
     </message>
     <message>
         <source>Connecting to peers...</source>
@@ -657,28 +645,32 @@
         <translation>Потвърдено</translation>
     </message>
     <message>
-        <source>Copy address</source>
-        <translation>Копирайте адреса</translation>
-    </message>
-    <message>
-        <source>Copy label</source>
-        <translation>Копиране на етикета</translation>
-    </message>
-    <message>
         <source>Copy amount</source>
         <translation>Копиране на сумата</translation>
     </message>
     <message>
-        <source>Copy transaction ID</source>
-        <translation>Копиране на ID на транзакцията</translation>
-    </message>
-    <message>
-        <source>Lock unspent</source>
-        <translation>Заключи неусвоени</translation>
-    </message>
-    <message>
-        <source>Unlock unspent</source>
-        <translation>Отключете неизползваните</translation>
+        <source>&amp;Copy address</source>
+        <translation type="unfinished">&amp;Копирайте адреса</translation>
+    </message>
+    <message>
+        <source>Copy &amp;label</source>
+        <translation>Копиране на &amp;етикета</translation>
+    </message>
+    <message>
+        <source>Copy &amp;amount</source>
+        <translation>Копиране на &amp;сумата</translation>
+    </message>
+    <message>
+        <source>Copy transaction &amp;ID</source>
+        <translation>&amp;Копиране на &amp;ID на транзакцията</translation>
+    </message>
+    <message>
+        <source>L&amp;ock unspent</source>
+        <translation>&amp;Заключи неусвоени</translation>
+    </message>
+    <message>
+        <source>&amp;Unlock unspent</source>
+        <translation type="unfinished">&amp;Отключете неизползваните</translation>
     </message>
     <message>
         <source>Copy quantity</source>
@@ -744,10 +736,7 @@
     <name>CreateWalletDialog</name>
     <message>
         <source>Create Wallet</source>
-<<<<<<< HEAD
         <translation>Създайте портфейл</translation>
-=======
-        <translation type="unfinished">Създай портфейл</translation>
     </message>
     <message>
         <source>Wallet</source>
@@ -756,7 +745,6 @@
     <message>
         <source>Encrypt Wallet</source>
         <translation type="unfinished">Шифриране на портфейла</translation>
->>>>>>> d4a64f61
     </message>
     </context>
 <context>
@@ -829,9 +817,6 @@
         <translation>Не може да се създаде директория тук.</translation>
     </message>
 </context>
-<context>
-    <name>GuiNetWatch</name>
-    </context>
 <context>
     <name>HelpMessageDialog</name>
     <message>
@@ -951,10 +936,6 @@
         <source>Paste address from clipboard</source>
         <translation>Вмъкни от клипборда</translation>
     </message>
-    <message>
-        <source>Alt+P</source>
-        <translation>Alt+P</translation>
-    </message>
 </context>
 <context>
     <name>OpenWalletActivity</name>
@@ -1217,9 +1198,6 @@
     </message>
     </context>
 <context>
-    <name>PairingPage</name>
-    </context>
-<context>
     <name>PaymentServer</name>
     <message>
         <source>Payment request error</source>
@@ -1234,8 +1212,8 @@
         <translation>Справяне с URI</translation>
     </message>
     <message>
-        <source>Invalid payment address %1</source>
-        <translation>Невалиден адрес на плащане %1</translation>
+        <source>Invalid payment address</source>
+        <translation>Невалиден адрес на плащане</translation>
     </message>
     <message>
         <source>Payment request file handling</source>
@@ -1274,6 +1252,10 @@
     <message>
         <source>Enter a Bitcoin address (e.g. %1)</source>
         <translation>Въведете Биткойн адрес (например: %1)</translation>
+    </message>
+    <message>
+        <source>Inbound</source>
+        <translation>Входящи</translation>
     </message>
     <message>
         <source>%1 d</source>
@@ -1424,10 +1406,6 @@
         <translation type="unfinished">Портфейл: </translation>
     </message>
     <message>
-        <source>Range</source>
-        <translation type="unfinished">От</translation>
-    </message>
-    <message>
         <source>Received</source>
         <translation>Получени</translation>
     </message>
@@ -1492,10 +1470,6 @@
         <translation>&amp;Мрежов Трафик</translation>
     </message>
     <message>
-        <source>Totals</source>
-        <translation>Общо:</translation>
-    </message>
-    <message>
         <source>In:</source>
         <translation>Входящи:</translation>
     </message>
@@ -1512,6 +1486,23 @@
         <translation>Изчисти конзолата</translation>
     </message>
     <message>
+        <source>To</source>
+        <translation>към</translation>
+    </message>
+    <message>
+        <source>From</source>
+        <translation>от</translation>
+    </message>
+    <message>
+        <source>No</source>
+        <translation>Не</translation>
+    </message>
+    <message>
+        <source>&amp;Copy address</source>
+        <extracomment>Context menu action to copy the address of a peer</extracomment>
+        <translation type="unfinished">&amp;Копирайте адреса</translation>
+    </message>
+    <message>
         <source>Network activity disabled</source>
         <translation>Мрежата деактивирана</translation>
     </message>
@@ -1520,14 +1511,10 @@
         <translation>посредством %1</translation>
     </message>
     <message>
-        <source>never</source>
-        <translation>Никога</translation>
-    </message>
-    <message>
         <source>Unknown</source>
         <translation>Неизвестен</translation>
     </message>
-</context>
+    </context>
 <context>
     <name>ReceiveCoinsDialog</name>
     <message>
@@ -1575,838 +1562,835 @@
         <translation>Премахване</translation>
     </message>
     <message>
-        <source>Copy URI</source>
-        <translation type="unfinished">Копиране на URI</translation>
-    </message>
-    <message>
-        <source>Copy label</source>
-        <translation>Копиране на етикета</translation>
-    </message>
-    <message>
-        <source>Copy message</source>
-        <translation>Копиране на съобщението</translation>
+        <source>Copy &amp;URI</source>
+        <translation>Копиране на &amp;URI</translation>
+    </message>
+    <message>
+        <source>&amp;Copy address</source>
+        <translation type="unfinished">&amp;Копирайте адреса</translation>
+    </message>
+    <message>
+        <source>Copy &amp;label</source>
+        <translation>Копиране на &amp;етикета</translation>
+    </message>
+    <message>
+        <source>Copy &amp;message</source>
+        <translation type="unfinished">&amp;Копиране на съобщението</translation>
+    </message>
+    <message>
+        <source>Copy &amp;amount</source>
+        <translation>Копиране на &amp;сумата</translation>
+    </message>
+    <message>
+        <source>Could not unlock wallet.</source>
+        <translation>Не може да отключите портфейла.</translation>
+    </message>
+    </context>
+<context>
+    <name>ReceiveRequestDialog</name>
+    <message>
+        <source>Address:</source>
+        <translation type="unfinished">Адрес:</translation>
+    </message>
+    <message>
+        <source>Amount:</source>
+        <translation>Количество:</translation>
+    </message>
+    <message>
+        <source>Label:</source>
+        <translation>Име:</translation>
+    </message>
+    <message>
+        <source>Message:</source>
+        <translation>Съобщение:</translation>
+    </message>
+    <message>
+        <source>Wallet:</source>
+        <translation>Портфейл</translation>
+    </message>
+    <message>
+        <source>Copy &amp;URI</source>
+        <translation>Копиране на &amp;URI</translation>
+    </message>
+    <message>
+        <source>Copy &amp;Address</source>
+        <translation>&amp;Копирай адрес</translation>
+    </message>
+    <message>
+        <source>&amp;Save Image...</source>
+        <translation>&amp;Запиши изображение...</translation>
+    </message>
+    <message>
+        <source>Request payment to %1</source>
+        <translation>Изискване на плащане от %1</translation>
+    </message>
+    <message>
+        <source>Payment information</source>
+        <translation>Данни за плащането</translation>
+    </message>
+</context>
+<context>
+    <name>RecentRequestsTableModel</name>
+    <message>
+        <source>Date</source>
+        <translation>Дата</translation>
+    </message>
+    <message>
+        <source>Label</source>
+        <translation>Етикет</translation>
+    </message>
+    <message>
+        <source>Message</source>
+        <translation>Съобщение</translation>
+    </message>
+    <message>
+        <source>(no label)</source>
+        <translation>(без етикет)</translation>
+    </message>
+    <message>
+        <source>(no message)</source>
+        <translation>(без съобщение)</translation>
+    </message>
+    </context>
+<context>
+    <name>SendCoinsDialog</name>
+    <message>
+        <source>Send Coins</source>
+        <translation>Изпращане</translation>
+    </message>
+    <message>
+        <source>Coin Control Features</source>
+        <translation>Настройки за контрол на монетите</translation>
+    </message>
+    <message>
+        <source>automatically selected</source>
+        <translation>астоматично избран</translation>
+    </message>
+    <message>
+        <source>Insufficient funds!</source>
+        <translation>Нямате достатъчно налични пари!</translation>
+    </message>
+    <message>
+        <source>Quantity:</source>
+        <translation>Количество:</translation>
+    </message>
+    <message>
+        <source>Bytes:</source>
+        <translation>Байтове:</translation>
+    </message>
+    <message>
+        <source>Amount:</source>
+        <translation>Количество:</translation>
+    </message>
+    <message>
+        <source>Fee:</source>
+        <translation>Такса:</translation>
+    </message>
+    <message>
+        <source>After Fee:</source>
+        <translation>След такса:</translation>
+    </message>
+    <message>
+        <source>Change:</source>
+        <translation>Промяна:</translation>
+    </message>
+    <message>
+        <source>If this is activated, but the change address is empty or invalid, change will be sent to a newly generated address.</source>
+        <translation>Ако тази опция е активирана,но адресът на промяна е празен или невалиден,промяната ще бъде изпратена на новосъздаден адрес.</translation>
+    </message>
+    <message>
+        <source>Transaction Fee:</source>
+        <translation>Такса за транзакцията:</translation>
+    </message>
+    <message>
+        <source>Choose...</source>
+        <translation>Избери...</translation>
+    </message>
+    <message>
+        <source>per kilobyte</source>
+        <translation>за килобайт</translation>
+    </message>
+    <message>
+        <source>Hide</source>
+        <translation>Скрий</translation>
+    </message>
+    <message>
+        <source>Recommended:</source>
+        <translation>Препоръчителна:</translation>
+    </message>
+    <message>
+        <source>Custom:</source>
+        <translation>По избор:</translation>
+    </message>
+    <message>
+        <source>Send to multiple recipients at once</source>
+        <translation>Изпращане към повече от един получател</translation>
+    </message>
+    <message>
+        <source>Add &amp;Recipient</source>
+        <translation>Добави &amp;получател</translation>
+    </message>
+    <message>
+        <source>Clear all fields of the form.</source>
+        <translation>Изчисти всички полета от формуляра.</translation>
+    </message>
+    <message>
+        <source>Dust:</source>
+        <translation>прах:</translation>
+    </message>
+    <message>
+        <source>Clear &amp;All</source>
+        <translation>&amp;Изчисти</translation>
+    </message>
+    <message>
+        <source>Balance:</source>
+        <translation>Баланс:</translation>
+    </message>
+    <message>
+        <source>Confirm the send action</source>
+        <translation>Потвърдете изпращането</translation>
+    </message>
+    <message>
+        <source>S&amp;end</source>
+        <translation>И&amp;зпрати</translation>
+    </message>
+    <message>
+        <source>Copy quantity</source>
+        <translation>Копиране на количеството</translation>
     </message>
     <message>
         <source>Copy amount</source>
         <translation>Копиране на сумата</translation>
     </message>
     <message>
-        <source>Could not unlock wallet.</source>
-        <translation>Не може да отключите портфейла.</translation>
-    </message>
-    </context>
-<context>
-    <name>ReceiveRequestDialog</name>
-    <message>
-        <source>Address:</source>
-        <translation type="unfinished">Адрес:</translation>
-    </message>
-    <message>
-        <source>Amount:</source>
-        <translation>Количество:</translation>
-    </message>
-    <message>
-        <source>Label:</source>
-        <translation>Име:</translation>
+        <source>Copy fee</source>
+        <translation>Копирай такса</translation>
+    </message>
+    <message>
+        <source>Copy after fee</source>
+        <translation>Копирайте след такса</translation>
+    </message>
+    <message>
+        <source>Copy bytes</source>
+        <translation>Копиране на байтовете</translation>
+    </message>
+    <message>
+        <source>Copy dust</source>
+        <translation>Копирай прахта:</translation>
+    </message>
+    <message>
+        <source>Copy change</source>
+        <translation>Промяна на копирането</translation>
+    </message>
+    <message>
+        <source>Are you sure you want to send?</source>
+        <translation>Наистина ли искате да изпратите?</translation>
+    </message>
+    <message>
+        <source>or</source>
+        <translation>или</translation>
+    </message>
+    <message>
+        <source>Transaction fee</source>
+        <translation>Такса</translation>
+    </message>
+    <message>
+        <source>Confirm send coins</source>
+        <translation>Потвърждаване</translation>
+    </message>
+    <message>
+        <source>Send</source>
+        <translation type="unfinished">Изпрати</translation>
+    </message>
+    <message>
+        <source>The amount to pay must be larger than 0.</source>
+        <translation>Сумата трябва да е по-голяма от 0.</translation>
+    </message>
+    <message>
+        <source>The amount exceeds your balance.</source>
+        <translation>Сумата надвишава текущия баланс</translation>
+    </message>
+    <message>
+        <source>The total exceeds your balance when the %1 transaction fee is included.</source>
+        <translation>Сумата при добавяне на данък добавена стойност по %1 транзакцията надвишава сумата по вашата сметка.</translation>
+    </message>
+    <message>
+        <source>Transaction creation failed!</source>
+        <translation>Грешка при създаването на транзакция!</translation>
+    </message>
+    <message>
+        <source>Payment request expired.</source>
+        <translation>Заявката за плащане е изтекла.</translation>
+    </message>
+    <message>
+        <source>Warning: Invalid Bitcoin address</source>
+        <translation>Внимание: Невалиден Биткойн адрес</translation>
+    </message>
+    <message>
+        <source>Warning: Unknown change address</source>
+        <translation>Внимание:Неизвестен адрес за промяна</translation>
+    </message>
+    <message>
+        <source>(no label)</source>
+        <translation>(без етикет)</translation>
+    </message>
+</context>
+<context>
+    <name>SendCoinsEntry</name>
+    <message>
+        <source>A&amp;mount:</source>
+        <translation>С&amp;ума:</translation>
+    </message>
+    <message>
+        <source>Pay &amp;To:</source>
+        <translation>Плати &amp;На:</translation>
+    </message>
+    <message>
+        <source>&amp;Label:</source>
+        <translation>&amp;Име:</translation>
+    </message>
+    <message>
+        <source>Choose previously used address</source>
+        <translation>Изберете използван преди адрес</translation>
+    </message>
+    <message>
+        <source>Alt+A</source>
+        <translation>Alt+A</translation>
+    </message>
+    <message>
+        <source>Paste address from clipboard</source>
+        <translation>Вмъкни от клипборда</translation>
+    </message>
+    <message>
+        <source>Alt+P</source>
+        <translation>Alt+P</translation>
+    </message>
+    <message>
+        <source>Remove this entry</source>
+        <translation>Премахване на този запис</translation>
     </message>
     <message>
         <source>Message:</source>
         <translation>Съобщение:</translation>
     </message>
     <message>
-        <source>Wallet:</source>
-        <translation>Портфейл</translation>
-    </message>
-    <message>
-        <source>Copy &amp;URI</source>
-        <translation>Копиране на &amp;URI</translation>
-    </message>
-    <message>
-        <source>Copy &amp;Address</source>
-        <translation>&amp;Копирай адрес</translation>
-    </message>
-    <message>
-        <source>&amp;Save Image...</source>
-        <translation>&amp;Запиши изображение...</translation>
-    </message>
-    <message>
-        <source>Request payment to %1</source>
-        <translation>Изискване на плащане от %1</translation>
-    </message>
-    <message>
-        <source>Payment information</source>
-        <translation>Данни за плащането</translation>
-    </message>
-</context>
-<context>
-    <name>RecentRequestsTableModel</name>
+        <source>Pay To:</source>
+        <translation>Плащане на:</translation>
+    </message>
+    <message>
+        <source>Memo:</source>
+        <translation>Бележка:</translation>
+    </message>
+</context>
+<context>
+    <name>ShutdownWindow</name>
+    <message>
+        <source>Do not shut down the computer until this window disappears.</source>
+        <translation>Не изключвайте компютъра докато този прозорец не изчезне.</translation>
+    </message>
+</context>
+<context>
+    <name>SignVerifyMessageDialog</name>
+    <message>
+        <source>Signatures - Sign / Verify a Message</source>
+        <translation>Подпиши / Провери съобщение</translation>
+    </message>
+    <message>
+        <source>&amp;Sign Message</source>
+        <translation>&amp;Подпиши</translation>
+    </message>
+    <message>
+        <source>Choose previously used address</source>
+        <translation>Изберете използван преди адрес</translation>
+    </message>
+    <message>
+        <source>Alt+A</source>
+        <translation>Alt+A</translation>
+    </message>
+    <message>
+        <source>Paste address from clipboard</source>
+        <translation>Вмъкни от клипборда</translation>
+    </message>
+    <message>
+        <source>Alt+P</source>
+        <translation>Alt+P</translation>
+    </message>
+    <message>
+        <source>Enter the message you want to sign here</source>
+        <translation>Въведете съобщението тук</translation>
+    </message>
+    <message>
+        <source>Signature</source>
+        <translation>Подпис</translation>
+    </message>
+    <message>
+        <source>Copy the current signature to the system clipboard</source>
+        <translation>Копиране на текущия подпис</translation>
+    </message>
+    <message>
+        <source>Sign the message to prove you own this Bitcoin address</source>
+        <translation>Подпишете съобщение като доказателство, че притежавате определен адрес</translation>
+    </message>
+    <message>
+        <source>Sign &amp;Message</source>
+        <translation>Подпиши &amp;съобщение</translation>
+    </message>
+    <message>
+        <source>Clear &amp;All</source>
+        <translation>&amp;Изчисти</translation>
+    </message>
+    <message>
+        <source>&amp;Verify Message</source>
+        <translation>&amp;Провери</translation>
+    </message>
+    <message>
+        <source>Verify the message to ensure it was signed with the specified Bitcoin address</source>
+        <translation>Проверете съобщение, за да сте сигурни че е подписано с определен Биткоин адрес</translation>
+    </message>
+    <message>
+        <source>Verify &amp;Message</source>
+        <translation>Потвърди &amp;съобщението</translation>
+    </message>
+    <message>
+        <source>Click "Sign Message" to generate signature</source>
+        <translation>Натиснете "Подписване на съобщение" за да създадете подпис</translation>
+    </message>
+    <message>
+        <source>The entered address is invalid.</source>
+        <translation>Въведеният адрес е невалиден.</translation>
+    </message>
+    <message>
+        <source>Please check the address and try again.</source>
+        <translation>Моля проверете адреса и опитайте отново.</translation>
+    </message>
+    <message>
+        <source>The entered address does not refer to a key.</source>
+        <translation>Въведеният адрес не може да се съпостави с валиден ключ.</translation>
+    </message>
+    <message>
+        <source>Wallet unlock was cancelled.</source>
+        <translation>Отключването на портфейла беше отменено.</translation>
+    </message>
+    <message>
+        <source>Private key for the entered address is not available.</source>
+        <translation>Не е наличен частен ключ за въведеният адрес.</translation>
+    </message>
+    <message>
+        <source>Message signing failed.</source>
+        <translation>Подписването на съобщение беше неуспешно.</translation>
+    </message>
+    <message>
+        <source>Message signed.</source>
+        <translation>Съобщението е подписано.</translation>
+    </message>
+    <message>
+        <source>The signature could not be decoded.</source>
+        <translation>Подписът не може да бъде декодиран.</translation>
+    </message>
+    <message>
+        <source>Please check the signature and try again.</source>
+        <translation>Проверете подписа и опитайте отново.</translation>
+    </message>
+    <message>
+        <source>The signature did not match the message digest.</source>
+        <translation>Подписът не отговаря на комбинацията от съобщение и адрес.</translation>
+    </message>
+    <message>
+        <source>Message verification failed.</source>
+        <translation>Проверката на съобщението беше неуспешна.</translation>
+    </message>
+    <message>
+        <source>Message verified.</source>
+        <translation>Съобщението е потвърдено.</translation>
+    </message>
+</context>
+<context>
+    <name>TrafficGraphWidget</name>
+    <message>
+        <source>KB/s</source>
+        <translation>Килобайта в секунда</translation>
+    </message>
+</context>
+<context>
+    <name>TransactionDesc</name>
+    <message>
+        <source>Open until %1</source>
+        <translation>Подлежи на промяна до %1</translation>
+    </message>
+    <message>
+        <source>%1/unconfirmed</source>
+        <translation>%1/непотвърдени</translation>
+    </message>
+    <message>
+        <source>%1 confirmations</source>
+        <translation>включена в %1 блока</translation>
+    </message>
+    <message>
+        <source>Status</source>
+        <translation>Статус</translation>
+    </message>
     <message>
         <source>Date</source>
         <translation>Дата</translation>
     </message>
     <message>
+        <source>Source</source>
+        <translation>източник</translation>
+    </message>
+    <message>
+        <source>Generated</source>
+        <translation>Генериран</translation>
+    </message>
+    <message>
+        <source>From</source>
+        <translation>от</translation>
+    </message>
+    <message>
+        <source>unknown</source>
+        <translation>неизвестен</translation>
+    </message>
+    <message>
+        <source>To</source>
+        <translation>към</translation>
+    </message>
+    <message>
+        <source>own address</source>
+        <translation>собствен адрес</translation>
+    </message>
+    <message>
+        <source>watch-only</source>
+        <translation>само гледане</translation>
+    </message>
+    <message>
+        <source>label</source>
+        <translation>име</translation>
+    </message>
+    <message>
+        <source>Credit</source>
+        <translation>кредит</translation>
+    </message>
+    <message>
+        <source>not accepted</source>
+        <translation>не е приет</translation>
+    </message>
+    <message>
+        <source>Debit</source>
+        <translation>Дебит</translation>
+    </message>
+    <message>
+        <source>Total debit</source>
+        <translation>Общ дълг</translation>
+    </message>
+    <message>
+        <source>Total credit</source>
+        <translation>Общ дълг</translation>
+    </message>
+    <message>
+        <source>Transaction fee</source>
+        <translation>Такса</translation>
+    </message>
+    <message>
+        <source>Net amount</source>
+        <translation>Нетна сума</translation>
+    </message>
+    <message>
+        <source>Message</source>
+        <translation>Съобщение</translation>
+    </message>
+    <message>
+        <source>Comment</source>
+        <translation>Коментар</translation>
+    </message>
+    <message>
+        <source>Transaction ID</source>
+        <translation>ID</translation>
+    </message>
+    <message>
+        <source>Merchant</source>
+        <translation>Търговец</translation>
+    </message>
+    <message>
+        <source>Generated coins must mature %1 blocks before they can be spent. When you generated this block, it was broadcast to the network to be added to the block chain. If it fails to get into the chain, its state will change to "not accepted" and it won't be spendable. This may occasionally happen if another node generates a block within a few seconds of yours.</source>
+        <translation>Генерираните монети трябва да отлежат %1 блока преди да могат да бъдат похарчени. Когато генерираш блока, той се разпространява в мрежата, за да се добави в блок-веригата. Ако не успее да се добави във веригата, неговия статус  ще се стане "неприет" и няма да може да се похарчи. Това е възможно да се случи случайно, ако друг възел генерира блок няколко секунди след твоя.</translation>
+    </message>
+    <message>
+        <source>Debug information</source>
+        <translation>Информация за грешките</translation>
+    </message>
+    <message>
+        <source>Transaction</source>
+        <translation>Транзакция</translation>
+    </message>
+    <message>
+        <source>Amount</source>
+        <translation>Количество</translation>
+    </message>
+    <message>
+        <source>true</source>
+        <translation>true</translation>
+    </message>
+    <message>
+        <source>false</source>
+        <translation>false</translation>
+    </message>
+</context>
+<context>
+    <name>TransactionDescDialog</name>
+    <message>
+        <source>This pane shows a detailed description of the transaction</source>
+        <translation>Описание на транзакцията</translation>
+    </message>
+    </context>
+<context>
+    <name>TransactionTableModel</name>
+    <message>
+        <source>Date</source>
+        <translation>Дата</translation>
+    </message>
+    <message>
+        <source>Type</source>
+        <translation>Тип</translation>
+    </message>
+    <message>
         <source>Label</source>
         <translation>Етикет</translation>
     </message>
     <message>
-        <source>Message</source>
-        <translation>Съобщение</translation>
+        <source>Open until %1</source>
+        <translation>Подлежи на промяна до %1</translation>
+    </message>
+    <message>
+        <source>Unconfirmed</source>
+        <translation>Непотвърдено</translation>
+    </message>
+    <message>
+        <source>Confirming (%1 of %2 recommended confirmations)</source>
+        <translation>Потвърждаване (%1 от %2 препоръчвани потвърждения)</translation>
+    </message>
+    <message>
+        <source>Confirmed (%1 confirmations)</source>
+        <translation>Потвърдени (%1 потвърждения)</translation>
+    </message>
+    <message>
+        <source>Conflicted</source>
+        <translation>Конфликтно</translation>
+    </message>
+    <message>
+        <source>Immature (%1 confirmations, will be available after %2)</source>
+        <translation>Неплатим (%1 потвърждения, ще бъде платим след %2)</translation>
+    </message>
+    <message>
+        <source>Generated but not accepted</source>
+        <translation>Генерирана, но отхвърлена от мрежата</translation>
+    </message>
+    <message>
+        <source>Received with</source>
+        <translation>Получени</translation>
+    </message>
+    <message>
+        <source>Received from</source>
+        <translation>Получен от</translation>
+    </message>
+    <message>
+        <source>Sent to</source>
+        <translation>Изпратени на</translation>
+    </message>
+    <message>
+        <source>Payment to yourself</source>
+        <translation>Плащане към себе си</translation>
+    </message>
+    <message>
+        <source>Mined</source>
+        <translation>Емитирани</translation>
+    </message>
+    <message>
+        <source>watch-only</source>
+        <translation>само гледане</translation>
+    </message>
+    <message>
+        <source>(n/a)</source>
+        <translation>(n/a)</translation>
     </message>
     <message>
         <source>(no label)</source>
         <translation>(без етикет)</translation>
     </message>
     <message>
-        <source>(no message)</source>
-        <translation>(без съобщение)</translation>
-    </message>
+        <source>Transaction status. Hover over this field to show number of confirmations.</source>
+        <translation>Състояние на транзакцията. Задръжте върху това поле за брой потвърждения.</translation>
+    </message>
+    <message>
+        <source>Date and time that the transaction was received.</source>
+        <translation>Дата и час на получаване на транзакцията.</translation>
+    </message>
+    <message>
+        <source>Type of transaction.</source>
+        <translation>Вид транзакция.</translation>
+    </message>
+    <message>
+        <source>Amount removed from or added to balance.</source>
+        <translation>Сума извадена или добавена към баланса.</translation>
+    </message>
+</context>
+<context>
+    <name>TransactionView</name>
+    <message>
+        <source>All</source>
+        <translation>Всички</translation>
+    </message>
+    <message>
+        <source>Today</source>
+        <translation>Днес</translation>
+    </message>
+    <message>
+        <source>This week</source>
+        <translation>Тази седмица</translation>
+    </message>
+    <message>
+        <source>This month</source>
+        <translation>Този месец</translation>
+    </message>
+    <message>
+        <source>Last month</source>
+        <translation>Предния месец</translation>
+    </message>
+    <message>
+        <source>This year</source>
+        <translation>Тази година</translation>
+    </message>
+    <message>
+        <source>Range...</source>
+        <translation>От - до...</translation>
+    </message>
+    <message>
+        <source>Received with</source>
+        <translation>Получени</translation>
+    </message>
+    <message>
+        <source>Sent to</source>
+        <translation>Изпратени на</translation>
+    </message>
+    <message>
+        <source>Mined</source>
+        <translation>Емитирани</translation>
+    </message>
+    <message>
+        <source>Other</source>
+        <translation>Други</translation>
+    </message>
+    <message>
+        <source>Min amount</source>
+        <translation>Минимална сума</translation>
+    </message>
+    <message>
+        <source>&amp;Copy address</source>
+        <translation type="unfinished">&amp;Копирайте адреса</translation>
+    </message>
+    <message>
+        <source>Copy &amp;label</source>
+        <translation>Копиране на &amp;етикета</translation>
+    </message>
+    <message>
+        <source>Copy &amp;amount</source>
+        <translation>Копиране на &amp;сумата</translation>
+    </message>
+    <message>
+        <source>Copy transaction &amp;ID</source>
+        <translation>&amp;Копиране на &amp;ID на транзакцията</translation>
+    </message>
+    <message>
+        <source>&amp;Edit label</source>
+        <translation type="unfinished">&amp;Редактирай име</translation>
+    </message>
+    <message>
+        <source>&amp;Show transaction details</source>
+        <translation type="unfinished">&amp;Подробности за транзакцията</translation>
+    </message>
+    <message>
+        <source>Export Transaction History</source>
+        <translation>Изнасяне историята на транзакциите</translation>
+    </message>
+    <message>
+        <source>Comma separated file (*.csv)</source>
+        <translation>Comma separated file (*.csv)</translation>
+    </message>
+    <message>
+        <source>Confirmed</source>
+        <translation>Потвърдено</translation>
+    </message>
+    <message>
+        <source>Watch-only</source>
+        <translation>само гледане</translation>
+    </message>
+    <message>
+        <source>Date</source>
+        <translation>Дата</translation>
+    </message>
+    <message>
+        <source>Type</source>
+        <translation>Тип</translation>
+    </message>
+    <message>
+        <source>Label</source>
+        <translation>Етикет</translation>
+    </message>
+    <message>
+        <source>Address</source>
+        <translation>Адрес</translation>
+    </message>
+    <message>
+        <source>ID</source>
+        <translation>ИД</translation>
+    </message>
+    <message>
+        <source>Exporting Failed</source>
+        <translation>Изнасянето се провали</translation>
+    </message>
+    <message>
+        <source>Exporting Successful</source>
+        <translation>Изнасянето е успешна</translation>
+    </message>
+    <message>
+        <source>The transaction history was successfully saved to %1.</source>
+        <translation>Историята с транзакциите беше успешно запазена в %1.</translation>
+    </message>
+    <message>
+        <source>Range:</source>
+        <translation>От:</translation>
+    </message>
+    <message>
+        <source>to</source>
+        <translation>до</translation>
+    </message>
+</context>
+<context>
+    <name>UnitDisplayStatusBarControl</name>
     </context>
 <context>
-    <name>SendCoinsDialog</name>
+    <name>WalletController</name>
+    <message>
+        <source>Close wallet</source>
+        <translation>Затвори портфейла</translation>
+    </message>
+    <message>
+        <source>Close all wallets</source>
+        <translation>Затвори всички портфейли</translation>
+    </message>
+    </context>
+<context>
+    <name>WalletFrame</name>
+    <message>
+        <source>Create a new wallet</source>
+        <translation>Създай нов портфейл</translation>
+    </message>
+</context>
+<context>
+    <name>WalletModel</name>
     <message>
         <source>Send Coins</source>
         <translation>Изпращане</translation>
     </message>
     <message>
-        <source>Coin Control Features</source>
-        <translation>Настройки за контрол на монетите</translation>
-    </message>
-    <message>
-        <source>automatically selected</source>
-        <translation>астоматично избран</translation>
-    </message>
-    <message>
-        <source>Insufficient funds!</source>
-        <translation>Нямате достатъчно налични пари!</translation>
-    </message>
-    <message>
-        <source>Quantity:</source>
-        <translation>Количество:</translation>
-    </message>
-    <message>
-        <source>Bytes:</source>
-        <translation>Байтове:</translation>
-    </message>
-    <message>
-        <source>Amount:</source>
-        <translation>Количество:</translation>
-    </message>
-    <message>
-        <source>Fee:</source>
-        <translation>Такса:</translation>
-    </message>
-    <message>
-        <source>After Fee:</source>
-        <translation>След такса:</translation>
-    </message>
-    <message>
-        <source>Change:</source>
-        <translation>Промяна:</translation>
-    </message>
-    <message>
-        <source>If this is activated, but the change address is empty or invalid, change will be sent to a newly generated address.</source>
-        <translation>Ако тази опция е активирана,но адресът на промяна е празен или невалиден,промяната ще бъде изпратена на новосъздаден адрес.</translation>
-    </message>
-    <message>
-        <source>Transaction Fee:</source>
-        <translation>Такса за транзакцията:</translation>
-    </message>
-    <message>
-        <source>Choose...</source>
-        <translation>Избери...</translation>
-    </message>
-    <message>
-        <source>per kilobyte</source>
-        <translation>за килобайт</translation>
-    </message>
-    <message>
-        <source>Hide</source>
-        <translation>Скрий</translation>
-    </message>
-    <message>
-        <source>Recommended:</source>
-        <translation>Препоръчителна:</translation>
-    </message>
-    <message>
-        <source>Custom:</source>
-        <translation>По избор:</translation>
-    </message>
-    <message>
-        <source>Send to multiple recipients at once</source>
-        <translation>Изпращане към повече от един получател</translation>
-    </message>
-    <message>
-        <source>Add &amp;Recipient</source>
-        <translation>Добави &amp;получател</translation>
-    </message>
-    <message>
-        <source>Clear all fields of the form.</source>
-        <translation>Изчисти всички полета от формуляра.</translation>
-    </message>
-    <message>
-        <source>Dust:</source>
-        <translation>прах:</translation>
-    </message>
-    <message>
-        <source>Clear &amp;All</source>
-        <translation>&amp;Изчисти</translation>
-    </message>
-    <message>
-        <source>Balance:</source>
-        <translation>Баланс:</translation>
-    </message>
-    <message>
-        <source>Confirm the send action</source>
-        <translation>Потвърдете изпращането</translation>
-    </message>
-    <message>
-        <source>S&amp;end</source>
-        <translation>И&amp;зпрати</translation>
-    </message>
-    <message>
-        <source>Copy quantity</source>
-        <translation>Копиране на количеството</translation>
-    </message>
-    <message>
-        <source>Copy amount</source>
-        <translation>Копиране на сумата</translation>
-    </message>
-    <message>
-        <source>Copy fee</source>
-        <translation>Копирай такса</translation>
-    </message>
-    <message>
-        <source>Copy after fee</source>
-        <translation>Копирайте след такса</translation>
-    </message>
-    <message>
-        <source>Copy bytes</source>
-        <translation>Копиране на байтовете</translation>
-    </message>
-    <message>
-        <source>Copy dust</source>
-        <translation>Копирай прахта:</translation>
-    </message>
-    <message>
-        <source>Copy change</source>
-        <translation>Промяна на копирането</translation>
-    </message>
-    <message>
-        <source>Are you sure you want to send?</source>
-        <translation>Наистина ли искате да изпратите?</translation>
-    </message>
-    <message>
-        <source>or</source>
-        <translation>или</translation>
-    </message>
-    <message>
-        <source>Transaction fee</source>
-        <translation>Такса</translation>
-    </message>
-    <message>
-        <source>Confirm send coins</source>
-        <translation>Потвърждаване</translation>
-    </message>
-    <message>
-        <source>Send</source>
-        <translation type="unfinished">Изпрати</translation>
-    </message>
-    <message>
-        <source>The amount to pay must be larger than 0.</source>
-        <translation>Сумата трябва да е по-голяма от 0.</translation>
-    </message>
-    <message>
-        <source>The amount exceeds your balance.</source>
-        <translation>Сумата надвишава текущия баланс</translation>
-    </message>
-    <message>
-        <source>The total exceeds your balance when the %1 transaction fee is included.</source>
-        <translation>Сумата при добавяне на данък добавена стойност по %1 транзакцията надвишава сумата по вашата сметка.</translation>
-    </message>
-    <message>
-        <source>Transaction creation failed!</source>
-        <translation>Грешка при създаването на транзакция!</translation>
-    </message>
-    <message>
-        <source>Payment request expired.</source>
-        <translation>Заявката за плащане е изтекла.</translation>
-    </message>
-    <message>
-        <source>Warning: Invalid Bitcoin address</source>
-        <translation>Внимание: Невалиден Биткойн адрес</translation>
-    </message>
-    <message>
-        <source>Warning: Unknown change address</source>
-        <translation>Внимание:Неизвестен адрес за промяна</translation>
-    </message>
-    <message>
-        <source>(no label)</source>
-        <translation>(без етикет)</translation>
-    </message>
-</context>
-<context>
-    <name>SendCoinsEntry</name>
-    <message>
-        <source>A&amp;mount:</source>
-        <translation>С&amp;ума:</translation>
-    </message>
-    <message>
-        <source>Pay &amp;To:</source>
-        <translation>Плати &amp;На:</translation>
-    </message>
-    <message>
-        <source>&amp;Label:</source>
-        <translation>&amp;Име:</translation>
-    </message>
-    <message>
-        <source>Choose previously used address</source>
-        <translation>Изберете използван преди адрес</translation>
-    </message>
-    <message>
-        <source>Alt+A</source>
-        <translation>Alt+A</translation>
-    </message>
-    <message>
-        <source>Paste address from clipboard</source>
-        <translation>Вмъкни от клипборда</translation>
-    </message>
-    <message>
-        <source>Alt+P</source>
-        <translation>Alt+P</translation>
-    </message>
-    <message>
-        <source>Remove this entry</source>
-        <translation>Премахване на този запис</translation>
-    </message>
-    <message>
-        <source>Message:</source>
-        <translation>Съобщение:</translation>
-    </message>
-    <message>
-        <source>Pay To:</source>
-        <translation>Плащане на:</translation>
-    </message>
-    <message>
-        <source>Memo:</source>
-        <translation>Бележка:</translation>
-    </message>
-</context>
-<context>
-    <name>SendConfirmationDialog</name>
-    <message>
-        <source>Yes</source>
-        <translation>Да</translation>
-    </message>
-</context>
-<context>
-    <name>ShutdownWindow</name>
-    <message>
-        <source>Do not shut down the computer until this window disappears.</source>
-        <translation>Не изключвайте компютъра докато този прозорец не изчезне.</translation>
-    </message>
-</context>
-<context>
-    <name>SignVerifyMessageDialog</name>
-    <message>
-        <source>Signatures - Sign / Verify a Message</source>
-        <translation>Подпиши / Провери съобщение</translation>
-    </message>
-    <message>
-        <source>&amp;Sign Message</source>
-        <translation>&amp;Подпиши</translation>
-    </message>
-    <message>
-        <source>Choose previously used address</source>
-        <translation>Изберете използван преди адрес</translation>
-    </message>
-    <message>
-        <source>Alt+A</source>
-        <translation>Alt+A</translation>
-    </message>
-    <message>
-        <source>Paste address from clipboard</source>
-        <translation>Вмъкни от клипборда</translation>
-    </message>
-    <message>
-        <source>Alt+P</source>
-        <translation>Alt+P</translation>
-    </message>
-    <message>
-        <source>Enter the message you want to sign here</source>
-        <translation>Въведете съобщението тук</translation>
-    </message>
-    <message>
-        <source>Signature</source>
-        <translation>Подпис</translation>
-    </message>
-    <message>
-        <source>Copy the current signature to the system clipboard</source>
-        <translation>Копиране на текущия подпис</translation>
-    </message>
-    <message>
-        <source>Sign the message to prove you own this Bitcoin address</source>
-        <translation>Подпишете съобщение като доказателство, че притежавате определен адрес</translation>
-    </message>
-    <message>
-        <source>Sign &amp;Message</source>
-        <translation>Подпиши &amp;съобщение</translation>
-    </message>
-    <message>
-        <source>Clear &amp;All</source>
-        <translation>&amp;Изчисти</translation>
-    </message>
-    <message>
-        <source>&amp;Verify Message</source>
-        <translation>&amp;Провери</translation>
-    </message>
-    <message>
-        <source>Verify the message to ensure it was signed with the specified Bitcoin address</source>
-        <translation>Проверете съобщение, за да сте сигурни че е подписано с определен Биткоин адрес</translation>
-    </message>
-    <message>
-        <source>Verify &amp;Message</source>
-        <translation>Потвърди &amp;съобщението</translation>
-    </message>
-    <message>
-        <source>Click "Sign Message" to generate signature</source>
-        <translation>Натиснете "Подписване на съобщение" за да създадете подпис</translation>
-    </message>
-    <message>
-        <source>The entered address is invalid.</source>
-        <translation>Въведеният адрес е невалиден.</translation>
-    </message>
-    <message>
-        <source>Please check the address and try again.</source>
-        <translation>Моля проверете адреса и опитайте отново.</translation>
-    </message>
-    <message>
-        <source>The entered address does not refer to a key.</source>
-        <translation>Въведеният адрес не може да се съпостави с валиден ключ.</translation>
-    </message>
-    <message>
-        <source>Wallet unlock was cancelled.</source>
-        <translation>Отключването на портфейла беше отменено.</translation>
-    </message>
-    <message>
-        <source>Private key for the entered address is not available.</source>
-        <translation>Не е наличен частен ключ за въведеният адрес.</translation>
-    </message>
-    <message>
-        <source>Message signing failed.</source>
-        <translation>Подписването на съобщение беше неуспешно.</translation>
-    </message>
-    <message>
-        <source>Message signed.</source>
-        <translation>Съобщението е подписано.</translation>
-    </message>
-    <message>
-        <source>The signature could not be decoded.</source>
-        <translation>Подписът не може да бъде декодиран.</translation>
-    </message>
-    <message>
-        <source>Please check the signature and try again.</source>
-        <translation>Проверете подписа и опитайте отново.</translation>
-    </message>
-    <message>
-        <source>The signature did not match the message digest.</source>
-        <translation>Подписът не отговаря на комбинацията от съобщение и адрес.</translation>
-    </message>
-    <message>
-        <source>Message verification failed.</source>
-        <translation>Проверката на съобщението беше неуспешна.</translation>
-    </message>
-    <message>
-        <source>Message verified.</source>
-        <translation>Съобщението е потвърдено.</translation>
-    </message>
-</context>
-<context>
-    <name>TrafficGraphWidget</name>
-    <message>
-        <source>KB/s</source>
-        <translation>Килобайта в секунда</translation>
-    </message>
-</context>
-<context>
-    <name>TransactionDesc</name>
-    <message>
-        <source>Open until %1</source>
-        <translation>Подлежи на промяна до %1</translation>
-    </message>
-    <message>
-        <source>%1/unconfirmed</source>
-        <translation>%1/непотвърдени</translation>
-    </message>
-    <message>
-        <source>%1 confirmations</source>
-        <translation>включена в %1 блока</translation>
-    </message>
-    <message>
-        <source>Status</source>
-        <translation>Статус</translation>
-    </message>
-    <message>
-        <source>Date</source>
-        <translation>Дата</translation>
-    </message>
-    <message>
-        <source>Source</source>
-        <translation>източник</translation>
-    </message>
-    <message>
-        <source>Generated</source>
-        <translation>Генериран</translation>
-    </message>
-    <message>
-        <source>From</source>
-        <translation>от</translation>
-    </message>
-    <message>
-        <source>unknown</source>
-        <translation>неизвестен</translation>
-    </message>
-    <message>
-        <source>To</source>
-        <translation>към</translation>
-    </message>
-    <message>
-        <source>own address</source>
-        <translation>собствен адрес</translation>
-    </message>
-    <message>
-        <source>watch-only</source>
-        <translation>само гледане</translation>
-    </message>
-    <message>
-        <source>label</source>
-        <translation>име</translation>
-    </message>
-    <message>
-        <source>Credit</source>
-        <translation>кредит</translation>
-    </message>
-    <message>
-        <source>not accepted</source>
-        <translation>не е приет</translation>
-    </message>
-    <message>
-        <source>Debit</source>
-        <translation>Дебит</translation>
-    </message>
-    <message>
-        <source>Total debit</source>
-        <translation>Общ дълг</translation>
-    </message>
-    <message>
-        <source>Total credit</source>
-        <translation>Общ дълг</translation>
-    </message>
-    <message>
-        <source>Transaction fee</source>
-        <translation>Такса</translation>
-    </message>
-    <message>
-        <source>Net amount</source>
-        <translation>Нетна сума</translation>
-    </message>
-    <message>
-        <source>Message</source>
-        <translation>Съобщение</translation>
-    </message>
-    <message>
-        <source>Comment</source>
-        <translation>Коментар</translation>
-    </message>
-    <message>
-        <source>Transaction ID</source>
-        <translation>ID</translation>
-    </message>
-    <message>
-        <source>Merchant</source>
-        <translation>Търговец</translation>
-    </message>
-    <message>
-        <source>Generated coins must mature %1 blocks before they can be spent. When you generated this block, it was broadcast to the network to be added to the block chain. If it fails to get into the chain, its state will change to "not accepted" and it won't be spendable. This may occasionally happen if another node generates a block within a few seconds of yours.</source>
-        <translation>Генерираните монети трябва да отлежат %1 блока преди да могат да бъдат похарчени. Когато генерираш блока, той се разпространява в мрежата, за да се добави в блок-веригата. Ако не успее да се добави във веригата, неговия статус  ще се стане "неприет" и няма да може да се похарчи. Това е възможно да се случи случайно, ако друг възел генерира блок няколко секунди след твоя.</translation>
-    </message>
-    <message>
-        <source>Debug information</source>
-        <translation>Информация за грешките</translation>
-    </message>
-    <message>
-        <source>Transaction</source>
-        <translation>Транзакция</translation>
-    </message>
-    <message>
-        <source>Amount</source>
-        <translation>Количество</translation>
-    </message>
-    <message>
-        <source>true</source>
-        <translation>true</translation>
-    </message>
-    <message>
-        <source>false</source>
-        <translation>false</translation>
-    </message>
-</context>
-<context>
-    <name>TransactionDescDialog</name>
-    <message>
-        <source>This pane shows a detailed description of the transaction</source>
-        <translation>Описание на транзакцията</translation>
-    </message>
-    </context>
-<context>
-    <name>TransactionTableModel</name>
-    <message>
-        <source>Date</source>
-        <translation>Дата</translation>
-    </message>
-    <message>
-        <source>Type</source>
-        <translation>Тип</translation>
-    </message>
-    <message>
-        <source>Label</source>
-        <translation>Етикет</translation>
-    </message>
-    <message>
-        <source>Open until %1</source>
-        <translation>Подлежи на промяна до %1</translation>
-    </message>
-    <message>
-        <source>Unconfirmed</source>
-        <translation>Непотвърдено</translation>
-    </message>
-    <message>
-        <source>Confirming (%1 of %2 recommended confirmations)</source>
-        <translation>Потвърждаване (%1 от %2 препоръчвани потвърждения)</translation>
-    </message>
-    <message>
-        <source>Confirmed (%1 confirmations)</source>
-        <translation>Потвърдени (%1 потвърждения)</translation>
-    </message>
-    <message>
-        <source>Conflicted</source>
-        <translation>Конфликтно</translation>
-    </message>
-    <message>
-        <source>Immature (%1 confirmations, will be available after %2)</source>
-        <translation>Неплатим (%1 потвърждения, ще бъде платим след %2)</translation>
-    </message>
-    <message>
-        <source>Generated but not accepted</source>
-        <translation>Генерирана, но отхвърлена от мрежата</translation>
-    </message>
-    <message>
-        <source>Received with</source>
-        <translation>Получени</translation>
-    </message>
-    <message>
-        <source>Received from</source>
-        <translation>Получен от</translation>
-    </message>
-    <message>
-        <source>Sent to</source>
-        <translation>Изпратени на</translation>
-    </message>
-    <message>
-        <source>Payment to yourself</source>
-        <translation>Плащане към себе си</translation>
-    </message>
-    <message>
-        <source>Mined</source>
-        <translation>Емитирани</translation>
-    </message>
-    <message>
-        <source>watch-only</source>
-        <translation>само гледане</translation>
-    </message>
-    <message>
-        <source>(n/a)</source>
-        <translation>(n/a)</translation>
-    </message>
-    <message>
-        <source>(no label)</source>
-        <translation>(без етикет)</translation>
-    </message>
-    <message>
-        <source>Transaction status. Hover over this field to show number of confirmations.</source>
-        <translation>Състояние на транзакцията. Задръжте върху това поле за брой потвърждения.</translation>
-    </message>
-    <message>
-        <source>Date and time that the transaction was received.</source>
-        <translation>Дата и час на получаване на транзакцията.</translation>
-    </message>
-    <message>
-        <source>Type of transaction.</source>
-        <translation>Вид транзакция.</translation>
-    </message>
-    <message>
-        <source>Amount removed from or added to balance.</source>
-        <translation>Сума извадена или добавена към баланса.</translation>
-    </message>
-</context>
-<context>
-    <name>TransactionView</name>
-    <message>
-        <source>All</source>
-        <translation>Всички</translation>
-    </message>
-    <message>
-        <source>Today</source>
-        <translation>Днес</translation>
-    </message>
-    <message>
-        <source>This week</source>
-        <translation>Тази седмица</translation>
-    </message>
-    <message>
-        <source>This month</source>
-        <translation>Този месец</translation>
-    </message>
-    <message>
-        <source>Last month</source>
-        <translation>Предния месец</translation>
-    </message>
-    <message>
-        <source>This year</source>
-        <translation>Тази година</translation>
-    </message>
-    <message>
-        <source>Range...</source>
-        <translation>От - до...</translation>
-    </message>
-    <message>
-        <source>Received with</source>
-        <translation>Получени</translation>
-    </message>
-    <message>
-        <source>Sent to</source>
-        <translation>Изпратени на</translation>
-    </message>
-    <message>
-        <source>Mined</source>
-        <translation>Емитирани</translation>
-    </message>
-    <message>
-        <source>Other</source>
-        <translation>Други</translation>
-    </message>
-    <message>
-        <source>Min amount</source>
-        <translation>Минимална сума</translation>
-    </message>
-    <message>
-        <source>Copy address</source>
-        <translation>Копирайте адреса</translation>
-    </message>
-    <message>
-        <source>Copy label</source>
-        <translation>Копиране на етикета</translation>
-    </message>
-    <message>
-        <source>Copy amount</source>
-        <translation>Копиране на сумата</translation>
-    </message>
-    <message>
-        <source>Copy transaction ID</source>
-        <translation>Копиране на ID на транзакцията</translation>
-    </message>
-    <message>
-        <source>Edit label</source>
-        <translation>Редактирай име</translation>
-    </message>
-    <message>
-        <source>Show transaction details</source>
-        <translation>Подробности за транзакцията</translation>
-    </message>
-    <message>
-        <source>Export Transaction History</source>
-        <translation>Изнасяне историята на транзакциите</translation>
-    </message>
-    <message>
-        <source>Comma separated file (*.csv)</source>
-        <translation>Comma separated file (*.csv)</translation>
-    </message>
-    <message>
-        <source>Confirmed</source>
-        <translation>Потвърдено</translation>
-    </message>
-    <message>
-        <source>Watch-only</source>
-        <translation>само гледане</translation>
-    </message>
-    <message>
-        <source>Date</source>
-        <translation>Дата</translation>
-    </message>
-    <message>
-        <source>Type</source>
-        <translation>Тип</translation>
-    </message>
-    <message>
-        <source>Label</source>
-        <translation>Етикет</translation>
-    </message>
-    <message>
-        <source>Address</source>
-        <translation>Адрес</translation>
-    </message>
-    <message>
-        <source>ID</source>
-        <translation>ИД</translation>
-    </message>
-    <message>
-        <source>Exporting Failed</source>
-        <translation>Изнасянето се провали</translation>
-    </message>
-    <message>
-        <source>Exporting Successful</source>
-        <translation>Изнасянето е успешна</translation>
-    </message>
-    <message>
-        <source>The transaction history was successfully saved to %1.</source>
-        <translation>Историята с транзакциите беше успешно запазена в %1.</translation>
-    </message>
-    <message>
-        <source>Range:</source>
-        <translation>От:</translation>
-    </message>
-    <message>
-        <source>to</source>
-        <translation>до</translation>
-    </message>
-</context>
-<context>
-    <name>UnitDisplayStatusBarControl</name>
-    </context>
-<context>
-    <name>WalletController</name>
-    <message>
-        <source>Close wallet</source>
-        <translation>Затвори портфейла</translation>
-    </message>
-    <message>
-        <source>Close all wallets</source>
-        <translation>Затвори всички портфейли</translation>
-    </message>
-    </context>
-<context>
-    <name>WalletFrame</name>
-    <message>
-        <source>Create a new wallet</source>
-        <translation>Създай нов портфейл</translation>
-    </message>
-</context>
-<context>
-    <name>WalletModel</name>
-    <message>
-        <source>Send Coins</source>
-        <translation>Изпращане</translation>
-    </message>
-    <message>
         <source>default wallet</source>
         <translation>Портфейл по подразбиране</translation>
     </message>
@@ -2442,6 +2426,10 @@
         <translation>Възникна грешка при запазването на информацията за портфейла в %1.</translation>
     </message>
     <message>
+        <source>There was an error trying to save the wallet data to %1: %2</source>
+        <translation>Възникна грешка при запазването на информацията за портфейла в %1: %2</translation>
+    </message>
+    <message>
         <source>Backup Successful</source>
         <translation>Успешно запазване на портфейла</translation>
     </message>
@@ -2465,6 +2453,10 @@
         <translation>Грешка в пускането на базата данни с блокове</translation>
     </message>
     <message>
+        <source>Error</source>
+        <translation>грешка</translation>
+    </message>
+    <message>
         <source>Failed to listen on any port. Use -listen=0 if you want this.</source>
         <translation>Провалено "слушане" на всеки порт. Използвайте -listen=0 ако искате това.</translation>
     </message>
