--- conflicted
+++ resolved
@@ -15,11 +15,7 @@
         <translation>&lt;b&gt;Bitcoin&lt;/b&gt; verzija</translation>
     </message>
     <message>
-<<<<<<< HEAD
-        <location filename="../forms/aboutdialog.ui" line="91"/>
-=======
-        <location line="+32"/>
->>>>>>> 0f4c74f9
+        <location line="+38"/>
         <source>Copyright © 2009-2012 Bitcoin Developers
 
 This is experimental software.
@@ -93,74 +89,42 @@
         <translation>&amp;Brisanje</translation>
     </message>
     <message>
-<<<<<<< HEAD
-        <location filename="../addressbookpage.cpp" line="65"/>
-=======
-        <location filename="../addressbookpage.cpp" line="+61"/>
->>>>>>> 0f4c74f9
+        <location filename="../addressbookpage.cpp" line="+65"/>
         <source>Copy address</source>
         <translation>Kopirati adresu</translation>
     </message>
     <message>
-<<<<<<< HEAD
-        <location filename="../addressbookpage.cpp" line="66"/>
-=======
-        <location line="+1"/>
->>>>>>> 0f4c74f9
+        <location line="+1"/>
         <source>Copy label</source>
         <translation>Kopirati oznaku</translation>
     </message>
     <message>
-<<<<<<< HEAD
-        <location filename="../addressbookpage.cpp" line="67"/>
-=======
-        <location line="+1"/>
->>>>>>> 0f4c74f9
+        <location line="+1"/>
         <source>Edit</source>
         <translation>Izmjeniti</translation>
     </message>
     <message>
-<<<<<<< HEAD
-        <location filename="../addressbookpage.cpp" line="68"/>
-=======
-        <location line="+1"/>
->>>>>>> 0f4c74f9
+        <location line="+1"/>
         <source>Delete</source>
         <translation>Brisanje</translation>
     </message>
     <message>
-<<<<<<< HEAD
-        <location filename="../addressbookpage.cpp" line="285"/>
-=======
-        <location line="+214"/>
->>>>>>> 0f4c74f9
+        <location line="+217"/>
         <source>Export Address Book Data</source>
         <translation>Izvoz podataka adresara</translation>
     </message>
     <message>
-<<<<<<< HEAD
-        <location filename="../addressbookpage.cpp" line="286"/>
-=======
-        <location line="+1"/>
->>>>>>> 0f4c74f9
+        <location line="+1"/>
         <source>Comma separated file (*.csv)</source>
         <translation>Datoteka vrijednosti odvojenih zarezom (*. csv)</translation>
     </message>
     <message>
-<<<<<<< HEAD
-        <location filename="../addressbookpage.cpp" line="299"/>
-=======
         <location line="+13"/>
->>>>>>> 0f4c74f9
         <source>Error exporting</source>
         <translation>Pogreška kod izvoza</translation>
     </message>
     <message>
-<<<<<<< HEAD
-        <location filename="../addressbookpage.cpp" line="299"/>
-=======
         <location line="+0"/>
->>>>>>> 0f4c74f9
         <source>Could not write to file %1.</source>
         <translation>Ne mogu pisati u datoteku %1.</translation>
     </message>
@@ -329,93 +293,72 @@
 <context>
     <name>BitcoinGUI</name>
     <message>
-<<<<<<< HEAD
-        <location filename="../bitcoingui.cpp" line="251"/>
-=======
-        <location filename="../bitcoingui.cpp" line="+253"/>
->>>>>>> 0f4c74f9
+        <location filename="../bitcoingui.cpp" line="+251"/>
         <source>Export the data in the current tab to a file</source>
         <translation>Izvoz podataka iz trenutnog taba u datoteku</translation>
     </message>
     <message>
-<<<<<<< HEAD
-        <location filename="../bitcoingui.cpp" line="235"/>
-=======
         <location line="-16"/>
->>>>>>> 0f4c74f9
         <source>E&amp;xit</source>
         <translation>&amp;Izlaz</translation>
     </message>
     <message>
-<<<<<<< HEAD
-        <location filename="../bitcoingui.cpp" line="236"/>
-=======
-        <location line="+1"/>
->>>>>>> 0f4c74f9
+        <location line="+1"/>
         <source>Quit application</source>
         <translation>Izlazak iz programa</translation>
     </message>
     <message>
-<<<<<<< HEAD
-        <location filename="../bitcoingui.cpp" line="253"/>
-=======
         <location line="+17"/>
->>>>>>> 0f4c74f9
         <source>Encrypt or decrypt wallet</source>
         <translation>Šifriranje ili dešifriranje novčanika</translation>
     </message>
     <message>
-<<<<<<< HEAD
-        <location filename="../bitcoingui.cpp" line="240"/>
-=======
         <location line="-13"/>
->>>>>>> 0f4c74f9
         <source>Show information about Bitcoin</source>
         <translation>Prikaži informacije o Bitcoinu</translation>
     </message>
     <message>
-<<<<<<< HEAD
-        <location filename="../bitcoingui.cpp" line="216"/>
+        <location line="-24"/>
         <source>Prove you control an address</source>
         <translation type="unfinished"></translation>
     </message>
     <message>
-        <location filename="../bitcoingui.cpp" line="239"/>
+        <location line="+23"/>
         <source>&amp;About %1</source>
         <translation>&amp;Više o %1</translation>
     </message>
     <message>
-        <location filename="../bitcoingui.cpp" line="246"/>
+        <location line="+7"/>
         <source>Modify configuration options for bitcoin</source>
         <translation>Promijeni postavke konfiguracije za bitcoin</translation>
     </message>
     <message>
-        <location filename="../bitcoingui.cpp" line="248"/>
+        <location line="+2"/>
         <source>Show/Hide &amp;Bitcoin</source>
         <translation type="unfinished"></translation>
     </message>
     <message>
-        <location filename="../bitcoingui.cpp" line="255"/>
+        <location line="+7"/>
         <source>&amp;Backup Wallet</source>
         <translation type="unfinished">&amp;Backup novčanika</translation>
     </message>
     <message>
-        <location filename="../bitcoingui.cpp" line="258"/>
+        <location line="+3"/>
         <source>Change the passphrase used for wallet encryption</source>
         <translation>Promijenite lozinku za šifriranje novčanika</translation>
     </message>
     <message>
-        <location filename="../bitcoingui.cpp" line="391"/>
+        <location line="+133"/>
         <source>Bitcoin client</source>
         <translation type="unfinished"></translation>
     </message>
     <message>
-        <location filename="../bitcoingui.cpp" line="531"/>
+        <location line="+140"/>
         <source>Downloaded %1 blocks of transaction history.</source>
         <translation>Preuzeto %1 blokova povijesti transakcije.</translation>
     </message>
     <message numerus="yes">
-        <location filename="../bitcoingui.cpp" line="546"/>
+        <location line="+15"/>
         <source>%n second(s) ago</source>
         <translation>
             <numerusform>prije %n sekunde</numerusform>
@@ -424,7 +367,7 @@
         </translation>
     </message>
     <message numerus="yes">
-        <location filename="../bitcoingui.cpp" line="550"/>
+        <location line="+4"/>
         <source>%n minute(s) ago</source>
         <translation>
             <numerusform>prije %n minute</numerusform>
@@ -433,7 +376,7 @@
         </translation>
     </message>
     <message numerus="yes">
-        <location filename="../bitcoingui.cpp" line="554"/>
+        <location line="+4"/>
         <source>%n hour(s) ago</source>
         <translation>
             <numerusform>prije %n sata</numerusform>
@@ -442,19 +385,57 @@
         </translation>
     </message>
     <message>
-        <location filename="../bitcoingui.cpp" line="632"/>
+        <location line="+78"/>
         <source>This transaction is over the size limit. You can still send it for a fee of %1, which goes to the nodes that process your transaction and helps to support the network. Do you want to pay the fee?</source>
-        <translation type="unfinished"></translation>
-    </message>
-    <message>
-        <location filename="../bitcoingui.cpp" line="824"/>
-=======
+        <translation>Ova transakcija je preko ograničenja veličine. Možete ju ipak poslati za naknadu od %1, koja se daje čvorovima koji procesiraju vaše transakcije i tako podržavate mrežu. Želite li platiti naknadu?</translation>
+    </message>
+    <message>
+        <location line="+192"/>
+        <source>There was an error trying to save the wallet data to the new location.</source>
+        <translation>Došlo je do pogreške kod spremanja podataka novčanika na novu lokaciju.</translation>
+    </message>
+    <message>
+        <location line="-3"/>
+        <source>Wallet Data (*.dat)</source>
+        <translation>Podaci novčanika (*.dat)</translation>
+    </message>
+    <message>
+        <location line="+3"/>
+        <source>Backup Failed</source>
+        <translation>Backup nije uspio</translation>
+    </message>
+    <message>
+        <location line="-255"/>
+        <source>Catching up...</source>
+        <translation>Ažuriranje...</translation>
+    </message>
+    <message>
         <location line="+8"/>
-        <source>Open &amp;Bitcoin</source>
-        <translation>Otvori &amp;Bitcoin</translation>
-    </message>
-    <message>
-        <location line="+4"/>
+        <source>Last received block was generated %1.</source>
+        <translation>Zadnji primljeni blok je generiran %1.</translation>
+    </message>
+    <message>
+        <location line="+86"/>
+        <source>Sent transaction</source>
+        <translation>Poslana transakcija</translation>
+    </message>
+    <message>
+        <location line="+1"/>
+        <source>Incoming transaction</source>
+        <translation>Dolazna transakcija</translation>
+    </message>
+    <message>
+        <location line="+134"/>
+        <source>Wallet is &lt;b&gt;encrypted&lt;/b&gt; and currently &lt;b&gt;locked&lt;/b&gt;</source>
+        <translation>Novčanik je &lt;b&gt;šifriran&lt;/b&gt; i trenutno &lt;b&gt;zaključan&lt;/b&gt;</translation>
+    </message>
+    <message>
+        <location line="-549"/>
+        <source>Show or hide the Bitcoin window</source>
+        <translation type="unfinished">Prikaži Bitcoin prozor</translation>
+    </message>
+    <message>
+        <location line="+3"/>
         <source>&amp;Encrypt Wallet</source>
         <translation>&amp;Šifriraj novčanik</translation>
     </message>
@@ -464,114 +445,7 @@
         <translation>Napravite sigurnosnu kopiju novčanika na drugoj lokaciji</translation>
     </message>
     <message>
-        <location line="+231"/>
-        <source>Downloaded %1 of %2 blocks of transaction history.</source>
-        <translation>Preuzeto %1 od %2 blokova povijesti transakcije.</translation>
-    </message>
-    <message>
-        <location line="+126"/>
-        <source>This transaction is over the size limit. You can still send it for a fee of %1, which goes to the nodes that process your transaction and helps to support the network. Do you want to pay the fee?</source>
-        <translation>Ova transakcija je preko ograničenja veličine. Možete ju ipak poslati za naknadu od %1, koja se daje čvorovima koji procesiraju vaše transakcije i tako podržavate mrežu. Želite li platiti naknadu?</translation>
-    </message>
-    <message>
-        <location line="+4"/>
-        <source>Sending...</source>
-        <translation>Slanje...</translation>
-    </message>
-    <message>
-        <location line="+185"/>
-        <source>Backup Wallet</source>
-        <translation>Backup novčanika</translation>
-    </message>
-    <message>
-        <location line="+0"/>
-        <source>Wallet Data (*.dat)</source>
-        <translation>Podaci novčanika (*.dat)</translation>
-    </message>
-    <message>
-        <location line="+3"/>
-        <source>Backup Failed</source>
-        <translation>Backup nije uspio</translation>
-    </message>
-    <message>
-        <location line="+0"/>
->>>>>>> 0f4c74f9
-        <source>There was an error trying to save the wallet data to the new location.</source>
-        <translation>Došlo je do pogreške kod spremanja podataka novčanika na novu lokaciju.</translation>
-    </message>
-    <message>
-<<<<<<< HEAD
-        <location filename="../bitcoingui.cpp" line="821"/>
-        <source>Wallet Data (*.dat)</source>
-        <translation>Podaci novčanika (*.dat)</translation>
-    </message>
-    <message>
-        <location filename="../bitcoingui.cpp" line="824"/>
-        <source>Backup Failed</source>
-        <translation>Backup nije uspio</translation>
-    </message>
-    <message>
-        <location filename="../bitcoingui.cpp" line="569"/>
-=======
-        <location line="-273"/>
-        <source>Up to date</source>
-        <translation>Ažurno</translation>
-    </message>
-    <message>
-        <location line="+5"/>
->>>>>>> 0f4c74f9
-        <source>Catching up...</source>
-        <translation>Ažuriranje...</translation>
-    </message>
-    <message>
-<<<<<<< HEAD
-        <location filename="../bitcoingui.cpp" line="577"/>
-=======
-        <location line="+8"/>
->>>>>>> 0f4c74f9
-        <source>Last received block was generated %1.</source>
-        <translation>Zadnji primljeni blok je generiran %1.</translation>
-    </message>
-    <message>
-<<<<<<< HEAD
-        <location filename="../bitcoingui.cpp" line="663"/>
-=======
-        <location line="+99"/>
->>>>>>> 0f4c74f9
-        <source>Sent transaction</source>
-        <translation>Poslana transakcija</translation>
-    </message>
-    <message>
-<<<<<<< HEAD
-        <location filename="../bitcoingui.cpp" line="664"/>
-        <source>Incoming transaction</source>
-        <translation>Dolazna transakcija</translation>
-    </message>
-    <message>
-        <location filename="../bitcoingui.cpp" line="798"/>
-        <source>Wallet is &lt;b&gt;encrypted&lt;/b&gt; and currently &lt;b&gt;locked&lt;/b&gt;</source>
-        <translation>Novčanik je &lt;b&gt;šifriran&lt;/b&gt; i trenutno &lt;b&gt;zaključan&lt;/b&gt;</translation>
-    </message>
-    <message>
-        <location filename="../bitcoingui.cpp" line="249"/>
-        <source>Show or hide the Bitcoin window</source>
-        <translation type="unfinished">Prikaži Bitcoin prozor</translation>
-    </message>
-    <message>
-        <location filename="../bitcoingui.cpp" line="252"/>
-        <source>&amp;Encrypt Wallet</source>
-        <translation>&amp;Šifriraj novčanik</translation>
-    </message>
-    <message>
-        <location filename="../bitcoingui.cpp" line="256"/>
-        <source>Backup wallet to another location</source>
-        <translation>Napravite sigurnosnu kopiju novčanika na drugoj lokaciji</translation>
-    </message>
-    <message>
-        <location filename="../bitcoingui.cpp" line="665"/>
-=======
-        <location line="+2"/>
->>>>>>> 0f4c74f9
+        <location line="+409"/>
         <source>Date: %1
 Amount: %2
 Type: %3
@@ -583,20 +457,9 @@
 Adresa:%4
 </translation>
     </message>
-<<<<<<< HEAD
     <message numerus="yes">
-        <location filename="../bitcoingui.cpp" line="482"/>
+        <location line="-183"/>
         <source>%n active connection(s) to Bitcoin network</source>
-=======
-    <message>
-        <location line="-147"/>
-        <source>Downloaded %1 blocks of transaction history.</source>
-        <translation>Preuzeto %1 blokova povijesti transakcije.</translation>
-    </message>
-    <message numerus="yes">
-        <location line="+19"/>
-        <source>%n minute(s) ago</source>
->>>>>>> 0f4c74f9
         <translation>
             <numerusform>%n aktivna veza na Bitcoin mrežu</numerusform>
             <numerusform>%n aktivne veze na Bitcoin mrežu</numerusform>
@@ -604,49 +467,36 @@
         </translation>
     </message>
     <message numerus="yes">
-<<<<<<< HEAD
-        <location filename="../bitcoingui.cpp" line="508"/>
+        <location line="+26"/>
         <source>~%n block(s) remaining</source>
         <translation type="unfinished">
             <numerusform></numerusform>
             <numerusform></numerusform>
             <numerusform></numerusform>
-=======
-        <location line="+4"/>
-        <source>%n hour(s) ago</source>
-        <translation>
-            <numerusform>prije %n sata</numerusform>
-            <numerusform>prije %n sata</numerusform>
-            <numerusform>prije %n sati</numerusform>
->>>>>>> 0f4c74f9
         </translation>
     </message>
     <message>
-        <location filename="../bitcoingui.cpp" line="636"/>
+        <location line="+128"/>
         <source>Sending...</source>
         <translation>Slanje...</translation>
     </message>
     <message>
-        <location filename="../bitcoingui.cpp" line="519"/>
+        <location line="-117"/>
         <source>Downloaded %1 of %2 blocks of transaction history (%3% done).</source>
         <translation>Preuzeto %1 od %2 blokova povijesti transakcije (%3% done).</translation>
     </message>
     <message>
-        <location filename="../bitcoingui.cpp" line="821"/>
+        <location line="+302"/>
         <source>Backup Wallet</source>
         <translation>Backup novčanika</translation>
     </message>
     <message>
-        <location filename="../bitcoingui.cpp" line="564"/>
+        <location line="-257"/>
         <source>Up to date</source>
         <translation>Ažurno</translation>
     </message>
     <message numerus="yes">
-<<<<<<< HEAD
-        <location filename="../bitcoingui.cpp" line="558"/>
-=======
-        <location line="+4"/>
->>>>>>> 0f4c74f9
+        <location line="-6"/>
         <source>%n day(s) ago</source>
         <translation>
             <numerusform>prije %n dana</numerusform>
@@ -655,320 +505,137 @@
         </translation>
     </message>
     <message>
-<<<<<<< HEAD
-        <location filename="../bitcoingui.cpp" line="186"/>
-=======
-        <location line="-335"/>
+        <location line="-372"/>
+        <source>Show general overview of wallet</source>
+        <translation>Prikaži opći pregled novčanika</translation>
+    </message>
+    <message>
+        <location line="+6"/>
+        <source>Browse transaction history</source>
+        <translation>Pretraži povijest transakcija</translation>
+    </message>
+    <message>
+        <location line="+5"/>
+        <source>&amp;Address Book</source>
+        <translation>&amp;Adresar</translation>
+    </message>
+    <message>
+        <location line="+1"/>
+        <source>Edit the list of stored addresses and labels</source>
+        <translation>Uređivanje popisa pohranjenih adresa i oznaka</translation>
+    </message>
+    <message>
+        <location line="+6"/>
+        <source>Show the list of addresses for receiving payments</source>
+        <translation>Prikaži popis adresa za primanje isplate</translation>
+    </message>
+    <message>
+        <location line="-133"/>
+        <source>Bitcoin Wallet</source>
+        <translation>Bitcoin novčanik</translation>
+    </message>
+    <message>
+        <location line="+172"/>
+        <source>Show information about Qt</source>
+        <translation>Prikaži informacije o Qt</translation>
+    </message>
+    <message>
+        <location line="+2"/>
+        <source>&amp;Options...</source>
+        <translation>&amp;Postavke</translation>
+    </message>
+    <message>
+        <location line="-30"/>
+        <source>Sign &amp;message</source>
+        <translation type="unfinished">&amp;Potpišite poruku</translation>
+    </message>
+    <message>
+        <location line="+66"/>
+        <source>&amp;File</source>
+        <translation>&amp;Datoteka</translation>
+    </message>
+    <message>
+        <location line="+509"/>
+        <source>Wallet is &lt;b&gt;encrypted&lt;/b&gt; and currently &lt;b&gt;unlocked&lt;/b&gt;</source>
+        <translation>Novčanik je &lt;b&gt;šifriran&lt;/b&gt; i trenutno &lt;b&gt;otključan&lt;/b&gt;</translation>
+    </message>
+    <message>
+        <location line="-487"/>
+        <source>Tabs toolbar</source>
+        <translation>Traka kartica</translation>
+    </message>
+    <message>
+        <location line="-93"/>
+        <source>Send coins to a bitcoin address</source>
+        <translation>Slanje novca na bitcoin adresu</translation>
+    </message>
+    <message>
+        <location line="+32"/>
+        <source>About &amp;Qt</source>
+        <translation>Više o &amp;Qt</translation>
+    </message>
+    <message>
+        <location line="+15"/>
+        <source>&amp;Change Passphrase</source>
+        <translation>&amp;Promijena lozinke</translation>
+    </message>
+    <message>
+        <location line="-72"/>
+        <source>&amp;Overview</source>
+        <translation>&amp;Pregled</translation>
+    </message>
+    <message>
+        <location line="+129"/>
+        <source>Actions toolbar</source>
+        <translation>Traka akcija</translation>
+    </message>
+    <message>
+        <location line="+104"/>
+        <source>bitcoin-qt</source>
+        <translation>bitcoin-qt</translation>
+    </message>
+    <message>
+        <location line="-168"/>
+        <source>&amp;Export...</source>
+        <translation>&amp;Izvoz...</translation>
+    </message>
+    <message>
+        <location line="+256"/>
+        <source>Synchronizing with network...</source>
+        <translation>Usklađivanje s mrežom ...</translation>
+    </message>
+    <message>
+        <location line="-315"/>
         <source>&amp;Transactions</source>
         <translation>&amp;Transakcije</translation>
     </message>
     <message>
-        <location line="-120"/>
-        <source>Bitcoin Wallet</source>
-        <translation>Bitcoin novčanik</translation>
-    </message>
-    <message>
-        <location line="+115"/>
->>>>>>> 0f4c74f9
-        <source>Show general overview of wallet</source>
-        <translation>Prikaži opći pregled novčanika</translation>
-    </message>
-    <message>
-<<<<<<< HEAD
-        <location filename="../bitcoingui.cpp" line="192"/>
-=======
+        <location line="+12"/>
+        <source>&amp;Receive coins</source>
+        <translation>&amp;Primanje novca</translation>
+    </message>
+    <message>
         <location line="+6"/>
->>>>>>> 0f4c74f9
-        <source>Browse transaction history</source>
-        <translation>Pretraži povijest transakcija</translation>
-    </message>
-    <message>
-<<<<<<< HEAD
-        <location filename="../bitcoingui.cpp" line="197"/>
-=======
-        <location line="+5"/>
->>>>>>> 0f4c74f9
-        <source>&amp;Address Book</source>
-        <translation>&amp;Adresar</translation>
-    </message>
-    <message>
-<<<<<<< HEAD
-        <location filename="../bitcoingui.cpp" line="198"/>
-=======
-        <location line="+1"/>
->>>>>>> 0f4c74f9
-        <source>Edit the list of stored addresses and labels</source>
-        <translation>Uređivanje popisa pohranjenih adresa i oznaka</translation>
-    </message>
-    <message>
-<<<<<<< HEAD
-        <location filename="../bitcoingui.cpp" line="204"/>
-=======
-        <location line="+6"/>
->>>>>>> 0f4c74f9
-        <source>Show the list of addresses for receiving payments</source>
-        <translation>Prikaži popis adresa za primanje isplate</translation>
-    </message>
-    <message>
-<<<<<<< HEAD
-        <location filename="../bitcoingui.cpp" line="71"/>
-        <source>Bitcoin Wallet</source>
-        <translation>Bitcoin novčanik</translation>
-    </message>
-    <message>
-        <location filename="../bitcoingui.cpp" line="243"/>
-=======
-        <location line="+5"/>
         <source>&amp;Send coins</source>
         <translation>&amp;Slanje novca</translation>
     </message>
     <message>
+        <location line="+81"/>
+        <source>&amp;Settings</source>
+        <translation>&amp;Konfiguracija</translation>
+    </message>
+    <message>
         <location line="+6"/>
-        <source>Sign &amp;message</source>
-        <translation type="unfinished">&amp;Potpišite poruku</translation>
-    </message>
-    <message>
-        <location line="+1"/>
-        <source>Prove you control an address</source>
-        <translation type="unfinished"></translation>
-    </message>
-    <message>
-        <location line="+23"/>
-        <source>&amp;About %1</source>
-        <translation>&amp;Više o %1</translation>
-    </message>
-    <message>
-        <location line="+4"/>
->>>>>>> 0f4c74f9
-        <source>Show information about Qt</source>
-        <translation>Prikaži informacije o Qt</translation>
-    </message>
-    <message>
-<<<<<<< HEAD
-        <location filename="../bitcoingui.cpp" line="245"/>
-=======
-        <location line="+2"/>
->>>>>>> 0f4c74f9
-        <source>&amp;Options...</source>
-        <translation>&amp;Postavke</translation>
-    </message>
-    <message>
-<<<<<<< HEAD
-        <location filename="../bitcoingui.cpp" line="215"/>
-        <source>Sign &amp;message</source>
-        <translation type="unfinished">&amp;Potpišite poruku</translation>
-    </message>
-    <message>
-        <location filename="../bitcoingui.cpp" line="281"/>
-=======
-        <location line="+1"/>
-        <source>Modify configuration options for bitcoin</source>
-        <translation>Promijeni postavke konfiguracije za bitcoin</translation>
-    </message>
-    <message>
-        <location line="-99"/>
-        <source>Block chain synchronization in progress</source>
-        <translation>Sinkronizacija lanca blokova u tijeku</translation>
-    </message>
-    <message>
-        <location line="+63"/>
-        <source>Send coins to a bitcoin address</source>
-        <translation>Slanje novca na bitcoin adresu</translation>
-    </message>
-    <message>
-        <location line="+435"/>
-        <source>Incoming transaction</source>
-        <translation>Dolazna transakcija</translation>
-    </message>
-    <message>
-        <location line="-364"/>
->>>>>>> 0f4c74f9
-        <source>&amp;File</source>
-        <translation>&amp;Datoteka</translation>
-    </message>
-    <message>
-<<<<<<< HEAD
-        <location filename="../bitcoingui.cpp" line="790"/>
-        <source>Wallet is &lt;b&gt;encrypted&lt;/b&gt; and currently &lt;b&gt;unlocked&lt;/b&gt;</source>
-        <translation>Novčanik je &lt;b&gt;šifriran&lt;/b&gt; i trenutno &lt;b&gt;otključan&lt;/b&gt;</translation>
-    </message>
-    <message>
-        <location filename="../bitcoingui.cpp" line="303"/>
-=======
-        <location line="-32"/>
-        <source>Show the Bitcoin window</source>
-        <translation>Prikaži Bitcoin prozor</translation>
-    </message>
-    <message>
-        <location line="+47"/>
         <source>&amp;Help</source>
         <translation>&amp;Pomoć</translation>
     </message>
     <message>
-        <location line="+7"/>
->>>>>>> 0f4c74f9
-        <source>Tabs toolbar</source>
-        <translation>Traka kartica</translation>
-    </message>
-    <message>
-<<<<<<< HEAD
-        <location filename="../bitcoingui.cpp" line="210"/>
-        <source>Send coins to a bitcoin address</source>
-        <translation>Slanje novca na bitcoin adresu</translation>
-    </message>
-    <message>
-        <location filename="../bitcoingui.cpp" line="242"/>
-=======
-        <location line="-46"/>
-        <source>&amp;Change Passphrase</source>
-        <translation>&amp;Promijena lozinke</translation>
-    </message>
-    <message>
-        <location line="+1"/>
-        <source>Change the passphrase used for wallet encryption</source>
-        <translation>Promijenite lozinku za šifriranje novčanika</translation>
-    </message>
-    <message numerus="yes">
-        <location line="+203"/>
-        <source>%n active connection(s) to Bitcoin network</source>
-        <translation>
-            <numerusform>%n aktivna veza na Bitcoin mrežu</numerusform>
-            <numerusform>%n aktivne veze na Bitcoin mrežu</numerusform>
-            <numerusform>%n aktivnih veza na Bitcoin mrežu</numerusform>
-        </translation>
-    </message>
-    <message numerus="yes">
-        <location line="+53"/>
-        <source>%n second(s) ago</source>
-        <translation>
-            <numerusform>prije %n sekunde</numerusform>
-            <numerusform>prije %n sekunde</numerusform>
-            <numerusform>prije %n sekundi</numerusform>
-        </translation>
-    </message>
-    <message>
-        <location line="-272"/>
->>>>>>> 0f4c74f9
-        <source>About &amp;Qt</source>
-        <translation>Više o &amp;Qt</translation>
-    </message>
-    <message>
-<<<<<<< HEAD
-        <location filename="../bitcoingui.cpp" line="257"/>
-        <source>&amp;Change Passphrase</source>
-        <translation>&amp;Promijena lozinke</translation>
-    </message>
-    <message>
-        <location filename="../bitcoingui.cpp" line="185"/>
-        <source>&amp;Overview</source>
-        <translation>&amp;Pregled</translation>
-    </message>
-    <message>
-        <location filename="../bitcoingui.cpp" line="314"/>
-        <source>Actions toolbar</source>
-        <translation>Traka akcija</translation>
-    </message>
-    <message>
-        <location filename="../bitcoingui.cpp" line="418"/>
-=======
-        <location line="+529"/>
-        <source>Wallet is &lt;b&gt;encrypted&lt;/b&gt; and currently &lt;b&gt;unlocked&lt;/b&gt;</source>
-        <translation>Novčanik je &lt;b&gt;šifriran&lt;/b&gt; i trenutno &lt;b&gt;otključan&lt;/b&gt;</translation>
-    </message>
-    <message>
-        <location line="+8"/>
-        <source>Wallet is &lt;b&gt;encrypted&lt;/b&gt; and currently &lt;b&gt;locked&lt;/b&gt;</source>
-        <translation>Novčanik je &lt;b&gt;šifriran&lt;/b&gt; i trenutno &lt;b&gt;zaključan&lt;/b&gt;</translation>
-    </message>
-    <message>
-        <location line="-524"/>
-        <source>&amp;Backup Wallet</source>
-        <translation type="unfinished">&amp;Backup novčanika</translation>
-    </message>
-    <message>
-        <location line="+164"/>
->>>>>>> 0f4c74f9
-        <source>bitcoin-qt</source>
-        <translation>bitcoin-qt</translation>
-    </message>
-    <message>
-<<<<<<< HEAD
-        <location filename="../bitcoingui.cpp" line="250"/>
-        <source>&amp;Export...</source>
-        <translation>&amp;Izvoz...</translation>
-    </message>
-    <message>
-        <location filename="../bitcoingui.cpp" line="506"/>
-=======
-        <location line="-234"/>
-        <source>&amp;Overview</source>
-        <translation>&amp;Pregled</translation>
-    </message>
-    <message>
-        <location line="-41"/>
-        <location line="+332"/>
->>>>>>> 0f4c74f9
-        <source>Synchronizing with network...</source>
-        <translation>Usklađivanje s mrežom ...</translation>
-    </message>
-    <message>
-<<<<<<< HEAD
-        <location filename="../bitcoingui.cpp" line="191"/>
-        <source>&amp;Transactions</source>
-        <translation>&amp;Transakcije</translation>
-    </message>
-    <message>
-        <location filename="../bitcoingui.cpp" line="203"/>
-=======
-        <location line="-162"/>
-        <source>Actions toolbar</source>
-        <translation>Traka akcija</translation>
-    </message>
-    <message>
-        <location line="-111"/>
->>>>>>> 0f4c74f9
-        <source>&amp;Receive coins</source>
-        <translation>&amp;Primanje novca</translation>
-    </message>
-    <message>
-<<<<<<< HEAD
-        <location filename="../bitcoingui.cpp" line="209"/>
-        <source>&amp;Send coins</source>
-        <translation>&amp;Slanje novca</translation>
-    </message>
-    <message>
-        <location filename="../bitcoingui.cpp" line="290"/>
-=======
-        <location line="+47"/>
-        <source>&amp;Export...</source>
-        <translation>&amp;Izvoz...</translation>
-    </message>
-    <message>
-        <location line="+40"/>
->>>>>>> 0f4c74f9
-        <source>&amp;Settings</source>
-        <translation>&amp;Konfiguracija</translation>
-    </message>
-    <message>
-<<<<<<< HEAD
-        <location filename="../bitcoingui.cpp" line="296"/>
-        <source>&amp;Help</source>
-        <translation>&amp;Pomoć</translation>
-    </message>
-    <message>
-        <location filename="../bitcoingui.cpp" line="327"/>
-=======
-        <location line="+37"/>
->>>>>>> 0f4c74f9
+        <location line="+31"/>
         <source>[testnet]</source>
         <translation>[testnet]</translation>
     </message>
     <message>
-<<<<<<< HEAD
-        <location filename="../bitcoin.cpp" line="127"/>
-=======
-        <location filename="../bitcoin.cpp" line="+144"/>
->>>>>>> 0f4c74f9
+        <location filename="../bitcoin.cpp" line="+127"/>
         <source>A fatal error occurred. Bitcoin can no longer continue safely and will quit.</source>
         <translation type="unfinished"></translation>
     </message>
@@ -976,38 +643,22 @@
 <context>
     <name>DisplayOptionsPage</name>
     <message>
-<<<<<<< HEAD
-        <location filename="../optionsdialog.cpp" line="273"/>
-=======
-        <location filename="../optionsdialog.cpp" line="+269"/>
->>>>>>> 0f4c74f9
+        <location filename="../optionsdialog.cpp" line="+273"/>
         <source>&amp;Unit to show amounts in: </source>
         <translation>&amp;Jedinica za prikazivanje iznosa:</translation>
     </message>
     <message>
-<<<<<<< HEAD
-        <location filename="../optionsdialog.cpp" line="277"/>
-=======
         <location line="+4"/>
->>>>>>> 0f4c74f9
         <source>Choose the default subdivision unit to show in the interface, and when sending coins</source>
         <translation>Izaberite željeni najmanji dio bitcoina koji će biti prikazan u sučelju i koji će se koristiti za plaćanje.</translation>
     </message>
     <message>
-<<<<<<< HEAD
-        <location filename="../optionsdialog.cpp" line="284"/>
-=======
         <location line="+7"/>
->>>>>>> 0f4c74f9
         <source>&amp;Display addresses in transaction list</source>
         <translation>&amp;Prikaži adrese u popisu transakcija</translation>
     </message>
     <message>
-<<<<<<< HEAD
-        <location filename="../optionsdialog.cpp" line="285"/>
-=======
-        <location line="+1"/>
->>>>>>> 0f4c74f9
+        <location line="+1"/>
         <source>Whether to show Bitcoin addresses in the transaction list</source>
         <translation type="unfinished"></translation>
     </message>
@@ -1083,158 +734,92 @@
 <context>
     <name>MainOptionsPage</name>
     <message>
-<<<<<<< HEAD
-        <location filename="../optionsdialog.cpp" line="171"/>
-=======
-        <location filename="../optionsdialog.cpp" line="-111"/>
->>>>>>> 0f4c74f9
+        <location filename="../optionsdialog.cpp" line="-114"/>
         <source>&amp;Start Bitcoin on window system startup</source>
         <translation>&amp;Pokreni Bitcoin kod pokretanja sustava</translation>
     </message>
     <message>
-<<<<<<< HEAD
-        <location filename="../optionsdialog.cpp" line="172"/>
-=======
-        <location line="+1"/>
->>>>>>> 0f4c74f9
+        <location line="+1"/>
         <source>Automatically start Bitcoin after the computer is turned on</source>
         <translation>Automatski pokreni Bitcoin kad se uključi računalo</translation>
     </message>
     <message>
-<<<<<<< HEAD
-        <location filename="../optionsdialog.cpp" line="176"/>
-=======
         <location line="+4"/>
->>>>>>> 0f4c74f9
         <source>&amp;Minimize to the tray instead of the taskbar</source>
         <translation>&amp;Minimiziraj u sistemsku traku umjesto u traku programa</translation>
     </message>
     <message>
-<<<<<<< HEAD
-        <location filename="../optionsdialog.cpp" line="177"/>
-=======
-        <location line="+1"/>
->>>>>>> 0f4c74f9
+        <location line="+1"/>
         <source>Show only a tray icon after minimizing the window</source>
         <translation>Prikaži samo ikonu u sistemskoj traci nakon minimiziranja prozora</translation>
     </message>
     <message>
-<<<<<<< HEAD
-        <location filename="../optionsdialog.cpp" line="185"/>
-=======
-        <location line="+4"/>
->>>>>>> 0f4c74f9
+        <location line="+8"/>
         <source>Map port using &amp;UPnP</source>
         <translation>Mapiraj port koristeći &amp;UPnP</translation>
     </message>
     <message>
-<<<<<<< HEAD
-        <location filename="../optionsdialog.cpp" line="181"/>
+        <location line="-4"/>
         <source>Minimize instead of exit the application when the window is closed. When this option is enabled, the application will be closed only after selecting Quit in the menu.</source>
         <translation>Minimizirati umjesto izaći iz aplikacije kada je prozor zatvoren. Kada je ova opcija omogućena, aplikacija će biti zatvorena tek nakon odabira Izlaz u izborniku.</translation>
     </message>
     <message>
-        <location filename="../optionsdialog.cpp" line="180"/>
-=======
-        <location line="+1"/>
+        <location line="-1"/>
+        <source>M&amp;inimize on close</source>
+        <translation>M&amp;inimiziraj kod zatvaranja</translation>
+    </message>
+    <message>
+        <location line="+6"/>
         <source>Automatically open the Bitcoin client port on the router. This only works when your router supports UPnP and it is enabled.</source>
         <translation>Automatski otvori port Bitcoin klijenta na ruteru. To radi samo ako ruter podržava UPnP i ako je omogućen.</translation>
     </message>
     <message>
-        <location line="+4"/>
->>>>>>> 0f4c74f9
-        <source>M&amp;inimize on close</source>
-        <translation>M&amp;inimiziraj kod zatvaranja</translation>
-    </message>
-    <message>
-<<<<<<< HEAD
-        <location filename="../optionsdialog.cpp" line="186"/>
-        <source>Automatically open the Bitcoin client port on the router. This only works when your router supports UPnP and it is enabled.</source>
-        <translation>Automatski otvori port Bitcoin klijenta na ruteru. To radi samo ako ruter podržava UPnP i ako je omogućen.</translation>
-    </message>
-    <message>
-        <location filename="../optionsdialog.cpp" line="189"/>
-=======
-        <location line="+1"/>
-        <source>Minimize instead of exit the application when the window is closed. When this option is enabled, the application will be closed only after selecting Quit in the menu.</source>
-        <translation>Minimizirati umjesto izaći iz aplikacije kada je prozor zatvoren. Kada je ova opcija omogućena, aplikacija će biti zatvorena tek nakon odabira Izlaz u izborniku.</translation>
-    </message>
-    <message>
-        <location line="+4"/>
->>>>>>> 0f4c74f9
+        <location line="+3"/>
         <source>&amp;Connect through SOCKS4 proxy:</source>
         <translation>&amp;Povezivanje putem SOCKS4 proxy-a:</translation>
     </message>
     <message>
-<<<<<<< HEAD
-        <location filename="../optionsdialog.cpp" line="190"/>
-=======
-        <location line="+1"/>
->>>>>>> 0f4c74f9
+        <location line="+1"/>
         <source>Connect to the Bitcoin network through a SOCKS4 proxy (e.g. when connecting through Tor)</source>
         <translation>Spojite se na Bitcon mrežu putem SOCKS4 proxy-a (npr. kod povezivanja kroz Tor)</translation>
     </message>
     <message>
-<<<<<<< HEAD
-        <location filename="../optionsdialog.cpp" line="195"/>
-=======
         <location line="+5"/>
->>>>>>> 0f4c74f9
         <source>Proxy &amp;IP: </source>
         <translation>Proxy &amp;IP:</translation>
     </message>
     <message>
-<<<<<<< HEAD
-        <location filename="../optionsdialog.cpp" line="201"/>
-=======
         <location line="+6"/>
->>>>>>> 0f4c74f9
         <source>IP address of the proxy (e.g. 127.0.0.1)</source>
         <translation>IP adresa proxy-a (npr. 127.0.0.1)</translation>
     </message>
     <message>
-<<<<<<< HEAD
-        <location filename="../optionsdialog.cpp" line="204"/>
-=======
-        <location line="+3"/>
->>>>>>> 0f4c74f9
+        <location line="+3"/>
         <source>&amp;Port: </source>
         <translation>&amp;Port:</translation>
     </message>
     <message>
-<<<<<<< HEAD
-        <location filename="../optionsdialog.cpp" line="210"/>
-=======
         <location line="+6"/>
->>>>>>> 0f4c74f9
         <source>Port of the proxy (e.g. 1234)</source>
         <translation>Port od proxy-a (npr. 1234)</translation>
     </message>
     <message>
-<<<<<<< HEAD
-        <location filename="../optionsdialog.cpp" line="216"/>
-=======
         <location line="+6"/>
->>>>>>> 0f4c74f9
         <source>Optional transaction fee per kB that helps make sure your transactions are processed quickly. Most transactions are 1 kB. Fee 0.01 recommended.</source>
         <translation>Neobavezna naknada za transakciju po kB koja omogućuje da se vaša transakcija obavi brže. Većina transakcija ima 1 kB.  Preporučena naknada je 0.01.</translation>
     </message>
     <message>
-<<<<<<< HEAD
-        <location filename="../optionsdialog.cpp" line="222"/>
-=======
         <location line="+6"/>
->>>>>>> 0f4c74f9
         <source>Pay transaction &amp;fee</source>
         <translation>Plati &amp;naknadu za transakciju</translation>
     </message>
     <message>
-        <location filename="../optionsdialog.cpp" line="232"/>
+        <location line="+10"/>
         <source>Detach databases at shutdown</source>
         <translation type="unfinished"></translation>
     </message>
     <message>
-        <location filename="../optionsdialog.cpp" line="233"/>
+        <location line="+1"/>
         <source>Detach block and address databases at shutdown. This means they can be moved to another data directory, but it slows down shutdown. The wallet is always detached.</source>
         <translation type="unfinished"></translation>
     </message>
@@ -1332,29 +917,17 @@
 <context>
     <name>OptionsDialog</name>
     <message>
-<<<<<<< HEAD
-        <location filename="../optionsdialog.cpp" line="80"/>
-=======
-        <location filename="../optionsdialog.cpp" line="-144"/>
->>>>>>> 0f4c74f9
+        <location filename="../optionsdialog.cpp" line="-153"/>
         <source>Main</source>
         <translation>Glavno</translation>
     </message>
     <message>
-<<<<<<< HEAD
-        <location filename="../optionsdialog.cpp" line="85"/>
-=======
         <location line="+5"/>
->>>>>>> 0f4c74f9
         <source>Display</source>
         <translation>Prikaz</translation>
     </message>
     <message>
-<<<<<<< HEAD
-        <location filename="../optionsdialog.cpp" line="105"/>
-=======
         <location line="+20"/>
->>>>>>> 0f4c74f9
         <source>Options</source>
         <translation>Postavke</translation>
     </message>
@@ -1377,16 +950,7 @@
         <translation>Oblik</translation>
     </message>
     <message>
-<<<<<<< HEAD
-        <location filename="../forms/overviewpage.ui" line="61"/>
-=======
-        <location line="+26"/>
-        <source>Balance:</source>
-        <translation>Stanje:</translation>
-    </message>
-    <message>
-        <location line="+21"/>
->>>>>>> 0f4c74f9
+        <location line="+47"/>
         <source>0</source>
         <translation>0</translation>
     </message>
@@ -1406,16 +970,12 @@
         <translation>Ukupni broj tansakcija u novčaniku</translation>
     </message>
     <message>
-<<<<<<< HEAD
-        <location filename="../forms/overviewpage.ui" line="40"/>
+        <location filename="../forms/overviewpage.ui" line="-21"/>
         <source>Balance:</source>
         <translation>Stanje:</translation>
     </message>
     <message>
-        <location filename="../forms/overviewpage.ui" line="88"/>
-=======
-        <location filename="../forms/overviewpage.ui" line="+27"/>
->>>>>>> 0f4c74f9
+        <location line="+48"/>
         <source>Wallet</source>
         <translation>Novčanik</translation>
     </message>
@@ -1468,34 +1028,22 @@
         <translation>&amp;Spremi kao...</translation>
     </message>
     <message>
-<<<<<<< HEAD
-        <location filename="../qrcodedialog.cpp" line="46"/>
-=======
-        <location filename="../qrcodedialog.cpp" line="+48"/>
->>>>>>> 0f4c74f9
+        <location filename="../qrcodedialog.cpp" line="+46"/>
         <source>Error encoding URI into QR Code.</source>
         <translation type="unfinished"></translation>
     </message>
     <message>
-<<<<<<< HEAD
-        <location filename="../qrcodedialog.cpp" line="64"/>
+        <location line="+18"/>
         <source>Resulting URI too long, try to reduce the text for label / message.</source>
         <translation type="unfinished"></translation>
     </message>
     <message>
-        <location filename="../qrcodedialog.cpp" line="121"/>
-=======
-        <location line="+65"/>
->>>>>>> 0f4c74f9
+        <location line="+57"/>
         <source>PNG Images (*.png)</source>
         <translation>PNG slike (*.png)</translation>
     </message>
     <message>
-<<<<<<< HEAD
-        <location filename="../qrcodedialog.cpp" line="121"/>
-=======
         <location line="+0"/>
->>>>>>> 0f4c74f9
         <source>Save Image...</source>
         <translation type="unfinished"></translation>
     </message>
@@ -1613,16 +1161,12 @@
 <context>
     <name>SendCoinsEntry</name>
     <message>
-<<<<<<< HEAD
-        <location filename="../sendcoinsentry.cpp" line="25"/>
+        <location filename="../sendcoinsentry.cpp" line="+25"/>
         <source>Enter a Bitcoin address (e.g. 1NS17iag9jJgTHD1VXjvLCEnZuQ3rJDE9L)</source>
         <translation>Unesite Bitcoin adresu (npr. 1NS17iag9jJgTHD1VXjvLCEnZuQ3rJDE9L)</translation>
     </message>
     <message>
-        <location filename="../forms/sendcoinsentry.ui" line="14"/>
-=======
         <location filename="../forms/sendcoinsentry.ui" line="+14"/>
->>>>>>> 0f4c74f9
         <source>Form</source>
         <translation>Oblik</translation>
     </message>
@@ -1638,7 +1182,7 @@
     </message>
     <message>
         <location line="+24"/>
-        <location filename="../sendcoinsentry.cpp" line="+26"/>
+        <location filename="../sendcoinsentry.cpp" line="+1"/>
         <source>Enter a label for this address to add it to your address book</source>
         <translation>Unesite oznaku za ovu adresu kako bi ju dodali u vaš adresar</translation>
     </message>
@@ -1677,237 +1221,48 @@
         <source>Remove this recipient</source>
         <translation>Ukloni ovog primatelja</translation>
     </message>
-<<<<<<< HEAD
-=======
-    <message>
-        <location filename="../sendcoinsentry.cpp" line="-1"/>
-        <source>Enter a Bitcoin address (e.g. 1NS17iag9jJgTHD1VXjvLCEnZuQ3rJDE9L)</source>
-        <translation>Unesite Bitcoin adresu (npr. 1NS17iag9jJgTHD1VXjvLCEnZuQ3rJDE9L)</translation>
-    </message>
->>>>>>> 0f4c74f9
 </context>
 <context>
     <name>TransactionDesc</name>
     <message>
-<<<<<<< HEAD
-        <location filename="../transactiondesc.cpp" line="22"/>
-=======
-        <location filename="../transactiondesc.cpp" line="+20"/>
->>>>>>> 0f4c74f9
+        <location filename="../transactiondesc.cpp" line="+22"/>
         <source>Open until %1</source>
         <translation>Otvoren do %1</translation>
     </message>
     <message>
-<<<<<<< HEAD
-        <location filename="../transactiondesc.cpp" line="30"/>
-=======
-        <location line="+6"/>
-        <source>%1/offline?</source>
-        <translation>%1 nije dostupan?</translation>
-    </message>
-    <message>
-        <location line="+2"/>
->>>>>>> 0f4c74f9
+        <location line="+8"/>
         <source>%1/unconfirmed</source>
         <translation>%1/nepotvrđeno</translation>
     </message>
     <message>
-<<<<<<< HEAD
-        <location filename="../transactiondesc.cpp" line="32"/>
-=======
         <location line="+2"/>
->>>>>>> 0f4c74f9
         <source>%1 confirmations</source>
         <translation>%1 potvrda</translation>
     </message>
     <message>
-<<<<<<< HEAD
-        <location filename="../transactiondesc.cpp" line="92"/>
-=======
-        <location line="+42"/>
-        <location line="+17"/>
-        <source>&lt;b&gt;From:&lt;/b&gt; </source>
-        <translation>&lt;b&gt;Od:&lt;/b&gt;</translation>
-    </message>
-    <message>
-        <location line="+0"/>
->>>>>>> 0f4c74f9
+        <location line="+60"/>
         <source>unknown</source>
         <translation>nepoznato</translation>
     </message>
     <message>
-<<<<<<< HEAD
-        <location filename="../transactiondesc.cpp" line="93"/>
-        <location filename="../transactiondesc.cpp" line="116"/>
-        <location filename="../transactiondesc.cpp" line="175"/>
-=======
         <location line="+1"/>
         <location line="+23"/>
         <location line="+59"/>
->>>>>>> 0f4c74f9
         <source>&lt;b&gt;To:&lt;/b&gt; </source>
         <translation>&lt;b&gt;Za:&lt;/b&gt;</translation>
     </message>
     <message>
-<<<<<<< HEAD
-        <location filename="../transactiondesc.cpp" line="96"/>
-=======
         <location line="-79"/>
->>>>>>> 0f4c74f9
         <source> (yours, label: </source>
         <translation>(tvoje, oznaka:</translation>
     </message>
     <message>
-<<<<<<< HEAD
-        <location filename="../transactiondesc.cpp" line="98"/>
-=======
         <location line="+2"/>
->>>>>>> 0f4c74f9
         <source> (yours)</source>
         <translation>(tvoje)</translation>
     </message>
     <message>
-<<<<<<< HEAD
-        <location filename="../transactiondesc.cpp" line="133"/>
-        <location filename="../transactiondesc.cpp" line="147"/>
-        <location filename="../transactiondesc.cpp" line="192"/>
-        <location filename="../transactiondesc.cpp" line="209"/>
-        <source>&lt;b&gt;Credit:&lt;/b&gt; </source>
-        <translation>&lt;b&gt;Uplaćeno:&lt;/b&gt; </translation>
-    </message>
-    <message>
-        <location filename="../transactiondesc.cpp" line="197"/>
-=======
-        <location line="+99"/>
->>>>>>> 0f4c74f9
-        <source>&lt;b&gt;Transaction fee:&lt;/b&gt; </source>
-        <translation>&lt;b&gt;Naknada za transakciju:&lt;/b&gt;</translation>
-    </message>
-    <message>
-<<<<<<< HEAD
-        <location filename="../transactiondesc.cpp" line="213"/>
-=======
-        <location line="+16"/>
->>>>>>> 0f4c74f9
-        <source>&lt;b&gt;Net amount:&lt;/b&gt; </source>
-        <translation>&lt;b&gt;Neto iznos:&lt;/b&gt;</translation>
-    </message>
-    <message>
-<<<<<<< HEAD
-        <location filename="../transactiondesc.cpp" line="219"/>
-=======
-        <location line="+6"/>
->>>>>>> 0f4c74f9
-        <source>Message:</source>
-        <translation>Poruka:</translation>
-    </message>
-    <message>
-<<<<<<< HEAD
-        <location filename="../transactiondesc.cpp" line="221"/>
-=======
-        <location line="+2"/>
->>>>>>> 0f4c74f9
-        <source>Comment:</source>
-        <translation>Komentar:</translation>
-    </message>
-    <message>
-<<<<<<< HEAD
-        <location filename="../transactiondesc.cpp" line="223"/>
-=======
-        <location line="+2"/>
->>>>>>> 0f4c74f9
-        <source>Transaction ID:</source>
-        <translation type="unfinished"></translation>
-    </message>
-    <message>
-<<<<<<< HEAD
-        <location filename="../transactiondesc.cpp" line="226"/>
-=======
-        <location line="+3"/>
->>>>>>> 0f4c74f9
-        <source>Generated coins must wait 120 blocks before they can be spent.  When you generated this block, it was broadcast to the network to be added to the block chain.  If it fails to get into the chain, it will change to &quot;not accepted&quot; and not be spendable.  This may occasionally happen if another node generates a block within a few seconds of yours.</source>
-        <translation>Generirani novčići moraju pričekati nastanak 120 blokova prije nego što ih je moguće potrošiti. Kad ste generirali taj blok, on je bio emitiran u mrežu kako bi bio dodan postojećim lancima blokova. Ako ne uspije biti dodan, njegov status bit će promijenjen u &quot;nije prihvaćen&quot; i on neće biti potrošiv. S vremena na vrijeme tako nešto se može desiti ako neki drugi nod generira blok u približno isto vrijeme.</translation>
-    </message>
-    <message>
-<<<<<<< HEAD
-        <location filename="../transactiondesc.cpp" line="28"/>
-        <source>%1/offline?</source>
-        <translation>%1 nije dostupan?</translation>
-    </message>
-    <message>
-        <location filename="../transactiondesc.cpp" line="75"/>
-        <location filename="../transactiondesc.cpp" line="92"/>
-        <source>&lt;b&gt;From:&lt;/b&gt; </source>
-        <translation>&lt;b&gt;Od:&lt;/b&gt;</translation>
-    </message>
-    <message>
-        <location filename="../transactiondesc.cpp" line="20"/>
-        <source>Open for %1 blocks</source>
-        <translation>Otvori za %1 blokova</translation>
-    </message>
-    <message>
-        <location filename="../transactiondesc.cpp" line="50"/>
-=======
-        <location line="-176"/>
->>>>>>> 0f4c74f9
-        <source>&lt;b&gt;Status:&lt;/b&gt; </source>
-        <translation>&lt;b&gt;Status:&lt;/b&gt;</translation>
-    </message>
-    <message>
-<<<<<<< HEAD
-        <location filename="../transactiondesc.cpp" line="55"/>
-=======
-        <location line="-29"/>
-        <source>Open for %1 more blocks</source>
-        <translation type="unfinished"></translation>
-    </message>
-    <message>
-        <location line="+34"/>
->>>>>>> 0f4c74f9
-        <source>, has not been successfully broadcast yet</source>
-        <translation>, još nije bio uspješno emitiran</translation>
-    </message>
-    <message>
-<<<<<<< HEAD
-        <location filename="../transactiondesc.cpp" line="57"/>
-=======
-        <location line="+2"/>
->>>>>>> 0f4c74f9
-        <source>, broadcast through %1 node</source>
-        <translation>, emitiran kroz nod %1 </translation>
-    </message>
-    <message>
-<<<<<<< HEAD
-        <location filename="../transactiondesc.cpp" line="59"/>
-=======
-        <location line="+2"/>
->>>>>>> 0f4c74f9
-        <source>, broadcast through %1 nodes</source>
-        <translation>, emitiran kroz nodove %1 </translation>
-    </message>
-    <message>
-<<<<<<< HEAD
-        <location filename="../transactiondesc.cpp" line="63"/>
-=======
-        <location line="+4"/>
->>>>>>> 0f4c74f9
-        <source>&lt;b&gt;Date:&lt;/b&gt; </source>
-        <translation>&lt;b&gt;Datum:&lt;/b&gt;</translation>
-    </message>
-    <message>
-<<<<<<< HEAD
-        <location filename="../transactiondesc.cpp" line="70"/>
-=======
-        <location line="+7"/>
->>>>>>> 0f4c74f9
-        <source>&lt;b&gt;Source:&lt;/b&gt; Generated&lt;br&gt;</source>
-        <translation>&lt;b&gt;Izvor:&lt;/b&gt; Generirano&lt;br&gt;</translation>
-    </message>
-    <message>
-<<<<<<< HEAD
-        <location filename="../transactiondesc.cpp" line="135"/>
-=======
-        <location line="+63"/>
+        <location line="+35"/>
         <location line="+14"/>
         <location line="+45"/>
         <location line="+17"/>
@@ -1915,30 +1270,95 @@
         <translation>&lt;b&gt;Uplaćeno:&lt;/b&gt; </translation>
     </message>
     <message>
-        <location line="-74"/>
->>>>>>> 0f4c74f9
+        <location line="-12"/>
+        <source>&lt;b&gt;Transaction fee:&lt;/b&gt; </source>
+        <translation>&lt;b&gt;Naknada za transakciju:&lt;/b&gt;</translation>
+    </message>
+    <message>
+        <location line="+16"/>
+        <source>&lt;b&gt;Net amount:&lt;/b&gt; </source>
+        <translation>&lt;b&gt;Neto iznos:&lt;/b&gt;</translation>
+    </message>
+    <message>
+        <location line="+6"/>
+        <source>Message:</source>
+        <translation>Poruka:</translation>
+    </message>
+    <message>
+        <location line="+2"/>
+        <source>Comment:</source>
+        <translation>Komentar:</translation>
+    </message>
+    <message>
+        <location line="+2"/>
+        <source>Transaction ID:</source>
+        <translation type="unfinished"></translation>
+    </message>
+    <message>
+        <location line="+3"/>
+        <source>Generated coins must wait 120 blocks before they can be spent.  When you generated this block, it was broadcast to the network to be added to the block chain.  If it fails to get into the chain, it will change to &quot;not accepted&quot; and not be spendable.  This may occasionally happen if another node generates a block within a few seconds of yours.</source>
+        <translation>Generirani novčići moraju pričekati nastanak 120 blokova prije nego što ih je moguće potrošiti. Kad ste generirali taj blok, on je bio emitiran u mrežu kako bi bio dodan postojećim lancima blokova. Ako ne uspije biti dodan, njegov status bit će promijenjen u &quot;nije prihvaćen&quot; i on neće biti potrošiv. S vremena na vrijeme tako nešto se može desiti ako neki drugi nod generira blok u približno isto vrijeme.</translation>
+    </message>
+    <message>
+        <location line="-198"/>
+        <source>%1/offline?</source>
+        <translation>%1 nije dostupan?</translation>
+    </message>
+    <message>
+        <location line="-8"/>
+        <source>Open for %1 more blocks</source>
+        <translation>Otvori za %1 blokova</translation>
+    </message>
+    <message>
+        <location line="+55"/>
+        <location line="+17"/>
+        <source>&lt;b&gt;From:&lt;/b&gt; </source>
+        <translation>&lt;b&gt;Od:&lt;/b&gt;</translation>
+    </message>
+    <message>
+        <location line="-42"/>
+        <source>&lt;b&gt;Status:&lt;/b&gt; </source>
+        <translation>&lt;b&gt;Status:&lt;/b&gt;</translation>
+    </message>
+    <message>
+        <location line="+5"/>
+        <source>, has not been successfully broadcast yet</source>
+        <translation>, još nije bio uspješno emitiran</translation>
+    </message>
+    <message>
+        <location line="+2"/>
+        <source>, broadcast through %1 node</source>
+        <translation>, emitiran kroz nod %1 </translation>
+    </message>
+    <message>
+        <location line="+2"/>
+        <source>, broadcast through %1 nodes</source>
+        <translation>, emitiran kroz nodove %1 </translation>
+    </message>
+    <message>
+        <location line="+4"/>
+        <source>&lt;b&gt;Date:&lt;/b&gt; </source>
+        <translation>&lt;b&gt;Datum:&lt;/b&gt;</translation>
+    </message>
+    <message>
+        <location line="+7"/>
+        <source>&lt;b&gt;Source:&lt;/b&gt; Generated&lt;br&gt;</source>
+        <translation>&lt;b&gt;Izvor:&lt;/b&gt; Generirano&lt;br&gt;</translation>
+    </message>
+    <message>
+        <location line="+65"/>
         <source>(%1 matures in %2 more blocks)</source>
         <translation>(%1 stasava za %2 dodatna bloka)</translation>
     </message>
     <message>
-<<<<<<< HEAD
-        <location filename="../transactiondesc.cpp" line="139"/>
-=======
         <location line="+4"/>
->>>>>>> 0f4c74f9
         <source>(not accepted)</source>
         <translation>(Nije prihvaćeno)</translation>
     </message>
     <message>
-<<<<<<< HEAD
-        <location filename="../transactiondesc.cpp" line="183"/>
-        <location filename="../transactiondesc.cpp" line="191"/>
-        <location filename="../transactiondesc.cpp" line="206"/>
-=======
         <location line="+44"/>
         <location line="+8"/>
         <location line="+15"/>
->>>>>>> 0f4c74f9
         <source>&lt;b&gt;Debit:&lt;/b&gt; </source>
         <translation>&lt;b&gt;Potrošeno:&lt;/b&gt; </translation>
     </message>
@@ -1959,66 +1379,71 @@
 <context>
     <name>TransactionTableModel</name>
     <message>
-<<<<<<< HEAD
-        <location filename="../transactiontablemodel.cpp" line="303"/>
+        <location filename="../transactiontablemodel.cpp" line="+303"/>
         <source>This block was not received by any other nodes and will probably not be accepted!</source>
         <translation>Generirano - Upozorenje: ovaj blok nije bio primljen od strane bilo kojeg drugog noda i vjerojatno neće biti prihvaćen!</translation>
     </message>
     <message>
-        <location filename="../transactiontablemodel.cpp" line="603"/>
+        <location line="+300"/>
         <source>Amount removed from or added to balance.</source>
         <translation>Iznos odbijen od ili dodan k saldu.</translation>
     </message>
     <message>
-        <location filename="../transactiontablemodel.cpp" line="306"/>
+        <location line="-297"/>
         <source>Generated but not accepted</source>
         <translation>Generirano, ali nije prihvaćeno</translation>
     </message>
-    <message>
-        <location filename="../transactiontablemodel.cpp" line="349"/>
+    <message numerus="yes">
+        <location line="-29"/>
+        <source>Open for %n more block(s)</source>
+        <translation type="unfinished">
+            <numerusform></numerusform>
+            <numerusform></numerusform>
+            <numerusform></numerusform>
+        </translation>
+    </message>
+    <message>
+        <location line="+72"/>
         <source>Received with</source>
         <translation>Primljeno s</translation>
     </message>
     <message>
-        <location filename="../transactiontablemodel.cpp" line="354"/>
+        <location line="+5"/>
         <source>Sent to</source>
         <translation>Poslano za</translation>
     </message>
     <message>
-        <location filename="../transactiontablemodel.cpp" line="597"/>
+        <location line="+243"/>
         <source>Date and time that the transaction was received.</source>
         <translation>Datum i vrijeme kad je transakcija primljena</translation>
     </message>
     <message>
-        <location filename="../transactiontablemodel.cpp" line="599"/>
+        <location line="+2"/>
         <source>Type of transaction.</source>
         <translation>Vrsta transakcije.</translation>
     </message>
     <message>
-        <location filename="../transactiontablemodel.cpp" line="601"/>
+        <location line="+2"/>
         <source>Destination address of transaction.</source>
         <translation>Odredište transakcije</translation>
     </message>
     <message>
-        <location filename="../transactiontablemodel.cpp" line="356"/>
+        <location line="-245"/>
         <source>Payment to yourself</source>
         <translation>Plaćanje samom sebi</translation>
     </message>
     <message>
-        <location filename="../transactiontablemodel.cpp" line="358"/>
+        <location line="+2"/>
         <source>Mined</source>
         <translation>Rudareno</translation>
     </message>
     <message>
-        <location filename="../transactiontablemodel.cpp" line="595"/>
+        <location line="+237"/>
         <source>Transaction status. Hover over this field to show number of confirmations.</source>
         <translation>Status transakcije</translation>
     </message>
     <message>
-        <location filename="../transactiontablemodel.cpp" line="280"/>
-=======
-        <location filename="../transactiontablemodel.cpp" line="+280"/>
->>>>>>> 0f4c74f9
+        <location line="-315"/>
         <source>Open until %1</source>
         <translation>Otvoren do %1</translation>
     </message>
@@ -2033,16 +1458,12 @@
         <translation>Tip</translation>
     </message>
     <message>
-<<<<<<< HEAD
-        <location filename="../transactiontablemodel.cpp" line="214"/>
+        <location line="+0"/>
         <source>Date</source>
         <translation>Datum</translation>
     </message>
     <message>
-        <location filename="../transactiontablemodel.cpp" line="214"/>
-=======
         <location line="+0"/>
->>>>>>> 0f4c74f9
         <source>Address</source>
         <translation>Adresa</translation>
     </message>
@@ -2050,22 +1471,6 @@
         <location line="+0"/>
         <source>Amount</source>
         <translation>Iznos</translation>
-    </message>
-<<<<<<< HEAD
-    <message numerus="yes">
-        <location filename="../transactiontablemodel.cpp" line="277"/>
-        <source>Open for %n block(s)</source>
-        <translation>
-            <numerusform>Otvoren za %n bloka</numerusform>
-            <numerusform>Otvoren za %n blokova</numerusform>
-            <numerusform>Otvoren za %n blokova</numerusform>
-        </translation>
-=======
-    <message>
-        <location line="+0"/>
-        <source>Date</source>
-        <translation>Datum</translation>
->>>>>>> 0f4c74f9
     </message>
     <message>
         <location line="+69"/>
@@ -2092,131 +1497,60 @@
         </translation>
     </message>
     <message>
-<<<<<<< HEAD
-        <location filename="../transactiontablemodel.cpp" line="396"/>
+        <location line="+99"/>
         <source>(n/a)</source>
         <translation>(n/d)</translation>
-=======
-        <location line="+6"/>
-        <source>This block was not received by any other nodes and will probably not be accepted!</source>
-        <translation>Generirano - Upozorenje: ovaj blok nije bio primljen od strane bilo kojeg drugog noda i vjerojatno neće biti prihvaćen!</translation>
->>>>>>> 0f4c74f9
     </message>
 </context>
 <context>
     <name>TransactionView</name>
     <message>
-<<<<<<< HEAD
-        <location filename="../transactionview.cpp" line="284"/>
+        <location filename="../transactionview.cpp" line="+284"/>
         <source>Amount</source>
         <translation>Iznos</translation>
     </message>
     <message>
-        <location filename="../transactionview.cpp" line="283"/>
+        <location line="-1"/>
         <source>Address</source>
         <translation>Adresa</translation>
-=======
-        <location line="+300"/>
-        <source>Amount removed from or added to balance.</source>
-        <translation>Iznos odbijen od ili dodan k saldu.</translation>
-    </message>
-    <message>
-        <location line="-297"/>
-        <source>Generated but not accepted</source>
-        <translation>Generirano, ali nije prihvaćeno</translation>
->>>>>>> 0f4c74f9
-    </message>
-    <message numerus="yes">
-        <location line="-29"/>
-        <source>Open for %n more block(s)</source>
-        <translation type="unfinished">
-            <numerusform></numerusform>
-            <numerusform></numerusform>
-            <numerusform></numerusform>
-        </translation>
-    </message>
-    <message>
-<<<<<<< HEAD
-        <location filename="../transactionview.cpp" line="285"/>
+    </message>
+    <message>
+        <location line="+2"/>
         <source>ID</source>
         <translation>ID</translation>
     </message>
     <message>
-        <location filename="../transactionview.cpp" line="74"/>
-=======
-        <location line="+72"/>
-        <source>Received with</source>
-        <translation>Primljeno s</translation>
-    </message>
-    <message>
-        <location line="+5"/>
->>>>>>> 0f4c74f9
+        <location line="-211"/>
         <source>Sent to</source>
         <translation>Poslano za</translation>
     </message>
     <message>
-<<<<<<< HEAD
-        <location filename="../transactionview.cpp" line="77"/>
+        <location line="+3"/>
         <source>Mined</source>
         <translation>Rudareno</translation>
     </message>
     <message>
-        <location filename="../transactionview.cpp" line="57"/>
+        <location line="-20"/>
         <source>This week</source>
         <translation>Ovaj tjedan</translation>
     </message>
     <message>
-        <location filename="../transactionview.cpp" line="126"/>
+        <location line="+69"/>
         <source>Copy amount</source>
         <translation>Kopiraj iznos</translation>
     </message>
     <message>
-        <location filename="../transactionview.cpp" line="271"/>
+        <location line="+145"/>
         <source>Comma separated file (*.csv)</source>
         <translation>Datoteka podataka odvojenih zarezima (*.csv)</translation>
     </message>
     <message>
-        <location filename="../transactionview.cpp" line="270"/>
+        <location line="-1"/>
         <source>Export Transaction Data</source>
         <translation>Izvoz podataka transakcija</translation>
-=======
-        <location line="+42"/>
-        <source>(n/a)</source>
-        <translation>(n/d)</translation>
-    </message>
-    <message>
-        <location line="+201"/>
-        <source>Date and time that the transaction was received.</source>
-        <translation>Datum i vrijeme kad je transakcija primljena</translation>
-    </message>
-    <message>
-        <location line="+2"/>
-        <source>Type of transaction.</source>
-        <translation>Vrsta transakcije.</translation>
-    </message>
-    <message>
-        <location line="+2"/>
-        <source>Destination address of transaction.</source>
-        <translation>Odredište transakcije</translation>
-    </message>
-    <message>
-        <location line="-245"/>
-        <source>Payment to yourself</source>
-        <translation>Plaćanje samom sebi</translation>
-    </message>
-    <message>
-        <location line="+2"/>
-        <source>Mined</source>
-        <translation>Rudareno</translation>
-    </message>
-    <message>
-        <location line="+237"/>
-        <source>Transaction status. Hover over this field to show number of confirmations.</source>
-        <translation>Status transakcije</translation>
->>>>>>> 0f4c74f9
-    </message>
-    <message>
-        <location filename="../transactionview.cpp" line="+55"/>
+    </message>
+    <message>
+        <location line="-215"/>
         <location line="+16"/>
         <source>All</source>
         <translation>Sve</translation>
@@ -2227,16 +1561,7 @@
         <translation>Danas</translation>
     </message>
     <message>
-<<<<<<< HEAD
-        <location filename="../transactionview.cpp" line="58"/>
-=======
-        <location line="+1"/>
-        <source>This week</source>
-        <translation>Ovaj tjedan</translation>
-    </message>
-    <message>
-        <location line="+1"/>
->>>>>>> 0f4c74f9
+        <location line="+2"/>
         <source>This month</source>
         <translation>Ovaj mjesec</translation>
     </message>
@@ -2261,30 +1586,12 @@
         <translation>Primljeno s</translation>
     </message>
     <message>
-<<<<<<< HEAD
-        <location filename="../transactionview.cpp" line="76"/>
-=======
-        <location line="+2"/>
-        <source>Sent to</source>
-        <translation>Poslano za</translation>
-    </message>
-    <message>
-        <location line="+2"/>
->>>>>>> 0f4c74f9
+        <location line="+4"/>
         <source>To yourself</source>
         <translation>Tebi</translation>
     </message>
     <message>
-<<<<<<< HEAD
-        <location filename="../transactionview.cpp" line="78"/>
-=======
-        <location line="+1"/>
-        <source>Mined</source>
-        <translation>Rudareno</translation>
-    </message>
-    <message>
-        <location line="+1"/>
->>>>>>> 0f4c74f9
+        <location line="+2"/>
         <source>Other</source>
         <translation>Ostalo</translation>
     </message>
@@ -2309,16 +1616,7 @@
         <translation>Kopirati oznaku</translation>
     </message>
     <message>
-<<<<<<< HEAD
-        <location filename="../transactionview.cpp" line="127"/>
-=======
-        <location line="+1"/>
-        <source>Copy amount</source>
-        <translation>Kopiraj iznos</translation>
-    </message>
-    <message>
-        <location line="+1"/>
->>>>>>> 0f4c74f9
+        <location line="+2"/>
         <source>Edit label</source>
         <translation>Izmjeniti oznaku</translation>
     </message>
@@ -2328,21 +1626,7 @@
         <translation>Prikazati detalje...</translation>
     </message>
     <message>
-<<<<<<< HEAD
-        <location filename="../transactionview.cpp" line="279"/>
-=======
-        <location line="+143"/>
-        <source>Comma separated file (*.csv)</source>
-        <translation>Datoteka podataka odvojenih zarezima (*.csv)</translation>
-    </message>
-    <message>
-        <location line="-1"/>
-        <source>Export Transaction Data</source>
-        <translation>Izvoz podataka transakcija</translation>
-    </message>
-    <message>
-        <location line="+9"/>
->>>>>>> 0f4c74f9
+        <location line="+151"/>
         <source>Confirmed</source>
         <translation>Potvrđeno</translation>
     </message>
@@ -2357,21 +1641,17 @@
         <translation>Oznaka</translation>
     </message>
     <message>
-<<<<<<< HEAD
-        <location filename="../transactionview.cpp" line="281"/>
+        <location line="-1"/>
         <source>Type</source>
         <translation>Tip</translation>
     </message>
     <message>
-        <location filename="../transactionview.cpp" line="289"/>
+        <location line="+8"/>
         <source>Error exporting</source>
         <translation>Izvoz pogreške</translation>
     </message>
     <message>
-        <location filename="../transactionview.cpp" line="384"/>
-=======
-        <location line="+102"/>
->>>>>>> 0f4c74f9
+        <location line="+95"/>
         <source>Range:</source>
         <translation>Raspon:</translation>
     </message>
@@ -2381,113 +1661,73 @@
         <translation>za</translation>
     </message>
     <message>
-<<<<<<< HEAD
-        <location filename="../transactionview.cpp" line="289"/>
+        <location line="-103"/>
         <source>Could not write to file %1.</source>
         <translation>Ne mogu pisati u datoteku %1.</translation>
-=======
-        <location line="-111"/>
-        <source>Type</source>
-        <translation>Tip</translation>
->>>>>>> 0f4c74f9
     </message>
 </context>
 <context>
     <name>WalletModel</name>
     <message>
-<<<<<<< HEAD
-        <location filename="../walletmodel.cpp" line="142"/>
+        <location filename="../walletmodel.cpp" line="+142"/>
         <source>Sending...</source>
         <translation>Slanje...</translation>
-=======
-        <location line="+3"/>
-        <source>Amount</source>
-        <translation>Iznos</translation>
->>>>>>> 0f4c74f9
     </message>
 </context>
 <context>
     <name>bitcoin-core</name>
     <message>
-<<<<<<< HEAD
-        <location filename="../bitcoinstrings.cpp" line="101"/>
+        <location filename="../bitcoinstrings.cpp" line="+101"/>
         <source>Use OpenSSL (https) for JSON-RPC connections</source>
         <translation>Koristi OpenSSL (https) za JSON-RPC povezivanje</translation>
     </message>
     <message>
-        <location filename="../bitcoinstrings.cpp" line="102"/>
+        <location line="+1"/>
         <source>Server certificate file (default: server.cert)</source>
         <translation>Uslužnikov SSL certifikat (ugrađeni izbor: server.cert)</translation>
     </message>
     <message>
-        <location filename="../bitcoinstrings.cpp" line="103"/>
+        <location line="+1"/>
         <source>Server private key (default: server.pem)</source>
         <translation>Uslužnikov privatni ključ (ugrađeni izbor: server.pem)</translation>
     </message>
     <message>
-        <location filename="../bitcoinstrings.cpp" line="43"/>
+        <location line="-60"/>
         <source>Send command to -server or bitcoind</source>
         <translation>Pošalji komandu usluzi -server ili bitcoind</translation>
-=======
-        <location line="-1"/>
-        <source>Address</source>
-        <translation>Adresa</translation>
-    </message>
-    <message>
-        <location line="+2"/>
-        <source>ID</source>
-        <translation>ID</translation>
-    </message>
-    <message>
-        <location line="+4"/>
-        <source>Error exporting</source>
-        <translation>Izvoz pogreške</translation>
-    </message>
-    <message>
-        <location line="+0"/>
-        <source>Could not write to file %1.</source>
-        <translation>Ne mogu pisati u datoteku %1.</translation>
->>>>>>> 0f4c74f9
-    </message>
-    <message>
-<<<<<<< HEAD
-        <location filename="../bitcoinstrings.cpp" line="59"/>
+    </message>
+    <message>
+        <location line="+16"/>
         <source>Listen for connections on &lt;port&gt; (default: 8333 or testnet: 18333)</source>
         <translation>Slušaj na &lt;port&gt;u (default: 8333 ili testnet: 18333)</translation>
-=======
-        <location filename="../walletmodel.cpp" line="+145"/>
-        <source>Sending...</source>
-        <translation>Slanje...</translation>
->>>>>>> 0f4c74f9
-    </message>
-    <message>
-<<<<<<< HEAD
-        <location filename="../bitcoinstrings.cpp" line="117"/>
+    </message>
+    <message>
+        <location line="+58"/>
         <source>Loading wallet...</source>
         <translation>Učitavanje novčanika...</translation>
     </message>
     <message>
-        <location filename="../bitcoinstrings.cpp" line="84"/>
+        <location line="-33"/>
         <source>Send trace/debug info to debugger</source>
         <translation>Pošalji trace/debug informacije u debugger</translation>
     </message>
     <message>
-        <location filename="../bitcoinstrings.cpp" line="116"/>
+        <location line="+32"/>
         <source>Error loading blkindex.dat</source>
         <translation>Greška kod učitavanja blkindex.dat</translation>
     </message>
     <message>
-        <location filename="../bitcoinstrings.cpp" line="44"/>
+        <location line="-72"/>
         <source>List commands</source>
         <translation>Prikaži komande</translation>
     </message>
     <message>
-        <location filename="../bitcoinstrings.cpp" line="21"/>
+        <location line="-23"/>
         <source>To use the %s option</source>
         <translation type="unfinished"></translation>
     </message>
     <message>
-        <location filename="../bitcoinstrings.cpp" line="22"/>
+        <location line="+1"/>
         <source>%s, you must set a rpcpassword in the configuration file:
  %s
 It is recommended you use the following random password:
@@ -2499,131 +1739,184 @@
         <translation type="unfinished"></translation>
     </message>
     <message>
-        <location filename="../bitcoinstrings.cpp" line="31"/>
+        <location line="+9"/>
         <source>Error</source>
         <translation type="unfinished"></translation>
     </message>
     <message>
-        <location filename="../bitcoinstrings.cpp" line="33"/>
+        <location line="+2"/>
         <source>You must set rpcpassword=&lt;password&gt; in the configuration file:
 %s
 If the file does not exist, create it with owner-readable-only file permissions.</source>
         <translation type="unfinished"></translation>
     </message>
     <message>
-        <location filename="../bitcoinstrings.cpp" line="45"/>
+        <location line="+12"/>
         <source>Get help for a command</source>
         <translation>Potraži pomoć za komandu</translation>
     </message>
     <message>
-        <location filename="../bitcoinstrings.cpp" line="46"/>
+        <location line="+1"/>
         <source>Options:</source>
         <translation>Postavke:</translation>
     </message>
     <message>
-        <location filename="../bitcoinstrings.cpp" line="47"/>
+        <location line="+1"/>
         <source>Specify configuration file (default: bitcoin.conf)</source>
         <translation>Odredi konfiguracijsku datoteku (ugrađeni izbor: bitcoin.conf)</translation>
     </message>
     <message>
-        <location filename="../bitcoinstrings.cpp" line="48"/>
+        <location line="+1"/>
         <source>Specify pid file (default: bitcoind.pid)</source>
         <translation>Odredi proces ID datoteku (ugrađeni izbor: bitcoin.pid)</translation>
     </message>
     <message>
-        <location filename="../bitcoinstrings.cpp" line="49"/>
+        <location line="+1"/>
         <source>Generate coins</source>
         <translation>Generiraj novčiće</translation>
     </message>
     <message>
-        <location filename="../bitcoinstrings.cpp" line="50"/>
+        <location line="+1"/>
         <source>Don&apos;t generate coins</source>
         <translation>Ne generiraj novčiće</translation>
     </message>
     <message>
-        <location filename="../bitcoinstrings.cpp" line="52"/>
+        <location line="+2"/>
         <source>Show splash screen on startup (default: 1)</source>
         <translation type="unfinished"></translation>
     </message>
     <message>
-        <location filename="../bitcoinstrings.cpp" line="54"/>
+        <location line="+2"/>
         <source>Set database cache size in megabytes (default: 25)</source>
         <translation type="unfinished"></translation>
     </message>
     <message>
-        <location filename="../bitcoinstrings.cpp" line="55"/>
+        <location line="+1"/>
         <source>Set database disk log size in megabytes (default: 100)</source>
         <translation type="unfinished"></translation>
     </message>
     <message>
-        <location filename="../bitcoinstrings.cpp" line="63"/>
+        <location line="+8"/>
         <source>Find peers using internet relay chat (default: 0)</source>
         <translation type="unfinished"></translation>
     </message>
     <message>
-        <location filename="../bitcoinstrings.cpp" line="64"/>
+        <location line="+1"/>
         <source>Accept connections from outside (default: 1)</source>
         <translation type="unfinished"></translation>
     </message>
     <message>
-        <location filename="../bitcoinstrings.cpp" line="65"/>
+        <location line="+1"/>
         <source>Set language, for example &quot;de_DE&quot; (default: system locale)</source>
         <translation type="unfinished"></translation>
     </message>
     <message>
-        <location filename="../bitcoinstrings.cpp" line="66"/>
+        <location line="+1"/>
         <source>Find peers using DNS lookup (default: 1)</source>
         <translation type="unfinished"></translation>
     </message>
     <message>
-        <location filename="../bitcoinstrings.cpp" line="71"/>
+        <location line="+5"/>
         <source>Maximum per-connection receive buffer, &lt;n&gt;*1000 bytes (default: 10000)</source>
         <translation type="unfinished"></translation>
     </message>
     <message>
-        <location filename="../bitcoinstrings.cpp" line="72"/>
+        <location line="+1"/>
         <source>Maximum per-connection send buffer, &lt;n&gt;*1000 bytes (default: 10000)</source>
         <translation type="unfinished"></translation>
     </message>
     <message>
-        <location filename="../bitcoinstrings.cpp" line="75"/>
+        <location line="+3"/>
         <source>Detach block and address databases. Increases shutdown time (default: 0)</source>
         <translation type="unfinished"></translation>
     </message>
     <message>
-        <location filename="../bitcoinstrings.cpp" line="81"/>
+        <location line="+6"/>
         <source>Output extra debugging information</source>
         <translation type="unfinished"></translation>
     </message>
     <message>
-        <location filename="../bitcoinstrings.cpp" line="90"/>
+        <location line="+9"/>
         <source>Execute command when the best block changes (%s in cmd is replaced by block hash)</source>
         <translation type="unfinished"></translation>
     </message>
     <message>
-        <location filename="../bitcoinstrings.cpp" line="93"/>
+        <location line="+3"/>
         <source>Upgrade wallet to latest format</source>
         <translation type="unfinished"></translation>
     </message>
     <message>
-        <location filename="../bitcoinstrings.cpp" line="96"/>
+        <location line="+3"/>
         <source>How many blocks to check at startup (default: 2500, 0 = all)</source>
         <translation type="unfinished"></translation>
     </message>
     <message>
-        <location filename="../bitcoinstrings.cpp" line="97"/>
+        <location line="+1"/>
         <source>How thorough the block verification is (0-6, default: 1)</source>
         <translation type="unfinished"></translation>
     </message>
     <message>
-        <location filename="../bitcoinstrings.cpp" line="118"/>
+        <location line="+21"/>
         <source>Error loading wallet.dat: Wallet corrupted</source>
         <translation>Greška kod učitavanja wallet.dat: Novčanik pokvaren</translation>
     </message>
     <message>
-        <location filename="../bitcoinstrings.cpp" line="119"/>
-=======
-        <location filename="../bitcoinstrings.cpp" line="+50"/>
+        <location line="+1"/>
+        <source>Error loading wallet.dat: Wallet requires newer version of Bitcoin</source>
+        <translation>Greška kod učitavanja wallet.dat: Novčanik zahtjeva noviju verziju Bitcoina</translation>
+    </message>
+    <message>
+        <location line="+1"/>
+        <source>Wallet needed to be rewritten: restart Bitcoin to complete</source>
+        <translation>Novčanik je trebao prepravak: ponovo pokrenite Bitcoin</translation>
+    </message>
+    <message>
+        <location line="-38"/>
+        <source>Prepend debug output with timestamp</source>
+        <translation>Dodaj izlaz debuga na početak sa vremenskom oznakom</translation>
+    </message>
+    <message>
+        <location line="+39"/>
+        <source>Error loading wallet.dat</source>
+        <translation>Greška kod učitavanja wallet.dat</translation>
+    </message>
+    <message>
+        <location line="-108"/>
+        <source>Sending...</source>
+        <translation>Slanje...</translation>
+    </message>
+    <message>
+        <location line="+6"/>
+        <source>Insufficient funds</source>
+        <translation>Nedovoljna sredstva</translation>
+    </message>
+    <message>
+        <location line="+34"/>
+        <source>Specify data directory</source>
+        <translation>Odredi direktorij za datoteke</translation>
+    </message>
+    <message>
+        <location line="+24"/>
+        <source>Fee per KB to add to transactions you send</source>
+        <translation>Naknada posredniku po KB-u koja će biti dodana svakoj transakciji koju pošalješ</translation>
+    </message>
+    <message>
+        <location line="-10"/>
+        <source>Threshold for disconnecting misbehaving peers (default: 100)</source>
+        <translation>Prag za odspajanje članova koji se čudno ponašaju (default: 100)</translation>
+    </message>
+    <message>
+        <location line="+45"/>
+        <source>Bitcoin</source>
+        <translation>Bitcoin</translation>
+    </message>
+    <message>
+        <location line="-29"/>
+        <source>Send trace/debug info to console instead of debug.log file</source>
+        <translation>Šalji trace/debug informacije na konzolu umjesto u debug.log datoteku</translation>
+    </message>
+    <message>
+        <location line="+3"/>
         <source>Password for JSON-RPC connections</source>
         <translation>Lozinka za JSON-RPC veze</translation>
     </message>
@@ -2638,22 +1931,7 @@
         <translation>Ponovno pretraži lanac blokova za transakcije koje nedostaju</translation>
     </message>
     <message>
-        <location line="+6"/>
-        <source>Use OpenSSL (https) for JSON-RPC connections</source>
-        <translation>Koristi OpenSSL (https) za JSON-RPC povezivanje</translation>
-    </message>
-    <message>
-        <location line="+1"/>
-        <source>Server certificate file (default: server.cert)</source>
-        <translation>Uslužnikov SSL certifikat (ugrađeni izbor: server.cert)</translation>
-    </message>
-    <message>
-        <location line="+1"/>
-        <source>Server private key (default: server.pem)</source>
-        <translation>Uslužnikov privatni ključ (ugrađeni izbor: server.pem)</translation>
-    </message>
-    <message>
-        <location line="+1"/>
+        <location line="+9"/>
         <source>Acceptable ciphers (default: TLSv1+HIGH:!SSLv2:!aNULL:!eNULL:!AH:!3DES:@STRENGTH)</source>
         <translation>Prihvaljivi načini šifriranja (ugrađeni izbor: TLSv1+HIGH:!SSLv2:!aNULL:!eNULL:!AH:!3DES:@STRENGTH)</translation>
     </message>
@@ -2663,27 +1941,22 @@
         <translation>Ova poruka za pomoć</translation>
     </message>
     <message>
-        <location line="+4"/>
-        <source>Loading addresses...</source>
-        <translation>Učitavanje adresa...</translation>
-    </message>
-    <message>
-        <location line="-55"/>
-        <source>Specify data directory</source>
-        <translation>Odredi direktorij za datoteke</translation>
-    </message>
-    <message>
         <location line="+2"/>
+        <source>Cannot obtain a lock on data directory %s.  Bitcoin is probably already running.</source>
+        <translation>Program ne može pristupiti direktoriju s datotekama %s. Bitcoin program je vjerojatno već pokrenut.</translation>
+    </message>
+    <message>
+        <location line="-53"/>
         <source>Specify connection timeout (in milliseconds)</source>
         <translation>Odredi vremenski prozor za spajanje na mrežu (u milisekundama)</translation>
     </message>
     <message>
-        <location line="+20"/>
+        <location line="+22"/>
         <source>Accept command line and JSON-RPC commands</source>
         <translation>Prihvati komande iz tekst moda i JSON-RPC</translation>
     </message>
     <message>
-        <location line="+35"/>
+        <location line="+37"/>
         <source>Loading block index...</source>
         <translation>Učitavanje indeksa blokova...</translation>
     </message>
@@ -2693,17 +1966,17 @@
         <translation>Učitavanje gotovo</translation>
     </message>
     <message>
-        <location line="-45"/>
+        <location line="-47"/>
         <source>Run in the background as a daemon and accept commands</source>
         <translation>Izvršavaj u pozadini kao uslužnik i prihvaćaj komande</translation>
     </message>
     <message>
-        <location line="+44"/>
+        <location line="+46"/>
         <source>Rescanning...</source>
         <translation>Rescaniranje</translation>
     </message>
     <message>
-        <location line="-43"/>
+        <location line="-45"/>
         <source>Use the test network</source>
         <translation>Koristi test mrežu</translation>
     </message>
@@ -2728,55 +2001,7 @@
         <translation>Pošalji komande nodu na adresi &lt;ip&gt; (ugrađeni izbor: 127.0.0.1)</translation>
     </message>
     <message>
-        <location line="+30"/>
-        <source>Error loading wallet.dat</source>
-        <translation>Greška kod učitavanja wallet.dat</translation>
-    </message>
-    <message>
-        <location line="-2"/>
->>>>>>> 0f4c74f9
-        <source>Error loading wallet.dat: Wallet requires newer version of Bitcoin</source>
-        <translation>Greška kod učitavanja wallet.dat: Novčanik zahtjeva noviju verziju Bitcoina</translation>
-    </message>
-    <message>
-<<<<<<< HEAD
-        <location filename="../bitcoinstrings.cpp" line="120"/>
-=======
-        <location line="+1"/>
->>>>>>> 0f4c74f9
-        <source>Wallet needed to be rewritten: restart Bitcoin to complete</source>
-        <translation>Novčanik je trebao prepravak: ponovo pokrenite Bitcoin</translation>
-    </message>
-    <message>
-<<<<<<< HEAD
-        <location filename="../bitcoinstrings.cpp" line="82"/>
-        <source>Prepend debug output with timestamp</source>
-        <translation>Dodaj izlaz debuga na početak sa vremenskom oznakom</translation>
-    </message>
-    <message>
-        <location filename="../bitcoinstrings.cpp" line="121"/>
-        <source>Error loading wallet.dat</source>
-        <translation>Greška kod učitavanja wallet.dat</translation>
-    </message>
-    <message>
-        <location filename="../bitcoinstrings.cpp" line="13"/>
-        <source>Sending...</source>
-        <translation>Slanje...</translation>
-    </message>
-    <message>
-        <location filename="../bitcoinstrings.cpp" line="19"/>
-        <source>Insufficient funds</source>
-        <translation>Nedovoljna sredstva</translation>
-    </message>
-    <message>
-        <location filename="../bitcoinstrings.cpp" line="53"/>
-        <source>Specify data directory</source>
-        <translation>Odredi direktorij za datoteke</translation>
-    </message>
-    <message>
-        <location filename="../bitcoinstrings.cpp" line="77"/>
-=======
-        <location line="-74"/>
+        <location line="-48"/>
         <source>Bitcoin version</source>
         <translation>Bitcoin verzija</translation>
     </message>
@@ -2786,264 +2011,42 @@
         <translation>Upotreba:</translation>
     </message>
     <message>
-        <location line="+1"/>
-        <source>Send command to -server or bitcoind</source>
-        <translation>Pošalji komandu usluzi -server ili bitcoind</translation>
-    </message>
-    <message>
-        <location line="+15"/>
-        <source>Listen for connections on &lt;port&gt; (default: 8333 or testnet: 18333)</source>
-        <translation>Slušaj na &lt;port&gt;u (default: 8333 ili testnet: 18333)</translation>
-    </message>
-    <message>
-        <location line="+9"/>
+        <location line="+26"/>
         <source>Number of seconds to keep misbehaving peers from reconnecting (default: 86400)</source>
         <translation>Broj sekundi koliko se članovima koji se čudno ponašaju neće dopustiti da se opet spoje (default: 86400)</translation>
     </message>
     <message>
-        <location line="+45"/>
-        <source>Loading wallet...</source>
-        <translation>Učitavanje novčanika...</translation>
-    </message>
-    <message>
-        <location line="-38"/>
->>>>>>> 0f4c74f9
-        <source>Fee per KB to add to transactions you send</source>
-        <translation>Naknada posredniku po KB-u koja će biti dodana svakoj transakciji koju pošalješ</translation>
-    </message>
-    <message>
-<<<<<<< HEAD
-        <location filename="../bitcoinstrings.cpp" line="67"/>
-=======
-        <location line="-8"/>
->>>>>>> 0f4c74f9
-        <source>Threshold for disconnecting misbehaving peers (default: 100)</source>
-        <translation>Prag za odspajanje članova koji se čudno ponašaju (default: 100)</translation>
-    </message>
-    <message>
-<<<<<<< HEAD
-        <location filename="../bitcoinstrings.cpp" line="112"/>
-        <source>Bitcoin</source>
-        <translation>Bitcoin</translation>
-    </message>
-    <message>
-        <location filename="../bitcoinstrings.cpp" line="83"/>
-=======
-        <location line="+14"/>
->>>>>>> 0f4c74f9
-        <source>Send trace/debug info to console instead of debug.log file</source>
-        <translation>Šalji trace/debug informacije na konzolu umjesto u debug.log datoteku</translation>
-    </message>
-    <message>
-<<<<<<< HEAD
-        <location filename="../bitcoinstrings.cpp" line="86"/>
-        <source>Password for JSON-RPC connections</source>
-        <translation>Lozinka za JSON-RPC veze</translation>
-    </message>
-    <message>
-        <location filename="../bitcoinstrings.cpp" line="94"/>
-        <source>Set key pool size to &lt;n&gt; (default: 100)</source>
-        <translation>Podesi memorijski prostor za ključeve na &lt;n&gt; (ugrađeni izbor: 100)</translation>
-    </message>
-    <message>
-        <location filename="../bitcoinstrings.cpp" line="95"/>
-        <source>Rescan the block chain for missing wallet transactions</source>
-        <translation>Ponovno pretraži lanac blokova za transakcije koje nedostaju</translation>
-    </message>
-    <message>
-        <location filename="../bitcoinstrings.cpp" line="104"/>
-        <source>Acceptable ciphers (default: TLSv1+HIGH:!SSLv2:!aNULL:!eNULL:!AH:!3DES:@STRENGTH)</source>
-        <translation>Prihvaljivi načini šifriranja (ugrađeni izbor: TLSv1+HIGH:!SSLv2:!aNULL:!eNULL:!AH:!3DES:@STRENGTH)</translation>
-    </message>
-    <message>
-        <location filename="../bitcoinstrings.cpp" line="107"/>
-        <source>This help message</source>
-        <translation>Ova poruka za pomoć</translation>
-    </message>
-    <message>
-        <location filename="../bitcoinstrings.cpp" line="109"/>
-        <source>Cannot obtain a lock on data directory %s.  Bitcoin is probably already running.</source>
-        <translation>Program ne može pristupiti direktoriju s datotekama %s. Bitcoin program je vjerojatno već pokrenut.</translation>
-    </message>
-    <message>
-        <location filename="../bitcoinstrings.cpp" line="56"/>
-        <source>Specify connection timeout (in milliseconds)</source>
-        <translation>Odredi vremenski prozor za spajanje na mrežu (u milisekundama)</translation>
-    </message>
-    <message>
-        <location filename="../bitcoinstrings.cpp" line="78"/>
-        <source>Accept command line and JSON-RPC commands</source>
-        <translation>Prihvati komande iz tekst moda i JSON-RPC</translation>
-    </message>
-    <message>
-        <location filename="../bitcoinstrings.cpp" line="115"/>
-        <source>Loading block index...</source>
-        <translation>Učitavanje indeksa blokova...</translation>
-    </message>
-    <message>
-        <location filename="../bitcoinstrings.cpp" line="126"/>
-        <source>Done loading</source>
-        <translation>Učitavanje gotovo</translation>
-    </message>
-    <message>
-        <location filename="../bitcoinstrings.cpp" line="79"/>
-        <source>Run in the background as a daemon and accept commands</source>
-        <translation>Izvršavaj u pozadini kao uslužnik i prihvaćaj komande</translation>
-    </message>
-    <message>
-        <location filename="../bitcoinstrings.cpp" line="125"/>
-        <source>Rescanning...</source>
-        <translation>Rescaniranje</translation>
-    </message>
-    <message>
-        <location filename="../bitcoinstrings.cpp" line="80"/>
-        <source>Use the test network</source>
-        <translation>Koristi test mrežu</translation>
-    </message>
-    <message>
-        <location filename="../bitcoinstrings.cpp" line="85"/>
-        <source>Username for JSON-RPC connections</source>
-        <translation>Korisničko ime za JSON-RPC veze</translation>
-    </message>
-    <message>
-        <location filename="../bitcoinstrings.cpp" line="87"/>
-        <source>Listen for JSON-RPC connections on &lt;port&gt; (default: 8332)</source>
-        <translation>Prihvaćaj JSON-RPC povezivanje na portu broj &lt;port&gt; (ugrađeni izbor: 8332)</translation>
-    </message>
-    <message>
-        <location filename="../bitcoinstrings.cpp" line="88"/>
-        <source>Allow JSON-RPC connections from specified IP address</source>
-        <translation>Dozvoli JSON-RPC povezivanje s određene IP adrese</translation>
-    </message>
-    <message>
-        <location filename="../bitcoinstrings.cpp" line="89"/>
-        <source>Send commands to node running on &lt;ip&gt; (default: 127.0.0.1)</source>
-        <translation>Pošalji komande nodu na adresi &lt;ip&gt; (ugrađeni izbor: 127.0.0.1)</translation>
-    </message>
-    <message>
-        <location filename="../bitcoinstrings.cpp" line="41"/>
-        <source>Bitcoin version</source>
-        <translation>Bitcoin verzija</translation>
-    </message>
-    <message>
-        <location filename="../bitcoinstrings.cpp" line="42"/>
-        <source>Usage:</source>
-        <translation>Upotreba:</translation>
-    </message>
-    <message>
-        <location filename="../bitcoinstrings.cpp" line="68"/>
-        <source>Number of seconds to keep misbehaving peers from reconnecting (default: 86400)</source>
-        <translation>Broj sekundi koliko se članovima koji se čudno ponašaju neće dopustiti da se opet spoje (default: 86400)</translation>
-    </message>
-    <message>
-        <location filename="../bitcoinstrings.cpp" line="51"/>
+        <location line="-17"/>
         <source>Start minimized</source>
         <translation>Pokreni minimiziran</translation>
     </message>
     <message>
-        <location filename="../bitcoinstrings.cpp" line="8"/>
+        <location line="-43"/>
         <source>Error: Wallet locked, unable to create transaction.</source>
         <translation type="unfinished"></translation>
     </message>
     <message>
-        <location filename="../bitcoinstrings.cpp" line="9"/>
+        <location line="+1"/>
         <source>Error: This transaction requires a transaction fee of at least %s because of its amount, complexity, or use of recently received funds.</source>
-        <translation type="unfinished"></translation>
-    </message>
-    <message>
-        <location filename="../bitcoinstrings.cpp" line="12"/>
+        <translation>Ova transakcija je preko ograničenja veličine. Možete ju ipak poslati za naknadu od %1, koja se daje čvorovima koji procesiraju vaše transakcije i tako podržavate mrežu. Želite li platiti naknadu?</translation>
+    </message>
+    <message>
+        <location line="+3"/>
         <source>Error: Transaction creation failed.</source>
-        <translation type="unfinished">Greška: priprema transakcije nije uspjela.</translation>
-    </message>
-    <message>
-        <location filename="../bitcoinstrings.cpp" line="14"/>
+        <translation>Greška: priprema transakcije nije uspjela.</translation>
+    </message>
+    <message>
+        <location line="+2"/>
         <source>Error: The transaction was rejected. This might happen if some of the coins in your wallet were already spent, such as if you used a copy of wallet.dat and coins were spent in the copy but not marked as spent here.</source>
-        <translation type="unfinished">Generirani novčići moraju pričekati nastanak 120 blokova prije nego što ih je moguće potrošiti. Kad ste generirali taj blok, on je bio emitiran u mrežu kako bi bio dodan postojećim lancima blokova. Ako ne uspije biti dodan, njegov status bit će promijenjen u &quot;nije prihvatljiv&quot; i on neće biti potrošiv. S vremena na vrijeme tako nešto se može desiti ako neki drugi nod približno istovremeno generira blok.</translation>
-    </message>
-    <message>
-        <location filename="../bitcoinstrings.cpp" line="32"/>
+        <translation>Generirani novčići moraju pričekati nastanak 120 blokova prije nego što ih je moguće potrošiti. Kad ste generirali taj blok, on je bio emitiran u mrežu kako bi bio dodan postojećim lancima blokova. Ako ne uspije biti dodan, njegov status bit će promijenjen u &quot;nije prihvatljiv&quot; i on neće biti potrošiv. S vremena na vrijeme tako nešto se može desiti ako neki drugi nod približno istovremeno generira blok.</translation>
+    </message>
+    <message>
+        <location line="+18"/>
         <source>An error occurred while setting up the RPC port %u for listening: %s</source>
         <translation type="unfinished"></translation>
     </message>
     <message>
-        <location filename="../bitcoinstrings.cpp" line="57"/>
-        <source>Connect through socks4 proxy</source>
-        <translation>Poveži se kroz socks4 proxy</translation>
-    </message>
-    <message>
-        <location filename="../bitcoinstrings.cpp" line="58"/>
-        <source>Allow DNS lookups for addnode and connect</source>
-        <translation>Dozvoli DNS upite za dodavanje nodova i povezivanje</translation>
-    </message>
-    <message>
-        <location filename="../bitcoinstrings.cpp" line="62"/>
-        <source>Connect only to the specified node</source>
-        <translation>Poveži se samo sa određenim nodom</translation>
-    </message>
-    <message>
-        <location filename="../bitcoinstrings.cpp" line="98"/>
-=======
-        <location line="+1"/>
-        <source>Send trace/debug info to debugger</source>
-        <translation>Pošalji trace/debug informacije u debugger</translation>
-    </message>
-    <message>
-        <location line="+30"/>
-        <source>Error loading blkindex.dat</source>
-        <translation>Greška kod učitavanja blkindex.dat</translation>
-    </message>
-    <message>
-        <location line="-67"/>
-        <source>List commands</source>
-        <translation>Prikaži komande</translation>
-    </message>
-    <message>
-        <location line="+1"/>
-        <source>Get help for a command</source>
-        <translation>Potraži pomoć za komandu</translation>
-    </message>
-    <message>
-        <location line="+1"/>
-        <source>Options:</source>
-        <translation>Postavke:</translation>
-    </message>
-    <message>
-        <location line="+1"/>
-        <source>Specify configuration file (default: bitcoin.conf)</source>
-        <translation>Odredi konfiguracijsku datoteku (ugrađeni izbor: bitcoin.conf)</translation>
-    </message>
-    <message>
-        <location line="+1"/>
-        <source>Specify pid file (default: bitcoind.pid)</source>
-        <translation>Odredi proces ID datoteku (ugrađeni izbor: bitcoin.pid)</translation>
-    </message>
-    <message>
-        <location line="+1"/>
-        <source>Generate coins</source>
-        <translation>Generiraj novčiće</translation>
-    </message>
-    <message>
-        <location line="+1"/>
-        <source>Don&apos;t generate coins</source>
-        <translation>Ne generiraj novčiće</translation>
-    </message>
-    <message>
-        <location line="+1"/>
-        <source>Start minimized</source>
-        <translation>Pokreni minimiziran</translation>
-    </message>
-    <message>
-        <location line="+1"/>
-        <source>Show splash screen on startup (default: 1)</source>
-        <translation type="unfinished"></translation>
-    </message>
-    <message>
-        <location line="+2"/>
-        <source>Set database cache size in megabytes (default: 25)</source>
-        <translation type="unfinished"></translation>
-    </message>
-    <message>
-        <location line="+2"/>
+        <location line="+25"/>
         <source>Connect through socks4 proxy</source>
         <translation>Poveži se kroz socks4 proxy</translation>
     </message>
@@ -3058,127 +2061,78 @@
         <translation>Poveži se samo sa određenim nodom</translation>
     </message>
     <message>
-        <location line="+1"/>
-        <source>Find peers using internet relay chat (default: 0)</source>
-        <translation type="unfinished"></translation>
-    </message>
-    <message>
-        <location line="+1"/>
-        <source>Accept connections from outside (default: 1)</source>
-        <translation type="unfinished"></translation>
-    </message>
-    <message>
-        <location line="+1"/>
-        <source>Set language, for example &quot;de_DE&quot; (default: system locale)</source>
-        <translation type="unfinished"></translation>
-    </message>
-    <message>
-        <location line="+1"/>
-        <source>Find peers using DNS lookup (default: 1)</source>
-        <translation type="unfinished"></translation>
-    </message>
-    <message>
-        <location line="+5"/>
-        <source>Maximum per-connection receive buffer, &lt;n&gt;*1000 bytes (default: 10000)</source>
-        <translation type="unfinished"></translation>
-    </message>
-    <message>
-        <location line="+1"/>
-        <source>Maximum per-connection send buffer, &lt;n&gt;*1000 bytes (default: 10000)</source>
-        <translation type="unfinished"></translation>
-    </message>
-    <message>
-        <location line="+7"/>
-        <source>Output extra debugging information</source>
-        <translation type="unfinished"></translation>
-    </message>
-    <message>
-        <location line="+9"/>
-        <source>Execute command when the best block changes (%s in cmd is replaced by block hash)</source>
-        <translation type="unfinished"></translation>
-    </message>
-    <message>
-        <location line="+3"/>
-        <source>Upgrade wallet to latest format</source>
-        <translation type="unfinished"></translation>
-    </message>
-    <message>
-        <location line="+3"/>
-        <source>How many blocks to check at startup (default: 2500, 0 = all)</source>
-        <translation type="unfinished"></translation>
-    </message>
-    <message>
-        <location line="+1"/>
-        <source>How thorough the block verification is (0-6, default: 1)</source>
-        <translation type="unfinished"></translation>
-    </message>
-    <message>
-        <location line="+1"/>
->>>>>>> 0f4c74f9
+        <location line="+36"/>
         <source>
 SSL options: (see the Bitcoin Wiki for SSL setup instructions)</source>
         <translation>SSL postavke: (za detalje o podešavanju SSL opcija vidi Bitcoin Wiki)</translation>
     </message>
     <message>
-<<<<<<< HEAD
-        <location filename="../bitcoinstrings.cpp" line="114"/>
-=======
-        <location line="+10"/>
-        <source>Cannot obtain a lock on data directory %s. Bitcoin is probably already running.</source>
-        <translation>Program ne može pristupiti direktoriju s datotekama %s. Bitcoin program je vjerojatno već pokrenut.</translation>
-    </message>
-    <message>
-        <location line="+4"/>
->>>>>>> 0f4c74f9
+        <location line="+16"/>
         <source>Error loading addr.dat</source>
         <translation>Greška kod učitavanja addr.dat</translation>
     </message>
     <message>
-<<<<<<< HEAD
-        <location filename="../bitcoinstrings.cpp" line="122"/>
-=======
-        <location line="+4"/>
-        <source>Error loading wallet.dat: Wallet corrupted</source>
-        <translation>Greška kod učitavanja wallet.dat: Novčanik pokvaren</translation>
-    </message>
-    <message>
-        <location line="+4"/>
->>>>>>> 0f4c74f9
+        <location line="+8"/>
         <source>Cannot downgrade wallet</source>
         <translation type="unfinished"></translation>
     </message>
     <message>
-<<<<<<< HEAD
-        <location filename="../bitcoinstrings.cpp" line="123"/>
-=======
-        <location line="+1"/>
->>>>>>> 0f4c74f9
+        <location line="+1"/>
         <source>Cannot initialize keypool</source>
         <translation type="unfinished"></translation>
     </message>
     <message>
-<<<<<<< HEAD
-        <location filename="../bitcoinstrings.cpp" line="124"/>
-=======
-        <location line="+1"/>
->>>>>>> 0f4c74f9
+        <location line="+1"/>
         <source>Cannot write default address</source>
         <translation type="unfinished"></translation>
     </message>
     <message>
-<<<<<<< HEAD
-        <location filename="../bitcoinstrings.cpp" line="127"/>
-=======
-        <location line="+3"/>
->>>>>>> 0f4c74f9
+        <location line="+3"/>
         <source>Invalid -proxy address</source>
         <translation>Nevaljala -proxy adresa</translation>
     </message>
     <message>
-<<<<<<< HEAD
-        <location filename="../bitcoinstrings.cpp" line="20"/>
-=======
-        <location line="+1"/>
+        <location line="-107"/>
+        <source>Warning: Disk space is low</source>
+        <translation>Upozorenje: Malo diskovnog prostora</translation>
+    </message>
+    <message>
+        <location line="+41"/>
+        <source>Add a node to connect to and attempt to keep the connection open</source>
+        <translation>Unesite nod s kojim se želite spojiti and attempt to keep the connection open</translation>
+    </message>
+    <message>
+        <location line="+12"/>
+        <source>Use Universal Plug and Play to map the listening port (default: 1)</source>
+        <translation type="unfinished">Pokušaj koristiti UPnP da otvoriš port za uslugu (default: 1)</translation>
+    </message>
+    <message>
+        <location line="+1"/>
+        <source>Use Universal Plug and Play to map the listening port (default: 0)</source>
+        <translation type="unfinished">Pokušaj koristiti UPnP da otvoriš port za uslugu (default: 0)</translation>
+    </message>
+    <message>
+        <location line="+58"/>
+        <source>Error: CreateThread(StartNode) failed</source>
+        <translation>Greška: CreateThread(StartNode) nije uspjela</translation>
+    </message>
+    <message>
+        <location line="+1"/>
+        <source>Unable to bind to port %d on this computer.  Bitcoin is probably already running.</source>
+        <translation>Program ne može koristiti port %d na ovom računalu.  Bitcoin program je vjerojatno već pokrenut.</translation>
+    </message>
+    <message>
+        <location line="-95"/>
+        <source>Warning: Please check that your computer&apos;s date and time are correct.  If your clock is wrong Bitcoin will not work properly.</source>
+        <translation>Upozorenje: Molimo provjerite jesu li datum i vrijeme na vašem računalu točni. Ako vaš sat ide krivo, Bitcoin neće raditi ispravno.</translation>
+    </message>
+    <message>
+        <location line="-20"/>
+        <source>Invalid amount</source>
+        <translation>Nevaljali iznos za opciju</translation>
+    </message>
+    <message>
+        <location line="+110"/>
         <source>Invalid amount for -paytxfee=&lt;amount&gt;</source>
         <translation>Nevaljali iznos za opciju -paytxfee=&lt;amount&gt;</translation>
     </message>
@@ -3188,110 +2142,19 @@
         <translation>Upozorenje: -paytxfee je podešen na preveliki iznos.  To je iznos koji ćete platiti za obradu transakcije.</translation>
     </message>
     <message>
-        <location line="+4"/>
->>>>>>> 0f4c74f9
-        <source>Warning: Disk space is low</source>
-        <translation>Upozorenje: Malo diskovnog prostora</translation>
-    </message>
-    <message>
-<<<<<<< HEAD
-        <location filename="../bitcoinstrings.cpp" line="61"/>
-=======
-        <location line="-68"/>
->>>>>>> 0f4c74f9
-        <source>Add a node to connect to and attempt to keep the connection open</source>
-        <translation>Unesite nod s kojim se želite spojiti and attempt to keep the connection open</translation>
-    </message>
-    <message>
-<<<<<<< HEAD
-        <location filename="../bitcoinstrings.cpp" line="73"/>
-=======
-        <location line="+12"/>
->>>>>>> 0f4c74f9
-        <source>Use Universal Plug and Play to map the listening port (default: 1)</source>
-        <translation type="unfinished">Pokušaj koristiti UPnP da otvoriš port za uslugu (default: 1)</translation>
-    </message>
-    <message>
-<<<<<<< HEAD
-        <location filename="../bitcoinstrings.cpp" line="74"/>
-=======
-        <location line="+1"/>
->>>>>>> 0f4c74f9
-        <source>Use Universal Plug and Play to map the listening port (default: 0)</source>
-        <translation type="unfinished">Pokušaj koristiti UPnP da otvoriš port za uslugu (default: 0)</translation>
-    </message>
-    <message>
-<<<<<<< HEAD
-        <location filename="../bitcoinstrings.cpp" line="132"/>
-=======
-        <location line="-14"/>
+        <location line="-21"/>
+        <source>Usage</source>
+        <translation>Upotreba</translation>
+    </message>
+    <message>
+        <location line="+5"/>
+        <source>Loading addresses...</source>
+        <translation>Učitavanje adresa...</translation>
+    </message>
+    <message>
+        <location line="-53"/>
         <source>Maintain at most &lt;n&gt; connections to peers (default: 125)</source>
         <translation>Održavaj najviše &lt;n&gt; veza sa članovima (default: 125)</translation>
     </message>
-    <message>
-        <location line="+20"/>
-        <source>Prepend debug output with timestamp</source>
-        <translation>Dodaj izlaz debuga na početak sa vremenskom oznakom</translation>
-    </message>
-    <message>
-        <location line="+48"/>
->>>>>>> 0f4c74f9
-        <source>Error: CreateThread(StartNode) failed</source>
-        <translation>Greška: CreateThread(StartNode) nije uspjela</translation>
-    </message>
-    <message>
-<<<<<<< HEAD
-        <location filename="../bitcoinstrings.cpp" line="133"/>
-=======
-        <location line="+2"/>
->>>>>>> 0f4c74f9
-        <source>Unable to bind to port %d on this computer.  Bitcoin is probably already running.</source>
-        <translation>Program ne može koristiti port %d na ovom računalu.  Bitcoin program je vjerojatno već pokrenut.</translation>
-    </message>
-    <message>
-<<<<<<< HEAD
-        <location filename="../bitcoinstrings.cpp" line="38"/>
-=======
-        <location line="+3"/>
->>>>>>> 0f4c74f9
-        <source>Warning: Please check that your computer&apos;s date and time are correct.  If your clock is wrong Bitcoin will not work properly.</source>
-        <translation>Upozorenje: Molimo provjerite jesu li datum i vrijeme na vašem računalu točni. Ako vaš sat ide krivo, Bitcoin neće raditi ispravno.</translation>
-    </message>
-    <message>
-<<<<<<< HEAD
-        <location filename="../bitcoinstrings.cpp" line="18"/>
-        <source>Invalid amount</source>
-        <translation>Nevaljali iznos za opciju</translation>
-    </message>
-    <message>
-        <location filename="../bitcoinstrings.cpp" line="128"/>
-        <source>Invalid amount for -paytxfee=&lt;amount&gt;</source>
-        <translation>Nevaljali iznos za opciju -paytxfee=&lt;amount&gt;</translation>
-    </message>
-    <message>
-        <location filename="../bitcoinstrings.cpp" line="129"/>
-        <source>Warning: -paytxfee is set very high.  This is the transaction fee you will pay if you send a transaction.</source>
-        <translation>Upozorenje: -paytxfee je podešen na preveliki iznos.  To je iznos koji ćete platiti za obradu transakcije.</translation>
-    </message>
-    <message>
-        <location filename="../bitcoinstrings.cpp" line="108"/>
-        <source>Usage</source>
-        <translation>Upotreba</translation>
-    </message>
-    <message>
-        <location filename="../bitcoinstrings.cpp" line="113"/>
-        <source>Loading addresses...</source>
-        <translation>Učitavanje adresa...</translation>
-    </message>
-    <message>
-        <location filename="../bitcoinstrings.cpp" line="60"/>
-        <source>Maintain at most &lt;n&gt; connections to peers (default: 125)</source>
-        <translation>Održavaj najviše &lt;n&gt; veza sa članovima (default: 125)</translation>
-=======
-        <location line="+3"/>
-        <source>beta</source>
-        <translation>beta</translation>
->>>>>>> 0f4c74f9
-    </message>
 </context>
 </TS>