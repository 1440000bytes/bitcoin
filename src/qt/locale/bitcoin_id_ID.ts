--- conflicted
+++ resolved
@@ -43,7 +43,6 @@
     </message>
     <message>
         <source>Choose the address to send coins to</source>
-<<<<<<< HEAD
         <translation>Pilih alamat untuk mengirim koin</translation>
     </message>
     <message>
@@ -69,33 +68,6 @@
     <message>
         <source>These are your Bitcoin addresses for receiving payments. It is recommended to use a new receiving address for each transaction.</source>
         <translation>Ini adalah alamat- alamat Bitcoin Anda untuk menerima pembayaran. Dianjurkan untuk menggunakan alamat penerima yang baru setiap melakukan transaksi.</translation>
-=======
-        <translation>Pilihlah alamat kemana koin Anda akan dikirim </translation>
-    </message>
-    <message>
-        <source>Choose the address to receive coins with</source>
-        <translation>Pilihlah alamat dimana Anda akan menerima koin</translation>
-    </message>
-    <message>
-        <source>C&amp;hoose</source>
-        <translation>P&amp;ilihlah</translation>
-    </message>
-    <message>
-        <source>Sending addresses</source>
-        <translation>Alamat pengirim</translation>
-    </message>
-    <message>
-        <source>Receiving addresses</source>
-        <translation>Alamat penerima</translation>
-    </message>
-    <message>
-        <source>These are your Bitcoin addresses for sending payments. Always check the amount and the receiving address before sending coins.</source>
-        <translation>Alamat-alamat Anda untuk mengirim pembayaran. Periksalah jumlah dan alamat penerima setiap kali Anda mengirim Bitcoin.</translation>
-    </message>
-    <message>
-        <source>These are your Bitcoin addresses for receiving payments. It is recommended to use a new receiving address for each transaction.</source>
-        <translation>Alamat-alamat Anda untuk menerima pembayaran. Dianjurkan agar Anda menggunakan alamat yang baru untuk setiap transaksi.</translation>
->>>>>>> d3a038f4
     </message>
     <message>
         <source>&amp;Copy Address</source>
@@ -103,11 +75,7 @@
     </message>
     <message>
         <source>Copy &amp;Label</source>
-<<<<<<< HEAD
         <translation>Salin&amp; Label</translation>
-=======
-        <translation>Salin &amp;Label</translation>
->>>>>>> d3a038f4
     </message>
     <message>
         <source>&amp;Edit</source>
@@ -119,36 +87,22 @@
     </message>
     <message>
         <source>Comma separated file (*.csv)</source>
-<<<<<<< HEAD
         <translation>File yang berformat(*.csv)</translation>
     </message>
     <message>
         <source>Exporting Failed</source>
         <translation>Mengekspor Gagal</translation>
     </message>
-    </context>
-=======
-        <translation>Berkas CSV (*.csv)</translation>
-    </message>
-    <message>
-        <source>Exporting Failed</source>
-        <translation>Proses Ekspor Gagal</translation>
-    </message>
     <message>
         <source>There was an error trying to save the address list to %1. Please try again.</source>
         <translation>Terjadi kesalahan saat menyimpan daftar alamat ke %1. Silakan coba lagi.</translation>
     </message>
 </context>
->>>>>>> d3a038f4
 <context>
     <name>AddressTableModel</name>
     <message>
         <source>Label</source>
-<<<<<<< HEAD
         <translation>Label</translation>
-=======
-        <translation type="unfinished">Label</translation>
->>>>>>> d3a038f4
     </message>
     <message>
         <source>Address</source>
@@ -179,11 +133,7 @@
     </message>
     <message>
         <source>Enter the new passphrase to the wallet.&lt;br/&gt;Please use a passphrase of &lt;b&gt;ten or more random characters&lt;/b&gt;, or &lt;b&gt;eight or more words&lt;/b&gt;.</source>
-<<<<<<< HEAD
         <translation>Masukan kata sandi baru ke dompet.&lt;br/&gt;Mohon gunakan kata sandi &lt;b&gt;sepuluh karakter acak atau lebih&lt;/b&gt;, atau &lt;b&gt; delapan atau lebih beberapa kata &lt;/​​b&gt;.</translation>
-=======
-        <translation>Masukkan kata kunci untuk dompet Anda.&lt;br/&gt;Mohon gunakan kata kunci &lt;b&gt;yang terdiri dari 10 karakter acak&lt;/b&gt;, atau &lt;b&gt;delapan atau beberapa kata lagi&lt;/b&gt;.</translation>
->>>>>>> d3a038f4
     </message>
     <message>
         <source>Encrypt wallet</source>
@@ -191,11 +141,7 @@
     </message>
     <message>
         <source>This operation needs your wallet passphrase to unlock the wallet.</source>
-<<<<<<< HEAD
         <translation>Operasi ini memerlukan kata sandi dompet Anda untuk membuka dompet.</translation>
-=======
-        <translation>Operasi ini memerlukan kata kunci dompet Anda untuk membuka dompet.</translation>
->>>>>>> d3a038f4
     </message>
     <message>
         <source>Unlock wallet</source>
@@ -203,11 +149,7 @@
     </message>
     <message>
         <source>This operation needs your wallet passphrase to decrypt the wallet.</source>
-<<<<<<< HEAD
         <translation>Operasi ini memerlukan kata sandi dompet Anda untuk mendekripsikan dompet.</translation>
-=======
-        <translation>Operasi ini memerlukan kata kunci dompet Anda untuk mendekripsi dompet.</translation>
->>>>>>> d3a038f4
     </message>
     <message>
         <source>Decrypt wallet</source>
@@ -215,7 +157,6 @@
     </message>
     <message>
         <source>Change passphrase</source>
-<<<<<<< HEAD
         <translation>Ganti kata sandi</translation>
     </message>
     <message>
@@ -233,25 +174,6 @@
     <message>
         <source>Are you sure you wish to encrypt your wallet?</source>
         <translation>Apakah Anda yakin ingin enkripsi dompet Anda?</translation>
-=======
-        <translation>Ubah kata kunci</translation>
-    </message>
-    <message>
-        <source>Enter the old passphrase and new passphrase to the wallet.</source>
-        <translation>Masukkan kata kunci lama dan kata kunci baru dompet Anda.</translation>
-    </message>
-    <message>
-        <source>Confirm wallet encryption</source>
-        <translation>Konfirmasi enkripsi dompet</translation>
-    </message>
-    <message>
-        <source>Warning: If you encrypt your wallet and lose your passphrase, you will &lt;b&gt;LOSE ALL OF YOUR BITCOINS&lt;/b&gt;!</source>
-        <translation>Perhatian: Jika anda mengenkripsi dompet anda dan lupa kata kuncinya, anda akan &lt;b&gt;KEHILANGAN SELURUH BITCOIN ANDA&lt;/b&gt;!</translation>
-    </message>
-    <message>
-        <source>Are you sure you wish to encrypt your wallet?</source>
-        <translation>Apakah Anda yakin ingin mengenkripsi dompet Anda?</translation>
->>>>>>> d3a038f4
     </message>
     <message>
         <source>Wallet encrypted</source>
@@ -259,7 +181,6 @@
     </message>
     <message>
         <source>%1 will close now to finish the encryption process. Remember that encrypting your wallet cannot fully protect your bitcoins from being stolen by malware infecting your computer.</source>
-<<<<<<< HEAD
         <translation>%1 sekarang akan ditutup untuk menyelesaikan proses enkripsi. Ingatlah bahwa mengenkripsi dompet Anda tidak dapat sepenuhnya melindungi komputer Anda dari pencurian malware yang menginfeksi komputer Anda.</translation>
     </message>
     <message>
@@ -285,33 +206,6 @@
     <message>
         <source>The passphrase entered for the wallet decryption was incorrect.</source>
         <translation>Kata sandi yang dimasukkan untuk dekripsi dompet salah.</translation>
-=======
-        <translation>%1 akan ditutup untuk menyelesaikan proses enkripsi. Mohon diingat bahwa mengenkripsi dompet Anda tidak akan sepenuhnya melindungi bitcoin Anda dari virus atau malware yang menginfeksi komputer Anda.</translation>
-    </message>
-    <message>
-        <source>IMPORTANT: Any previous backups you have made of your wallet file should be replaced with the newly generated, encrypted wallet file. For security reasons, previous backups of the unencrypted wallet file will become useless as soon as you start using the new, encrypted wallet.</source>
-        <translation>PENTING: Setiap back up yang sudah Anda buat sebaiknya diganti dengan data dompet Anda yang baru dan terenkripsi. Untuk alasan keamanan, data back up tidak terenkripsi yang sudah Anda buat sebelumnya tidak akan dapat digunakan setelah Anda mulai menggunakan dompet yang baru dan terenkripsi.</translation>
-    </message>
-    <message>
-        <source>Wallet encryption failed</source>
-        <translation>Enkripsi dompet gagal</translation>
-    </message>
-    <message>
-        <source>Wallet encryption failed due to an internal error. Your wallet was not encrypted.</source>
-        <translation>Enkripsi dompet gagal karena kesalahan internal. Dompet Anda tidak dienkripsi.</translation>
-    </message>
-    <message>
-        <source>The supplied passphrases do not match.</source>
-        <translation>Kata kunci yang dimasukkan tidak cocok.</translation>
-    </message>
-    <message>
-        <source>Wallet unlock failed</source>
-        <translation>Gagal buka dompet</translation>
-    </message>
-    <message>
-        <source>The passphrase entered for the wallet decryption was incorrect.</source>
-        <translation>Kata kunci yang dimasukkan untuk dekripsi dompet tidak cocok.</translation>
->>>>>>> d3a038f4
     </message>
     <message>
         <source>Wallet decryption failed</source>
@@ -319,19 +213,11 @@
     </message>
     <message>
         <source>Wallet passphrase was successfully changed.</source>
-<<<<<<< HEAD
         <translation>Kata sandi berhasil diganti.</translation>
     </message>
     <message>
         <source>Warning: The Caps Lock key is on!</source>
         <translation>Peringatan: Tombol Caps Lock aktif!</translation>
-=======
-        <translation>Kata kunci dompet Anda berhasil diubah.</translation>
-    </message>
-    <message>
-        <source>Warning: The Caps Lock key is on!</source>
-        <translation>Perhatian: tombol Caps Lock sementara aktif!</translation>
->>>>>>> d3a038f4
     </message>
 </context>
 <context>
@@ -384,17 +270,12 @@
         <translation>Keluar dari aplikasi</translation>
     </message>
     <message>
-<<<<<<< HEAD
         <source>&amp;About %1</source>
         <translation>&amp;Tentang%1</translation>
     </message>
     <message>
         <source>Show information about %1</source>
         <translation>Tampilkan informasi perihal %1</translation>
-=======
-        <source>Show information about %1</source>
-        <translation>Tampilkan informasi tentang %1</translation>
->>>>>>> d3a038f4
     </message>
     <message>
         <source>About &amp;Qt</source>
@@ -437,7 +318,10 @@
         <translation>Buka &amp;URI</translation>
     </message>
     <message>
-<<<<<<< HEAD
+        <source>Wallet:</source>
+        <translation type="unfinished">Dompet:</translation>
+    </message>
+    <message>
         <source>Click to disable network activity.</source>
         <translation>Klik untuk menonaktifkan aktivitas jaringan.</translation>
     </message>
@@ -452,10 +336,6 @@
     <message>
         <source>Syncing Headers (%1%)...</source>
         <translation>Menyinkronkan Header (%1%) ...</translation>
-=======
-        <source>Wallet:</source>
-        <translation type="unfinished">Dompet:</translation>
->>>>>>> d3a038f4
     </message>
     <message>
         <source>Reindexing blocks on disk...</source>
@@ -603,7 +483,6 @@
     </message>
     <message>
         <source>Show the %1 help message to get a list with possible Bitcoin command-line options</source>
-<<<<<<< HEAD
         <translation>Tampilkan %1 pesan bantuan untuk mendapatkan daftar opsi baris perintah Bitcoin yang memungkinkan</translation>
     </message>
     <message>
@@ -613,9 +492,6 @@
     <message>
         <source>Connecting to peers...</source>
         <translation>Menghubungkan ke peer...</translation>
-=======
-        <translation>Tampilkan pesan bantuan %1 untuk mendapatkan daftar pilihan Command-line</translation>
->>>>>>> d3a038f4
     </message>
     <message>
         <source>Catching up...</source>
@@ -667,7 +543,11 @@
         <source>Wallet is &lt;b&gt;encrypted&lt;/b&gt; and currently &lt;b&gt;locked&lt;/b&gt;</source>
         <translation>Dompet saat ini &lt;b&gt;terenkripsi&lt;/b&gt; dan &lt;b&gt;terkunci&lt;/b&gt;</translation>
     </message>
-    </context>
+    <message>
+        <source>A fatal error occurred. Bitcoin can no longer continue safely and will quit.</source>
+        <translation>Terjadi Kesalahan Fatal. Bitcoin Tidak Dapat Melanjutkan Dengan Aman Dan Akan Keluar</translation>
+    </message>
+</context>
 <context>
     <name>CoinControlDialog</name>
     <message>
@@ -747,74 +627,65 @@
         <translation>Salin label</translation>
     </message>
     <message>
-<<<<<<< HEAD
-=======
         <source>Copy amount</source>
-        <translation>Salin jumlah</translation>
+        <translation>Salin Jumlah</translation>
     </message>
     <message>
         <source>Copy transaction ID</source>
-        <translation>Salin ID transaksi</translation>
+        <translation>Salain ID Transaksi</translation>
     </message>
     <message>
         <source>Lock unspent</source>
-        <translation>Kunci unspent.</translation>
+        <translation>Kunci Yang Tidak Digunakan</translation>
     </message>
     <message>
         <source>Unlock unspent</source>
-        <translation>Buka unspent</translation>
+        <translation>Buka Kunci Yang Tidak Digunakan</translation>
     </message>
     <message>
         <source>Copy quantity</source>
-        <translation>Salin kuantitas</translation>
-    </message>
-    <message>
->>>>>>> d3a038f4
+        <translation>Salin Kuantitas</translation>
+    </message>
+    <message>
         <source>Copy fee</source>
         <translation>Salin biaya</translation>
     </message>
     <message>
-<<<<<<< HEAD
+        <source>Copy after fee</source>
+        <translation>Salin Setelah Upah</translation>
+    </message>
+    <message>
+        <source>Copy bytes</source>
+        <translation>Salin bytes</translation>
+    </message>
+    <message>
+        <source>Copy dust</source>
+        <translation>Salin jumlah yang lebih kecil</translation>
+    </message>
+    <message>
+        <source>Copy change</source>
+        <translation>Salin Perubahan</translation>
+    </message>
+    <message>
+        <source>(%1 locked)</source>
+        <translation>(%1 terkunci)</translation>
+    </message>
+    <message>
+        <source>yes</source>
+        <translation>Ya</translation>
+    </message>
+    <message>
+        <source>no</source>
+        <translation>Tidak</translation>
+    </message>
+    <message>
+        <source>Can vary +/- %1 satoshi(s) per input.</source>
+        <translation>Dapat beragam +/- %1 satoshi per input.</translation>
+    </message>
+    <message>
         <source>(no label)</source>
         <translation>(tidak ada label)</translation>
     </message>
-    </context>
-=======
-        <source>Copy after fee</source>
-        <translation>Salin dengan biaya</translation>
-    </message>
-    <message>
-        <source>Copy bytes</source>
-        <translation>Salin bytes</translation>
-    </message>
-    <message>
-        <source>Copy dust</source>
-        <translation>Salin dust</translation>
-    </message>
-    <message>
-        <source>Copy change</source>
-        <translation>Salin kembalian</translation>
-    </message>
-    <message>
-        <source>(%1 locked)</source>
-        <translation>(%1 terkunci)</translation>
-    </message>
-    <message>
-        <source>yes</source>
-        <translation>ya</translation>
-    </message>
-    <message>
-        <source>no</source>
-        <translation>tidak</translation>
-    </message>
-    <message>
-        <source>Can vary +/- %1 satoshi(s) per input.</source>
-        <translation>Dapat beragam +/- %1 satoshi per input.</translation>
-    </message>
-    <message>
-        <source>(no label)</source>
-        <translation>(tidak ada label)</translation>
-    </message>
     <message>
         <source>change from %1 (%2)</source>
         <translation>kembalian dari %1 (%2)</translation>
@@ -824,7 +695,6 @@
         <translation>(kembalian)</translation>
     </message>
 </context>
->>>>>>> d3a038f4
 <context>
     <name>EditAddressDialog</name>
     <message>
@@ -915,6 +785,10 @@
     <message>
         <source>(%1-bit)</source>
         <translation>(%1-bit)</translation>
+    </message>
+    <message>
+        <source>About %1</source>
+        <translation type="unfinished">Tentang%1</translation>
     </message>
     <message>
         <source>Command-line options</source>
@@ -1569,6 +1443,10 @@
         <translation>Ketik &lt;b&gt;help&lt;/b&gt; untuk menampilkan perintah tersedia.</translation>
     </message>
     <message>
+        <source>Network activity disabled</source>
+        <translation>Aktivitas jaringan dinonaktifkan</translation>
+    </message>
+    <message>
         <source>%1 B</source>
         <translation>%1 B</translation>
     </message>
@@ -1660,29 +1538,22 @@
         <translation>Menghapus</translation>
     </message>
     <message>
-<<<<<<< HEAD
+        <source>Copy URI</source>
+        <translation type="unfinished">Salin URI</translation>
+    </message>
+    <message>
         <source>Copy label</source>
         <translation>Salin label</translation>
     </message>
-    </context>
-=======
-        <source>Copy URI</source>
-        <translation type="unfinished">Salin URI</translation>
-    </message>
-    <message>
-        <source>Copy label</source>
-        <translation>Salin label</translation>
-    </message>
     <message>
         <source>Copy message</source>
         <translation>Salin Pesan</translation>
     </message>
     <message>
         <source>Copy amount</source>
-        <translation>Salin nilai</translation>
-    </message>
-</context>
->>>>>>> d3a038f4
+        <translation>Salin Jumlah</translation>
+    </message>
+</context>
 <context>
     <name>ReceiveRequestDialog</name>
     <message>
@@ -1702,7 +1573,18 @@
         <translation>&amp;Simpan Gambaran...</translation>
     </message>
     <message>
-<<<<<<< HEAD
+        <source>Request payment to %1</source>
+        <translation>Minta pembayaran ke %1</translation>
+    </message>
+    <message>
+        <source>Payment information</source>
+        <translation>Informasi pembayaran</translation>
+    </message>
+    <message>
+        <source>URI</source>
+        <translation type="unfinished">URI</translation>
+    </message>
+    <message>
         <source>Address</source>
         <translation>Alamat</translation>
     </message>
@@ -1714,76 +1596,37 @@
         <source>Label</source>
         <translation>Label</translation>
     </message>
-    </context>
+    <message>
+        <source>Message</source>
+        <translation>Pesan</translation>
+    </message>
+    <message>
+        <source>Resulting URI too long, try to reduce the text for label / message.</source>
+        <translation>Hasil URI terlalu panjang, coba kurangi label / pesan.</translation>
+    </message>
+    <message>
+        <source>Error encoding URI into QR Code.</source>
+        <translation>Gagal mengubah URI ke kode QR.</translation>
+    </message>
+</context>
 <context>
     <name>RecentRequestsTableModel</name>
+    <message>
+        <source>Date</source>
+        <translation>Tanggal</translation>
+    </message>
     <message>
         <source>Label</source>
         <translation>Label</translation>
     </message>
     <message>
+        <source>Message</source>
+        <translation>Pesan:</translation>
+    </message>
+    <message>
         <source>(no label)</source>
         <translation>(tidak ada label)</translation>
     </message>
-    </context>
-<context>
-    <name>SendCoinsDialog</name>
-=======
-        <source>Request payment to %1</source>
-        <translation>Minta pembayaran ke %1</translation>
-    </message>
->>>>>>> d3a038f4
-    <message>
-        <source>Payment information</source>
-        <translation>Informasi pembayaran</translation>
-    </message>
-    <message>
-        <source>URI</source>
-        <translation type="unfinished">URI</translation>
-    </message>
-    <message>
-        <source>Address</source>
-        <translation>Alamat</translation>
-    </message>
-    <message>
-        <source>Amount</source>
-        <translation>Jumlah</translation>
-    </message>
-    <message>
-        <source>Label</source>
-        <translation type="unfinished">Label</translation>
-    </message>
-    <message>
-        <source>Message</source>
-        <translation>Pesan</translation>
-    </message>
-    <message>
-        <source>Resulting URI too long, try to reduce the text for label / message.</source>
-        <translation>Hasil URI terlalu panjang, coba kurangi label / pesan.</translation>
-    </message>
-    <message>
-        <source>Error encoding URI into QR Code.</source>
-        <translation>Gagal mengubah URI ke kode QR.</translation>
-    </message>
-</context>
-<context>
-    <name>RecentRequestsTableModel</name>
-    <message>
-        <source>Date</source>
-        <translation>Tanggal</translation>
-    </message>
-    <message>
-        <source>Label</source>
-        <translation type="unfinished">Label</translation>
-    </message>
-    <message>
-        <source>Message</source>
-        <translation>Pesan:</translation>
-    </message>
-    <message>
-        <source>(no label)</source>
-        <translation>(tidak ada label)</translation>
-    </message>
     <message>
         <source>(no message)</source>
         <translation>(tidak ada pesan)</translation>
@@ -1896,25 +1739,20 @@
         <translation>K&amp;irim</translation>
     </message>
     <message>
-<<<<<<< HEAD
-=======
         <source>Copy quantity</source>
-        <translation>Salin kuantitas</translation>
+        <translation>Salin Kuantitas</translation>
     </message>
     <message>
         <source>Copy amount</source>
-        <translation>Salin nilai</translation>
-    </message>
-    <message>
->>>>>>> d3a038f4
+        <translation>Salin Jumlah</translation>
+    </message>
+    <message>
         <source>Copy fee</source>
         <translation>Salin biaya</translation>
     </message>
     <message>
-<<<<<<< HEAD
-=======
         <source>Copy after fee</source>
-        <translation>Salin dengan biaya</translation>
+        <translation>Salin Setelah Upah</translation>
     </message>
     <message>
         <source>Copy bytes</source>
@@ -1926,7 +1764,7 @@
     </message>
     <message>
         <source>Copy change</source>
-        <translation>Salin uang kembali</translation>
+        <translation>Salin Perubahan</translation>
     </message>
     <message>
         <source>%1 to %2</source>
@@ -1981,7 +1819,6 @@
         <translation>Awas: Alamat Bitcoin tidak sah</translation>
     </message>
     <message>
->>>>>>> d3a038f4
         <source>(no label)</source>
         <translation>(tidak ada label)</translation>
     </message>
@@ -2325,20 +2162,16 @@
 <context>
     <name>TransactionTableModel</name>
     <message>
-<<<<<<< HEAD
+        <source>Date</source>
+        <translation>Tanggal</translation>
+    </message>
+    <message>
+        <source>Type</source>
+        <translation>Jenis</translation>
+    </message>
+    <message>
         <source>Label</source>
         <translation>Label</translation>
-=======
-        <source>Date</source>
-        <translation>Tanggal</translation>
-    </message>
-    <message>
-        <source>Type</source>
-        <translation>Jenis</translation>
-    </message>
-    <message>
-        <source>Label</source>
-        <translation type="unfinished">Label</translation>
     </message>
     <message numerus="yes">
         <source>Open for %n more block(s)</source>
@@ -2403,18 +2236,11 @@
     <message>
         <source>(n/a)</source>
         <translation>(t/s)</translation>
->>>>>>> d3a038f4
     </message>
     <message>
         <source>(no label)</source>
         <translation>(tidak ada label)</translation>
     </message>
-<<<<<<< HEAD
-    </context>
-<context>
-    <name>TransactionView</name>
-    <message>
-=======
     <message>
         <source>Transaction status. Hover over this field to show number of confirmations.</source>
         <translation>Status transaksi. Arahkan ke bagian ini untuk menampilkan jumlah konfrimasi.</translation>
@@ -2491,7 +2317,6 @@
         <translation>Nilai min</translation>
     </message>
     <message>
->>>>>>> d3a038f4
         <source>Copy address</source>
         <translation>Salin alamat</translation>
     </message>
@@ -2500,53 +2325,44 @@
         <translation>Salin label</translation>
     </message>
     <message>
-<<<<<<< HEAD
+        <source>Copy amount</source>
+        <translation>Salin Jumlah</translation>
+    </message>
+    <message>
+        <source>Copy transaction ID</source>
+        <translation>Salain ID Transaksi</translation>
+    </message>
+    <message>
+        <source>Edit label</source>
+        <translation>Ubah label</translation>
+    </message>
+    <message>
+        <source>Show transaction details</source>
+        <translation>Tampilkan rincian transaksi</translation>
+    </message>
+    <message>
+        <source>Export Transaction History</source>
+        <translation>Expor Histori Transaksi</translation>
+    </message>
+    <message>
         <source>Comma separated file (*.csv)</source>
         <translation>Berkas yang berformat(*.csv)</translation>
     </message>
     <message>
+        <source>Confirmed</source>
+        <translation>Terkonfirmasi</translation>
+    </message>
+    <message>
+        <source>Date</source>
+        <translation>Tanggal</translation>
+    </message>
+    <message>
+        <source>Type</source>
+        <translation>Jenis</translation>
+    </message>
+    <message>
         <source>Label</source>
         <translation>Label</translation>
-=======
-        <source>Copy amount</source>
-        <translation>Salin Nilai</translation>
-    </message>
-    <message>
-        <source>Copy transaction ID</source>
-        <translation>Menyalinkan ID transaksi</translation>
-    </message>
-    <message>
-        <source>Edit label</source>
-        <translation>Ubah label</translation>
-    </message>
-    <message>
-        <source>Show transaction details</source>
-        <translation>Tampilkan rincian transaksi</translation>
-    </message>
-    <message>
-        <source>Export Transaction History</source>
-        <translation>Expor Histori Transaksi</translation>
-    </message>
-    <message>
-        <source>Comma separated file (*.csv)</source>
-        <translation>Berkas CSV (*.csv)</translation>
-    </message>
-    <message>
-        <source>Confirmed</source>
-        <translation>Terkonfirmasi</translation>
-    </message>
-    <message>
-        <source>Date</source>
-        <translation>Tanggal</translation>
-    </message>
-    <message>
-        <source>Type</source>
-        <translation>Jenis</translation>
-    </message>
-    <message>
-        <source>Label</source>
-        <translation type="unfinished">Label</translation>
->>>>>>> d3a038f4
     </message>
     <message>
         <source>Address</source>
@@ -2554,12 +2370,7 @@
     </message>
     <message>
         <source>Exporting Failed</source>
-<<<<<<< HEAD
         <translation>Mengekspor Gagal</translation>
-    </message>
-    </context>
-=======
-        <translation>Proses Ekspor Gagal</translation>
     </message>
     <message>
         <source>Exporting Successful</source>
@@ -2578,7 +2389,6 @@
         <translation>ke</translation>
     </message>
 </context>
->>>>>>> d3a038f4
 <context>
     <name>UnitDisplayStatusBarControl</name>
     </context>
