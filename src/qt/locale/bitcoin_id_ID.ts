<TS language="id_ID" version="2.1">
<context>
    <name>AddressBookPage</name>
    <message>
        <source>Right-click to edit address or label</source>
        <translation>Klik-kanan untuk mengubah alamat atau label</translation>
    </message>
    <message>
        <source>Create a new address</source>
        <translation>Buat alamat baru</translation>
    </message>
    <message>
        <source>&amp;New</source>
        <translation>&amp;Baru</translation>
    </message>
    <message>
        <source>Copy the currently selected address to the system clipboard</source>
        <translation>Salin alamat yang dipilih ke clipboard</translation>
    </message>
    <message>
        <source>&amp;Copy</source>
        <translation>&amp;Salin</translation>
    </message>
    <message>
        <source>C&amp;lose</source>
        <translation>T&amp;utup</translation>
    </message>
    <message>
        <source>Delete the currently selected address from the list</source>
        <translation>Hapus alamat yang sementara dipilih dari daftar</translation>
    </message>
    <message>
        <source>Enter address or label to search</source>
        <translation>Masukkan alamat atau label untuk mencari</translation>
    </message>
    <message>
        <source>Export the data in the current tab to a file</source>
        <translation>Ekspor data dalam tab sekarang ke sebuah berkas</translation>
    </message>
    <message>
        <source>&amp;Export</source>
        <translation>&amp;Ekspor</translation>
    </message>
    <message>
        <source>&amp;Delete</source>
        <translation>&amp;Hapus</translation>
    </message>
    <message>
        <source>Choose the address to send coins to</source>
        <translation>Pilih alamat untuk mengirim koin</translation>
    </message>
    <message>
        <source>Choose the address to receive coins with</source>
        <translation>Piih alamat untuk menerima koin</translation>
    </message>
    <message>
        <source>C&amp;hoose</source>
        <translation>&amp;Pilih</translation>
    </message>
    <message>
        <source>Sending addresses</source>
        <translation>Alamat-alamat pengirim</translation>
    </message>
    <message>
        <source>Receiving addresses</source>
        <translation>Alamat-alamat penerima</translation>
    </message>
    <message>
        <source>These are your Bitcoin addresses for sending payments. Always check the amount and the receiving address before sending coins.</source>
        <translation>Berikut ialah alamat-alamat Bitcoin Anda yang digunakan untuk mengirimkan pembayaran. Selalu periksa jumlah dan alamat penerima sebelum mengirimkan koin.</translation>
    </message>
    <message>
        <source>&amp;Copy Address</source>
        <translation>&amp;Salin Alamat</translation>
    </message>
    <message>
        <source>Copy &amp;Label</source>
        <translation>Salin&amp; Label</translation>
    </message>
    <message>
        <source>&amp;Edit</source>
        <translation>&amp;Ubah</translation>
    </message>
    <message>
        <source>Export Address List</source>
        <translation>Ekspor Daftar Alamat</translation>
    </message>
    <message>
        <source>Comma separated file (*.csv)</source>
        <translation>Berkas CSV (*.csv)</translation>
    </message>
    <message>
        <source>Exporting Failed</source>
        <translation>Gagal Mengekspor</translation>
    </message>
    <message>
        <source>There was an error trying to save the address list to %1. Please try again.</source>
        <translation>Terjadi kesalahan saat mencoba menyimpan daftar alamat ke %1. Silakan coba lagi.</translation>
    </message>
</context>
<context>
    <name>AddressTableModel</name>
    <message>
        <source>Label</source>
        <translation>Label</translation>
    </message>
    <message>
        <source>Address</source>
        <translation>Alamat</translation>
    </message>
    <message>
        <source>(no label)</source>
        <translation>(tidak ada label)</translation>
    </message>
</context>
<context>
    <name>AskPassphraseDialog</name>
    <message>
        <source>Passphrase Dialog</source>
        <translation>Dialog Kata Sandi</translation>
    </message>
    <message>
        <source>Enter passphrase</source>
        <translation>Masukkan kata sandi</translation>
    </message>
    <message>
        <source>New passphrase</source>
        <translation>Kata sandi baru</translation>
    </message>
    <message>
        <source>Repeat new passphrase</source>
        <translation>Ulangi kata sandi baru</translation>
    </message>
    <message>
        <source>Show password</source>
        <translation>Tampilkan kata sandi</translation>
    </message>
    <message>
        <source>Enter the new passphrase to the wallet.&lt;br/&gt;Please use a passphrase of &lt;b&gt;ten or more random characters&lt;/b&gt;, or &lt;b&gt;eight or more words&lt;/b&gt;.</source>
        <translation>Masukan kata sandi baru ke dompet.&lt;br/&gt;Mohon gunakan kata sandi &lt;b&gt;sepuluh karakter acak atau lebih&lt;/b&gt;, atau &lt;b&gt; delapan atau lebih beberapa kata &lt;/​​b&gt;.</translation>
    </message>
    <message>
        <source>Encrypt wallet</source>
        <translation>Enkripsi dompet</translation>
    </message>
    <message>
        <source>This operation needs your wallet passphrase to unlock the wallet.</source>
        <translation>Operasi ini memerlukan kata sandi dompet Anda untuk membuka dompet.</translation>
    </message>
    <message>
        <source>Unlock wallet</source>
        <translation>Buka dompet</translation>
    </message>
    <message>
        <source>This operation needs your wallet passphrase to decrypt the wallet.</source>
        <translation>Operasi ini memerlukan kata sandi dompet Anda untuk mendekripsikan dompet.</translation>
    </message>
    <message>
        <source>Decrypt wallet</source>
        <translation>Dekripsi dompet</translation>
    </message>
    <message>
        <source>Change passphrase</source>
        <translation>Ganti kata sandi</translation>
    </message>
    <message>
        <source>Enter the old passphrase and new passphrase to the wallet.</source>
        <translation>Masukkan kata sandi lama dan kata sandi baru ke dompet.</translation>
    </message>
    <message>
        <source>Confirm wallet encryption</source>
        <translation>Konfirmasi pengenkripsian dompet</translation>
    </message>
    <message>
        <source>Warning: If you encrypt your wallet and lose your passphrase, you will &lt;b&gt;LOSE ALL OF YOUR BITCOINS&lt;/b&gt;!</source>
        <translation>Peringatan: Jika Anda mengenkripsi dompet Anda dan lupa kata sandi Anda, Anda akan &lt;b&gt;KEHILANGAN SEMUA BITCOIN ANDA&lt;/b&gt;!</translation>
    </message>
    <message>
        <source>Are you sure you wish to encrypt your wallet?</source>
        <translation>Apakah Anda yakin ingin enkripsi dompet Anda?</translation>
    </message>
    <message>
        <source>Wallet encrypted</source>
        <translation>Dompet terenkripsi</translation>
    </message>
    <message>
        <source>Your wallet is now encrypted. Remember that encrypting your wallet cannot fully protect your bitcoins from being stolen by malware infecting your computer.</source>
        <translation>Wallet anda sekarang telah terenkripsi. Ingat bahwa enkripsi wallet anda tersebut tidak dapat sepenuhnya melindungi dari pencurian atau malware yang menyerang komputer anda. </translation>
    </message>
    <message>
        <source>IMPORTANT: Any previous backups you have made of your wallet file should be replaced with the newly generated, encrypted wallet file. For security reasons, previous backups of the unencrypted wallet file will become useless as soon as you start using the new, encrypted wallet.</source>
        <translation>PENTING: Backup sebelumnya yang Anda buat dari file dompet Anda harus diganti dengan file dompet terenkripsi yang baru dibuat. Demi keamanan, backup file dompet sebelumnya yang tidak dienkripsi sebelumnya akan menjadi tidak berguna begitu Anda mulai menggunakan dompet terenkripsi yang baru.</translation>
    </message>
    <message>
        <source>Wallet encryption failed</source>
        <translation>Pengenkripsian dompet gagal</translation>
    </message>
    <message>
        <source>Wallet encryption failed due to an internal error. Your wallet was not encrypted.</source>
        <translation>Pengenkripsian dompet gagal karena kesalahan internal. Dompet Anda tidak dienkripsi.</translation>
    </message>
    <message>
        <source>The supplied passphrases do not match.</source>
        <translation>Kata sandi yang dimasukkan tidak cocok.</translation>
    </message>
    <message>
        <source>Wallet unlock failed</source>
        <translation>Membuka dompet gagal</translation>
    </message>
    <message>
        <source>The passphrase entered for the wallet decryption was incorrect.</source>
        <translation>Kata sandi yang dimasukkan untuk dekripsi dompet salah.</translation>
    </message>
    <message>
        <source>Wallet decryption failed</source>
        <translation>Dekripsi dompet gagal</translation>
    </message>
    <message>
        <source>Wallet passphrase was successfully changed.</source>
        <translation>Kata sandi berhasil diganti.</translation>
    </message>
    <message>
        <source>Warning: The Caps Lock key is on!</source>
        <translation>Peringatan: Tombol Caps Lock aktif!</translation>
    </message>
</context>
<context>
    <name>BanTableModel</name>
    <message>
        <source>IP/Netmask</source>
        <translation>IP/Netmask</translation>
    </message>
    <message>
        <source>Banned Until</source>
        <translation>Di banned sampai</translation>
    </message>
</context>
<context>
    <name>BitcoinGUI</name>
    <message>
        <source>Sign &amp;message...</source>
        <translation>Pesan &amp;penanda...</translation>
    </message>
    <message>
        <source>Synchronizing with network...</source>
        <translation>Sinkronisasi dengan jaringan...</translation>
    </message>
    <message>
        <source>&amp;Overview</source>
        <translation>&amp;Kilasan</translation>
    </message>
    <message>
        <source>Show general overview of wallet</source>
        <translation>Tampilkan gambaran umum dompet Anda</translation>
    </message>
    <message>
        <source>&amp;Transactions</source>
        <translation>&amp;Transaksi</translation>
    </message>
    <message>
        <source>Browse transaction history</source>
        <translation>Lihat riwayat transaksi</translation>
    </message>
    <message>
        <source>E&amp;xit</source>
        <translation>K&amp;eluar</translation>
    </message>
    <message>
        <source>Quit application</source>
        <translation>Keluar dari aplikasi</translation>
    </message>
    <message>
        <source>&amp;About %1</source>
        <translation>&amp;Tentang%1</translation>
    </message>
    <message>
        <source>Show information about %1</source>
        <translation>Tampilkan informasi perihal %1</translation>
    </message>
    <message>
        <source>About &amp;Qt</source>
        <translation>Mengenai &amp;Qt</translation>
    </message>
    <message>
        <source>Show information about Qt</source>
        <translation>Tampilkan informasi mengenai Qt</translation>
    </message>
    <message>
        <source>&amp;Options...</source>
        <translation>&amp;Pilihan...</translation>
    </message>
    <message>
        <source>Modify configuration options for %1</source>
        <translation>Pengubahan opsi konfigurasi untuk %1</translation>
    </message>
    <message>
        <source>&amp;Encrypt Wallet...</source>
        <translation>&amp;Enkripsi Dompet...</translation>
    </message>
    <message>
        <source>&amp;Backup Wallet...</source>
        <translation>&amp;Cadangkan Dompet...</translation>
    </message>
    <message>
        <source>&amp;Change Passphrase...</source>
        <translation>&amp;Ubah Kata Kunci...</translation>
    </message>
    <message>
        <source>Open &amp;URI...</source>
        <translation>Buka &amp;URI</translation>
    </message>
    <message>
        <source>Wallet:</source>
        <translation>Wallet:</translation>
    </message>
    <message>
        <source>Click to disable network activity.</source>
        <translation>Klik untuk menonaktifkan aktivitas jaringan.</translation>
    </message>
    <message>
        <source>Network activity disabled.</source>
        <translation>Aktivitas jaringan dinonaktifkan.</translation>
    </message>
    <message>
        <source>Click to enable network activity again.</source>
        <translation>Klik untuk mengaktifkan aktivitas jaringan lagi.</translation>
    </message>
    <message>
        <source>Syncing Headers (%1%)...</source>
        <translation>Menyinkronkan Header (%1%) ...</translation>
    </message>
    <message>
        <source>Reindexing blocks on disk...</source>
        <translation>Mengindex ulang blok di dalam disk...</translation>
    </message>
    <message>
        <source>Proxy is &lt;b&gt;enabled&lt;/b&gt;: %1</source>
        <translation>Proxy di &lt;b&gt;aktifkan&lt;/b&gt;: %1</translation>
    </message>
    <message>
        <source>Send coins to a Bitcoin address</source>
        <translation>Kirim koin ke alamat Bitcoin</translation>
    </message>
    <message>
        <source>Backup wallet to another location</source>
        <translation>Cadangkan dompet ke lokasi lain</translation>
    </message>
    <message>
        <source>Change the passphrase used for wallet encryption</source>
        <translation>Ubah kata kunci yang digunakan untuk enkripsi dompet</translation>
    </message>
    <message>
        <source>&amp;Debug window</source>
        <translation>&amp;Jendela Debug</translation>
    </message>
    <message>
        <source>Open debugging and diagnostic console</source>
        <translation>Buka konsol debug dan diagnosa</translation>
    </message>
    <message>
        <source>&amp;Verify message...</source>
        <translation>&amp;Verifikasi pesan...</translation>
    </message>
    <message>
        <source>Bitcoin</source>
        <translation>Bitcoin</translation>
    </message>
    <message>
        <source>&amp;Send</source>
        <translation>&amp;Kirim</translation>
    </message>
    <message>
        <source>&amp;Receive</source>
        <translation>&amp;Menerima</translation>
    </message>
    <message>
        <source>&amp;Show / Hide</source>
        <translation>&amp;Tampilkan / Sembunyikan</translation>
    </message>
    <message>
        <source>Show or hide the main Window</source>
        <translation>Tampilkan atau sembunyikan jendela utama</translation>
    </message>
    <message>
        <source>Encrypt the private keys that belong to your wallet</source>
        <translation>Enkripsi private key yang dimiliki dompet Anda</translation>
    </message>
    <message>
        <source>Sign messages with your Bitcoin addresses to prove you own them</source>
        <translation>Tanda tangani sebuah pesan menggunakan alamat Bitcoin Anda untuk membuktikan bahwa Anda adalah pemilik alamat tersebut</translation>
    </message>
    <message>
        <source>Verify messages to ensure they were signed with specified Bitcoin addresses</source>
        <translation>Verifikasi pesan untuk memastikan bahwa pesan tersebut ditanda tangani oleh suatu alamat Bitcoin tertentu</translation>
    </message>
    <message>
        <source>&amp;File</source>
        <translation>&amp;Berkas</translation>
    </message>
    <message>
        <source>&amp;Settings</source>
        <translation>&amp;Pengaturan</translation>
    </message>
    <message>
        <source>&amp;Help</source>
        <translation>&amp;Bantuan</translation>
    </message>
    <message>
        <source>Tabs toolbar</source>
        <translation>Baris tab</translation>
    </message>
    <message>
        <source>Request payments (generates QR codes and bitcoin: URIs)</source>
        <translation>Permintaan pembayaran (membuat kode QR dan bitcoin: URIs)</translation>
    </message>
    <message>
        <source>Show the list of used sending addresses and labels</source>
        <translation>Tampilkan daftar alamat dan label yang terkirim</translation>
    </message>
    <message>
        <source>Show the list of used receiving addresses and labels</source>
        <translation>Tampilkan daftar alamat dan label yang diterima</translation>
    </message>
    <message>
        <source>Open a bitcoin: URI or payment request</source>
        <translation>Buka URI bitcoin: atau permintaan pembayaran</translation>
    </message>
    <message>
        <source>&amp;Command-line options</source>
        <translation>&amp;pilihan Command-line</translation>
    </message>
    <message numerus="yes">
        <source>%n active connection(s) to Bitcoin network</source>
        <translation><numerusform>%n koneksi aktif ke jaringan Bitcoin</numerusform></translation>
    </message>
    <message>
        <source>Indexing blocks on disk...</source>
        <translation>Pengindeksan blok pada disk ...</translation>
    </message>
    <message>
        <source>Processing blocks on disk...</source>
        <translation>Memproses blok pada disk ...</translation>
    </message>
    <message numerus="yes">
        <source>Processed %n block(s) of transaction history.</source>
        <translation><numerusform>%n blok dari riwayat transaksi diproses.</numerusform></translation>
    </message>
    <message>
        <source>%1 behind</source>
        <translation>kurang %1</translation>
    </message>
    <message>
        <source>Last received block was generated %1 ago.</source>
        <translation>Blok terakhir yang diterima %1 lalu.</translation>
    </message>
    <message>
        <source>Transactions after this will not yet be visible.</source>
        <translation>Transaksi setelah ini belum akan terlihat.</translation>
    </message>
    <message>
        <source>Error</source>
        <translation>Terjadi sebuah kesalahan</translation>
    </message>
    <message>
        <source>Warning</source>
        <translation>Peringatan</translation>
    </message>
    <message>
        <source>Information</source>
        <translation>Informasi</translation>
    </message>
    <message>
        <source>Up to date</source>
        <translation>Terbaru</translation>
    </message>
    <message>
        <source>&amp;Sending addresses</source>
        <translation>&amp;Address pengiriman</translation>
    </message>
    <message>
        <source>&amp;Receiving addresses</source>
        <translation>&amp;Address penerima</translation>
    </message>
    <message>
        <source>Show the %1 help message to get a list with possible Bitcoin command-line options</source>
        <translation>Tampilkan %1 pesan bantuan untuk mendapatkan daftar opsi baris perintah Bitcoin yang memungkinkan</translation>
    </message>
    <message>
        <source>&amp;Window</source>
        <translation>&amp;Jendela</translation>
    </message>
    <message>
        <source>Minimize</source>
        <translation>Minimalkan</translation>
    </message>
    <message>
        <source>Zoom</source>
        <translation>Zoom</translation>
    </message>
    <message>
        <source>Restore</source>
        <translation>Pulihkan</translation>
    </message>
    <message>
        <source>Main Window</source>
        <translation>Jendela Utama</translation>
    </message>
    <message>
        <source>%1 client</source>
        <translation>%1 klien</translation>
    </message>
    <message>
        <source>Connecting to peers...</source>
        <translation>Menghubungkan ke peer...</translation>
    </message>
    <message>
        <source>Catching up...</source>
        <translation>Menyusul...</translation>
    </message>
    <message>
        <source>Date: %1
</source>
        <translation>Tanggal: %1
</translation>
    </message>
    <message>
        <source>Amount: %1
</source>
        <translation>Jumlah: %1
</translation>
    </message>
    <message>
        <source>Wallet: %1
</source>
        <translation>Wallet: %1
</translation>
    </message>
    <message>
        <source>Type: %1
</source>
        <translation>Tipe: %1
</translation>
    </message>
    <message>
        <source>Label: %1
</source>
        <translation>Label: %1
</translation>
    </message>
    <message>
        <source>Address: %1
</source>
        <translation>Alamat: %1
</translation>
    </message>
    <message>
        <source>Sent transaction</source>
        <translation>Transaksi terkirim</translation>
    </message>
    <message>
        <source>Incoming transaction</source>
        <translation>Transaksi diterima</translation>
    </message>
    <message>
        <source>HD key generation is &lt;b&gt;enabled&lt;/b&gt;</source>
        <translation>Pembuatan kunci HD &lt;b&gt;diaktifkan&lt;/b&gt;</translation>
    </message>
    <message>
        <source>HD key generation is &lt;b&gt;disabled&lt;/b&gt;</source>
        <translation>Pembuatan kunci HD &lt;b&gt;dinonaktifkan&lt;/b&gt;</translation>
    </message>
    <message>
        <source>Private key &lt;b&gt;disabled&lt;/b&gt;</source>
        <translation>Private key &lt;b&gt;non aktif&lt;/b&gt;</translation>
    </message>
    <message>
        <source>Wallet is &lt;b&gt;encrypted&lt;/b&gt; and currently &lt;b&gt;unlocked&lt;/b&gt;</source>
        <translation>Dompet saat ini &lt;b&gt;terenkripsi&lt;/b&gt; dan &lt;b&gt;terbuka&lt;/b&gt;</translation>
    </message>
    <message>
        <source>Wallet is &lt;b&gt;encrypted&lt;/b&gt; and currently &lt;b&gt;locked&lt;/b&gt;</source>
        <translation>Dompet saat ini &lt;b&gt;terenkripsi&lt;/b&gt; dan &lt;b&gt;terkunci&lt;/b&gt;</translation>
    </message>
    <message>
        <source>A fatal error occurred. Bitcoin can no longer continue safely and will quit.</source>
        <translation>Terjadi Kesalahan Fatal. Bitcoin Tidak Dapat Melanjutkan Dengan Aman Dan Akan Keluar</translation>
    </message>
</context>
<context>
    <name>CoinControlDialog</name>
    <message>
        <source>Coin Selection</source>
        <translation>Pemilihan Koin</translation>
    </message>
    <message>
        <source>Quantity:</source>
        <translation>Kuantitas:</translation>
    </message>
    <message>
        <source>Bytes:</source>
        <translation>Bytes:</translation>
    </message>
    <message>
        <source>Amount:</source>
        <translation>Jumlah:</translation>
    </message>
    <message>
        <source>Fee:</source>
        <translation>Biaya:</translation>
    </message>
    <message>
        <source>Dust:</source>
        <translation>Dust:</translation>
    </message>
    <message>
        <source>After Fee:</source>
        <translation>Dengan Biaya:</translation>
    </message>
    <message>
        <source>Change:</source>
        <translation>Kembalian:</translation>
    </message>
    <message>
        <source>(un)select all</source>
        <translation>(Tidak)memilih semua</translation>
    </message>
    <message>
        <source>Tree mode</source>
        <translation>Tree mode</translation>
    </message>
    <message>
        <source>List mode</source>
        <translation>Mode daftar</translation>
    </message>
    <message>
        <source>Amount</source>
        <translation>Jumlah</translation>
    </message>
    <message>
        <source>Received with label</source>
        <translation>Diterima dengan label</translation>
    </message>
    <message>
        <source>Received with address</source>
        <translation>Diterima dengan alamat</translation>
    </message>
    <message>
        <source>Date</source>
        <translation>Tanggal</translation>
    </message>
    <message>
        <source>Confirmations</source>
        <translation>Konfirmasi</translation>
    </message>
    <message>
        <source>Confirmed</source>
        <translation>Terkonfirmasi</translation>
    </message>
    <message>
        <source>Copy address</source>
        <translation>Salin alamat</translation>
    </message>
    <message>
        <source>Copy label</source>
        <translation>Salin label</translation>
    </message>
    <message>
        <source>Copy amount</source>
        <translation>Salin Jumlah</translation>
    </message>
    <message>
        <source>Copy transaction ID</source>
        <translation>Salain ID Transaksi</translation>
    </message>
    <message>
        <source>Lock unspent</source>
        <translation>Kunci Yang Tidak Digunakan</translation>
    </message>
    <message>
        <source>Unlock unspent</source>
        <translation>Buka Kunci Yang Tidak Digunakan</translation>
    </message>
    <message>
        <source>Copy quantity</source>
        <translation>Salin Kuantitas</translation>
    </message>
    <message>
        <source>Copy fee</source>
        <translation>Salin biaya</translation>
    </message>
    <message>
        <source>Copy after fee</source>
        <translation>Salin Setelah Upah</translation>
    </message>
    <message>
        <source>Copy bytes</source>
        <translation>Salin bytes</translation>
    </message>
    <message>
        <source>Copy dust</source>
        <translation>Salin jumlah yang lebih kecil</translation>
    </message>
    <message>
        <source>Copy change</source>
        <translation>Salin Perubahan</translation>
    </message>
    <message>
        <source>(%1 locked)</source>
        <translation>(%1 terkunci)</translation>
    </message>
    <message>
        <source>yes</source>
        <translation>Ya</translation>
    </message>
    <message>
        <source>no</source>
        <translation>Tidak</translation>
    </message>
    <message>
        <source>Can vary +/- %1 satoshi(s) per input.</source>
        <translation>Dapat bervariasi +/- %1 satoshi per input.</translation>
    </message>
    <message>
        <source>(no label)</source>
        <translation>(tidak ada label)</translation>
    </message>
    <message>
        <source>change from %1 (%2)</source>
        <translation>kembalian dari %1 (%2)</translation>
    </message>
    <message>
        <source>(change)</source>
        <translation>(kembalian)</translation>
    </message>
</context>
<context>
    <name>EditAddressDialog</name>
    <message>
        <source>Edit Address</source>
        <translation>Ubah Alamat</translation>
    </message>
    <message>
        <source>&amp;Label</source>
        <translation>&amp;Label</translation>
    </message>
    <message>
        <source>The label associated with this address list entry</source>
        <translation>Label yang terkait dengan daftar alamat</translation>
    </message>
    <message>
        <source>The address associated with this address list entry. This can only be modified for sending addresses.</source>
        <translation>Alamat yang terkait dengan daftar alamat. Hanya dapat diubah untuk alamat pengirim.</translation>
    </message>
    <message>
        <source>&amp;Address</source>
        <translation>&amp;Alamat</translation>
    </message>
    <message>
        <source>New sending address</source>
        <translation>Alamat pengirim baru</translation>
    </message>
    <message>
        <source>Edit receiving address</source>
        <translation>Ubah alamat penerima</translation>
    </message>
    <message>
        <source>Edit sending address</source>
        <translation>Ubah alamat pengirim</translation>
    </message>
    <message>
        <source>The entered address "%1" is not a valid Bitcoin address.</source>
        <translation>Alamat yang dimasukkan "%1" bukanlah alamat Bitcoin yang valid.</translation>
    </message>
    <message>
        <source>Address "%1" already exists as a receiving address with label "%2" and so cannot be added as a sending address.</source>
        <translation>Alamat "%1" sudah ada sebagai alamat penerimaan dengan label "%2" sehingga tidak bisa ditambah sebagai alamat pengiriman.</translation>
    </message>
    <message>
        <source>The entered address "%1" is already in the address book with label "%2".</source>
        <translation>Alamat "%1" yang dimasukkan sudah ada di dalam buku alamat dengan label "%2".</translation>
    </message>
    <message>
        <source>Could not unlock wallet.</source>
        <translation>Tidak dapat membuka dompet.</translation>
    </message>
    <message>
        <source>New key generation failed.</source>
        <translation>Pembuatan kunci baru gagal.</translation>
    </message>
</context>
<context>
    <name>FreespaceChecker</name>
    <message>
        <source>A new data directory will be created.</source>
        <translation>Sebuah data direktori baru telah dibuat.</translation>
    </message>
    <message>
        <source>name</source>
        <translation>nama</translation>
    </message>
    <message>
        <source>Directory already exists. Add %1 if you intend to create a new directory here.</source>
        <translation>Direktori masih ada. Tambahlah %1 apabila Anda ingin membuat direktori baru disini.</translation>
    </message>
    <message>
        <source>Path already exists, and is not a directory.</source>
        <translation>Sudah ada path, dan itu bukan direktori.</translation>
    </message>
    <message>
        <source>Cannot create data directory here.</source>
        <translation>Tidak bisa membuat direktori data disini.</translation>
    </message>
</context>
<context>
    <name>GuiNetWatch</name>
    </context>
<context>
    <name>HelpMessageDialog</name>
    <message>
        <source>version</source>
        <translation>versi</translation>
    </message>
    <message>
        <source>(%1-bit)</source>
        <translation>(%1-bit)</translation>
    </message>
    <message>
        <source>About %1</source>
        <translation>Tentang %1</translation>
    </message>
    <message>
        <source>Command-line options</source>
        <translation>Pilihan Command-line</translation>
    </message>
</context>
<context>
    <name>Intro</name>
    <message>
        <source>Welcome</source>
        <translation>Selamat Datang</translation>
    </message>
    <message>
        <source>Welcome to %1.</source>
        <translation>Selamat Datang di %1.</translation>
    </message>
    <message>
        <source>As this is the first time the program is launched, you can choose where %1 will store its data.</source>
        <translation>Karena ini adalah pertama kalinya program dijalankan, Anda dapat memilih lokasi %1 akan menyimpan data.</translation>
    </message>
    <message>
        <source>When you click OK, %1 will begin to download and process the full %4 block chain (%2GB) starting with the earliest transactions in %3 when %4 initially launched.</source>
        <translation>Ketika Anda mengklik OK, %1 akan mulai mengunduh dan memproses %4 block chain penuh (%2GB), dimulai dari transaksi-transaksi awal di %3 saat %4 diluncurkan pertama kali.</translation>
    </message>
    <message>
        <source>This initial synchronisation is very demanding, and may expose hardware problems with your computer that had previously gone unnoticed. Each time you run %1, it will continue downloading where it left off.</source>
        <translation>Sinkronisasi awal sangat berat dan mungkin akan menunjukkan permasalahan pada perangkat keras komputer Anda yang sebelumnya tidak tampak. Setiap kali Anda menjalankan %1, aplikasi ini akan melanjutkan pengunduhan dari posisi terakhir.</translation>
    </message>
    <message>
        <source>If you have chosen to limit block chain storage (pruning), the historical data must still be downloaded and processed, but will be deleted afterward to keep your disk usage low.</source>
        <translation>Apabila Anda memilih untuk membatasi penyimpanan block chain (pruning), data historis tetap akan diunduh dan diproses. Namun, data akan dihapus setelahnya untuk menjaga pemakaian disk agar tetap sedikit.</translation>
    </message>
    <message>
        <source>Use the default data directory</source>
        <translation>Gunakan direktori data default.</translation>
    </message>
    <message>
        <source>Use a custom data directory:</source>
        <translation>Gunakan direktori pilihan Anda:</translation>
    </message>
    <message>
        <source>Bitcoin</source>
        <translation>Bitcoin</translation>
    </message>
    <message>
        <source>At least %1 GB of data will be stored in this directory, and it will grow over time.</source>
        <translation>Setidaknya %1 GB data akan disimpan di direktori ini dan akan berkembang seiring berjalannya waktu.</translation>
    </message>
    <message>
        <source>Approximately %1 GB of data will be stored in this directory.</source>
        <translation>%1 GB data akan disimpan di direktori ini.</translation>
    </message>
    <message>
        <source>%1 will download and store a copy of the Bitcoin block chain.</source>
        <translation>%1 akan mengunduh dan menyimpan salinan Bitcoin block chain.</translation>
    </message>
    <message>
        <source>The wallet will also be stored in this directory.</source>
        <translation>Dompet juga akan disimpan di direktori ini.</translation>
    </message>
    <message>
        <source>Error: Specified data directory "%1" cannot be created.</source>
        <translation>Kesalahan: Direktori data "%1" tidak dapat dibuat.</translation>
    </message>
    <message>
        <source>Error</source>
        <translation>Kesalahan</translation>
    </message>
    <message numerus="yes">
        <source>%n GB of free space available</source>
        <translation><numerusform>%n GB ruang kosong tersedia.</numerusform></translation>
    </message>
    <message numerus="yes">
        <source>(of %n GB needed)</source>
        <translation><numerusform>(dari %n GB yang dibutuhkan)</numerusform></translation>
    </message>
</context>
<context>
    <name>MempoolStats</name>
    <message>
        <source>N/A</source>
        <translation>T/S</translation>
    </message>
    </context>
<context>
    <name>ModalOverlay</name>
    <message>
        <source>Form</source>
        <translation>Formulir</translation>
    </message>
    <message>
        <source>Recent transactions may not yet be visible, and therefore your wallet's balance might be incorrect. This information will be correct once your wallet has finished synchronizing with the bitcoin network, as detailed below.</source>
        <translation>Transaksi-transaksi terkini mungkin belum terlihat dan oleh karenanya, saldo dompet Anda mungkin tidak tepat. Informasi ini akan akurat ketika dompet Anda tersinkronisasi dengan jaringan Bitcoin, seperti rincian berikut.</translation>
    </message>
    <message>
        <source>Attempting to spend bitcoins that are affected by not-yet-displayed transactions will not be accepted by the network.</source>
        <translation>Usaha untuk menggunakan bitcoin yang dipengaruhi oleh transaksi yang belum terlihat tidak akan diterima oleh jaringan.</translation>
    </message>
    <message>
        <source>Number of blocks left</source>
        <translation>Jumlah blok tersisa</translation>
    </message>
    <message>
        <source>Unknown...</source>
        <translation>Tidak diketahui...</translation>
    </message>
    <message>
        <source>Last block time</source>
        <translation>Waktu blok terakhir</translation>
    </message>
    <message>
        <source>Progress</source>
        <translation>Perkembangan</translation>
    </message>
    <message>
        <source>Progress increase per hour</source>
        <translation>Peningkatan perkembangan per jam</translation>
    </message>
    <message>
        <source>calculating...</source>
        <translation>menghitung...</translation>
    </message>
    <message>
        <source>Estimated time left until synced</source>
        <translation>Estimasi waktu tersisa sampai tersinkronisasi</translation>
    </message>
    <message>
        <source>Hide</source>
        <translation>Sembunyikan</translation>
    </message>
    <message>
        <source>Unknown. Syncing Headers (%1, %2%)...</source>
        <translation>Tidak diketahui. Menyinkronisasikan Headers (%1, %2%)...</translation>
    </message>
</context>
<context>
    <name>NetWatchLogModel</name>
    <message>
        <source>Type</source>
        <comment>NetWatch: Type header</comment>
        <translation>Jenis</translation>
    </message>
    <message>
        <source>Address</source>
        <comment>NetWatch: Address header</comment>
        <translation>Alamat</translation>
    </message>
</context>
<context>
    <name>OpenURIDialog</name>
    <message>
        <source>Open URI</source>
        <translation>Buka URI</translation>
    </message>
    <message>
        <source>Open payment request from URI or file</source>
        <translation>Buka permintaan pembayaran dari URI atau data</translation>
    </message>
    <message>
        <source>URI:</source>
        <translation>URI:</translation>
    </message>
    <message>
        <source>Select payment request file</source>
        <translation>Pilih data permintaan pembayaran</translation>
    </message>
    <message>
        <source>Select payment request file to open</source>
        <translation>Pilih data permintaan pembayaran yang akan dibuka</translation>
    </message>
</context>
<context>
    <name>OptionsDialog</name>
    <message>
        <source>Options</source>
        <translation>Pilihan</translation>
    </message>
    <message>
        <source>&amp;Main</source>
        <translation>&amp;Utama</translation>
    </message>
    <message>
        <source>Automatically start %1 after logging in to the system.</source>
        <translation>Mulai %1 secara otomatis setelah masuk ke dalam sistem.</translation>
    </message>
    <message>
        <source>&amp;Start %1 on system login</source>
        <translation>Mulai %1 ketika masuk ke &amp;sistem</translation>
    </message>
    <message>
        <source>Size of &amp;database cache</source>
        <translation>Ukuran cache &amp;database</translation>
    </message>
    <message>
        <source>Number of script &amp;verification threads</source>
        <translation>Jumlah script &amp;verification threads</translation>
    </message>
    <message>
        <source>IP address of the proxy (e.g. IPv4: 127.0.0.1 / IPv6: ::1)</source>
        <translation>Alamat IP proxy (cth. IPv4: 127.0.0.1 / IPv6: ::1)</translation>
    </message>
    <message>
        <source>Shows if the supplied default SOCKS5 proxy is used to reach peers via this network type.</source>
        <translation>Perlihatkan apabila proxy SOCKS5 default digunakan untuk berhungan dengan orang lain lewat tipe jaringan ini.</translation>
    </message>
    <message>
        <source>Use separate SOCKS&amp;5 proxy to reach peers via Tor hidden services:</source>
        <translation>Menggunakan proxy SOCKS5 tersendiri untuk berhubungan dengan orang lain melalui layanan Tor:</translation>
    </message>
    <message>
        <source>Hide the icon from the system tray.</source>
        <translation>Sembunyikan ikon dari system tray.</translation>
    </message>
    <message>
        <source>&amp;Hide tray icon</source>
        <translation>&amp;Sembunyikan ikon tray</translation>
    </message>
    <message>
        <source>Minimize instead of exit the application when the window is closed. When this option is enabled, the application will be closed only after selecting Exit in the menu.</source>
        <translation>Minimalisasi aplikasi ketika jendela ditutup. Ketika pilihan ini dipilih, aplikasi akan menutup seluruhnya jika anda memilih Keluar di menu yang tersedia.</translation>
    </message>
    <message>
        <source>Third party URLs (e.g. a block explorer) that appear in the transactions tab as context menu items. %s in the URL is replaced by transaction hash. Multiple URLs are separated by vertical bar |.</source>
        <translation>URL pihak ketika (misalnya sebuah block explorer) yang mumcul dalam tab transaksi sebagai konteks menu. %s dalam URL diganti dengan kode transaksi. URL dipisahkan dengan tanda vertikal |.</translation>
    </message>
    <message>
        <source>Open the %1 configuration file from the working directory.</source>
        <translation>Buka file konfigurasi %1 dari direktori kerja.</translation>
    </message>
    <message>
        <source>Open Configuration File</source>
        <translation>Buka Berkas Konfigurasi</translation>
    </message>
    <message>
        <source>Reset all client options to default.</source>
        <translation>Kembalikan semua pengaturan ke awal.</translation>
    </message>
    <message>
        <source>&amp;Reset Options</source>
        <translation>&amp;Reset Pilihan</translation>
    </message>
    <message>
        <source>&amp;Network</source>
        <translation>&amp;Jaringan</translation>
    </message>
    <message>
        <source>Disables some advanced features but all blocks will still be fully validated. Reverting this setting requires re-downloading the entire blockchain. Actual disk usage may be somewhat higher.</source>
        <translation>Menonaktifkan beberapa fitur canggih akan tetapi semua block akan tetap divalidasi seutuhnya. Mengembalikan pengaturan ini memerlukan untuk mengunduh seluruh blockchain. Penggunaan disk mungkin akan lebih tinggi.</translation>
    </message>
    <message>
        <source>Prune &amp;block storage to</source>
        <translation>Prune &amp;ruang penyimpan block ke</translation>
    </message>
    <message>
        <source>Reverting this setting requires re-downloading the entire blockchain.</source>
        <translation>Mengembalikan pengaturan ini membutuhkan pengunduhan seluruh blockchain lagi. </translation>
    </message>
    <message>
        <source>MiB</source>
        <translation>MiB</translation>
    </message>
    <message>
        <source>(0 = auto, &lt;0 = leave that many cores free)</source>
        <translation>(0 = auto, &lt;0 = leave that many cores free)</translation>
    </message>
    <message>
        <source>W&amp;allet</source>
        <translation>D&amp;ompet</translation>
    </message>
    <message>
        <source>Expert</source>
        <translation>Ahli</translation>
    </message>
    <message>
        <source>Enable coin &amp;control features</source>
        <translation>Perbolehkan fitur &amp;pengaturan koin</translation>
    </message>
    <message>
        <source>If you disable the spending of unconfirmed change, the change from a transaction cannot be used until that transaction has at least one confirmation. This also affects how your balance is computed.</source>
        <translation>Jika Anda menonaktifkan perubahan saldo untuk transaksi yang belum dikonfirmasi, perubahan dari transaksi tidak dapat dilakukan sampai transaksi memiliki setidaknya satu konfirmasi. Hal ini juga mempengaruhi bagaimana saldo Anda dihitung.</translation>
    </message>
    <message>
        <source>&amp;Spend unconfirmed change</source>
        <translation>&amp;Perubahan saldo untuk transaksi yang belum dikonfirmasi</translation>
    </message>
    <message>
        <source>Automatically open the Bitcoin client port on the router. This only works when your router supports UPnP and it is enabled.</source>
        <translation>Otomatis membuka port client Bitcoin di router. Hanya berjalan apabila router anda mendukung UPnP dan di-enable.</translation>
    </message>
    <message>
        <source>Map port using &amp;UPnP</source>
        <translation>Petakan port dengan &amp;UPnP</translation>
    </message>
    <message>
        <source>Accept connections from outside.</source>
        <translation>Terima koneksi-koneksi dari luar.</translation>
    </message>
    <message>
        <source>Allow incomin&amp;g connections</source>
        <translation>Terima koneksi-koneksi masuk</translation>
    </message>
    <message>
        <source>Connect to the Bitcoin network through a SOCKS5 proxy.</source>
        <translation>Hubungkan ke jaringan Bitcoin melalui SOCKS5 proxy.</translation>
    </message>
    <message>
        <source>&amp;Connect through SOCKS5 proxy (default proxy):</source>
        <translation>&amp;Hubungkan melalui proxy SOCKS5 (proxy default):</translation>
    </message>
    <message>
        <source>Proxy &amp;IP:</source>
        <translation>IP Proxy:</translation>
    </message>
    <message>
        <source>&amp;Port:</source>
        <translation>&amp;Port:</translation>
    </message>
    <message>
        <source>Port of the proxy (e.g. 9050)</source>
        <translation>Port proxy (cth. 9050)</translation>
    </message>
    <message>
        <source>Used for reaching peers via:</source>
        <translation>Digunakan untuk berhubungan dengan peers melalui:</translation>
    </message>
    <message>
        <source>IPv4</source>
        <translation>IPv4</translation>
    </message>
    <message>
        <source>IPv6</source>
        <translation>IPv6</translation>
    </message>
    <message>
        <source>Tor</source>
        <translation>Tor</translation>
    </message>
    <message>
        <source>Connect to the Bitcoin network through a separate SOCKS5 proxy for Tor hidden services.</source>
        <translation>Koneksi ke jaringan bitcoin melalui proxy SOCKS5 yang berbeda untuk layanan Tor tersembunyi.</translation>
    </message>
    <message>
        <source>&amp;Window</source>
        <translation>&amp;Jendela</translation>
    </message>
    <message>
        <source>Show only a tray icon after minimizing the window.</source>
        <translation>Hanya tampilkan ikon tray setelah meminilisasi jendela</translation>
    </message>
    <message>
        <source>&amp;Minimize to the tray instead of the taskbar</source>
        <translation>&amp;Meminilisasi ke tray daripada taskbar</translation>
    </message>
    <message>
        <source>M&amp;inimize on close</source>
        <translation>M&amp;eminilisasi saat tutup</translation>
    </message>
    <message>
        <source>&amp;Display</source>
        <translation>&amp;Tampilan</translation>
    </message>
    <message>
        <source>User Interface &amp;language:</source>
        <translation>&amp;Bahasa Antarmuka Pengguna:</translation>
    </message>
    <message>
        <source>The user interface language can be set here. This setting will take effect after restarting %1.</source>
        <translation>Bahasa tampilan dapat diatur di sini. Pengaturan ini akan berpengaruh setelah memulai ulang %1.</translation>
    </message>
    <message>
        <source>&amp;Unit to show amounts in:</source>
        <translation>&amp;Unit untuk menunjukkan nilai:</translation>
    </message>
    <message>
        <source>Choose the default subdivision unit to show in the interface and when sending coins.</source>
        <translation>Pilihan standar unit yang ingin ditampilkan pada layar aplikasi dan saat mengirim koin.</translation>
    </message>
    <message>
        <source>Whether to show coin control features or not.</source>
        <translation>Ingin menunjukkan cara pengaturan koin atau tidak.</translation>
    </message>
    <message>
        <source>&amp;Third party transaction URLs</source>
        <translation>&amp;URL transaksi pihak ketiga</translation>
    </message>
    <message>
        <source>&amp;OK</source>
        <translation>&amp;YA</translation>
    </message>
    <message>
        <source>&amp;Cancel</source>
        <translation>&amp;Batal</translation>
    </message>
    <message>
        <source>default</source>
        <translation>standar</translation>
    </message>
    <message>
        <source>none</source>
        <translation>tidak satupun</translation>
    </message>
    <message>
        <source>Bitcoin Core</source>
        <translation>Bitcoin Core</translation>
    </message>
    <message>
        <source>Confirm options reset</source>
        <translation>Memastikan reset pilihan</translation>
    </message>
    <message>
        <source>Client restart required to activate changes.</source>
        <translation>Restart klien diperlukan untuk mengaktifkan perubahan.</translation>
    </message>
    <message>
        <source>Client will be shut down. Do you want to proceed?</source>
        <translation>Klien akan dimatikan, apakah anda hendak melanjutkan?</translation>
    </message>
    <message>
        <source>Configuration options</source>
        <translation>Konfigurasi pengaturan</translation>
    </message>
    <message>
        <source>The configuration file is used to specify advanced user options which override GUI settings. Additionally, any command-line options will override this configuration file.</source>
        <translation>File konfigurasi digunakan untuk menspesifikkan pilihan khusus pengguna yang akan menimpa pengaturan GUI. Sebagai tambahan, pengaturan command-line apapun akan menimpa file konfigurasi itu.</translation>
    </message>
    <message>
        <source>Error</source>
        <translation>Terjadi sebuah kesalahan</translation>
    </message>
    <message>
        <source>The configuration file could not be opened.</source>
        <translation>Berkas konfigurasi tidak dapat dibuka.</translation>
    </message>
    <message>
        <source>This change would require a client restart.</source>
        <translation>Perubahan ini akan memerlukan restart klien</translation>
    </message>
    <message>
        <source>The supplied proxy address is invalid.</source>
        <translation>Alamat proxy yang diisi tidak valid.</translation>
    </message>
</context>
<context>
    <name>OverviewPage</name>
    <message>
        <source>Form</source>
        <translation>Formulir</translation>
    </message>
    <message>
        <source>The displayed information may be out of date. Your wallet automatically synchronizes with the Bitcoin network after a connection is established, but this process has not completed yet.</source>
        <translation>Informasi terlampir mungkin sudah kedaluwarsa. Dompet Anda secara otomatis mensinkronisasi dengan jaringan Bitcoin ketika sebuah hubungan terbentuk, namun proses ini belum selesai.</translation>
    </message>
    <message>
        <source>Watch-only:</source>
        <translation>Hanya lihat:</translation>
    </message>
    <message>
        <source>Available:</source>
        <translation>Tersedia:</translation>
    </message>
    <message>
        <source>Your current spendable balance</source>
        <translation>Jumlah yang Anda bisa keluarkan sekarang</translation>
    </message>
    <message>
        <source>Pending:</source>
        <translation>Ditunda</translation>
    </message>
    <message>
        <source>Total of transactions that have yet to be confirmed, and do not yet count toward the spendable balance</source>
        <translation>Jumlah keseluruhan transaksi yang belum dikonfirmasi, dan belum saatnya dihitung sebagai pengeluaran saldo yang telah dibelanjakan.</translation>
    </message>
    <message>
        <source>Immature:</source>
        <translation>Terlalu Muda:</translation>
    </message>
    <message>
        <source>Mined balance that has not yet matured</source>
        <translation>Saldo ditambang yang masih terlalu muda</translation>
    </message>
    <message>
        <source>Balances</source>
        <translation>Saldo:</translation>
    </message>
    <message>
        <source>Total:</source>
        <translation>Jumlah:</translation>
    </message>
    <message>
        <source>Your current total balance</source>
        <translation>Jumlah saldo Anda sekarang</translation>
    </message>
    <message>
        <source>Your current balance in watch-only addresses</source>
        <translation>Saldomu di alamat hanya lihat</translation>
    </message>
    <message>
        <source>Spendable:</source>
        <translation>Bisa digunakan:</translation>
    </message>
    <message>
        <source>Recent transactions</source>
        <translation>Transaksi-transaksi terkini</translation>
    </message>
    <message>
        <source>Unconfirmed transactions to watch-only addresses</source>
        <translation>Transaksi yang belum terkonfirmasi ke alamat hanya lihat</translation>
    </message>
    <message>
        <source>Mined balance in watch-only addresses that has not yet matured</source>
        <translation>Saldo hasil mining di alamat hanya lihat yang belum bisa digunakan</translation>
    </message>
    <message>
        <source>Current total balance in watch-only addresses</source>
        <translation>Jumlah saldo di alamat hanya lihat</translation>
    </message>
</context>
<context>
    <name>PairingPage</name>
    </context>
<context>
    <name>PaymentServer</name>
    <message>
        <source>Payment request error</source>
        <translation>Terjadi kesalahan pada permintaan pembayaran</translation>
    </message>
    <message>
        <source>Cannot start bitcoin: click-to-pay handler</source>
        <translation>Tidak bisa memulai bitcoin: handler click-to-pay</translation>
    </message>
    <message>
        <source>URI handling</source>
        <translation>Pengelolaan URI</translation>
    </message>
    <message>
        <source>'bitcoin://' is not a valid URI. Use 'bitcoin:' instead.</source>
        <translation>'bitcoin://' bukanlah alamat URI yang valid. Silakan gunakan 'bitcoin:'.</translation>
    </message>
    <message>
        <source>Payment request fetch URL is invalid: %1</source>
        <translation>URL permintaan pembayaran tidak valid: %1</translation>
    </message>
    <message>
        <source>Invalid payment address %1</source>
        <translation>Alamat pembayaran salah %1</translation>
    </message>
    <message>
        <source>URI cannot be parsed! This can be caused by an invalid Bitcoin address or malformed URI parameters.</source>
        <translation>URI tidak bisa dimengerti! Hal ini bisa disebabkan karena alamat Bitcoin yang tidak sah atau parameter URI yang tidak tepat.</translation>
    </message>
    <message>
        <source>Payment request file handling</source>
        <translation>Pengelolaan file permintaan pembayaran</translation>
    </message>
    <message>
        <source>Payment request file cannot be read! This can be caused by an invalid payment request file.</source>
        <translation>File permintaan pembayaran tidak bisa dibaca! Hal ini bisa disebabkan karena file permintaan pembayaran tidak valid.</translation>
    </message>
    <message>
        <source>Payment request rejected</source>
        <translation>Permintaan pembayaran ditolak</translation>
    </message>
    <message>
        <source>Payment request network doesn't match client network.</source>
        <translation>Jaringan permintaan pembayaran tidak sesuai dengan jaringan klien.</translation>
    </message>
    <message>
        <source>Payment request expired.</source>
        <translation>Permintaan pembayaran telah kadaluarsa.</translation>
    </message>
    <message>
<<<<<<< HEAD
        <source>Payment request is not initialized.</source>
        <translation>Permintaan pembayaran tidak terinisialisasi</translation>
    </message>
    <message>
        <source>Payment request %1 is too large (%2 bytes, allowed %3 bytes).</source>
        <translation>Permintaan pembayaran %1 terlalu besar (%2 bita, diperbolehkan %3 bita)</translation>
    </message>
    </context>
=======
        <source>Requested payment amount of %1 is too small (considered dust).</source>
        <translation>Nilai pembayaran %1 yang diminta oleh Anda terlalu sedikit (dianggap debu).</translation>
    </message>
    <message>
        <source>Refund from %1</source>
        <translation>Pembayaran kembali dari %1</translation>
    </message>
    <message>
        <source>Error communicating with %1: %2</source>
        <translation>Masalah berkomunikasi dengan %1: %2</translation>
    </message>
    <message>
        <source>Bad response from server %1</source>
        <translation>Jawaban salah dari server %1</translation>
    </message>
    <message>
        <source>Network request error</source>
        <translation>Gagalan permintaan dari jaringan</translation>
    </message>
    <message>
        <source>Payment acknowledged</source>
        <translation>Pembayaran diakui</translation>
    </message>
</context>
>>>>>>> bdbe9f59
<context>
    <name>PeerTableModel</name>
    <message>
        <source>User Agent</source>
        <translation>Agen Pengguna</translation>
    </message>
    <message>
        <source>Sent</source>
        <translation>Terkirim</translation>
    </message>
    <message>
        <source>Received</source>
        <translation>Diterima</translation>
    </message>
</context>
<context>
    <name>QObject</name>
    <message>
        <source>Amount</source>
        <translation>Nilai</translation>
    </message>
    <message>
        <source>Enter a Bitcoin address (e.g. %1)</source>
        <translation>Masukkan alamat Bitcoin (contoh %1)</translation>
    </message>
    <message>
        <source>%1 h</source>
        <translation>%1 Jam</translation>
    </message>
    <message>
        <source>%1 m</source>
        <translation>%1 menit</translation>
    </message>
    <message>
        <source>N/A</source>
        <translation>T/S</translation>
    </message>
    <message numerus="yes">
        <source>%n hour(s)</source>
        <translation><numerusform>%n jam</numerusform></translation>
    </message>
    <message numerus="yes">
        <source>%n day(s)</source>
        <translation><numerusform>%n hari</numerusform></translation>
    </message>
    <message numerus="yes">
        <source>%n week(s)</source>
        <translation><numerusform>%n minggu</numerusform></translation>
    </message>
    <message>
        <source>%1 and %2</source>
        <translation>%1 dan %2</translation>
    </message>
    <message numerus="yes">
        <source>%n year(s)</source>
        <translation><numerusform>%n tahun</numerusform></translation>
    </message>
    <message>
        <source>%1 B</source>
        <translation>%1 B</translation>
    </message>
    <message>
        <source>%1 KB</source>
        <translation>%1 KB</translation>
    </message>
    <message>
        <source>%1 MB</source>
        <translation>%1 MB</translation>
    </message>
    <message>
        <source>%1 GB</source>
        <translation>%1 GB</translation>
    </message>
    <message>
        <source>unknown</source>
        <translation>tidak diketahui</translation>
    </message>
    <message>
        <source>Txn</source>
        <comment>Tx Watch: Transaction type abbreviation</comment>
        <translation>Tsi</translation>
    </message>
</context>
<context>
    <name>QObject::QObject</name>
    </context>
<context>
    <name>QRImageWidget</name>
    <message>
        <source>&amp;Save Image...</source>
        <translation>&amp;Simpan Gambaran...</translation>
    </message>
    <message>
        <source>&amp;Copy Image</source>
        <translation>&amp;Salin Gambaran</translation>
    </message>
    <message>
        <source>Resulting URI too long, try to reduce the text for label / message.</source>
        <translation>Hasil URI terlalu panjang, coba kurangi label / pesan.</translation>
    </message>
    <message>
        <source>Error encoding URI into QR Code.</source>
        <translation>Gagal mengubah URI ke kode QR.</translation>
    </message>
    <message>
        <source>Save QR Code</source>
        <translation>Simpan Kode QR</translation>
    </message>
    <message>
        <source>PNG Image (*.png)</source>
        <translation>Gambar PNG (*.png)</translation>
    </message>
</context>
<context>
    <name>RPCConsole</name>
    <message>
        <source>N/A</source>
        <translation>T/S</translation>
    </message>
    <message>
        <source>Client version</source>
        <translation>Versi Klien</translation>
    </message>
    <message>
        <source>&amp;Information</source>
        <translation>&amp;Informasi</translation>
    </message>
    <message>
        <source>Debug window</source>
        <translation>Jendela debug</translation>
    </message>
    <message>
        <source>General</source>
        <translation>Umum</translation>
    </message>
    <message>
        <source>Startup time</source>
        <translation>Waktu nyala</translation>
    </message>
    <message>
        <source>Network</source>
        <translation>Jaringan</translation>
    </message>
    <message>
        <source>Name</source>
        <translation>Nama</translation>
    </message>
    <message>
        <source>Number of connections</source>
        <translation>Jumlah hubungan</translation>
    </message>
    <message>
        <source>Block chain</source>
        <translation>Rantai blok</translation>
    </message>
    <message>
        <source>Current number of blocks</source>
        <translation>Jumlah blok terkini</translation>
    </message>
    <message>
<<<<<<< HEAD
        <source>Received</source>
        <translation>Diterima</translation>
=======
        <source>Wallet: </source>
        <translation type="unfinished">Dompet: </translation>
>>>>>>> bdbe9f59
    </message>
    <message>
        <source>Sent</source>
        <translation>Terkirim</translation>
    </message>
    <message>
        <source>Version</source>
        <translation>Versi</translation>
    </message>
    <message>
        <source>User Agent</source>
        <translation>Agen Pengguna

</translation>
    </message>
    <message>
        <source>Services</source>
        <translation>Layanan</translation>
    </message>
    <message>
        <source>Last block time</source>
        <translation>Waktu blok terakhir</translation>
    </message>
    <message>
        <source>&amp;Open</source>
        <translation>&amp;Buka</translation>
    </message>
    <message>
        <source>&amp;Console</source>
        <translation>&amp;Konsol</translation>
    </message>
    <message>
        <source>&amp;Network Traffic</source>
        <translation>Kemacetan &amp;Jaringan </translation>
    </message>
    <message>
        <source>Totals</source>
        <translation>Total</translation>
    </message>
    <message>
        <source>In:</source>
        <translation>Masuk:</translation>
    </message>
    <message>
        <source>Out:</source>
        <translation>Keluar:</translation>
    </message>
    <message>
        <source>Debug log file</source>
        <translation>Berkas catatan debug</translation>
    </message>
    <message>
        <source>Clear console</source>
        <translation>Bersihkan konsol</translation>
    </message>
    <message>
        <source>1 &amp;hour</source>
        <translation>1 &amp;jam</translation>
    </message>
    <message>
        <source>1 &amp;day</source>
        <translation>1 &amp;hari</translation>
    </message>
    <message>
        <source>1 &amp;week</source>
        <translation>1 &amp;minggu</translation>
    </message>
    <message>
        <source>1 &amp;year</source>
        <translation>1 &amp;tahun</translation>
    </message>
    <message>
        <source>Network activity disabled</source>
        <translation>Aktivitas jaringan dinonaktifkan</translation>
    </message>
    <message>
        <source>Yes</source>
        <translation>Ya</translation>
    </message>
    <message>
        <source>No</source>
        <translation>Tidak</translation>
    </message>
    <message>
        <source>Unknown</source>
        <translation>Tidak diketahui</translation>
    </message>
</context>
<context>
    <name>ReceiveCoinsDialog</name>
    <message>
        <source>&amp;Amount:</source>
        <translation>&amp;Nilai:</translation>
    </message>
    <message>
        <source>&amp;Label:</source>
        <translation>&amp;Label:</translation>
    </message>
    <message>
        <source>&amp;Message:</source>
        <translation>&amp;Pesan:</translation>
    </message>
    <message>
        <source>An optional label to associate with the new receiving address.</source>
        <translation>Label opsional untuk mengasosiasikan dengan alamat penerima baru.</translation>
    </message>
    <message>
        <source>Use this form to request payments. All fields are &lt;b&gt;optional&lt;/b&gt;.</source>
        <translation>Gunakan form ini untuk meminta pembayaran. Semua bidang adalah &lt;b&gt;opsional&lt;/b&gt;.</translation>
    </message>
    <message>
        <source>An optional amount to request. Leave this empty or zero to not request a specific amount.</source>
        <translation>Nilai permintaan opsional. Biarkan ini kosong atau nol bila tidak meminta nilai tertentu.</translation>
    </message>
    <message>
        <source>Clear all fields of the form.</source>
        <translation>Hapus informasi dari form.</translation>
    </message>
    <message>
        <source>Clear</source>
        <translation>Hapus</translation>
    </message>
    <message>
        <source>Requested payments history</source>
        <translation>Riwayat pembayaran yang diminta Anda</translation>
    </message>
    <message>
        <source>&amp;Request payment</source>
        <translation>&amp;Minta pembayaran</translation>
    </message>
    <message>
        <source>Show the selected request (does the same as double clicking an entry)</source>
        <translation>Menunjukkan permintaan yang dipilih (sama dengan tekan pilihan dua kali)</translation>
    </message>
    <message>
        <source>Show</source>
        <translation>Menunjukkan</translation>
    </message>
    <message>
        <source>Remove the selected entries from the list</source>
        <translation>Menghapus informasi terpilih dari daftar</translation>
    </message>
    <message>
        <source>Remove</source>
        <translation>Menghapus</translation>
    </message>
    <message>
        <source>Copy URI</source>
        <translation type="unfinished">Salin URI</translation>
    </message>
    <message>
        <source>Copy label</source>
        <translation>Salin label</translation>
    </message>
    <message>
        <source>Copy message</source>
        <translation>Salin Pesan</translation>
    </message>
    <message>
        <source>Copy amount</source>
        <translation>Salin Jumlah</translation>
    </message>
</context>
<context>
    <name>ReceiveRequestDialog</name>
    <message>
        <source>QR Code</source>
        <translation>Kode QR</translation>
    </message>
    <message>
        <source>Copy &amp;URI</source>
        <translation>Salin &amp;URI</translation>
    </message>
    <message>
        <source>Copy &amp;Address</source>
        <translation>Salin &amp;Alamat</translation>
    </message>
    <message>
        <source>&amp;Save Image...</source>
        <translation>&amp;Simpan Gambaran...</translation>
    </message>
    <message>
        <source>Request payment to %1</source>
        <translation>Minta pembayaran ke %1</translation>
    </message>
    <message>
        <source>Payment information</source>
        <translation>Informasi pembayaran</translation>
    </message>
    <message>
        <source>URI</source>
        <translation type="unfinished">URI</translation>
    </message>
    <message>
        <source>Address</source>
        <translation>Alamat</translation>
    </message>
    <message>
        <source>Amount</source>
        <translation>Jumlah</translation>
    </message>
    <message>
        <source>Label</source>
        <translation>Label</translation>
    </message>
    <message>
        <source>Message</source>
        <translation>Pesan</translation>
    </message>
    <message>
        <source>Wallet</source>
        <translation>Dompet</translation>
    </message>
</context>
<context>
    <name>RecentRequestsTableModel</name>
    <message>
        <source>Date</source>
        <translation>Tanggal</translation>
    </message>
    <message>
        <source>Label</source>
        <translation>Label</translation>
    </message>
    <message>
        <source>Message</source>
        <translation>Pesan:</translation>
    </message>
    <message>
        <source>(no label)</source>
        <translation>(tidak ada label)</translation>
    </message>
    <message>
        <source>(no message)</source>
        <translation>(tidak ada pesan)</translation>
    </message>
    </context>
<context>
    <name>SendCoinsDialog</name>
    <message>
        <source>Send Coins</source>
        <translation>Kirim Koin</translation>
    </message>
    <message>
        <source>Coin Control Features</source>
        <translation>Cara Pengaturan Koin</translation>
    </message>
    <message>
        <source>Inputs...</source>
        <translation>Masukan...</translation>
    </message>
    <message>
        <source>automatically selected</source>
        <translation>Pemilihan otomatis</translation>
    </message>
    <message>
        <source>Insufficient funds!</source>
        <translation>Saldo tidak mencukupi!</translation>
    </message>
    <message>
        <source>Quantity:</source>
        <translation>Kuantitas:</translation>
    </message>
    <message>
        <source>Bytes:</source>
        <translation>Bytes:</translation>
    </message>
    <message>
        <source>Amount:</source>
        <translation>Nilai:</translation>
    </message>
    <message>
        <source>Fee:</source>
        <translation>Biaya:</translation>
    </message>
    <message>
        <source>After Fee:</source>
        <translation>Dengan Biaya:</translation>
    </message>
    <message>
        <source>Change:</source>
        <translation>Uang Kembali:</translation>
    </message>
    <message>
        <source>If this is activated, but the change address is empty or invalid, change will be sent to a newly generated address.</source>
        <translation>Jiki ini dipilih, tetapi alamat pengembalian uang kosong atau salah, uang kembali akan dikirim ke alamat yang baru dibuat.</translation>
    </message>
    <message>
        <source>Custom change address</source>
        <translation>Alamat uang kembali yang kustom</translation>
    </message>
    <message>
        <source>Transaction Fee:</source>
        <translation>Biaya Transaksi:</translation>
    </message>
    <message>
        <source>Choose...</source>
        <translation type="unfinished">Pilihlah...</translation>
    </message>
    <message>
        <source>Hide</source>
        <translation>Sembunyikan</translation>
    </message>
    <message>
        <source>Recommended:</source>
        <translation>Disarankan</translation>
    </message>
    <message>
        <source>Send to multiple recipients at once</source>
        <translation>Kirim ke beberapa penerima sekaligus</translation>
    </message>
    <message>
        <source>Add &amp;Recipient</source>
        <translation>Tambahlah &amp;Penerima</translation>
    </message>
    <message>
        <source>Clear all fields of the form.</source>
        <translation>Hapus informasi dari form.</translation>
    </message>
    <message>
        <source>Dust:</source>
        <translation>Dust:</translation>
    </message>
    <message>
        <source>Clear &amp;All</source>
        <translation>Hapus &amp;Semua</translation>
    </message>
    <message>
        <source>Balance:</source>
        <translation>Saldo:</translation>
    </message>
    <message>
        <source>Confirm the send action</source>
        <translation>Konfirmasi aksi pengiriman</translation>
    </message>
    <message>
        <source>S&amp;end</source>
        <translation>K&amp;irim</translation>
    </message>
    <message>
        <source>Copy quantity</source>
        <translation>Salin Kuantitas</translation>
    </message>
    <message>
        <source>Copy amount</source>
        <translation>Salin Jumlah</translation>
    </message>
    <message>
        <source>Copy fee</source>
        <translation>Salin biaya</translation>
    </message>
    <message>
        <source>Copy after fee</source>
        <translation>Salin Setelah Upah</translation>
    </message>
    <message>
        <source>Copy bytes</source>
        <translation>Salin bytes</translation>
    </message>
    <message>
        <source>Copy dust</source>
        <translation>Salin dust</translation>
    </message>
    <message>
        <source>Copy change</source>
        <translation>Salin Perubahan</translation>
    </message>
    <message>
        <source>%1 to %2</source>
        <translation>%1 ke %2</translation>
    </message>
    <message>
        <source>Are you sure you want to send?</source>
        <translation>Apakah Anda yakin ingin kirim?</translation>
    </message>
    <message>
        <source>or</source>
        <translation>atau</translation>
    </message>
    <message>
        <source>Transaction fee</source>
        <translation>Biaya Transaksi</translation>
    </message>
    <message>
        <source>Confirm send coins</source>
        <translation>Konfirmasi pengiriman koin</translation>
    </message>
    <message>
        <source>The amount to pay must be larger than 0.</source>
        <translation>Nilai yang dibayar harus lebih besar dari 0.</translation>
    </message>
    <message>
        <source>The amount exceeds your balance.</source>
        <translation>Nilai melebihi saldo Anda.</translation>
    </message>
    <message>
        <source>The total exceeds your balance when the %1 transaction fee is included.</source>
        <translation>Jumlah melebihi saldo Anda ketika biaya transaksi %1 ditambahkan.</translation>
    </message>
    <message>
        <source>Transaction creation failed!</source>
        <translation>Gagal membuat transaksi!</translation>
    </message>
    <message>
        <source>A fee higher than %1 is considered an absurdly high fee.</source>
        <translation>Biaya yang lebih tinggi dari %1 dianggap biaya tak masuk akal.</translation>
    </message>
    <message>
        <source>Payment request expired.</source>
        <translation>Permintaan pembayaran telah kadaluarsa.</translation>
    </message>
    <message>
        <source>Warning: Invalid Bitcoin address</source>
        <translation>Awas: Alamat Bitcoin tidak sah</translation>
    </message>
    <message>
        <source>(no label)</source>
        <translation>(tidak ada label)</translation>
    </message>
</context>
<context>
    <name>SendCoinsEntry</name>
    <message>
        <source>A&amp;mount:</source>
        <translation>J&amp;umlah:</translation>
    </message>
    <message>
        <source>Pay &amp;To:</source>
        <translation>Kirim &amp;Ke:</translation>
    </message>
    <message>
        <source>&amp;Label:</source>
        <translation>&amp;Label:</translation>
    </message>
    <message>
        <source>Choose previously used address</source>
        <translation>Pilih alamat yang telah digunakan sebelumnya</translation>
    </message>
    <message>
        <source>This is a normal payment.</source>
        <translation>Ini adalah pembayaran normal</translation>
    </message>
    <message>
        <source>Alt+A</source>
        <translation>Alt+J</translation>
    </message>
    <message>
        <source>Paste address from clipboard</source>
        <translation>Tempel alamat dari salinan</translation>
    </message>
    <message>
        <source>Alt+P</source>
        <translation>Alt+B</translation>
    </message>
    <message>
        <source>Remove this entry</source>
        <translation>Hapus masukan ini</translation>
    </message>
    <message>
        <source>Message:</source>
        <translation>Pesan:</translation>
    </message>
    <message>
        <source>Enter a label for this address to add it to the list of used addresses</source>
        <translation>Masukkan label untuk alamat ini untuk dimasukan dalam daftar alamat yang pernah digunakan</translation>
    </message>
    <message>
        <source>Pay To:</source>
        <translation>Kirim Ke:</translation>
    </message>
    <message>
        <source>Memo:</source>
        <translation>Catatan Peringatan:</translation>
    </message>
    <message>
        <source>Enter a label for this address to add it to your address book</source>
        <translation>Masukkan label bagi alamat ini untuk menambahkannya ke buku alamat Anda</translation>
    </message>
</context>
<context>
    <name>SendConfirmationDialog</name>
    <message>
        <source>Yes</source>
        <translation>Ya</translation>
    </message>
</context>
<context>
    <name>ShutdownWindow</name>
    <message>
        <source>Do not shut down the computer until this window disappears.</source>
        <translation>Kamu tidak dapat mematikan komputer sebelum jendela ini tertutup sendiri.</translation>
    </message>
</context>
<context>
    <name>SignVerifyMessageDialog</name>
    <message>
        <source>Signatures - Sign / Verify a Message</source>
        <translation>Tanda Tangan / Verifikasi sebuah Pesan</translation>
    </message>
    <message>
        <source>&amp;Sign Message</source>
        <translation>&amp;Tandakan Pesan</translation>
    </message>
    <message>
        <source>Choose previously used address</source>
        <translation>Pilih alamat yang telah digunakan sebelumnya</translation>
    </message>
    <message>
        <source>Alt+A</source>
        <translation>Alt+A</translation>
    </message>
    <message>
        <source>Paste address from clipboard</source>
        <translation>Tempel alamat dari salinan</translation>
    </message>
    <message>
        <source>Alt+P</source>
        <translation>Alt+B</translation>
    </message>
    <message>
        <source>Enter the message you want to sign here</source>
        <translation>Masukan pesan yang ingin ditandai disini</translation>
    </message>
    <message>
        <source>Signature</source>
        <translation>Tanda Tangan</translation>
    </message>
    <message>
        <source>Copy the current signature to the system clipboard</source>
        <translation>Salin tanda tangan terpilih ke sistem klipboard</translation>
    </message>
    <message>
        <source>Sign the message to prove you own this Bitcoin address</source>
        <translation>Tandai pesan untuk menyetujui kamu pemiliki alamat Bitcoin ini</translation>
    </message>
    <message>
        <source>Sign &amp;Message</source>
        <translation>Tandakan &amp;Pesan</translation>
    </message>
    <message>
        <source>Reset all sign message fields</source>
        <translation>Hapus semua bidang penanda pesan</translation>
    </message>
    <message>
        <source>Clear &amp;All</source>
        <translation>Hapus &amp;Semua</translation>
    </message>
    <message>
        <source>&amp;Verify Message</source>
        <translation>&amp;Verifikasi Pesan</translation>
    </message>
    <message>
        <source>Verify &amp;Message</source>
        <translation>Verifikasi &amp;Pesan</translation>
    </message>
    <message>
        <source>Reset all verify message fields</source>
        <translation>Hapus semua bidang verifikasi pesan</translation>
    </message>
    <message>
        <source>Click "Sign Message" to generate signature</source>
        <translation>Tekan "Tandatangan Pesan" untuk menghasilan tanda tangan</translation>
    </message>
    <message>
        <source>The entered address is invalid.</source>
        <translation>Alamat yang dimasukkan tidak sesuai.</translation>
    </message>
    <message>
        <source>Please check the address and try again.</source>
        <translation>Silahkan periksa alamat dan coba lagi.</translation>
    </message>
    <message>
        <source>The entered address does not refer to a key.</source>
        <translation>Alamat itu tidak menghubungkan kunci.</translation>
    </message>
    <message>
        <source>Wallet unlock was cancelled.</source>
        <translation>Membuka kunci dompet dibatalkan.</translation>
    </message>
    <message>
        <source>Private key for the entered address is not available.</source>
        <translation>Kunci pribadi untuk alamat itu tidak tersedia.</translation>
    </message>
    <message>
        <source>Message signing failed.</source>
        <translation>Menandai pesan gagal.</translation>
    </message>
    <message>
        <source>Message signed.</source>
        <translation>Pesan ditandai.</translation>
    </message>
    <message>
        <source>The signature could not be decoded.</source>
        <translation>Tanda tangan tidak bisa diterjemahkan.</translation>
    </message>
    <message>
        <source>Please check the signature and try again.</source>
        <translation>Mohon periksa tanda tangan dan coba kembali</translation>
    </message>
    <message>
        <source>The signature did not match the message digest.</source>
        <translation>Tanda tangan tidak cocok dengan intisari pesan.</translation>
    </message>
    <message>
        <source>Message verification failed.</source>
        <translation>Verifikasi pesan gagal.</translation>
    </message>
    <message>
        <source>Message verified.</source>
        <translation>Pesan terverifikasi.</translation>
    </message>
</context>
<context>
    <name>SplashScreen</name>
    <message>
        <source>[testnet]</source>
        <translation>[testnet]</translation>
    </message>
</context>
<context>
    <name>TrafficGraphWidget</name>
    <message>
        <source>KB/s</source>
        <translation>KB/s</translation>
    </message>
</context>
<context>
    <name>TransactionDesc</name>
    <message numerus="yes">
        <source>Open for %n more block(s)</source>
        <translation><numerusform>Buka untuk %n blok lagi</numerusform></translation>
    </message>
    <message>
        <source>Open until %1</source>
        <translation>Buka hingga %1</translation>
    </message>
    <message>
        <source>%1/unconfirmed</source>
        <translation>%1/belum dikonfirmasi</translation>
    </message>
    <message>
        <source>%1 confirmations</source>
        <translation>%1 konfirmasi</translation>
    </message>
    <message>
        <source>Date</source>
        <translation>Tanggal</translation>
    </message>
    <message>
        <source>Source</source>
        <translation>Sumber</translation>
    </message>
    <message>
        <source>Generated</source>
        <translation>Dibuat</translation>
    </message>
    <message>
        <source>From</source>
        <translation>Dari</translation>
    </message>
    <message>
        <source>unknown</source>
        <translation>tidak diketahui</translation>
    </message>
    <message>
        <source>To</source>
        <translation>Untuk</translation>
    </message>
    <message>
        <source>own address</source>
        <translation>Alamat saya sendiri</translation>
    </message>
    <message>
        <source>watch-only</source>
        <translation>hanya lihat</translation>
    </message>
    <message>
        <source>Credit</source>
        <translation>Kredit</translation>
    </message>
    <message numerus="yes">
        <source>matures in %n more block(s)</source>
        <translation><numerusform>cukup tua sesudah %n blok lagi</numerusform></translation>
    </message>
    <message>
        <source>not accepted</source>
        <translation>tidak diterima</translation>
    </message>
    <message>
        <source>Debit</source>
        <translation>Debet</translation>
    </message>
    <message>
        <source>Transaction fee</source>
        <translation>Biaya Transaksi</translation>
    </message>
    <message>
        <source>Net amount</source>
        <translation>Nilai bersih</translation>
    </message>
    <message>
        <source>Message</source>
        <translation>Pesan:</translation>
    </message>
    <message>
        <source>Comment</source>
        <translation>Komentar</translation>
    </message>
    <message>
        <source>Transaction ID</source>
        <translation>ID Transaksi</translation>
    </message>
    <message>
        <source>Merchant</source>
        <translation>Pedagang</translation>
    </message>
    <message>
        <source>Debug information</source>
        <translation>Informasi debug</translation>
    </message>
    <message>
        <source>Transaction</source>
        <translation>Transaksi</translation>
    </message>
    <message>
        <source>Inputs</source>
        <translation>Masukan</translation>
    </message>
    <message>
        <source>Amount</source>
        <translation>Jumlah</translation>
    </message>
    <message>
        <source>true</source>
        <translation>benar</translation>
    </message>
    <message>
        <source>false</source>
        <translation>salah</translation>
    </message>
</context>
<context>
    <name>TransactionDescDialog</name>
    <message>
        <source>This pane shows a detailed description of the transaction</source>
        <translation>Jendela ini menampilkan deskripsi rinci dari transaksi tersebut</translation>
    </message>
    </context>
<context>
    <name>TransactionTableModel</name>
    <message>
        <source>Date</source>
        <translation>Tanggal</translation>
    </message>
    <message>
        <source>Type</source>
        <translation>Jenis</translation>
    </message>
    <message>
        <source>Label</source>
        <translation>Label</translation>
    </message>
    <message numerus="yes">
        <source>Open for %n more block(s)</source>
        <translation><numerusform>Buka untuk %n blok lagi</numerusform></translation>
    </message>
    <message>
        <source>Open until %1</source>
        <translation>Buka hingga %1</translation>
    </message>
    <message>
        <source>Unconfirmed</source>
        <translation>Belum dikonfirmasi</translation>
    </message>
    <message>
        <source>Confirming (%1 of %2 recommended confirmations)</source>
        <translation>Sedang dikonfirmasi (%1 dari %2 konfirmasi disarankan)</translation>
    </message>
    <message>
        <source>Confirmed (%1 confirmations)</source>
        <translation>Terkonfirmasi (%1 konfirmasi)</translation>
    </message>
    <message>
        <source>Conflicted</source>
        <translation>Terkonflik</translation>
    </message>
    <message>
        <source>Immature (%1 confirmations, will be available after %2)</source>
        <translation>Terlalu muda (cuma %1 konfirmasi, akan siap sesudah %2) </translation>
    </message>
    <message>
        <source>Generated but not accepted</source>
        <translation>Terbuat tetapi tidak diterima</translation>
    </message>
    <message>
        <source>Received with</source>
        <translation>Diterima dengan</translation>
    </message>
    <message>
        <source>Received from</source>
        <translation>Diterima dari</translation>
    </message>
    <message>
        <source>Sent to</source>
        <translation>Terkirim ke</translation>
    </message>
    <message>
        <source>Payment to yourself</source>
        <translation>Pembayaran ke Anda sendiri</translation>
    </message>
    <message>
        <source>Mined</source>
        <translation>Tertambang</translation>
    </message>
    <message>
        <source>watch-only</source>
        <translation>hanya lihat</translation>
    </message>
    <message>
        <source>(n/a)</source>
        <translation>(t/s)</translation>
    </message>
    <message>
        <source>(no label)</source>
        <translation>(tidak ada label)</translation>
    </message>
    <message>
        <source>Transaction status. Hover over this field to show number of confirmations.</source>
        <translation>Status transaksi. Arahkan ke bagian ini untuk menampilkan jumlah konfrimasi.</translation>
    </message>
    <message>
        <source>Date and time that the transaction was received.</source>
        <translation>Tanggal dan waktu transaksi tersebut diterima.</translation>
    </message>
    <message>
        <source>Type of transaction.</source>
        <translation>Jenis transaksi.</translation>
    </message>
    <message>
        <source>Amount removed from or added to balance.</source>
        <translation>Nilai dihapus dari atau ditambahkan ke saldo.</translation>
    </message>
</context>
<context>
    <name>TransactionView</name>
    <message>
        <source>All</source>
        <translation>Semua</translation>
    </message>
    <message>
        <source>Today</source>
        <translation>Hari ini</translation>
    </message>
    <message>
        <source>This week</source>
        <translation>Minggu ini</translation>
    </message>
    <message>
        <source>This month</source>
        <translation>Bulan ini</translation>
    </message>
    <message>
        <source>Last month</source>
        <translation>Bulan kemarin</translation>
    </message>
    <message>
        <source>This year</source>
        <translation>Tahun ini</translation>
    </message>
    <message>
        <source>Range...</source>
        <translation>Jarak...</translation>
    </message>
    <message>
        <source>Received with</source>
        <translation>DIterima dengan</translation>
    </message>
    <message>
        <source>Sent to</source>
        <translation>Terkirim ke</translation>
    </message>
    <message>
        <source>Mined</source>
        <translation>Ditambang</translation>
    </message>
    <message>
        <source>Other</source>
        <translation>Lainnya</translation>
    </message>
    <message>
        <source>Min amount</source>
        <translation>Nilai min</translation>
    </message>
    <message>
        <source>Copy address</source>
        <translation>Salin alamat</translation>
    </message>
    <message>
        <source>Copy label</source>
        <translation>Salin label</translation>
    </message>
    <message>
        <source>Copy amount</source>
        <translation>Salin Jumlah</translation>
    </message>
    <message>
        <source>Copy transaction ID</source>
        <translation>Salain ID Transaksi</translation>
    </message>
    <message>
        <source>Edit label</source>
        <translation>Ubah label</translation>
    </message>
    <message>
        <source>Show transaction details</source>
        <translation>Tampilkan rincian transaksi</translation>
    </message>
    <message>
        <source>Export Transaction History</source>
        <translation>Expor Histori Transaksi</translation>
    </message>
    <message>
        <source>Comma separated file (*.csv)</source>
        <translation>Berkas yang berformat(*.csv)</translation>
    </message>
    <message>
        <source>Confirmed</source>
        <translation>Terkonfirmasi</translation>
    </message>
    <message>
        <source>Watch-only</source>
        <translation type="unfinished">Hanya lihat</translation>
    </message>
    <message>
        <source>Date</source>
        <translation>Tanggal</translation>
    </message>
    <message>
        <source>Type</source>
        <translation>Jenis</translation>
    </message>
    <message>
        <source>Label</source>
        <translation>Label</translation>
    </message>
    <message>
        <source>Address</source>
        <translation>Alamat</translation>
    </message>
    <message>
        <source>Exporting Failed</source>
        <translation>Mengekspor Gagal</translation>
    </message>
    <message>
        <source>Exporting Successful</source>
        <translation>Proses Ekspor Berhasil</translation>
    </message>
    <message>
        <source>The transaction history was successfully saved to %1.</source>
        <translation>Riwayat transaksi berhasil disimpan di %1.</translation>
    </message>
    <message>
        <source>Range:</source>
        <translation>Jarak:</translation>
    </message>
    <message>
        <source>to</source>
        <translation>ke</translation>
    </message>
</context>
<context>
    <name>UnitDisplayStatusBarControl</name>
    </context>
<context>
    <name>WalletController</name>
    </context>
<context>
    <name>WalletFrame</name>
    <message>
        <source>No wallet has been loaded.</source>
        <translation>Tidak ada dompet yang dibuka</translation>
    </message>
</context>
<context>
    <name>WalletModel</name>
    <message>
        <source>Send Coins</source>
        <translation>Kirim Koin</translation>
    </message>
    <message>
        <source>default wallet</source>
        <translation>wallet default</translation>
    </message>
</context>
<context>
    <name>WalletView</name>
    <message>
        <source>&amp;Export</source>
        <translation>&amp;Ekspor</translation>
    </message>
    <message>
        <source>Export the data in the current tab to a file</source>
        <translation>Ekspor data dalam tab sekarang ke sebuah berkas</translation>
    </message>
    <message>
        <source>Backup Wallet</source>
        <translation>Cadangkan Dompet</translation>
    </message>
    <message>
        <source>Wallet Data (*.dat)</source>
        <translation>Data Dompet (*.dat)</translation>
    </message>
    <message>
        <source>Backup Failed</source>
        <translation>Cadangkgan Gagal</translation>
    </message>
    <message>
        <source>Backup Successful</source>
        <translation>Cadangkan Berhasil </translation>
    </message>
    <message>
        <source>The wallet data was successfully saved to %1.</source>
        <translation>Informasi dalam dompet berhasil disimpan di %1.</translation>
    </message>
    <message>
        <source>Cancel</source>
        <translation type="unfinished">Batal</translation>
    </message>
</context>
<context>
    <name>bitcoin-core</name>
    <message>
        <source>Bitcoin Core</source>
        <translation>Bitcoin Core</translation>
    </message>
    <message>
        <source>Cannot obtain a lock on data directory %s. %s is probably already running.</source>
        <translation>Tidak bisa mengunci data directory %s. Kemungkinan %s sudah mulai.</translation>
    </message>
    <message>
        <source>Warning: The network does not appear to fully agree! Some miners appear to be experiencing issues.</source>
        <translation>Peringatan: Jaringan tidak semua bersetuju! Beberapa penambang dapat persoalan.</translation>
    </message>
    <message>
        <source>Warning: We do not appear to fully agree with our peers! You may need to upgrade, or other nodes may need to upgrade.</source>
        <translation>Peringatan: Kami tidak bersetujuh dengan peer-peer kami! Kemungkinan Anda harus upgrade, atau node-node lain yang harus diupgrade.</translation>
    </message>
    <message>
        <source>Cannot resolve -%s address: '%s'</source>
        <translation>Tidak dapat menyelesaikan alamat -%s: '%s'</translation>
    </message>
    <message>
        <source>Corrupted block database detected</source>
        <translation>Menemukan database blok yang rusak </translation>
    </message>
    <message>
        <source>Do you want to rebuild the block database now?</source>
        <translation>Apakah Anda ingin coba membangun kembali database blok sekarang?</translation>
    </message>
    <message>
        <source>Error initializing block database</source>
        <translation>Kesalahan menginisialisasi database blok</translation>
    </message>
    <message>
        <source>Error initializing wallet database environment %s!</source>
        <translation>Kesalahan menginisialisasi dompet pada database%s!</translation>
    </message>
    <message>
        <source>Error loading block database</source>
        <translation>Gagal memuat database blok</translation>
    </message>
    <message>
        <source>Error opening block database</source>
        <translation>Menemukan masalah membukakan database blok</translation>
    </message>
    <message>
        <source>Error: Disk space is low!</source>
        <translation>Gagal: Hard disk hampir terisi!</translation>
    </message>
    <message>
        <source>Importing...</source>
        <translation>mengimpor...</translation>
    </message>
    <message>
        <source>Incorrect or no genesis block found. Wrong datadir for network?</source>
        <translation>Tidak bisa cari blok pertama, atau blok pertama salah. Salah direktori untuk jaringan?</translation>
    </message>
    <message>
        <source>Loading P2P addresses...</source>
        <translation>Memuat p2p alamat...</translation>
    </message>
    <message>
        <source>Not enough file descriptors available.</source>
        <translation>Deskripsi berkas tidak tersedia dengan cukup.</translation>
    </message>
    <message>
        <source>Unable to bind to %s on this computer. %s is probably already running.</source>
        <translation>Tidak bisa mengikat dengan %s di computer ini. Kemungkinan %s sudah mulai.</translation>
    </message>
    <message>
        <source>Verifying blocks...</source>
        <translation>Blok-blok sedang diverifikasi...</translation>
    </message>
    <message>
        <source>Information</source>
        <translation>Informasi</translation>
    </message>
    <message>
        <source>Signing transaction failed</source>
        <translation>Tandatangani transaksi tergagal</translation>
    </message>
    <message>
        <source>Transaction amount too small</source>
        <translation>Nilai transaksi terlalu kecil</translation>
    </message>
    <message>
        <source>Transaction too large</source>
        <translation>Transaksi terlalu besar</translation>
    </message>
    <message>
        <source>Verifying wallet(s)...</source>
        <translation>Dompet sedang diverifikasi...</translation>
    </message>
    <message>
        <source>Wallet %s resides outside wallet directory %s</source>
        <translation>Dompet %s ada diluar direktori data %s</translation>
    </message>
    <message>
        <source>Warning</source>
        <translation>Peringatan</translation>
    </message>
    <message>
        <source>Zapping all transactions from wallet...</source>
        <translation>Setiap transaksi dalam dompet sedang di-'Zap'...</translation>
    </message>
    <message>
        <source>Unknown network specified in -onlynet: '%s'</source>
        <translation>Jaringan tidak diketahui yang ditentukan dalam -onlynet: '%s'</translation>
    </message>
    <message>
        <source>Insufficient funds</source>
        <translation>Saldo tidak mencukupi</translation>
    </message>
    <message>
        <source>Loading block index...</source>
        <translation>Memuat indeks blok...</translation>
    </message>
    <message>
        <source>Loading wallet...</source>
        <translation>Memuat dompet...</translation>
    </message>
    <message>
        <source>Cannot downgrade wallet</source>
        <translation>Tidak dapat menurunkan versi dompet</translation>
    </message>
    <message>
        <source>Rescanning...</source>
        <translation>Memindai ulang...</translation>
    </message>
    <message>
        <source>Done loading</source>
        <translation>Memuat selesai</translation>
    </message>
    <message>
        <source>Error</source>
        <translation>Gagal</translation>
    </message>
</context>
</TS><|MERGE_RESOLUTION|>--- conflicted
+++ resolved
@@ -1398,23 +1398,21 @@
         <translation>Permintaan pembayaran telah kadaluarsa.</translation>
     </message>
     <message>
-<<<<<<< HEAD
         <source>Payment request is not initialized.</source>
         <translation>Permintaan pembayaran tidak terinisialisasi</translation>
     </message>
     <message>
+        <source>Requested payment amount of %1 is too small (considered dust).</source>
+        <translation>Nilai pembayaran %1 yang diminta oleh Anda terlalu sedikit (dianggap debu).</translation>
+    </message>
+    <message>
+        <source>Refund from %1</source>
+        <translation>Pembayaran kembali dari %1</translation>
+    </message>
+    <message>
         <source>Payment request %1 is too large (%2 bytes, allowed %3 bytes).</source>
         <translation>Permintaan pembayaran %1 terlalu besar (%2 bita, diperbolehkan %3 bita)</translation>
     </message>
-    </context>
-=======
-        <source>Requested payment amount of %1 is too small (considered dust).</source>
-        <translation>Nilai pembayaran %1 yang diminta oleh Anda terlalu sedikit (dianggap debu).</translation>
-    </message>
-    <message>
-        <source>Refund from %1</source>
-        <translation>Pembayaran kembali dari %1</translation>
-    </message>
     <message>
         <source>Error communicating with %1: %2</source>
         <translation>Masalah berkomunikasi dengan %1: %2</translation>
@@ -1432,7 +1430,6 @@
         <translation>Pembayaran diakui</translation>
     </message>
 </context>
->>>>>>> bdbe9f59
 <context>
     <name>PeerTableModel</name>
     <message>
@@ -1593,13 +1590,12 @@
         <translation>Jumlah blok terkini</translation>
     </message>
     <message>
-<<<<<<< HEAD
+        <source>Wallet: </source>
+        <translation type="unfinished">Dompet: </translation>
+    </message>
+    <message>
         <source>Received</source>
         <translation>Diterima</translation>
-=======
-        <source>Wallet: </source>
-        <translation type="unfinished">Dompet: </translation>
->>>>>>> bdbe9f59
     </message>
     <message>
         <source>Sent</source>
