--- conflicted
+++ resolved
@@ -1069,11 +1069,7 @@
     <name>OpenURIDialog</name>
     <message>
         <source>Open bitcoin URI</source>
-<<<<<<< HEAD
         <translation>비트코인 URI 열기</translation>
-=======
-        <translation>bitcoin: URI 열기</translation>
->>>>>>> cd516566
     </message>
     <message>
         <source>URI:</source>
@@ -1786,10 +1782,6 @@
         <translation>자세한 정보를 보려면 피어를 선택하세요.</translation>
     </message>
     <message>
-        <source>Whitelisted</source>
-        <translation>화이트리스트에 포함</translation>
-    </message>
-    <message>
         <source>Direction</source>
         <translation>방향</translation>
     </message>
@@ -1986,14 +1978,6 @@
         <translation>아웃바운드</translation>
     </message>
     <message>
-        <source>Yes</source>
-        <translation>예</translation>
-    </message>
-    <message>
-        <source>No</source>
-        <translation>아니오</translation>
-    </message>
-    <message>
         <source>Unknown</source>
         <translation>알수없음</translation>
     </message>
@@ -2029,13 +2013,8 @@
         <translation>요청할 금액 입력칸으로 선택 사항입니다. 빈 칸으로 두거나 특정 금액이 필요하지 않는 경우 0을 입력하세요.</translation>
     </message>
     <message>
-<<<<<<< HEAD
-        <source>&amp;Create new receiving address</source>
-        <translation>&amp;새 받을 주소 생성하기</translation>
-=======
         <source>&amp;Request payment</source>
         <translation>지불 요청(&amp;R)</translation>
->>>>>>> cd516566
     </message>
     <message>
         <source>Clear all fields of the form.</source>
@@ -2360,15 +2339,11 @@
     </message>
     <message>
         <source> from wallet '%1'</source>
-<<<<<<< HEAD
         <translation>%1 지갑에서</translation>
     </message>
     <message>
         <source>%1 to '%2'</source>
         <translation>%1을(를) %2(으)로</translation>
-=======
-        <translation> '%1' 지갑에서</translation>
->>>>>>> cd516566
     </message>
     <message>
         <source>%1 to %2</source>
@@ -2407,25 +2382,12 @@
         <translation>코인 전송을 확인</translation>
     </message>
     <message>
-<<<<<<< HEAD
-        <source>Copy PSBT to clipboard</source>
-        <translation>PSBT를 클립보드에 복사</translation>
-    </message>
-    <message>
         <source>Send</source>
         <translation>보내기</translation>
     </message>
     <message>
-        <source>PSBT copied</source>
-        <translation>PSBT 복사됨</translation>
-    </message>
-    <message>
         <source>Watch-only balance:</source>
         <translation>조회전용 잔액:</translation>
-=======
-        <source>Send</source>
-        <translation type="unfinished">보내기</translation>
->>>>>>> cd516566
     </message>
     <message>
         <source>The recipient address is not valid. Please recheck.</source>
@@ -3190,17 +3152,13 @@
     </message>
     <message>
         <source>Are you sure you wish to close the wallet &lt;i&gt;%1&lt;/i&gt;?</source>
-<<<<<<< HEAD
         <translation>정말로 지갑 &lt;i&gt;%1&lt;/i&gt; 을 닫겠습니까?</translation>
-=======
-        <translation>정말로 지갑 &lt;i&gt;%1&lt;/i&gt;을 닫겠습니까?</translation>
->>>>>>> cd516566
     </message>
     <message>
         <source>Closing the wallet for too long can result in having to resync the entire chain if pruning is enabled.</source>
         <translation>블록축소를 하고 지갑을 너무 오랫동안 닫으면 체인 전체를 다시 동기화해야 할 수도 있습니다.</translation>
     </message>
-</context>
+    </context>
 <context>
     <name>WalletFrame</name>
     <message>
