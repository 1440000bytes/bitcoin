<?xml version="1.0" encoding="utf-8"?>
<!DOCTYPE TS>
<TS version="2.0" language="sk">
<defaultcodec>UTF-8</defaultcodec>
<context>
    <name>AboutDialog</name>
    <message>
        <location filename="../forms/aboutdialog.ui" line="+14"/>
        <source>About Bitcoin</source>
        <translation>O Bitcoin</translation>
    </message>
    <message>
        <location line="+39"/>
        <source>&lt;b&gt;Bitcoin&lt;/b&gt; version</source>
        <translation>&lt;b&gt;Bitcoin&lt;/b&gt; verzia</translation>
    </message>
    <message>
<<<<<<< HEAD
        <location filename="../forms/aboutdialog.ui" line="91"/>
=======
        <location line="+32"/>
>>>>>>> 0f4c74f9
        <source>Copyright © 2009-2012 Bitcoin Developers

This is experimental software.

Distributed under the MIT/X11 software license, see the accompanying file license.txt or http://www.opensource.org/licenses/mit-license.php.

This product includes software developed by the OpenSSL Project for use in the OpenSSL Toolkit (http://www.openssl.org/) and cryptographic software written by Eric Young (eay@cryptsoft.com) and UPnP software written by Thomas Bernard.</source>
        <translation type="unfinished"></translation>
    </message>
</context>
<context>
    <name>AddressBookPage</name>
    <message>
        <location filename="../forms/addressbookpage.ui" line="+14"/>
        <source>Address Book</source>
        <translation>Adresár</translation>
    </message>
    <message>
        <location line="+6"/>
        <source>These are your Bitcoin addresses for receiving payments.  You may want to give a different one to each sender so you can keep track of who is paying you.</source>
        <translation>Toto sú Vaše Bitcoin adresy pre prijímanie platieb. Môžete dať každému odosielateľovi inú rôznu adresu a tak udržiavať prehľad o platbách.</translation>
    </message>
    <message>
        <location line="+13"/>
        <source>Double-click to edit address or label</source>
        <translation>Dvojklikom editovať adresu alebo popis</translation>
    </message>
    <message>
        <location line="+24"/>
        <source>Create a new address</source>
        <translation>Vytvoriť novú adresu</translation>
    </message>
    <message>
        <location line="+3"/>
        <source>&amp;New Address...</source>
        <translation>&amp;Nová adresa...</translation>
    </message>
    <message>
        <location line="+11"/>
        <source>Copy the currently selected address to the system clipboard</source>
        <translation>Kopírovať práve zvolenú adresu do systémového klipbordu</translation>
    </message>
    <message>
        <location line="+3"/>
        <source>&amp;Copy to Clipboard</source>
        <translation>&amp;Kopírovať do klipbordu</translation>
    </message>
    <message>
        <location line="+11"/>
        <source>Show &amp;QR Code</source>
        <translation>Zobraz &amp;QR Kód</translation>
    </message>
    <message>
        <location line="+11"/>
        <source>Sign a message to prove you own this address</source>
        <translation>Podpísať správu a dokázať že vlastníte túto adresu</translation>
    </message>
    <message>
        <location line="+3"/>
        <source>Sign &amp;Message</source>
        <translation>Podpísať &amp;správu</translation>
    </message>
    <message>
        <location line="+11"/>
        <source>Delete the currently selected address from the list. Only sending addresses can be deleted.</source>
        <translation>Zmazať práve zvolená adresu zo zoznamu. Len adresy pre odosielanie sa dajú zmazať.</translation>
    </message>
    <message>
        <location line="+3"/>
        <source>&amp;Delete</source>
        <translation>&amp;Zmazať</translation>
    </message>
    <message>
<<<<<<< HEAD
        <location filename="../addressbookpage.cpp" line="65"/>
=======
        <location filename="../addressbookpage.cpp" line="+61"/>
>>>>>>> 0f4c74f9
        <source>Copy address</source>
        <translation>Kopírovať adresu</translation>
    </message>
    <message>
<<<<<<< HEAD
        <location filename="../addressbookpage.cpp" line="66"/>
=======
        <location line="+1"/>
>>>>>>> 0f4c74f9
        <source>Copy label</source>
        <translation>Kopírovať popis</translation>
    </message>
    <message>
<<<<<<< HEAD
        <location filename="../addressbookpage.cpp" line="67"/>
=======
        <location line="+1"/>
>>>>>>> 0f4c74f9
        <source>Edit</source>
        <translation>Upraviť</translation>
    </message>
    <message>
<<<<<<< HEAD
        <location filename="../addressbookpage.cpp" line="68"/>
=======
        <location line="+1"/>
>>>>>>> 0f4c74f9
        <source>Delete</source>
        <translation>Zmazať</translation>
    </message>
    <message>
<<<<<<< HEAD
        <location filename="../addressbookpage.cpp" line="285"/>
=======
        <location line="+214"/>
>>>>>>> 0f4c74f9
        <source>Export Address Book Data</source>
        <translation>Exportovať dáta z adresára</translation>
    </message>
    <message>
<<<<<<< HEAD
        <location filename="../addressbookpage.cpp" line="286"/>
=======
        <location line="+1"/>
>>>>>>> 0f4c74f9
        <source>Comma separated file (*.csv)</source>
        <translation>Čiarkou oddelený súbor (*.csv)</translation>
    </message>
    <message>
<<<<<<< HEAD
        <location filename="../addressbookpage.cpp" line="299"/>
=======
        <location line="+13"/>
>>>>>>> 0f4c74f9
        <source>Error exporting</source>
        <translation>Chyba exportu.</translation>
    </message>
    <message>
<<<<<<< HEAD
        <location filename="../addressbookpage.cpp" line="299"/>
=======
        <location line="+0"/>
>>>>>>> 0f4c74f9
        <source>Could not write to file %1.</source>
        <translation>Nedalo sa zapisovať do súboru %1.</translation>
    </message>
</context>
<context>
    <name>AddressTableModel</name>
    <message>
        <location filename="../addresstablemodel.cpp" line="+96"/>
        <source>Label</source>
        <translation>Popis</translation>
    </message>
    <message>
        <location line="+0"/>
        <source>Address</source>
        <translation>Adresa</translation>
    </message>
    <message>
        <location line="+36"/>
        <source>(no label)</source>
        <translation>(bez popisu)</translation>
    </message>
</context>
<context>
    <name>AskPassphraseDialog</name>
    <message>
        <location filename="../forms/askpassphrasedialog.ui" line="+26"/>
        <source>Dialog</source>
        <translation>Dialóg</translation>
    </message>
    <message>
        <location line="+68"/>
        <source>TextLabel</source>
        <translation>TextovýPopis</translation>
    </message>
    <message>
        <location line="-47"/>
        <source>Enter passphrase</source>
        <translation>Zadajte heslo</translation>
    </message>
    <message>
        <location line="+14"/>
        <source>New passphrase</source>
        <translation>Nové heslo</translation>
    </message>
    <message>
        <location line="+14"/>
        <source>Repeat new passphrase</source>
        <translation>Zopakujte nové heslo</translation>
    </message>
    <message>
        <location filename="../askpassphrasedialog.cpp" line="+34"/>
        <source>Enter the new passphrase to the wallet.&lt;br/&gt;Please use a passphrase of &lt;b&gt;10 or more random characters&lt;/b&gt;, or &lt;b&gt;eight or more words&lt;/b&gt;.</source>
        <translation>Zadajte nové heslo k peňaženke.&lt;br/&gt;Prosím použite heslo s dĺžkou aspon &lt;b&gt;10 alebo viac náhodných znakov&lt;/b&gt;, alebo &lt;b&gt;8 alebo viac slov&lt;/b&gt;.</translation>
    </message>
    <message>
        <location line="+1"/>
        <source>Encrypt wallet</source>
        <translation>Zašifrovať peňaženku</translation>
    </message>
    <message>
        <location line="+3"/>
        <source>This operation needs your wallet passphrase to unlock the wallet.</source>
        <translation>Táto operácia potrebuje heslo k vašej peňaženke aby ju mohla dešifrovať.</translation>
    </message>
    <message>
        <location line="+5"/>
        <source>Unlock wallet</source>
        <translation>Odomknúť peňaženku</translation>
    </message>
    <message>
        <location line="+3"/>
        <source>This operation needs your wallet passphrase to decrypt the wallet.</source>
        <translation>Táto operácia potrebuje heslo k vašej peňaženke na dešifrovanie peňaženky.</translation>
    </message>
    <message>
        <location line="+5"/>
        <source>Decrypt wallet</source>
        <translation>Dešifrovať peňaženku</translation>
    </message>
    <message>
        <location line="+3"/>
        <source>Change passphrase</source>
        <translation>Zmena hesla</translation>
    </message>
    <message>
        <location line="+1"/>
        <source>Enter the old and new passphrase to the wallet.</source>
        <translation>Zadajte staré a nové heslo k peňaženke.</translation>
    </message>
    <message>
        <location line="+46"/>
        <source>Confirm wallet encryption</source>
        <translation>Potvrďte šifrovanie peňaženky</translation>
    </message>
    <message>
        <location line="+1"/>
        <source>WARNING: If you encrypt your wallet and lose your passphrase, you will &lt;b&gt;LOSE ALL OF YOUR BITCOINS&lt;/b&gt;!
Are you sure you wish to encrypt your wallet?</source>
        <translation>VAROVANIE: Ak zašifrujete peňaženku a stratíte heslo, &lt;b&gt;STRATÍTE VŠETKY VAŠE BITCOINY&lt;/b&gt;!⏎
Ste si istí, že si želáte zašifrovať peňaženku?</translation>
    </message>
    <message>
        <location line="+9"/>
        <location line="+58"/>
        <source>Wallet encrypted</source>
        <translation>Peňaženka zašifrovaná</translation>
    </message>
    <message>
        <location line="-52"/>
        <source>IMPORTANT: Any previous backups you have made of your wallet file should be replaced with the newly generated, encrypted wallet file. For security reasons, previous backups of the unencrypted wallet file will become useless as soon as you start using the new, encrypted wallet.</source>
        <translation type="unfinished"></translation>
    </message>
    <message>
        <location line="+53"/>
        <source>Wallet passphrase was successfully changed.</source>
        <translation>Heslo k peňaženke bolo úspešne zmenené.</translation>
    </message>
    <message>
        <location line="+47"/>
        <location line="+24"/>
        <source>Warning: The Caps Lock key is on.</source>
        <translation>Varovanie: Caps Lock je zapnutý</translation>
    </message>
    <message>
        <location line="-115"/>
        <location line="+7"/>
        <location line="+42"/>
        <location line="+6"/>
        <source>Wallet encryption failed</source>
        <translation>Šifrovanie peňaženky zlyhalo</translation>
    </message>
    <message>
        <location line="-54"/>
        <source>Wallet encryption failed due to an internal error. Your wallet was not encrypted.</source>
        <translation>Šifrovanie peňaženky zlyhalo kôli internej chybe. Vaša peňaženka nebola zašifrovaná.</translation>
    </message>
    <message>
        <location line="+7"/>
        <location line="+48"/>
        <source>The supplied passphrases do not match.</source>
        <translation>Zadané heslá nesúhlasia.</translation>
    </message>
    <message>
        <location line="-37"/>
        <source>Wallet unlock failed</source>
        <translation>Odomykanie peňaženky zlyhalo</translation>
    </message>
    <message>
        <location line="+1"/>
        <location line="+11"/>
        <location line="+19"/>
        <source>The passphrase entered for the wallet decryption was incorrect.</source>
        <translation>Zadané heslo pre dešifrovanie peňaženky bolo nesprávne.</translation>
    </message>
    <message>
        <location line="-20"/>
        <source>Wallet decryption failed</source>
        <translation>Zlyhalo šifrovanie peňaženky.</translation>
    </message>
    <message>
        <location line="-43"/>
        <source>Bitcoin will close now to finish the encryption process. Remember that encrypting your wallet cannot fully protect your bitcoins from being stolen by malware infecting your computer.</source>
        <translation>Bitcoin sa teraz ukončí pre dokončenie procesu šifrovania. Pamätaj že šifrovanie peňaženky Ťa nemôže úplne ochrániť pred kráďežou bitcoinov pomocou škodlivého software.</translation>
    </message>
</context>
<context>
    <name>BitcoinGUI</name>
    <message>
<<<<<<< HEAD
        <location filename="../bitcoingui.cpp" line="71"/>
=======
        <location filename="../bitcoingui.cpp" line="+73"/>
>>>>>>> 0f4c74f9
        <source>Bitcoin Wallet</source>
        <translation>Bitcoin peňaženka</translation>
    </message>
    <message>
<<<<<<< HEAD
        <location filename="../bitcoingui.cpp" line="506"/>
=======
        <location line="+73"/>
        <location line="+332"/>
>>>>>>> 0f4c74f9
        <source>Synchronizing with network...</source>
        <translation>Synchronizácia so sieťou...</translation>
    </message>
    <message>
<<<<<<< HEAD
        <location filename="../bitcoingui.cpp" line="185"/>
=======
        <location line="-329"/>
        <source>Block chain synchronization in progress</source>
        <translation>Prebieha synchronizácia blockchain.</translation>
    </message>
    <message>
        <location line="+38"/>
>>>>>>> 0f4c74f9
        <source>&amp;Overview</source>
        <translation>&amp;Prehľad</translation>
    </message>
    <message>
<<<<<<< HEAD
        <location filename="../bitcoingui.cpp" line="186"/>
=======
        <location line="+1"/>
>>>>>>> 0f4c74f9
        <source>Show general overview of wallet</source>
        <translation>Zobraziť celkový prehľad o peňaženke</translation>
    </message>
    <message>
<<<<<<< HEAD
        <location filename="../bitcoingui.cpp" line="191"/>
=======
        <location line="+5"/>
>>>>>>> 0f4c74f9
        <source>&amp;Transactions</source>
        <translation>&amp;Transakcie</translation>
    </message>
    <message>
<<<<<<< HEAD
        <location filename="../bitcoingui.cpp" line="192"/>
=======
        <location line="+1"/>
>>>>>>> 0f4c74f9
        <source>Browse transaction history</source>
        <translation>Prechádzať históriu transakcií</translation>
    </message>
    <message>
<<<<<<< HEAD
        <location filename="../bitcoingui.cpp" line="197"/>
=======
        <location line="+5"/>
>>>>>>> 0f4c74f9
        <source>&amp;Address Book</source>
        <translation>&amp;Adresár</translation>
    </message>
    <message>
<<<<<<< HEAD
        <location filename="../bitcoingui.cpp" line="198"/>
=======
        <location line="+1"/>
>>>>>>> 0f4c74f9
        <source>Edit the list of stored addresses and labels</source>
        <translation>Editovať zoznam uložených adries a popisov</translation>
    </message>
    <message>
<<<<<<< HEAD
        <location filename="../bitcoingui.cpp" line="203"/>
=======
        <location line="+5"/>
>>>>>>> 0f4c74f9
        <source>&amp;Receive coins</source>
        <translation>&amp;Prijať bitcoins</translation>
    </message>
    <message>
<<<<<<< HEAD
        <location filename="../bitcoingui.cpp" line="204"/>
=======
        <location line="+1"/>
>>>>>>> 0f4c74f9
        <source>Show the list of addresses for receiving payments</source>
        <translation>Zobraziť zoznam adries pre prijímanie platieb.</translation>
    </message>
    <message>
<<<<<<< HEAD
        <location filename="../bitcoingui.cpp" line="209"/>
=======
        <location line="+5"/>
>>>>>>> 0f4c74f9
        <source>&amp;Send coins</source>
        <translation>&amp;Poslať bitcoins</translation>
    </message>
    <message>
<<<<<<< HEAD
        <location filename="../bitcoingui.cpp" line="210"/>
=======
        <location line="+1"/>
>>>>>>> 0f4c74f9
        <source>Send coins to a bitcoin address</source>
        <translation>Poslať bitcoins na adresu</translation>
    </message>
    <message>
<<<<<<< HEAD
        <location filename="../bitcoingui.cpp" line="215"/>
=======
        <location line="+5"/>
>>>>>>> 0f4c74f9
        <source>Sign &amp;message</source>
        <translation>Podpísať &amp;správu</translation>
    </message>
    <message>
<<<<<<< HEAD
        <location filename="../bitcoingui.cpp" line="216"/>
=======
        <location line="+1"/>
>>>>>>> 0f4c74f9
        <source>Prove you control an address</source>
        <translation>Dokázať že kontrolujete adresu</translation>
    </message>
    <message>
<<<<<<< HEAD
        <location filename="../bitcoingui.cpp" line="235"/>
=======
        <location line="+19"/>
>>>>>>> 0f4c74f9
        <source>E&amp;xit</source>
        <translation>U&amp;končiť</translation>
    </message>
    <message>
<<<<<<< HEAD
        <location filename="../bitcoingui.cpp" line="236"/>
=======
        <location line="+1"/>
>>>>>>> 0f4c74f9
        <source>Quit application</source>
        <translation>Ukončiť program</translation>
    </message>
    <message>
<<<<<<< HEAD
        <location filename="../bitcoingui.cpp" line="239"/>
=======
        <location line="+3"/>
>>>>>>> 0f4c74f9
        <source>&amp;About %1</source>
        <translation>&amp;O %1</translation>
    </message>
    <message>
<<<<<<< HEAD
        <location filename="../bitcoingui.cpp" line="246"/>
        <source>Modify configuration options for bitcoin</source>
        <translation>Upraviť možnosti nastavenia pre bitcoin</translation>
    </message>
    <message>
        <location filename="../bitcoingui.cpp" line="248"/>
        <source>Show/Hide &amp;Bitcoin</source>
        <translation type="unfinished"></translation>
    </message>
    <message>
        <location filename="../bitcoingui.cpp" line="249"/>
        <source>Show or hide the Bitcoin window</source>
        <translation type="unfinished">Zobraziť okno Bitcoin</translation>
    </message>
    <message>
        <location filename="../bitcoingui.cpp" line="251"/>
=======
        <location line="+10"/>
        <source>Show the Bitcoin window</source>
        <translation>Zobraziť okno Bitcoin</translation>
    </message>
    <message>
        <location line="+2"/>
>>>>>>> 0f4c74f9
        <source>Export the data in the current tab to a file</source>
        <translation>Exportovať tento náhľad do súboru</translation>
    </message>
    <message>
<<<<<<< HEAD
        <location filename="../bitcoingui.cpp" line="252"/>
=======
        <location line="+1"/>
>>>>>>> 0f4c74f9
        <source>&amp;Encrypt Wallet</source>
        <translation>&amp;Zašifrovať Peňaženku</translation>
    </message>
    <message>
<<<<<<< HEAD
        <location filename="../bitcoingui.cpp" line="253"/>
        <source>Encrypt or decrypt wallet</source>
        <translation>Zašifrovať alebo dešifrovať peňaženku</translation>
    </message>
    <message>
        <location filename="../bitcoingui.cpp" line="255"/>
=======
        <location line="+3"/>
>>>>>>> 0f4c74f9
        <source>&amp;Backup Wallet</source>
        <translation type="unfinished">&amp;Backup peňaženku</translation>
    </message>
    <message>
<<<<<<< HEAD
        <location filename="../bitcoingui.cpp" line="256"/>
=======
        <location line="+1"/>
>>>>>>> 0f4c74f9
        <source>Backup wallet to another location</source>
        <translation>Zálohovať peňaženku na iné miesto</translation>
    </message>
    <message>
<<<<<<< HEAD
        <location filename="../bitcoingui.cpp" line="632"/>
=======
        <location line="+357"/>
>>>>>>> 0f4c74f9
        <source>This transaction is over the size limit. You can still send it for a fee of %1, which goes to the nodes that process your transaction and helps to support the network. Do you want to pay the fee?</source>
        <translation>Veľkosť tejto transakcie prekračuje limit. Stále ju však môžete odoslať za poplatok %1 ktorý bude pripísaný uzlu spracúvajúcemu vašu transakciu. Chcete zaplatiť poplatok?</translation>
    </message>
    <message>
<<<<<<< HEAD
        <location filename="../bitcoingui.cpp" line="824"/>
=======
        <location line="+192"/>
>>>>>>> 0f4c74f9
        <source>Backup Failed</source>
        <translation type="unfinished"></translation>
    </message>
    <message>
<<<<<<< HEAD
        <location filename="../bitcoingui.cpp" line="240"/>
=======
        <location line="-565"/>
>>>>>>> 0f4c74f9
        <source>Show information about Bitcoin</source>
        <translation>Zobraziť informácie o Bitcoin</translation>
    </message>
    <message>
<<<<<<< HEAD
        <location filename="../bitcoingui.cpp" line="242"/>
=======
        <location line="+2"/>
>>>>>>> 0f4c74f9
        <source>About &amp;Qt</source>
        <translation>O &amp;Qt</translation>
    </message>
    <message>
<<<<<<< HEAD
        <location filename="../bitcoingui.cpp" line="243"/>
=======
        <location line="+1"/>
>>>>>>> 0f4c74f9
        <source>Show information about Qt</source>
        <translation>Zobrazit informácie o Qt</translation>
    </message>
    <message>
<<<<<<< HEAD
        <location filename="../bitcoingui.cpp" line="245"/>
=======
        <location line="+2"/>
>>>>>>> 0f4c74f9
        <source>&amp;Options...</source>
        <translation>&amp;Možnosti...</translation>
    </message>
    <message>
<<<<<<< HEAD
        <location filename="../bitcoingui.cpp" line="257"/>
=======
        <location line="+12"/>
>>>>>>> 0f4c74f9
        <source>&amp;Change Passphrase</source>
        <translation>&amp;Zmena Hesla</translation>
    </message>
    <message>
<<<<<<< HEAD
        <location filename="../bitcoingui.cpp" line="258"/>
        <source>Change the passphrase used for wallet encryption</source>
        <translation>Zmeniť heslo použité na šifrovanie peňaženky</translation>
    </message>
    <message>
        <location filename="../bitcoingui.cpp" line="281"/>
        <source>&amp;File</source>
        <translation>&amp;Súbor</translation>
    </message>
    <message>
        <location filename="../bitcoingui.cpp" line="314"/>
        <source>Actions toolbar</source>
        <translation>Lišta aktvivít</translation>
    </message>
    <message>
        <location filename="../bitcoingui.cpp" line="391"/>
        <source>Bitcoin client</source>
        <translation type="unfinished"></translation>
    </message>
    <message numerus="yes">
        <location filename="../bitcoingui.cpp" line="508"/>
        <source>~%n block(s) remaining</source>
        <translation type="unfinished">
            <numerusform></numerusform>
            <numerusform></numerusform>
            <numerusform></numerusform>
        </translation>
    </message>
    <message>
        <location filename="../bitcoingui.cpp" line="519"/>
        <source>Downloaded %1 of %2 blocks of transaction history (%3% done).</source>
        <translation>Stiahnutých %1 (of %2) blokov transakčnej histórie (%3% done).</translation>
    </message>
    <message>
        <location filename="../bitcoingui.cpp" line="531"/>
=======
        <location line="+242"/>
>>>>>>> 0f4c74f9
        <source>Downloaded %1 blocks of transaction history.</source>
        <translation>Stiahnutých %1 blokov transakčnej histórie</translation>
    </message>
    <message>
        <location filename="../bitcoingui.cpp" line="564"/>
        <source>Up to date</source>
        <translation>Aktualizovaný</translation>
    </message>
    <message>
        <location filename="../bitcoingui.cpp" line="577"/>
        <source>Last received block was generated %1.</source>
        <translation>Posledný prijatý blok bol generovaný %1.</translation>
    </message>
    <message>
        <location filename="../bitcoingui.cpp" line="663"/>
        <source>Sent transaction</source>
        <translation>Odoslané transakcie</translation>
    </message>
    <message>
        <location filename="../bitcoingui.cpp" line="664"/>
        <source>Incoming transaction</source>
        <translation>Prijaté transakcie</translation>
    </message>
    <message>
        <location filename="../bitcoingui.cpp" line="790"/>
        <source>Wallet is &lt;b&gt;encrypted&lt;/b&gt; and currently &lt;b&gt;unlocked&lt;/b&gt;</source>
        <translation>Peňaženka je &lt;b&gt;zašifrovaná&lt;/b&gt; a momentálne &lt;b&gt;odomknutá&lt;/b&gt;</translation>
    </message>
    <message>
        <location filename="../bitcoingui.cpp" line="798"/>
        <source>Wallet is &lt;b&gt;encrypted&lt;/b&gt; and currently &lt;b&gt;locked&lt;/b&gt;</source>
        <translation>Peňaženka je &lt;b&gt;zašifrovaná&lt;/b&gt; a momentálne &lt;b&gt;zamknutá&lt;/b&gt;</translation>
    </message>
    <message>
        <location filename="../bitcoingui.cpp" line="821"/>
        <source>Wallet Data (*.dat)</source>
        <translation type="unfinished"></translation>
    </message>
    <message>
        <location filename="../bitcoingui.cpp" line="824"/>
        <source>There was an error trying to save the wallet data to the new location.</source>
        <translation>Nastala chyba pri pokuse uložiť peňaženku na nové miesto.</translation>
    </message>
    <message numerus="yes">
        <location filename="../bitcoingui.cpp" line="482"/>
        <source>%n active connection(s) to Bitcoin network</source>
        <translation>
            <numerusform>%n aktívne spojenie v Bitcoin sieti</numerusform>
            <numerusform>%n aktívne spojenia v Bitcoin sieti</numerusform>
            <numerusform>%n aktívnych spojení v Bitconi sieti</numerusform>
        </translation>
    </message>
    <message numerus="yes">
<<<<<<< HEAD
        <location filename="../bitcoingui.cpp" line="546"/>
=======
        <location line="+15"/>
>>>>>>> 0f4c74f9
        <source>%n second(s) ago</source>
        <translation>
            <numerusform>pred %n sekundou</numerusform>
            <numerusform>pred %n sekundami</numerusform>
            <numerusform>pred %n sekundami</numerusform>
        </translation>
    </message>
    <message numerus="yes">
<<<<<<< HEAD
        <location filename="../bitcoingui.cpp" line="550"/>
=======
        <location line="+4"/>
>>>>>>> 0f4c74f9
        <source>%n minute(s) ago</source>
        <translation>
            <numerusform>pred %n minútou</numerusform>
            <numerusform>pred %n minútami</numerusform>
            <numerusform>pred %n minútami</numerusform>
        </translation>
    </message>
    <message numerus="yes">
<<<<<<< HEAD
        <location filename="../bitcoingui.cpp" line="558"/>
=======
        <location line="+4"/>
        <source>%n hour(s) ago</source>
        <translation>
            <numerusform>pred hodinou</numerusform>
            <numerusform>pred %n hodinami</numerusform>
            <numerusform>pred %n hodinami</numerusform>
        </translation>
    </message>
    <message numerus="yes">
        <location line="+4"/>
>>>>>>> 0f4c74f9
        <source>%n day(s) ago</source>
        <translation>
            <numerusform>včera</numerusform>
            <numerusform>pred %n dňami</numerusform>
            <numerusform>pred %n dňami</numerusform>
        </translation>
    </message>
    <message>
<<<<<<< HEAD
        <location filename="../bitcoingui.cpp" line="569"/>
=======
        <location line="+6"/>
        <source>Up to date</source>
        <translation>Aktualizovaný</translation>
    </message>
    <message>
        <location line="+5"/>
>>>>>>> 0f4c74f9
        <source>Catching up...</source>
        <translation>Sťahujem...</translation>
    </message>
    <message>
<<<<<<< HEAD
        <location filename="../bitcoingui.cpp" line="665"/>
=======
        <location line="+8"/>
        <source>Last received block was generated %1.</source>
        <translation>Posledný prijatý blok bol generovaný %1.</translation>
    </message>
    <message>
        <location line="+99"/>
        <source>Sent transaction</source>
        <translation>Odoslané transakcie</translation>
    </message>
    <message>
        <location line="+1"/>
        <source>Incoming transaction</source>
        <translation>Prijaté transakcie</translation>
    </message>
    <message>
        <location line="+1"/>
>>>>>>> 0f4c74f9
        <source>Date: %1
Amount: %2
Type: %3
Address: %4
</source>
        <translation>Dátum: %1
Suma: %2
Typ: %3
Adresa: %4</translation>
    </message>
<<<<<<< HEAD
    <message numerus="yes">
        <location filename="../bitcoingui.cpp" line="554"/>
        <source>%n hour(s) ago</source>
        <translation>
            <numerusform>pred hodinou</numerusform>
            <numerusform>pred %n hodinami</numerusform>
            <numerusform>pred %n hodinami</numerusform>
        </translation>
    </message>
    <message>
        <location filename="../bitcoingui.cpp" line="250"/>
=======
    <message>
        <location line="+133"/>
        <source>Wallet is &lt;b&gt;encrypted&lt;/b&gt; and currently &lt;b&gt;locked&lt;/b&gt;</source>
        <translation>Peňaženka je &lt;b&gt;zašifrovaná&lt;/b&gt; a momentálne &lt;b&gt;zamknutá&lt;/b&gt;</translation>
    </message>
    <message>
        <location line="+23"/>
        <source>Wallet Data (*.dat)</source>
        <translation type="unfinished"></translation>
    </message>
    <message>
        <location line="+3"/>
        <source>There was an error trying to save the wallet data to the new location.</source>
        <translation>Nastala chyba pri pokuse uložiť peňaženku na nové miesto.</translation>
    </message>
    <message>
        <location line="-559"/>
        <source>Modify configuration options for bitcoin</source>
        <translation>Upraviť možnosti nastavenia pre bitcoin</translation>
    </message>
    <message>
        <location line="+2"/>
        <source>Open &amp;Bitcoin</source>
        <translation>Otvoriť &amp;Bitcoin</translation>
    </message>
    <message>
        <location line="+2"/>
>>>>>>> 0f4c74f9
        <source>&amp;Export...</source>
        <translation>&amp;Export...</translation>
    </message>
    <message>
<<<<<<< HEAD
        <location filename="../bitcoingui.cpp" line="821"/>
        <source>Backup Wallet</source>
        <translation>Zálohovať peňaženku</translation>
    </message>
    <message>
        <location filename="../bitcoingui.cpp" line="290"/>
=======
        <location line="+3"/>
        <source>Encrypt or decrypt wallet</source>
        <translation>Zašifrovať alebo dešifrovať peňaženku</translation>
    </message>
    <message>
        <location line="+5"/>
        <source>Change the passphrase used for wallet encryption</source>
        <translation>Zmeniť heslo použité na šifrovanie peňaženky</translation>
    </message>
    <message>
        <location line="+23"/>
        <source>&amp;File</source>
        <translation>&amp;Súbor</translation>
    </message>
    <message>
        <location line="+9"/>
>>>>>>> 0f4c74f9
        <source>&amp;Settings</source>
        <translation>&amp;Nastavenia</translation>
    </message>
    <message>
<<<<<<< HEAD
        <location filename="../bitcoingui.cpp" line="296"/>
=======
        <location line="+6"/>
>>>>>>> 0f4c74f9
        <source>&amp;Help</source>
        <translation>&amp;Pomoc</translation>
    </message>
    <message>
<<<<<<< HEAD
        <location filename="../bitcoingui.cpp" line="303"/>
=======
        <location line="+7"/>
>>>>>>> 0f4c74f9
        <source>Tabs toolbar</source>
        <translation>Lišta záložiek</translation>
    </message>
    <message>
<<<<<<< HEAD
        <location filename="../bitcoingui.cpp" line="327"/>
=======
        <location line="+11"/>
        <source>Actions toolbar</source>
        <translation>Lišta aktvivít</translation>
    </message>
    <message>
        <location line="+13"/>
>>>>>>> 0f4c74f9
        <source>[testnet]</source>
        <translation>[testovacia sieť]</translation>
    </message>
    <message>
<<<<<<< HEAD
        <location filename="../bitcoingui.cpp" line="418"/>
        <source>bitcoin-qt</source>
        <translation>bitcoin-qt</translation>
    </message>
    <message>
        <location filename="../bitcoingui.cpp" line="636"/>
=======
        <location line="+444"/>
        <source>Wallet is &lt;b&gt;encrypted&lt;/b&gt; and currently &lt;b&gt;unlocked&lt;/b&gt;</source>
        <translation>Peňaženka je &lt;b&gt;zašifrovaná&lt;/b&gt; a momentálne &lt;b&gt;odomknutá&lt;/b&gt;</translation>
    </message>
    <message>
        <location line="-352"/>
        <source>bitcoin-qt</source>
        <translation>bitcoin-qt</translation>
    </message>
    <message numerus="yes">
        <location line="+42"/>
        <source>%n active connection(s) to Bitcoin network</source>
        <translation>
            <numerusform>%n aktívne spojenie v Bitcoin sieti</numerusform>
            <numerusform>%n aktívne spojenia v Bitcoin sieti</numerusform>
            <numerusform>%n aktívnych spojení v Bitconi sieti</numerusform>
        </translation>
    </message>
    <message>
        <location line="+26"/>
        <source>Downloaded %1 of %2 blocks of transaction history.</source>
        <translation type="unfinished">Stiahnutých %1 (of %2) blokov transakčnej histórie</translation>
    </message>
    <message>
        <location line="+315"/>
        <source>Backup Wallet</source>
        <translation>Zálohovať peňaženku</translation>
    </message>
    <message>
        <location line="-185"/>
>>>>>>> 0f4c74f9
        <source>Sending...</source>
        <translation>Odosielanie...</translation>
    </message>
    <message>
<<<<<<< HEAD
        <location filename="../bitcoin.cpp" line="127"/>
=======
        <location filename="../bitcoin.cpp" line="+144"/>
>>>>>>> 0f4c74f9
        <source>A fatal error occurred. Bitcoin can no longer continue safely and will quit.</source>
        <translation type="unfinished"></translation>
    </message>
</context>
<context>
    <name>DisplayOptionsPage</name>
    <message>
<<<<<<< HEAD
        <location filename="../optionsdialog.cpp" line="273"/>
=======
        <location filename="../optionsdialog.cpp" line="+269"/>
>>>>>>> 0f4c74f9
        <source>&amp;Unit to show amounts in: </source>
        <translation>&amp;Zobrazovať hodnoty v jednotkách:</translation>
    </message>
    <message>
<<<<<<< HEAD
        <location filename="../optionsdialog.cpp" line="277"/>
=======
        <location line="+4"/>
>>>>>>> 0f4c74f9
        <source>Choose the default subdivision unit to show in the interface, and when sending coins</source>
        <translation type="unfinished"></translation>
    </message>
    <message>
<<<<<<< HEAD
        <location filename="../optionsdialog.cpp" line="284"/>
=======
        <location line="+7"/>
>>>>>>> 0f4c74f9
        <source>&amp;Display addresses in transaction list</source>
        <translation>&amp;Zobraziť adresy zo zoznamu transakcií</translation>
    </message>
    <message>
<<<<<<< HEAD
        <location filename="../optionsdialog.cpp" line="285"/>
=======
        <location line="+1"/>
>>>>>>> 0f4c74f9
        <source>Whether to show Bitcoin addresses in the transaction list</source>
        <translation type="unfinished"></translation>
    </message>
</context>
<context>
    <name>EditAddressDialog</name>
    <message>
        <location filename="../forms/editaddressdialog.ui" line="+25"/>
        <source>&amp;Label</source>
        <translation>&amp;Popis</translation>
    </message>
    <message>
        <location filename="../editaddressdialog.cpp" line="+31"/>
        <source>Edit sending address</source>
        <translation>Upraviť odosielaciu adresu</translation>
    </message>
    <message>
        <location filename="../forms/editaddressdialog.ui" line="-11"/>
        <source>Edit Address</source>
        <translation>Upraviť adresu</translation>
    </message>
    <message>
        <location line="+21"/>
        <source>The label associated with this address book entry</source>
        <translation>Popis priradený k tomuto záznamu v adresári</translation>
    </message>
    <message>
        <location line="+7"/>
        <source>&amp;Address</source>
        <translation>&amp;Adresa</translation>
    </message>
    <message>
        <location line="+10"/>
        <source>The address associated with this address book entry. This can only be modified for sending addresses.</source>
        <translation>Adresa spojená s týmto záznamom v adresári. Možno upravovať len pre odosielajúce adresy.</translation>
    </message>
    <message>
        <location filename="../editaddressdialog.cpp" line="-11"/>
        <source>New receiving address</source>
        <translation>Nová adresa pre prijímanie</translation>
    </message>
    <message>
        <location line="+4"/>
        <source>New sending address</source>
        <translation>Nová adresa pre odoslanie</translation>
    </message>
    <message>
        <location line="+3"/>
        <source>Edit receiving address</source>
        <translation>Upraviť prijímacie adresy</translation>
    </message>
    <message>
<<<<<<< HEAD
        <location filename="../editaddressdialog.cpp" line="91"/>
=======
        <location line="+90"/>
        <source>New key generation failed.</source>
        <translation>Generovanie nového kľúča zlyhalo.</translation>
    </message>
    <message>
        <location line="-10"/>
>>>>>>> 0f4c74f9
        <source>The entered address &quot;%1&quot; is already in the address book.</source>
        <translation>Vložená adresa &quot;%1&quot; sa už nachádza v adresári.</translation>
    </message>
    <message>
        <location line="-5"/>
        <source>The entered address &quot;%1&quot; is not a valid bitcoin address.</source>
        <translation>Vložená adresa &quot;%1&quot; nieje platnou adresou bitcoin.</translation>
    </message>
    <message>
        <location line="+10"/>
        <source>Could not unlock wallet.</source>
        <translation>Nepodarilo sa odomknúť peňaženku.</translation>
    </message>
    <message>
        <location filename="../editaddressdialog.cpp" line="106"/>
        <source>New key generation failed.</source>
        <translation>Generovanie nového kľúča zlyhalo.</translation>
    </message>
</context>
<context>
    <name>MainOptionsPage</name>
    <message>
<<<<<<< HEAD
        <location filename="../optionsdialog.cpp" line="171"/>
=======
        <location filename="../optionsdialog.cpp" line="-111"/>
>>>>>>> 0f4c74f9
        <source>&amp;Start Bitcoin on window system startup</source>
        <translation>&amp;Spustiť Bitcoin pri spustení systému správy okien</translation>
    </message>
    <message>
<<<<<<< HEAD
        <location filename="../optionsdialog.cpp" line="172"/>
=======
        <location line="+1"/>
>>>>>>> 0f4c74f9
        <source>Automatically start Bitcoin after the computer is turned on</source>
        <translation>Automaticky spustiť Bitcoin po zapnutí počítača</translation>
    </message>
    <message>
<<<<<<< HEAD
        <location filename="../optionsdialog.cpp" line="176"/>
=======
        <location line="+4"/>
>>>>>>> 0f4c74f9
        <source>&amp;Minimize to the tray instead of the taskbar</source>
        <translation>Zobraziť len ikonu na lište po minimalizovaní okna.</translation>
    </message>
    <message>
<<<<<<< HEAD
        <location filename="../optionsdialog.cpp" line="177"/>
=======
        <location line="+1"/>
>>>>>>> 0f4c74f9
        <source>Show only a tray icon after minimizing the window</source>
        <translation>Zobraziť len ikonu na lište po minimalizovaní okna.</translation>
    </message>
    <message>
<<<<<<< HEAD
        <location filename="../optionsdialog.cpp" line="185"/>
=======
        <location line="+4"/>
>>>>>>> 0f4c74f9
        <source>Map port using &amp;UPnP</source>
        <translation>Mapovať port pomocou &amp;UPnP</translation>
    </message>
    <message>
<<<<<<< HEAD
        <location filename="../optionsdialog.cpp" line="186"/>
=======
        <location line="+1"/>
>>>>>>> 0f4c74f9
        <source>Automatically open the Bitcoin client port on the router. This only works when your router supports UPnP and it is enabled.</source>
        <translation>Automaticky otvorit port pre Bitcoin na routeri. Toto funguje len ak router podporuje UPnP a je táto podpora aktivovaná.</translation>
    </message>
    <message>
<<<<<<< HEAD
        <location filename="../optionsdialog.cpp" line="180"/>
=======
        <location line="+4"/>
>>>>>>> 0f4c74f9
        <source>M&amp;inimize on close</source>
        <translation>M&amp;inimalizovať pri zavretí</translation>
    </message>
    <message>
<<<<<<< HEAD
        <location filename="../optionsdialog.cpp" line="181"/>
=======
        <location line="+1"/>
>>>>>>> 0f4c74f9
        <source>Minimize instead of exit the application when the window is closed. When this option is enabled, the application will be closed only after selecting Quit in the menu.</source>
        <translation>Minimalizovat namiesto ukončenia aplikácie keď sa okno zavrie. Keď je zvolená táto možnosť, aplikácia sa zavrie len po zvolení Ukončiť v menu.</translation>
    </message>
    <message>
<<<<<<< HEAD
        <location filename="../optionsdialog.cpp" line="189"/>
=======
        <location line="+4"/>
>>>>>>> 0f4c74f9
        <source>&amp;Connect through SOCKS4 proxy:</source>
        <translation>&amp;Pripojiť cez SOCKS4 proxy:</translation>
    </message>
    <message>
<<<<<<< HEAD
        <location filename="../optionsdialog.cpp" line="190"/>
=======
        <location line="+1"/>
>>>>>>> 0f4c74f9
        <source>Connect to the Bitcoin network through a SOCKS4 proxy (e.g. when connecting through Tor)</source>
        <translation>Pripojiť do siete Bitcoin cez SOCKS4 proxy (napr. keď sa pripájate cez Tor)</translation>
    </message>
    <message>
<<<<<<< HEAD
        <location filename="../optionsdialog.cpp" line="195"/>
=======
        <location line="+5"/>
>>>>>>> 0f4c74f9
        <source>Proxy &amp;IP: </source>
        <translation>Proxy &amp;IP: </translation>
    </message>
    <message>
<<<<<<< HEAD
        <location filename="../optionsdialog.cpp" line="201"/>
=======
        <location line="+6"/>
>>>>>>> 0f4c74f9
        <source>IP address of the proxy (e.g. 127.0.0.1)</source>
        <translation>IP addresa proxy (napr. 127.0.0.1)</translation>
    </message>
    <message>
<<<<<<< HEAD
        <location filename="../optionsdialog.cpp" line="204"/>
=======
        <location line="+3"/>
>>>>>>> 0f4c74f9
        <source>&amp;Port: </source>
        <translation>&amp;Port: </translation>
    </message>
    <message>
<<<<<<< HEAD
        <location filename="../optionsdialog.cpp" line="210"/>
=======
        <location line="+6"/>
>>>>>>> 0f4c74f9
        <source>Port of the proxy (e.g. 1234)</source>
        <translation>Port proxy (napr. 1234)</translation>
    </message>
    <message>
<<<<<<< HEAD
        <location filename="../optionsdialog.cpp" line="222"/>
=======
        <location line="+12"/>
>>>>>>> 0f4c74f9
        <source>Pay transaction &amp;fee</source>
        <translation>Zaplatiť transakčné &amp;poplatky</translation>
    </message>
    <message>
<<<<<<< HEAD
        <location filename="../optionsdialog.cpp" line="232"/>
        <source>Detach databases at shutdown</source>
        <translation type="unfinished"></translation>
    </message>
    <message>
        <location filename="../optionsdialog.cpp" line="233"/>
        <source>Detach block and address databases at shutdown. This means they can be moved to another data directory, but it slows down shutdown. The wallet is always detached.</source>
        <translation type="unfinished"></translation>
    </message>
    <message>
        <location filename="../optionsdialog.cpp" line="216"/>
=======
        <location line="-6"/>
>>>>>>> 0f4c74f9
        <source>Optional transaction fee per kB that helps make sure your transactions are processed quickly. Most transactions are 1 kB. Fee 0.01 recommended.</source>
        <translation>Voliteľný transakčný poplatok za kB ktorý pomôže rýchlemu spracovaniu transakcie. Väčšina transakcií má 1 kB. Poplatok 0.01 je odporúčaný.</translation>
    </message>
</context>
<context>
    <name>MessagePage</name>
    <message>
        <location filename="../forms/messagepage.ui" line="+14"/>
        <source>Message</source>
        <translation>Správa</translation>
    </message>
    <message>
        <location line="+6"/>
        <source>You can sign messages with your addresses to prove you own them. Be careful not to sign anything vague, as phishing attacks may try to trick you into signing your identity over to them. Only sign fully-detailed statements you agree to.</source>
        <translation>Môžete podpísať správy svojou adresou a dokázať, že ju vlastníte. Buďte opatrní a podpíšte len prehlásenia s ktorými plne súhlasíte, nakoľko útoky typu &quot;phishing&quot; Vás môžu lákať k ich podpísaniu.</translation>
    </message>
    <message>
        <location line="+18"/>
        <source>The address to sign the message with  (e.g. 1NS17iag9jJgTHD1VXjvLCEnZuQ3rJDE9L)</source>
        <translation type="unfinished">Zadajte Bitcoin adresu (napr. 1NS17iag9jJgTHD1VXjvLCEnZuQ3rJDE9L)</translation>
    </message>
    <message>
        <location line="+10"/>
        <source>Choose adress from address book</source>
        <translation>Vyberte adresu z adresára</translation>
    </message>
    <message>
        <location line="+10"/>
        <source>Alt+A</source>
        <translation>Alt+A</translation>
    </message>
    <message>
        <location line="+13"/>
        <source>Paste address from clipboard</source>
        <translation>Vložte adresu z klipbordu</translation>
    </message>
    <message>
        <location line="+10"/>
        <source>Alt+P</source>
        <translation>Alt+P</translation>
    </message>
    <message>
        <location line="+12"/>
        <source>Enter the message you want to sign here</source>
        <translation>Sem vložte správu ktorú chcete podpísať</translation>
    </message>
    <message>
        <location line="+12"/>
        <source>Click &quot;Sign Message&quot; to get signature</source>
        <translation>Kliknite &quot;Podpísať Správu&quot; na získanie podpisu</translation>
    </message>
    <message>
        <location line="+12"/>
        <source>Sign a message to prove you own this address</source>
        <translation>Podpíšte správu aby ste dokázali že vlastníte túto adresu</translation>
    </message>
    <message>
        <location line="+3"/>
        <source>Sign &amp;Message</source>
        <translation type="unfinished">Podpísať &amp;správu</translation>
    </message>
    <message>
        <location line="+11"/>
        <source>Copy the current signature to the system clipboard</source>
        <translation type="unfinished"></translation>
    </message>
    <message>
        <location line="+3"/>
        <source>&amp;Copy to Clipboard</source>
        <translation>&amp;Kopírovať do klipbordu</translation>
    </message>
    <message>
        <location filename="../messagepage.cpp" line="+74"/>
        <location line="+15"/>
        <location line="+12"/>
        <source>Error signing</source>
        <translation>Chyba podpisovania</translation>
    </message>
    <message>
        <location line="-27"/>
        <source>%1 is not a valid address.</source>
        <translation>%1 nieje platná adresa.</translation>
    </message>
    <message>
<<<<<<< HEAD
        <location filename="../messagepage.cpp" line="101"/>
=======
        <location line="+15"/>
        <source>Private key for %1 is not available.</source>
        <translation>Súkromný kľúč pre %1 nieje k dispozícii.</translation>
    </message>
    <message>
        <location line="+12"/>
>>>>>>> 0f4c74f9
        <source>Sign failed</source>
        <translation>Podpisovanie neúspešné</translation>
    </message>
    <message>
        <location filename="../messagepage.cpp" line="89"/>
        <source>Private key for %1 is not available.</source>
        <translation>Súkromný kľúč pre %1 nieje k dispozícii.</translation>
    </message>
</context>
<context>
    <name>OptionsDialog</name>
    <message>
<<<<<<< HEAD
        <location filename="../optionsdialog.cpp" line="105"/>
=======
        <location filename="../optionsdialog.cpp" line="-113"/>
>>>>>>> 0f4c74f9
        <source>Options</source>
        <translation>Možnosti</translation>
    </message>
    <message>
<<<<<<< HEAD
        <location filename="../optionsdialog.cpp" line="80"/>
=======
        <location line="-25"/>
>>>>>>> 0f4c74f9
        <source>Main</source>
        <translation>Hlavné</translation>
    </message>
    <message>
<<<<<<< HEAD
        <location filename="../optionsdialog.cpp" line="85"/>
=======
        <location line="+5"/>
>>>>>>> 0f4c74f9
        <source>Display</source>
        <translation>Displej</translation>
    </message>
</context>
<context>
    <name>OverviewPage</name>
    <message>
<<<<<<< HEAD
        <location filename="../forms/overviewpage.ui" line="124"/>
=======
        <location filename="../forms/overviewpage.ui" line="+68"/>
        <source>Unconfirmed:</source>
        <translation>Nepotvrdené:</translation>
    </message>
    <message>
        <location line="-54"/>
        <source>Form</source>
        <translation>Forma</translation>
    </message>
    <message>
        <location line="+74"/>
        <source>Wallet</source>
        <translation>Peňaženka</translation>
    </message>
    <message>
        <location line="+36"/>
>>>>>>> 0f4c74f9
        <source>&lt;b&gt;Recent transactions&lt;/b&gt;</source>
        <translation>&lt;b&gt;Nedávne transakcie&lt;/b&gt;</translation>
    </message>
    <message>
        <location filename="../overviewpage.cpp" line="+103"/>
        <source>Your current balance</source>
        <translation>Váš súčasný zostatok</translation>
    </message>
    <message>
        <location line="+5"/>
        <source>Total of transactions that have yet to be confirmed, and do not yet count toward the current balance</source>
        <translation>Suma transakcií ktoré ešte neboli potvrdené a nezapočítavaju sa do celkového zostatku.</translation>
    </message>
    <message>
<<<<<<< HEAD
        <location filename="../forms/overviewpage.ui" line="14"/>
        <source>Form</source>
        <translation>Forma</translation>
=======
        <location filename="../forms/overviewpage.ui" line="-63"/>
        <source>0</source>
        <translation>0</translation>
    </message>
    <message>
        <location filename="../overviewpage.cpp" line="+3"/>
        <source>Total number of transactions in wallet</source>
        <translation>Celkový počet transakcií v peňaženke</translation>
>>>>>>> 0f4c74f9
    </message>
    <message>
        <location filename="../forms/overviewpage.ui" line="-21"/>
        <source>Balance:</source>
        <translation>Zostatok:</translation>
    </message>
    <message>
        <location line="+14"/>
        <source>Number of transactions:</source>
        <translation>Počet transakcií:</translation>
    </message>
    <message>
<<<<<<< HEAD
        <location filename="../forms/overviewpage.ui" line="61"/>
        <source>0</source>
        <translation>0</translation>
    </message>
    <message>
        <location filename="../forms/overviewpage.ui" line="68"/>
        <source>Unconfirmed:</source>
        <translation>Nepotvrdené:</translation>
    </message>
    <message>
        <location filename="../forms/overviewpage.ui" line="88"/>
        <source>Wallet</source>
        <translation>Peňaženka</translation>
    </message>
    <message>
        <location filename="../overviewpage.cpp" line="111"/>
        <source>Total number of transactions in wallet</source>
        <translation>Celkový počet transakcií v peňaženke</translation>
=======
        <location filename="../forms/qrcodedialog.ui" line="+55"/>
        <source>Request Payment</source>
        <translation>Vyžiadať platbu</translation>
    </message>
    <message>
        <location line="-23"/>
        <source>QR Code</source>
        <translation>QR kód</translation>
>>>>>>> 0f4c74f9
    </message>
</context>
<context>
    <name>QRCodeDialog</name>
    <message>
        <location line="+38"/>
        <source>Amount:</source>
        <translation>Suma:</translation>
    </message>
    <message>
<<<<<<< HEAD
        <location filename="../forms/qrcodedialog.ui" line="121"/>
=======
        <location line="+35"/>
        <source>BTC</source>
        <translation>BTC</translation>
    </message>
    <message>
        <location line="+16"/>
>>>>>>> 0f4c74f9
        <source>Label:</source>
        <translation>Popis:</translation>
    </message>
    <message>
        <location line="+23"/>
        <source>Message:</source>
        <translation>Správa:</translation>
    </message>
    <message>
<<<<<<< HEAD
        <location filename="../forms/qrcodedialog.ui" line="55"/>
        <source>Request Payment</source>
        <translation>Vyžiadať platbu</translation>
    </message>
    <message>
        <location filename="../forms/qrcodedialog.ui" line="32"/>
        <source>QR Code</source>
        <translation>QR kód</translation>
    </message>
    <message>
        <location filename="../forms/qrcodedialog.ui" line="105"/>
        <source>BTC</source>
        <translation>BTC</translation>
    </message>
    <message>
        <location filename="../forms/qrcodedialog.ui" line="186"/>
=======
        <location line="+42"/>
>>>>>>> 0f4c74f9
        <source>&amp;Save As...</source>
        <translation>&amp;Uložiť ako...</translation>
    </message>
    <message>
        <location line="-172"/>
        <source>Dialog</source>
        <translation>Dialóg</translation>
    </message>
    <message>
<<<<<<< HEAD
        <location filename="../qrcodedialog.cpp" line="46"/>
=======
        <location filename="../qrcodedialog.cpp" line="+48"/>
>>>>>>> 0f4c74f9
        <source>Error encoding URI into QR Code.</source>
        <translation type="unfinished"></translation>
    </message>
    <message>
<<<<<<< HEAD
        <location filename="../qrcodedialog.cpp" line="64"/>
        <source>Resulting URI too long, try to reduce the text for label / message.</source>
        <translation type="unfinished"></translation>
    </message>
    <message>
        <location filename="../qrcodedialog.cpp" line="121"/>
=======
        <location line="+65"/>
>>>>>>> 0f4c74f9
        <source>Save Image...</source>
        <translation type="unfinished"></translation>
    </message>
    <message>
<<<<<<< HEAD
        <location filename="../qrcodedialog.cpp" line="121"/>
=======
        <location line="+0"/>
>>>>>>> 0f4c74f9
        <source>PNG Images (*.png)</source>
        <translation type="unfinished"></translation>
    </message>
</context>
<context>
    <name>SendCoinsDialog</name>
    <message>
        <location filename="../sendcoinsdialog.cpp" line="+95"/>
        <source>&lt;b&gt;%1&lt;/b&gt; to %2 (%3)</source>
        <translation>&lt;b&gt;%1&lt;/b&gt; do %2 (%3)</translation>
    </message>
    <message>
<<<<<<< HEAD
        <location filename="../forms/sendcoinsdialog.ui" line="106"/>
=======
        <location line="+5"/>
        <source>Confirm send coins</source>
        <translation>Potvrdiť odoslanie bitcoins</translation>
    </message>
    <message>
        <location filename="../forms/sendcoinsdialog.ui" line="+84"/>
        <source>Remove all transaction fields</source>
        <translation>Odobrať všetky políčka transakcie</translation>
    </message>
    <message>
        <location line="+22"/>
>>>>>>> 0f4c74f9
        <source>Balance:</source>
        <translation>Zostatok:</translation>
    </message>
    <message>
        <location line="+7"/>
        <source>123.456 BTC</source>
        <translation>123.456 BTC</translation>
    </message>
    <message>
        <location line="+31"/>
        <source>Confirm the send action</source>
        <translation>Potvrďte odoslanie</translation>
    </message>
    <message>
<<<<<<< HEAD
        <location filename="../sendcoinsdialog.cpp" line="100"/>
        <source>Confirm send coins</source>
        <translation>Potvrdiť odoslanie bitcoins</translation>
=======
        <location line="+3"/>
        <source>S&amp;end</source>
        <translation>&amp;Odoslať</translation>
>>>>>>> 0f4c74f9
    </message>
    <message>
        <location filename="../sendcoinsdialog.cpp" line="+1"/>
        <source>Are you sure you want to send %1?</source>
        <translation>Ste si istí, že chcete odoslať %1?</translation>
    </message>
    <message>
        <location filename="../forms/sendcoinsdialog.ui" line="-133"/>
        <location filename="../sendcoinsdialog.cpp" line="+22"/>
        <location line="+5"/>
        <location line="+5"/>
        <location line="+5"/>
        <location line="+6"/>
        <location line="+5"/>
        <location line="+5"/>
        <source>Send Coins</source>
        <translation>Poslať Bitcoins</translation>
    </message>
    <message>
        <location line="+50"/>
        <source>Send to multiple recipients at once</source>
        <translation>Poslať viacerým príjemcom naraz</translation>
    </message>
    <message>
        <location line="+3"/>
        <source>&amp;Add recipient...</source>
        <translation>&amp;Pridať príjemcu...</translation>
    </message>
    <message>
<<<<<<< HEAD
        <location filename="../forms/sendcoinsdialog.ui" line="84"/>
        <source>Remove all transaction fields</source>
        <translation>Odobrať všetky políčka transakcie</translation>
    </message>
    <message>
        <location filename="../forms/sendcoinsdialog.ui" line="87"/>
=======
        <location line="+20"/>
>>>>>>> 0f4c74f9
        <source>Clear all</source>
        <translation>Zmazať všetko</translation>
    </message>
    <message>
<<<<<<< HEAD
        <location filename="../forms/sendcoinsdialog.ui" line="147"/>
        <source>S&amp;end</source>
        <translation>&amp;Odoslať</translation>
    </message>
    <message>
        <location filename="../sendcoinsdialog.cpp" line="145"/>
        <source>Duplicate address found, can only send to each address once per send operation.</source>
        <translation>Duplikát adresy objavený, je možné poslať na každú adresu len raz v jednej odchádzajúcej transakcii.</translation>
    </message>
    <message>
        <location filename="../sendcoinsdialog.cpp" line="101"/>
=======
        <location filename="../sendcoinsdialog.cpp" line="-53"/>
>>>>>>> 0f4c74f9
        <source> and </source>
        <translation> a</translation>
    </message>
    <message>
<<<<<<< HEAD
        <location filename="../sendcoinsdialog.cpp" line="124"/>
        <source>The recipient address is not valid, please recheck.</source>
        <translation>Adresa príjemcu je neplatná, prosím, overte ju.</translation>
    </message>
    <message>
        <location filename="../sendcoinsdialog.cpp" line="129"/>
=======
        <location line="+28"/>
>>>>>>> 0f4c74f9
        <source>The amount to pay must be larger than 0.</source>
        <translation>Suma na úhradu musí byť väčšia ako 0.</translation>
    </message>
    <message>
        <location line="+5"/>
        <source>The amount exceeds your balance.</source>
        <translation>Suma je vyššia ako Váš zostatok.</translation>
    </message>
    <message>
        <location line="+5"/>
        <source>The total exceeds your balance when the %1 transaction fee is included.</source>
        <translation>Suma celkom prevyšuje Váš zostatok ak sú započítané %1 transakčné poplatky.</translation>
    </message>
    <message>
<<<<<<< HEAD
        <location filename="../sendcoinsdialog.cpp" line="150"/>
=======
        <location line="+6"/>
        <source>Duplicate address found, can only send to each address once per send operation.</source>
        <translation>Duplikát adresy objavený, je možné poslať na každú adresu len raz v jednej odchádzajúcej transakcii.</translation>
    </message>
    <message>
        <location line="+5"/>
>>>>>>> 0f4c74f9
        <source>Error: Transaction creation failed.</source>
        <translation>Chyba: Zlyhalo vytvorenie transakcie.</translation>
    </message>
    <message>
        <location line="+5"/>
        <source>Error: The transaction was rejected. This might happen if some of the coins in your wallet were already spent, such as if you used a copy of wallet.dat and coins were spent in the copy but not marked as spent here.</source>
        <translation>Chyba: Transakcia bola odmietnutá. Toto sa môže stať ak niektoré z mincí vo vašej peňaženke boli už utratené, napríklad ak používaš kópiu wallet.dat a mince označené v druhej kópií neboli označené ako utratené v tejto.</translation>
    </message>
<<<<<<< HEAD
=======
    <message>
        <location line="-31"/>
        <source>The recipient address is not valid, please recheck.</source>
        <translation>Adresa príjemcu je neplatná, prosím, overte ju.</translation>
    </message>
>>>>>>> 0f4c74f9
</context>
<context>
    <name>SendCoinsEntry</name>
    <message>
        <location filename="../forms/sendcoinsentry.ui" line="+14"/>
        <source>Form</source>
        <translation>Forma</translation>
    </message>
    <message>
        <location line="+15"/>
        <source>A&amp;mount:</source>
        <translation>Su&amp;ma:</translation>
    </message>
    <message>
        <location line="+13"/>
        <source>Pay &amp;To:</source>
        <translation>Zapla&amp;tiť:</translation>
    </message>
    <message>
        <location line="+24"/>
        <location filename="../sendcoinsentry.cpp" line="+26"/>
        <source>Enter a label for this address to add it to your address book</source>
        <translation>Vložte popis pre túto adresu aby sa pridala do adresára</translation>
    </message>
    <message>
        <location line="+9"/>
        <source>&amp;Label:</source>
        <translation>&amp;Popis:</translation>
    </message>
    <message>
        <location line="+18"/>
        <source>The address to send the payment to (e.g. 1NS17iag9jJgTHD1VXjvLCEnZuQ3rJDE9L)</source>
        <translation>Adresa pre odoslanie platby je (napr. 1NS17iag9jJgTHD1VXjvLCEnZuQ3rJDE9L)</translation>
    </message>
    <message>
        <location line="+10"/>
        <source>Choose address from address book</source>
        <translation>Zvoľte adresu z adresára</translation>
    </message>
    <message>
        <location line="+10"/>
        <source>Alt+A</source>
        <translation>Alt+A</translation>
    </message>
    <message>
        <location line="+7"/>
        <source>Paste address from clipboard</source>
        <translation>Vložiť adresu z klipbordu</translation>
    </message>
    <message>
        <location line="+10"/>
        <source>Alt+P</source>
        <translation>Alt+P</translation>
    </message>
    <message>
        <location line="+7"/>
        <source>Remove this recipient</source>
        <translation>Odstrániť tohto príjemcu</translation>
    </message>
    <message>
        <location filename="../sendcoinsentry.cpp" line="-1"/>
        <source>Enter a Bitcoin address (e.g. 1NS17iag9jJgTHD1VXjvLCEnZuQ3rJDE9L)</source>
        <translation>Zadajte Bitcoin adresu (napr. 1NS17iag9jJgTHD1VXjvLCEnZuQ3rJDE9L)</translation>
    </message>
</context>
<context>
    <name>TransactionDesc</name>
    <message>
<<<<<<< HEAD
        <location filename="../transactiondesc.cpp" line="22"/>
=======
        <location filename="../transactiondesc.cpp" line="+18"/>
        <source>Open for %1 more blocks</source>
        <translation type="unfinished"></translation>
    </message>
    <message>
        <location line="+2"/>
>>>>>>> 0f4c74f9
        <source>Open until %1</source>
        <translation>Otvorené do %1</translation>
    </message>
    <message>
<<<<<<< HEAD
        <location filename="../transactiondesc.cpp" line="28"/>
=======
        <location line="+6"/>
>>>>>>> 0f4c74f9
        <source>%1/offline?</source>
        <translation type="unfinished"></translation>
    </message>
    <message>
<<<<<<< HEAD
        <location filename="../transactiondesc.cpp" line="30"/>
=======
        <location line="+2"/>
>>>>>>> 0f4c74f9
        <source>%1/unconfirmed</source>
        <translation>%1/nepotvrdené</translation>
    </message>
    <message>
<<<<<<< HEAD
        <location filename="../transactiondesc.cpp" line="32"/>
=======
        <location line="+2"/>
>>>>>>> 0f4c74f9
        <source>%1 confirmations</source>
        <translation>%1 potvrdení</translation>
    </message>
    <message>
<<<<<<< HEAD
        <location filename="../transactiondesc.cpp" line="50"/>
=======
        <location line="+17"/>
>>>>>>> 0f4c74f9
        <source>&lt;b&gt;Status:&lt;/b&gt; </source>
        <translation>&lt;b&gt;Stav:&lt;/b&gt; </translation>
    </message>
    <message>
<<<<<<< HEAD
        <location filename="../transactiondesc.cpp" line="55"/>
=======
        <location line="+5"/>
>>>>>>> 0f4c74f9
        <source>, has not been successfully broadcast yet</source>
        <translation>, ešte nebola úspešne odoslaná</translation>
    </message>
    <message>
<<<<<<< HEAD
        <location filename="../transactiondesc.cpp" line="57"/>
=======
        <location line="+2"/>
>>>>>>> 0f4c74f9
        <source>, broadcast through %1 node</source>
        <translation>, odoslaná cez %1 nódu</translation>
    </message>
    <message>
<<<<<<< HEAD
        <location filename="../transactiondesc.cpp" line="59"/>
=======
        <location line="+2"/>
>>>>>>> 0f4c74f9
        <source>, broadcast through %1 nodes</source>
        <translation>, odoslaná cez %1 nód</translation>
    </message>
    <message>
<<<<<<< HEAD
        <location filename="../transactiondesc.cpp" line="63"/>
=======
        <location line="+4"/>
>>>>>>> 0f4c74f9
        <source>&lt;b&gt;Date:&lt;/b&gt; </source>
        <translation>&lt;b&gt;Dátum:&lt;/b&gt; </translation>
    </message>
    <message>
<<<<<<< HEAD
        <location filename="../transactiondesc.cpp" line="70"/>
=======
        <location line="+7"/>
>>>>>>> 0f4c74f9
        <source>&lt;b&gt;Source:&lt;/b&gt; Generated&lt;br&gt;</source>
        <translation>&lt;b&gt;Zdroj:&lt;/b&gt; Generovaný&lt;br&gt;</translation>
    </message>
    <message>
<<<<<<< HEAD
        <location filename="../transactiondesc.cpp" line="75"/>
        <location filename="../transactiondesc.cpp" line="92"/>
=======
        <location line="+5"/>
        <location line="+17"/>
>>>>>>> 0f4c74f9
        <source>&lt;b&gt;From:&lt;/b&gt; </source>
        <translation>&lt;b&gt;od:&lt;/b&gt; </translation>
    </message>
    <message>
<<<<<<< HEAD
        <location filename="../transactiondesc.cpp" line="92"/>
=======
        <location line="+0"/>
>>>>>>> 0f4c74f9
        <source>unknown</source>
        <translation>neznámy</translation>
    </message>
    <message>
<<<<<<< HEAD
        <location filename="../transactiondesc.cpp" line="93"/>
        <location filename="../transactiondesc.cpp" line="116"/>
        <location filename="../transactiondesc.cpp" line="175"/>
=======
        <location line="+1"/>
        <location line="+23"/>
        <location line="+59"/>
>>>>>>> 0f4c74f9
        <source>&lt;b&gt;To:&lt;/b&gt; </source>
        <translation>&lt;b&gt;Komu:&lt;/b&gt; </translation>
    </message>
    <message>
<<<<<<< HEAD
        <location filename="../transactiondesc.cpp" line="98"/>
=======
        <location line="-79"/>
        <source> (yours, label: </source>
        <translation> (vaše, popis: </translation>
    </message>
    <message>
        <location line="+2"/>
>>>>>>> 0f4c74f9
        <source> (yours)</source>
        <translation>(vaše)</translation>
    </message>
    <message>
<<<<<<< HEAD
        <location filename="../transactiondesc.cpp" line="133"/>
        <location filename="../transactiondesc.cpp" line="147"/>
        <location filename="../transactiondesc.cpp" line="192"/>
        <location filename="../transactiondesc.cpp" line="209"/>
=======
        <location line="+35"/>
        <location line="+14"/>
        <location line="+45"/>
        <location line="+17"/>
>>>>>>> 0f4c74f9
        <source>&lt;b&gt;Credit:&lt;/b&gt; </source>
        <translation>&lt;b&gt;Kredit:&lt;/b&gt;</translation>
    </message>
    <message>
<<<<<<< HEAD
        <location filename="../transactiondesc.cpp" line="139"/>
=======
        <location line="-74"/>
        <source>(%1 matures in %2 more blocks)</source>
        <translation>(%1 dospeje o %2 blokov)</translation>
    </message>
    <message>
        <location line="+4"/>
>>>>>>> 0f4c74f9
        <source>(not accepted)</source>
        <translation>(neprijaté)</translation>
    </message>
    <message>
<<<<<<< HEAD
        <location filename="../transactiondesc.cpp" line="183"/>
        <location filename="../transactiondesc.cpp" line="191"/>
        <location filename="../transactiondesc.cpp" line="206"/>
=======
        <location line="+44"/>
        <location line="+8"/>
        <location line="+15"/>
>>>>>>> 0f4c74f9
        <source>&lt;b&gt;Debit:&lt;/b&gt; </source>
        <translation>&lt;b&gt;Debet:&lt;/b&gt;</translation>
    </message>
    <message>
<<<<<<< HEAD
        <location filename="../transactiondesc.cpp" line="197"/>
=======
        <location line="-9"/>
>>>>>>> 0f4c74f9
        <source>&lt;b&gt;Transaction fee:&lt;/b&gt; </source>
        <translation>&lt;b&gt;Transakčný poplatok:&lt;/b&gt;</translation>
    </message>
    <message>
<<<<<<< HEAD
        <location filename="../transactiondesc.cpp" line="213"/>
=======
        <location line="+16"/>
>>>>>>> 0f4c74f9
        <source>&lt;b&gt;Net amount:&lt;/b&gt; </source>
        <translation>&lt;b&gt;Suma netto:&lt;/b&gt;</translation>
    </message>
    <message>
<<<<<<< HEAD
        <location filename="../transactiondesc.cpp" line="219"/>
=======
        <location line="+6"/>
>>>>>>> 0f4c74f9
        <source>Message:</source>
        <translation>Správa:</translation>
    </message>
    <message>
<<<<<<< HEAD
        <location filename="../transactiondesc.cpp" line="221"/>
=======
        <location line="+2"/>
>>>>>>> 0f4c74f9
        <source>Comment:</source>
        <translation>Komentár:</translation>
    </message>
    <message>
<<<<<<< HEAD
        <location filename="../transactiondesc.cpp" line="223"/>
=======
        <location line="+2"/>
>>>>>>> 0f4c74f9
        <source>Transaction ID:</source>
        <translation>ID transakcie:</translation>
    </message>
    <message>
<<<<<<< HEAD
        <location filename="../transactiondesc.cpp" line="226"/>
=======
        <location line="+3"/>
>>>>>>> 0f4c74f9
        <source>Generated coins must wait 120 blocks before they can be spent.  When you generated this block, it was broadcast to the network to be added to the block chain.  If it fails to get into the chain, it will change to &quot;not accepted&quot; and not be spendable.  This may occasionally happen if another node generates a block within a few seconds of yours.</source>
        <translation type="unfinished"></translation>
    </message>
    <message>
        <location filename="../transactiondesc.cpp" line="96"/>
        <source> (yours, label: </source>
        <translation> (vaše, popis: </translation>
    </message>
    <message>
        <location filename="../transactiondesc.cpp" line="20"/>
        <source>Open for %1 blocks</source>
        <translation type="unfinished"></translation>
    </message>
    <message>
        <location filename="../transactiondesc.cpp" line="135"/>
        <source>(%1 matures in %2 more blocks)</source>
        <translation>(%1 dospeje o %2 blokov)</translation>
    </message>
</context>
<context>
    <name>TransactionDescDialog</name>
    <message>
        <location filename="../forms/transactiondescdialog.ui" line="+14"/>
        <source>Transaction details</source>
        <translation>Detaily transakcie</translation>
    </message>
    <message>
        <location line="+6"/>
        <source>This pane shows a detailed description of the transaction</source>
        <translation>Táto časť obrazovky zobrazuje detailný popis transakcie</translation>
    </message>
</context>
<context>
    <name>TransactionTableModel</name>
    <message>
<<<<<<< HEAD
        <location filename="../transactiontablemodel.cpp" line="599"/>
        <source>Type of transaction.</source>
        <translation>Typ transakcie.</translation>
    </message>
    <message>
        <location filename="../transactiontablemodel.cpp" line="356"/>
        <source>Payment to yourself</source>
        <translation>Platba sebe samému</translation>
    </message>
    <message>
        <location filename="../transactiontablemodel.cpp" line="214"/>
        <source>Date</source>
        <translation>Dátum</translation>
    </message>
    <message>
        <location filename="../transactiontablemodel.cpp" line="214"/>
        <source>Type</source>
        <translation>Typ</translation>
    </message>
    <message numerus="yes">
        <location filename="../transactiontablemodel.cpp" line="277"/>
        <source>Open for %n block(s)</source>
        <translation type="unfinished">
            <numerusform></numerusform>
            <numerusform></numerusform>
            <numerusform></numerusform>
        </translation>
=======
        <location filename="../transactiontablemodel.cpp" line="+358"/>
        <source>Mined</source>
        <translation>Vyfárané</translation>
>>>>>>> 0f4c74f9
    </message>
    <message>
        <location line="+237"/>
        <source>Transaction status. Hover over this field to show number of confirmations.</source>
        <translation>Status transakcie. Pohybujte myšou nad týmto poľom a zjaví sa počet potvrdení.</translation>
    </message>
    <message>
        <location line="+2"/>
        <source>Date and time that the transaction was received.</source>
        <translation>Dátum a čas prijatia transakcie.</translation>
    </message>
    <message>
<<<<<<< HEAD
        <location filename="../transactiontablemodel.cpp" line="603"/>
=======
        <location line="+2"/>
        <source>Type of transaction.</source>
        <translation>Typ transakcie.</translation>
    </message>
    <message>
        <location line="+2"/>
        <source>Destination address of transaction.</source>
        <translation>Cieľová adresa transakcie.</translation>
    </message>
    <message>
        <location line="+2"/>
>>>>>>> 0f4c74f9
        <source>Amount removed from or added to balance.</source>
        <translation>Suma pridaná alebo odobraná k zostatku.</translation>
    </message>
    <message>
        <location line="-389"/>
        <source>Address</source>
        <translation>Adresa</translation>
    </message>
    <message>
<<<<<<< HEAD
        <location filename="../transactiontablemodel.cpp" line="351"/>
=======
        <location line="+135"/>
        <source>Received with</source>
        <translation>Prijaté s</translation>
    </message>
    <message>
        <location line="+2"/>
>>>>>>> 0f4c74f9
        <source>Received from</source>
        <translation>Prijaté od:</translation>
    </message>
    <message>
        <location line="+3"/>
        <source>Sent to</source>
        <translation>Odoslané na</translation>
    </message>
<<<<<<< HEAD
=======
    <message>
        <location line="+2"/>
        <source>Payment to yourself</source>
        <translation>Platba sebe samému</translation>
    </message>
>>>>>>> 0f4c74f9
    <message numerus="yes">
        <location line="-59"/>
        <source>Mined balance will be available in %n more blocks</source>
        <translation type="unfinished">
            <numerusform></numerusform>
            <numerusform></numerusform>
            <numerusform></numerusform>
        </translation>
    </message>
    <message>
<<<<<<< HEAD
        <location filename="../transactiontablemodel.cpp" line="214"/>
=======
        <location line="-83"/>
        <source>Date</source>
        <translation>Dátum</translation>
    </message>
    <message>
        <location line="+0"/>
        <source>Type</source>
        <translation>Typ</translation>
    </message>
    <message>
        <location line="+0"/>
>>>>>>> 0f4c74f9
        <source>Amount</source>
        <translation>Hodnota</translation>
    </message>
    <message numerus="yes">
        <location line="+63"/>
        <source>Open for %n more block(s)</source>
        <translation type="unfinished">
            <numerusform></numerusform>
            <numerusform></numerusform>
            <numerusform></numerusform>
        </translation>
    </message>
    <message>
        <location line="+3"/>
        <source>Open until %1</source>
        <translation>Otvorené do %1</translation>
    </message>
    <message>
        <location line="+3"/>
        <source>Offline (%1 confirmations)</source>
        <translation>Offline (%1 potvrdení)</translation>
    </message>
    <message>
        <location line="+3"/>
        <source>Unconfirmed (%1 of %2 confirmations)</source>
        <translation>Nepotvrdené (%1 z %2 potvrdení)</translation>
    </message>
    <message>
        <location line="+3"/>
        <source>Confirmed (%1 confirmations)</source>
        <translation>Potvrdené (%1 potvrdení)</translation>
    </message>
    <message>
        <location line="+14"/>
        <source>This block was not received by any other nodes and will probably not be accepted!</source>
        <translation>Ten blok nebol prijatý žiadnou inou nódou a pravdepodobne nebude akceptovaný!</translation>
    </message>
    <message>
        <location line="+3"/>
        <source>Generated but not accepted</source>
        <translation>Vypočítané ale neakceptované</translation>
    </message>
    <message>
<<<<<<< HEAD
        <location filename="../transactiontablemodel.cpp" line="349"/>
        <source>Received with</source>
        <translation>Prijaté s</translation>
    </message>
    <message>
        <location filename="../transactiontablemodel.cpp" line="358"/>
        <source>Mined</source>
        <translation>Vyfárané</translation>
    </message>
    <message>
        <location filename="../transactiontablemodel.cpp" line="396"/>
=======
        <location line="+90"/>
>>>>>>> 0f4c74f9
        <source>(n/a)</source>
        <translation>(n/a)</translation>
    </message>
    <message>
        <location filename="../transactiontablemodel.cpp" line="601"/>
        <source>Destination address of transaction.</source>
        <translation>Cieľová adresa transakcie.</translation>
    </message>
</context>
<context>
    <name>TransactionView</name>
    <message>
<<<<<<< HEAD
        <location filename="../transactionview.cpp" line="124"/>
        <source>Copy address</source>
        <translation>Kopírovať adresu</translation>
    </message>
    <message>
        <location filename="../transactionview.cpp" line="61"/>
        <source>Range...</source>
        <translation>Rozsah...</translation>
    </message>
    <message>
        <location filename="../transactionview.cpp" line="72"/>
        <source>Received with</source>
        <translation>Prijaté s</translation>
    </message>
    <message>
        <location filename="../transactionview.cpp" line="74"/>
        <source>Sent to</source>
        <translation>Odoslané na</translation>
=======
        <location filename="../transactionview.cpp" line="+55"/>
        <location line="+16"/>
        <source>All</source>
        <translation>Všetko</translation>
    </message>
    <message>
        <location line="-15"/>
        <source>Today</source>
        <translation>Dnes</translation>
    </message>
    <message>
        <location line="+1"/>
        <source>This week</source>
        <translation>Tento týždeň</translation>
    </message>
    <message>
        <location line="+1"/>
        <source>This month</source>
        <translation>Tento mesiac</translation>
>>>>>>> 0f4c74f9
    </message>
    <message>
        <location line="+1"/>
        <source>Last month</source>
        <translation>Minulý mesiac</translation>
    </message>
    <message>
        <location line="+17"/>
        <source>To yourself</source>
        <translation>Samému sebe</translation>
    </message>
    <message>
<<<<<<< HEAD
        <location filename="../transactionview.cpp" line="271"/>
        <source>Comma separated file (*.csv)</source>
        <translation>Čiarkou oddelovaný súbor (*.csv)</translation>
=======
        <location line="+2"/>
        <source>Other</source>
        <translation>Iné</translation>
>>>>>>> 0f4c74f9
    </message>
    <message>
        <location line="+6"/>
        <source>Enter address or label to search</source>
        <translation>Vložte adresu alebo popis pre vyhľadávanie</translation>
    </message>
    <message>
<<<<<<< HEAD
        <location filename="../transactionview.cpp" line="58"/>
        <source>This month</source>
        <translation>Tento mesiac</translation>
    </message>
    <message>
        <location filename="../transactionview.cpp" line="279"/>
=======
        <location line="+195"/>
>>>>>>> 0f4c74f9
        <source>Confirmed</source>
        <translation>Potvrdené</translation>
    </message>
    <message>
        <location line="+1"/>
        <source>Date</source>
        <translation>Dátum</translation>
    </message>
    <message>
        <location line="+3"/>
        <source>Address</source>
        <translation>Adresa</translation>
    </message>
    <message>
<<<<<<< HEAD
        <location filename="../transactionview.cpp" line="384"/>
=======
        <location line="+6"/>
        <source>Could not write to file %1.</source>
        <translation>Nedalo sa zapisovať do súboru %1.</translation>
    </message>
    <message>
        <location line="+95"/>
>>>>>>> 0f4c74f9
        <source>Range:</source>
        <translation>Rozsah:</translation>
    </message>
    <message>
<<<<<<< HEAD
        <location filename="../transactionview.cpp" line="90"/>
=======
        <location line="+8"/>
        <source>to</source>
        <translation>do</translation>
    </message>
    <message>
        <location line="-302"/>
>>>>>>> 0f4c74f9
        <source>Min amount</source>
        <translation>Min množstvo</translation>
    </message>
    <message>
<<<<<<< HEAD
        <location filename="../transactionview.cpp" line="60"/>
=======
        <location line="+34"/>
        <source>Copy address</source>
        <translation>Kopírovať adresu</translation>
    </message>
    <message>
        <location line="-64"/>
>>>>>>> 0f4c74f9
        <source>This year</source>
        <translation>Tento rok</translation>
    </message>
    <message>
<<<<<<< HEAD
        <location filename="../transactionview.cpp" line="77"/>
=======
        <location line="+1"/>
        <source>Range...</source>
        <translation>Rozsah...</translation>
    </message>
    <message>
        <location line="+11"/>
        <source>Received with</source>
        <translation>Prijaté s</translation>
    </message>
    <message>
        <location line="+2"/>
        <source>Sent to</source>
        <translation>Odoslané na</translation>
    </message>
    <message>
        <location line="+3"/>
>>>>>>> 0f4c74f9
        <source>Mined</source>
        <translation>Vyfárané</translation>
    </message>
    <message>
        <location line="+48"/>
        <source>Copy label</source>
        <translation>Kopírovať popis</translation>
    </message>
    <message>
        <location line="+3"/>
        <source>Show details...</source>
        <translation>Ukázať detaily...</translation>
    </message>
    <message>
        <location line="-2"/>
        <source>Copy amount</source>
        <translation>Kopírovať sumu</translation>
    </message>
    <message>
<<<<<<< HEAD
        <location filename="../transactionview.cpp" line="55"/>
        <location filename="../transactionview.cpp" line="71"/>
        <source>All</source>
        <translation>Všetko</translation>
    </message>
    <message>
        <location filename="../transactionview.cpp" line="56"/>
        <source>Today</source>
        <translation>Dnes</translation>
    </message>
    <message>
        <location filename="../transactionview.cpp" line="57"/>
        <source>This week</source>
        <translation>Tento týždeň</translation>
    </message>
    <message>
        <location filename="../transactionview.cpp" line="78"/>
        <source>Other</source>
        <translation>Iné</translation>
    </message>
    <message>
        <location filename="../transactionview.cpp" line="127"/>
=======
        <location line="+1"/>
>>>>>>> 0f4c74f9
        <source>Edit label</source>
        <translation>Editovať popis</translation>
    </message>
    <message>
        <location line="+143"/>
        <source>Export Transaction Data</source>
        <translation>Exportovať transakčné dáta</translation>
    </message>
    <message>
<<<<<<< HEAD
        <location filename="../transactionview.cpp" line="281"/>
=======
        <location line="+1"/>
        <source>Comma separated file (*.csv)</source>
        <translation>Čiarkou oddelovaný súbor (*.csv)</translation>
    </message>
    <message>
        <location line="+10"/>
>>>>>>> 0f4c74f9
        <source>Type</source>
        <translation>Typ</translation>
    </message>
    <message>
        <location line="+1"/>
        <source>Label</source>
        <translation>Popis</translation>
    </message>
    <message>
        <location line="+2"/>
        <source>Amount</source>
        <translation>Suma</translation>
    </message>
    <message>
        <location line="+1"/>
        <source>ID</source>
        <translation>ID</translation>
    </message>
    <message>
        <location line="+4"/>
        <source>Error exporting</source>
        <translation>Chyba exportu</translation>
    </message>
    <message>
        <location filename="../transactionview.cpp" line="289"/>
        <source>Could not write to file %1.</source>
        <translation>Nedalo sa zapisovať do súboru %1.</translation>
    </message>
    <message>
        <location filename="../transactionview.cpp" line="392"/>
        <source>to</source>
        <translation>do</translation>
    </message>
</context>
<context>
    <name>WalletModel</name>
    <message>
<<<<<<< HEAD
        <location filename="../walletmodel.cpp" line="142"/>
=======
        <location filename="../walletmodel.cpp" line="+145"/>
>>>>>>> 0f4c74f9
        <source>Sending...</source>
        <translation>Odosielanie...</translation>
    </message>
</context>
<context>
    <name>bitcoin-core</name>
    <message>
<<<<<<< HEAD
        <location filename="../bitcoinstrings.cpp" line="107"/>
        <source>This help message</source>
        <translation>Táto pomocná správa</translation>
    </message>
    <message>
        <location filename="../bitcoinstrings.cpp" line="120"/>
        <source>Wallet needed to be rewritten: restart Bitcoin to complete</source>
        <translation>Bolo potrebné prepísať peňaženku: dokončite reštartovaním Bitcoin</translation>
    </message>
    <message>
        <location filename="../bitcoinstrings.cpp" line="121"/>
        <source>Error loading wallet.dat</source>
        <translation>Chyba načítania wallet.dat</translation>
    </message>
    <message>
        <location filename="../bitcoinstrings.cpp" line="42"/>
        <source>Usage:</source>
        <translation>Použitie:</translation>
    </message>
    <message>
        <location filename="../bitcoinstrings.cpp" line="19"/>
        <source>Insufficient funds</source>
        <translation type="unfinished"></translation>
    </message>
    <message>
        <location filename="../bitcoinstrings.cpp" line="21"/>
        <source>To use the %s option</source>
        <translation type="unfinished"></translation>
    </message>
    <message>
        <location filename="../bitcoinstrings.cpp" line="22"/>
        <source>%s, you must set a rpcpassword in the configuration file:
 %s
It is recommended you use the following random password:
rpcuser=bitcoinrpc
rpcpassword=%s
(you do not need to remember this password)
If the file does not exist, create it with owner-readable-only file permissions.
</source>
        <translation type="unfinished"></translation>
    </message>
    <message>
        <location filename="../bitcoinstrings.cpp" line="33"/>
        <source>You must set rpcpassword=&lt;password&gt; in the configuration file:
%s
If the file does not exist, create it with owner-readable-only file permissions.</source>
        <translation type="unfinished"></translation>
    </message>
    <message>
        <location filename="../bitcoinstrings.cpp" line="38"/>
        <source>Warning: Please check that your computer&apos;s date and time are correct.  If your clock is wrong Bitcoin will not work properly.</source>
        <translation type="unfinished"></translation>
    </message>
    <message>
        <location filename="../bitcoinstrings.cpp" line="43"/>
        <source>Send command to -server or bitcoind</source>
        <translation>Odoslať príkaz -server alebo bitcoind</translation>
    </message>
    <message>
        <location filename="../bitcoinstrings.cpp" line="44"/>
        <source>List commands</source>
        <translation>Zoznam príkazov</translation>
    </message>
    <message>
        <location filename="../bitcoinstrings.cpp" line="45"/>
        <source>Get help for a command</source>
        <translation>Dostať pomoc pre príkaz</translation>
    </message>
    <message>
        <location filename="../bitcoinstrings.cpp" line="46"/>
        <source>Options:</source>
        <translation>Možnosti:</translation>
    </message>
    <message>
        <location filename="../bitcoinstrings.cpp" line="47"/>
        <source>Specify configuration file (default: bitcoin.conf)</source>
        <translation>Určiť súbor s nastaveniami (predvolené: bitcoin.conf)</translation>
    </message>
    <message>
        <location filename="../bitcoinstrings.cpp" line="52"/>
        <source>Show splash screen on startup (default: 1)</source>
        <translation type="unfinished"></translation>
    </message>
    <message>
        <location filename="../bitcoinstrings.cpp" line="54"/>
        <source>Set database cache size in megabytes (default: 25)</source>
        <translation type="unfinished"></translation>
    </message>
    <message>
        <location filename="../bitcoinstrings.cpp" line="55"/>
        <source>Set database disk log size in megabytes (default: 100)</source>
        <translation type="unfinished"></translation>
    </message>
    <message>
        <location filename="../bitcoinstrings.cpp" line="59"/>
        <source>Listen for connections on &lt;port&gt; (default: 8333 or testnet: 18333)</source>
        <translation>Načúvať spojeniam na &lt;port&gt; (prednastavené: 8333 alebo testovacia sieť: 18333)</translation>
    </message>
    <message>
        <location filename="../bitcoinstrings.cpp" line="60"/>
        <source>Maintain at most &lt;n&gt; connections to peers (default: 125)</source>
        <translation>Udržiavať maximálne &lt;n&gt; spojení (predvolené: 125)</translation>
    </message>
    <message>
        <location filename="../bitcoinstrings.cpp" line="63"/>
        <source>Find peers using internet relay chat (default: 0)</source>
        <translation type="unfinished"></translation>
    </message>
    <message>
        <location filename="../bitcoinstrings.cpp" line="64"/>
        <source>Accept connections from outside (default: 1)</source>
        <translation type="unfinished"></translation>
    </message>
    <message>
        <location filename="../bitcoinstrings.cpp" line="65"/>
        <source>Set language, for example &quot;de_DE&quot; (default: system locale)</source>
        <translation type="unfinished"></translation>
    </message>
    <message>
        <location filename="../bitcoinstrings.cpp" line="66"/>
        <source>Find peers using DNS lookup (default: 1)</source>
        <translation type="unfinished"></translation>
    </message>
    <message>
        <location filename="../bitcoinstrings.cpp" line="67"/>
        <source>Threshold for disconnecting misbehaving peers (default: 100)</source>
        <translation type="unfinished"></translation>
    </message>
    <message>
        <location filename="../bitcoinstrings.cpp" line="68"/>
        <source>Number of seconds to keep misbehaving peers from reconnecting (default: 86400)</source>
        <translation type="unfinished"></translation>
    </message>
    <message>
        <location filename="../bitcoinstrings.cpp" line="71"/>
        <source>Maximum per-connection receive buffer, &lt;n&gt;*1000 bytes (default: 10000)</source>
        <translation type="unfinished"></translation>
    </message>
    <message>
        <location filename="../bitcoinstrings.cpp" line="72"/>
        <source>Maximum per-connection send buffer, &lt;n&gt;*1000 bytes (default: 10000)</source>
        <translation type="unfinished"></translation>
    </message>
    <message>
        <location filename="../bitcoinstrings.cpp" line="75"/>
        <source>Detach block and address databases. Increases shutdown time (default: 0)</source>
        <translation type="unfinished"></translation>
    </message>
    <message>
        <location filename="../bitcoinstrings.cpp" line="78"/>
        <source>Accept command line and JSON-RPC commands</source>
        <translation>Prijímať príkazy z príkazového riadku a JSON-RPC</translation>
    </message>
    <message>
        <location filename="../bitcoinstrings.cpp" line="90"/>
        <source>Execute command when the best block changes (%s in cmd is replaced by block hash)</source>
        <translation type="unfinished"></translation>
    </message>
    <message>
        <location filename="../bitcoinstrings.cpp" line="93"/>
        <source>Upgrade wallet to latest format</source>
        <translation type="unfinished"></translation>
    </message>
    <message>
        <location filename="../bitcoinstrings.cpp" line="96"/>
        <source>How many blocks to check at startup (default: 2500, 0 = all)</source>
        <translation type="unfinished"></translation>
    </message>
    <message>
        <location filename="../bitcoinstrings.cpp" line="97"/>
        <source>How thorough the block verification is (0-6, default: 1)</source>
        <translation type="unfinished"></translation>
    </message>
    <message>
        <location filename="../bitcoinstrings.cpp" line="109"/>
        <source>Cannot obtain a lock on data directory %s.  Bitcoin is probably already running.</source>
        <translation type="unfinished"></translation>
    </message>
    <message>
        <location filename="../bitcoinstrings.cpp" line="112"/>
        <source>Bitcoin</source>
        <translation type="unfinished"></translation>
    </message>
    <message>
        <location filename="../bitcoinstrings.cpp" line="116"/>
=======
        <location filename="../bitcoinstrings.cpp" line="+50"/>
        <source>Password for JSON-RPC connections</source>
        <translation>Heslo pre JSON-rPC spojenia</translation>
    </message>
    <message>
        <location line="+1"/>
        <source>Listen for JSON-RPC connections on &lt;port&gt; (default: 8332)</source>
        <translation>Počúvať JSON-RPC spojeniam na &lt;port&gt; (predvolené: 8332)</translation>
    </message>
    <message>
        <location line="+20"/>
        <source>This help message</source>
        <translation>Táto pomocná správa</translation>
    </message>
    <message>
        <location line="+10"/>
        <source>Error loading wallet.dat: Wallet requires newer version of Bitcoin</source>
        <translation>Chyba načítania wallet.dat: Peňaženka vyžaduje novšiu verziu Bitcoin</translation>
    </message>
    <message>
        <location line="-6"/>
        <source>Loading addresses...</source>
        <translation>Načítavanie adries...</translation>
    </message>
    <message>
        <location line="-32"/>
        <source>Run in the background as a daemon and accept commands</source>
        <translation>Bežať na pozadí ako démon a prijímať príkazy</translation>
    </message>
    <message>
        <location line="+1"/>
        <source>Use the test network</source>
        <translation>Použiť testovaciu sieť</translation>
    </message>
    <message>
        <location line="+2"/>
        <source>Prepend debug output with timestamp</source>
        <translation>Pridať na začiatok ladiaceho výstupu časový údaj</translation>
    </message>
    <message>
        <location line="+1"/>
        <source>Send trace/debug info to console instead of debug.log file</source>
        <translation>Odoslať trace/debug informácie na konzolu namiesto debug.info žurnálu</translation>
    </message>
    <message>
        <location line="+1"/>
        <source>Send trace/debug info to debugger</source>
        <translation>Odoslať trace/debug informácie do ladiaceho programu</translation>
    </message>
    <message>
        <location line="+1"/>
        <source>Username for JSON-RPC connections</source>
        <translation>Užívateľské meno pre JSON-RPC spojenia</translation>
    </message>
    <message>
        <location line="+3"/>
        <source>Allow JSON-RPC connections from specified IP address</source>
        <translation>Povoliť JSON-RPC spojenia z určenej IP adresy.</translation>
    </message>
    <message>
        <location line="+1"/>
        <source>Send commands to node running on &lt;ip&gt; (default: 127.0.0.1)</source>
        <translation>Poslať príkaz nóde bežiacej na &lt;ip&gt; (predvolené: 127.0.0.1)</translation>
    </message>
    <message>
        <location line="+5"/>
        <source>Set key pool size to &lt;n&gt; (default: 100)</source>
        <translation>Nastaviť zásobu adries na &lt;n&gt; (predvolené: 100)</translation>
    </message>
    <message>
        <location line="+7"/>
        <source>Use OpenSSL (https) for JSON-RPC connections</source>
        <translation>Použiť OpenSSL (https) pre JSON-RPC spojenia</translation>
    </message>
    <message>
        <location line="+1"/>
        <source>Server certificate file (default: server.cert)</source>
        <translation>Súbor s certifikátom servra (predvolené: server.cert)</translation>
    </message>
    <message>
        <location line="+1"/>
        <source>Server private key (default: server.pem)</source>
        <translation>Súkromný kľúč servra (predvolené: server.pem)</translation>
    </message>
    <message>
        <location line="+1"/>
        <source>Acceptable ciphers (default: TLSv1+HIGH:!SSLv2:!aNULL:!eNULL:!AH:!3DES:@STRENGTH)</source>
        <translation>Prijateľné šifry (predvolené: TLSv1+HIGH:!SSLv2:!aNULL:!eNULL:!AH:!3DES:@STRENGTH)</translation>
    </message>
    <message>
        <location line="+4"/>
        <source>Cannot obtain a lock on data directory %s. Bitcoin is probably already running.</source>
        <translation type="unfinished"></translation>
    </message>
    <message>
        <location line="+8"/>
        <source>Error loading wallet.dat: Wallet corrupted</source>
        <translation>Chyba načítania wallet.dat: Peňaženka je poškodená</translation>
    </message>
    <message>
        <location line="-21"/>
        <source>Rescan the block chain for missing wallet transactions</source>
        <translation>Znovu skenovať reťaz blokov pre chýbajúce transakcie</translation>
    </message>
    <message>
        <location line="-51"/>
        <source>Bitcoin version</source>
        <translation>Bitcoin verzia</translation>
    </message>
    <message>
        <location line="+7"/>
        <source>Specify pid file (default: bitcoind.pid)</source>
        <translation>Určiť súbor pid (predvolené: bitcoind.pid)</translation>
    </message>
    <message>
        <location line="+1"/>
        <source>Generate coins</source>
        <translation>Počítaj bitcoins</translation>
    </message>
    <message>
        <location line="+1"/>
        <source>Don&apos;t generate coins</source>
        <translation>Nepočítaj bitcoins</translation>
    </message>
    <message>
        <location line="+3"/>
        <source>Specify data directory</source>
        <translation>Určiť priečinok s dátami</translation>
    </message>
    <message>
        <location line="+2"/>
        <source>Specify connection timeout (in milliseconds)</source>
        <translation>Určiť aut spojenia (v milisekundách)</translation>
    </message>
    <message>
        <location line="+57"/>
        <source>Loading wallet...</source>
        <translation>Načítavam peňaženku...</translation>
    </message>
    <message>
        <location line="-1"/>
>>>>>>> 0f4c74f9
        <source>Error loading blkindex.dat</source>
        <translation>Chyba načítania blkindex.dat</translation>
    </message>
    <message>
<<<<<<< HEAD
        <location filename="../bitcoinstrings.cpp" line="118"/>
        <source>Error loading wallet.dat: Wallet corrupted</source>
        <translation>Chyba načítania wallet.dat: Peňaženka je poškodená</translation>
    </message>
    <message>
        <location filename="../bitcoinstrings.cpp" line="133"/>
        <source>Unable to bind to port %d on this computer.  Bitcoin is probably already running.</source>
        <translation type="unfinished"></translation>
    </message>
    <message>
        <location filename="../bitcoinstrings.cpp" line="82"/>
        <source>Prepend debug output with timestamp</source>
        <translation>Pridať na začiatok ladiaceho výstupu časový údaj</translation>
    </message>
    <message>
        <location filename="../bitcoinstrings.cpp" line="84"/>
        <source>Send trace/debug info to debugger</source>
        <translation>Odoslať trace/debug informácie do ladiaceho programu</translation>
    </message>
    <message>
        <location filename="../bitcoinstrings.cpp" line="88"/>
        <source>Allow JSON-RPC connections from specified IP address</source>
        <translation>Povoliť JSON-RPC spojenia z určenej IP adresy.</translation>
    </message>
    <message>
        <location filename="../bitcoinstrings.cpp" line="85"/>
        <source>Username for JSON-RPC connections</source>
        <translation>Užívateľské meno pre JSON-RPC spojenia</translation>
    </message>
    <message>
        <location filename="../bitcoinstrings.cpp" line="87"/>
        <source>Listen for JSON-RPC connections on &lt;port&gt; (default: 8332)</source>
        <translation>Počúvať JSON-RPC spojeniam na &lt;port&gt; (predvolené: 8332)</translation>
    </message>
    <message>
        <location filename="../bitcoinstrings.cpp" line="86"/>
        <source>Password for JSON-RPC connections</source>
        <translation>Heslo pre JSON-rPC spojenia</translation>
    </message>
    <message>
        <location filename="../bitcoinstrings.cpp" line="119"/>
        <source>Error loading wallet.dat: Wallet requires newer version of Bitcoin</source>
        <translation>Chyba načítania wallet.dat: Peňaženka vyžaduje novšiu verziu Bitcoin</translation>
    </message>
    <message>
        <location filename="../bitcoinstrings.cpp" line="113"/>
        <source>Loading addresses...</source>
        <translation>Načítavanie adries...</translation>
    </message>
    <message>
        <location filename="../bitcoinstrings.cpp" line="79"/>
        <source>Run in the background as a daemon and accept commands</source>
        <translation>Bežať na pozadí ako démon a prijímať príkazy</translation>
    </message>
    <message>
        <location filename="../bitcoinstrings.cpp" line="80"/>
        <source>Use the test network</source>
        <translation>Použiť testovaciu sieť</translation>
    </message>
    <message>
        <location filename="../bitcoinstrings.cpp" line="83"/>
        <source>Send trace/debug info to console instead of debug.log file</source>
        <translation>Odoslať trace/debug informácie na konzolu namiesto debug.info žurnálu</translation>
    </message>
    <message>
        <location filename="../bitcoinstrings.cpp" line="89"/>
        <source>Send commands to node running on &lt;ip&gt; (default: 127.0.0.1)</source>
        <translation>Poslať príkaz nóde bežiacej na &lt;ip&gt; (predvolené: 127.0.0.1)</translation>
    </message>
    <message>
        <location filename="../bitcoinstrings.cpp" line="94"/>
        <source>Set key pool size to &lt;n&gt; (default: 100)</source>
        <translation>Nastaviť zásobu adries na &lt;n&gt; (predvolené: 100)</translation>
    </message>
    <message>
        <location filename="../bitcoinstrings.cpp" line="101"/>
        <source>Use OpenSSL (https) for JSON-RPC connections</source>
        <translation>Použiť OpenSSL (https) pre JSON-RPC spojenia</translation>
    </message>
    <message>
        <location filename="../bitcoinstrings.cpp" line="102"/>
        <source>Server certificate file (default: server.cert)</source>
        <translation>Súbor s certifikátom servra (predvolené: server.cert)</translation>
    </message>
    <message>
        <location filename="../bitcoinstrings.cpp" line="103"/>
        <source>Server private key (default: server.pem)</source>
        <translation>Súkromný kľúč servra (predvolené: server.pem)</translation>
    </message>
    <message>
        <location filename="../bitcoinstrings.cpp" line="104"/>
        <source>Acceptable ciphers (default: TLSv1+HIGH:!SSLv2:!aNULL:!eNULL:!AH:!3DES:@STRENGTH)</source>
        <translation>Prijateľné šifry (predvolené: TLSv1+HIGH:!SSLv2:!aNULL:!eNULL:!AH:!3DES:@STRENGTH)</translation>
    </message>
    <message>
        <location filename="../bitcoinstrings.cpp" line="95"/>
        <source>Rescan the block chain for missing wallet transactions</source>
        <translation>Znovu skenovať reťaz blokov pre chýbajúce transakcie</translation>
    </message>
    <message>
        <location filename="../bitcoinstrings.cpp" line="41"/>
        <source>Bitcoin version</source>
        <translation>Bitcoin verzia</translation>
    </message>
    <message>
        <location filename="../bitcoinstrings.cpp" line="49"/>
        <source>Generate coins</source>
        <translation>Počítaj bitcoins</translation>
    </message>
    <message>
        <location filename="../bitcoinstrings.cpp" line="50"/>
        <source>Don&apos;t generate coins</source>
        <translation>Nepočítaj bitcoins</translation>
    </message>
    <message>
        <location filename="../bitcoinstrings.cpp" line="53"/>
        <source>Specify data directory</source>
        <translation>Určiť priečinok s dátami</translation>
    </message>
    <message>
        <location filename="../bitcoinstrings.cpp" line="56"/>
        <source>Specify connection timeout (in milliseconds)</source>
        <translation>Určiť aut spojenia (v milisekundách)</translation>
    </message>
    <message>
        <location filename="../bitcoinstrings.cpp" line="108"/>
        <source>Usage</source>
        <translation type="unfinished">Použitie</translation>
    </message>
    <message>
        <location filename="../bitcoinstrings.cpp" line="117"/>
        <source>Loading wallet...</source>
        <translation>Načítavam peňaženku...</translation>
    </message>
    <message>
        <location filename="../bitcoinstrings.cpp" line="126"/>
        <source>Done loading</source>
        <translation>Dokončené načítavanie</translation>
    </message>
    <message>
        <location filename="../bitcoinstrings.cpp" line="115"/>
        <source>Loading block index...</source>
        <translation>Načítavanie zoznamu blokov...</translation>
    </message>
    <message>
        <location filename="../bitcoinstrings.cpp" line="8"/>
        <source>Error: Wallet locked, unable to create transaction.</source>
        <translation type="unfinished"></translation>
    </message>
    <message>
        <location filename="../bitcoinstrings.cpp" line="9"/>
        <source>Error: This transaction requires a transaction fee of at least %s because of its amount, complexity, or use of recently received funds.</source>
        <translation type="unfinished"></translation>
    </message>
    <message>
        <location filename="../bitcoinstrings.cpp" line="12"/>
        <source>Error: Transaction creation failed.</source>
        <translation type="unfinished">Chyba: Zlyhalo vytvorenie transakcie.</translation>
    </message>
    <message>
        <location filename="../bitcoinstrings.cpp" line="14"/>
        <source>Error: The transaction was rejected. This might happen if some of the coins in your wallet were already spent, such as if you used a copy of wallet.dat and coins were spent in the copy but not marked as spent here.</source>
        <translation type="unfinished">Chyba: Transakcia bola odmietnutá. Toto sa môže stať ak niektoré z mincí vo vašej peňaženke boli už utratené, napríklad ak používaš kópiu wallet.dat a mince označené v druhej kópií neboli označené ako utratené v tejto.</translation>
    </message>
    <message>
        <location filename="../bitcoinstrings.cpp" line="32"/>
        <source>An error occurred while setting up the RPC port %u for listening: %s</source>
        <translation type="unfinished"></translation>
    </message>
    <message>
        <location filename="../bitcoinstrings.cpp" line="51"/>
        <source>Start minimized</source>
        <translation>Spustiť minimalizované</translation>
    </message>
    <message>
        <location filename="../bitcoinstrings.cpp" line="61"/>
        <source>Add a node to connect to and attempt to keep the connection open</source>
        <translation>Pridať nódu a pripojiť sa and attempt to keep the connection open</translation>
    </message>
    <message>
        <location filename="../bitcoinstrings.cpp" line="62"/>
        <source>Connect only to the specified node</source>
        <translation>Pripojiť sa len k určenej nóde</translation>
    </message>
    <message>
        <location filename="../bitcoinstrings.cpp" line="73"/>
        <source>Use Universal Plug and Play to map the listening port (default: 1)</source>
        <translation type="unfinished">Skúsiť použiť UPnP pre mapovanie počúvajúceho portu (default: 1)</translation>
    </message>
    <message>
        <location filename="../bitcoinstrings.cpp" line="74"/>
        <source>Use Universal Plug and Play to map the listening port (default: 0)</source>
        <translation type="unfinished">Skúsiť použiť UPnP pre mapovanie počúvajúceho portu (default: 0)</translation>
    </message>
    <message>
        <location filename="../bitcoinstrings.cpp" line="77"/>
        <source>Fee per KB to add to transactions you send</source>
        <translation>Poplatok za kB ktorý treba pridať k odoslanej transakcii</translation>
    </message>
    <message>
        <location filename="../bitcoinstrings.cpp" line="81"/>
        <source>Output extra debugging information</source>
        <translation>Produkovať extra ladiace informácie</translation>
    </message>
    <message>
        <location filename="../bitcoinstrings.cpp" line="114"/>
=======
        <location line="+4"/>
        <source>Wallet needed to be rewritten: restart Bitcoin to complete</source>
        <translation>Bolo potrebné prepísať peňaženku: dokončite reštartovaním Bitcoin</translation>
    </message>
    <message>
        <location line="+1"/>
        <source>Error loading wallet.dat</source>
        <translation>Chyba načítania wallet.dat</translation>
    </message>
    <message>
        <location line="+5"/>
        <source>Done loading</source>
        <translation>Dokončené načítavanie</translation>
    </message>
    <message>
        <location line="-11"/>
        <source>Loading block index...</source>
        <translation>Načítavanie zoznamu blokov...</translation>
    </message>
    <message>
        <location line="-68"/>
        <source>Usage:</source>
        <translation>Použitie:</translation>
    </message>
    <message>
        <location line="+1"/>
        <source>Send command to -server or bitcoind</source>
        <translation>Odoslať príkaz -server alebo bitcoind</translation>
    </message>
    <message>
        <location line="+1"/>
        <source>List commands</source>
        <translation>Zoznam príkazov</translation>
    </message>
    <message>
        <location line="+1"/>
        <source>Get help for a command</source>
        <translation>Dostať pomoc pre príkaz</translation>
    </message>
    <message>
        <location line="+1"/>
        <source>Options:</source>
        <translation>Možnosti:</translation>
    </message>
    <message>
        <location line="+1"/>
        <source>Specify configuration file (default: bitcoin.conf)</source>
        <translation>Určiť súbor s nastaveniami (predvolené: bitcoin.conf)</translation>
    </message>
    <message>
        <location line="+4"/>
        <source>Start minimized</source>
        <translation>Spustiť minimalizované</translation>
    </message>
    <message>
        <location line="+1"/>
        <source>Show splash screen on startup (default: 1)</source>
        <translation type="unfinished"></translation>
    </message>
    <message>
        <location line="+2"/>
        <source>Set database cache size in megabytes (default: 25)</source>
        <translation type="unfinished"></translation>
    </message>
    <message>
        <location line="+4"/>
        <source>Listen for connections on &lt;port&gt; (default: 8333 or testnet: 18333)</source>
        <translation>Načúvať spojeniam na &lt;port&gt; (prednastavené: 8333 alebo testovacia sieť: 18333)</translation>
    </message>
    <message>
        <location line="+1"/>
        <source>Maintain at most &lt;n&gt; connections to peers (default: 125)</source>
        <translation>Udržiavať maximálne &lt;n&gt; spojení (predvolené: 125)</translation>
    </message>
    <message>
        <location line="+1"/>
        <source>Add a node to connect to and attempt to keep the connection open</source>
        <translation>Pridať nódu a pripojiť sa and attempt to keep the connection open</translation>
    </message>
    <message>
        <location line="+1"/>
        <source>Connect only to the specified node</source>
        <translation>Pripojiť sa len k určenej nóde</translation>
    </message>
    <message>
        <location line="+1"/>
        <source>Find peers using internet relay chat (default: 0)</source>
        <translation type="unfinished"></translation>
    </message>
    <message>
        <location line="+1"/>
        <source>Accept connections from outside (default: 1)</source>
        <translation type="unfinished"></translation>
    </message>
    <message>
        <location line="+1"/>
        <source>Set language, for example &quot;de_DE&quot; (default: system locale)</source>
        <translation type="unfinished"></translation>
    </message>
    <message>
        <location line="+1"/>
        <source>Find peers using DNS lookup (default: 1)</source>
        <translation type="unfinished"></translation>
    </message>
    <message>
        <location line="+1"/>
        <source>Threshold for disconnecting misbehaving peers (default: 100)</source>
        <translation type="unfinished"></translation>
    </message>
    <message>
        <location line="+1"/>
        <source>Number of seconds to keep misbehaving peers from reconnecting (default: 86400)</source>
        <translation type="unfinished"></translation>
    </message>
    <message>
        <location line="+3"/>
        <source>Maximum per-connection receive buffer, &lt;n&gt;*1000 bytes (default: 10000)</source>
        <translation type="unfinished"></translation>
    </message>
    <message>
        <location line="+1"/>
        <source>Maximum per-connection send buffer, &lt;n&gt;*1000 bytes (default: 10000)</source>
        <translation type="unfinished"></translation>
    </message>
    <message>
        <location line="+1"/>
        <source>Use Universal Plug and Play to map the listening port (default: 1)</source>
        <translation type="unfinished">Skúsiť použiť UPnP pre mapovanie počúvajúceho portu (default: 1)</translation>
    </message>
    <message>
        <location line="+1"/>
        <source>Use Universal Plug and Play to map the listening port (default: 0)</source>
        <translation type="unfinished">Skúsiť použiť UPnP pre mapovanie počúvajúceho portu (default: 0)</translation>
    </message>
    <message>
        <location line="+1"/>
        <source>Fee per KB to add to transactions you send</source>
        <translation>Poplatok za kB ktorý treba pridať k odoslanej transakcii</translation>
    </message>
    <message>
        <location line="+1"/>
        <source>Accept command line and JSON-RPC commands</source>
        <translation>Prijímať príkazy z príkazového riadku a JSON-RPC</translation>
    </message>
    <message>
        <location line="+3"/>
        <source>Output extra debugging information</source>
        <translation>Produkovať extra ladiace informácie</translation>
    </message>
    <message>
        <location line="+9"/>
        <source>Execute command when the best block changes (%s in cmd is replaced by block hash)</source>
        <translation type="unfinished"></translation>
    </message>
    <message>
        <location line="+3"/>
        <source>Upgrade wallet to latest format</source>
        <translation type="unfinished"></translation>
    </message>
    <message>
        <location line="+3"/>
        <source>How many blocks to check at startup (default: 2500, 0 = all)</source>
        <translation type="unfinished"></translation>
    </message>
    <message>
        <location line="+1"/>
        <source>How thorough the block verification is (0-6, default: 1)</source>
        <translation type="unfinished"></translation>
    </message>
    <message>
        <location line="+1"/>
        <source>
SSL options: (see the Bitcoin Wiki for SSL setup instructions)</source>
        <translation>SSL možnosť: (pozrite Bitcoin Wiki pre návod na nastavenie SSL)</translation>
    </message>
    <message>
        <location line="+14"/>
>>>>>>> 0f4c74f9
        <source>Error loading addr.dat</source>
        <translation>Chyba načítania addr.dat</translation>
    </message>
    <message>
<<<<<<< HEAD
        <location filename="../bitcoinstrings.cpp" line="122"/>
=======
        <location line="+8"/>
>>>>>>> 0f4c74f9
        <source>Cannot downgrade wallet</source>
        <translation type="unfinished"></translation>
    </message>
    <message>
<<<<<<< HEAD
        <location filename="../bitcoinstrings.cpp" line="123"/>
=======
        <location line="+1"/>
>>>>>>> 0f4c74f9
        <source>Cannot initialize keypool</source>
        <translation type="unfinished"></translation>
    </message>
    <message>
<<<<<<< HEAD
        <location filename="../bitcoinstrings.cpp" line="124"/>
=======
        <location line="+1"/>
>>>>>>> 0f4c74f9
        <source>Cannot write default address</source>
        <translation type="unfinished"></translation>
    </message>
    <message>
<<<<<<< HEAD
        <location filename="../bitcoinstrings.cpp" line="125"/>
=======
        <location line="+1"/>
>>>>>>> 0f4c74f9
        <source>Rescanning...</source>
        <translation type="unfinished"></translation>
    </message>
    <message>
<<<<<<< HEAD
        <location filename="../bitcoinstrings.cpp" line="127"/>
=======
        <location line="+2"/>
>>>>>>> 0f4c74f9
        <source>Invalid -proxy address</source>
        <translation>Neplatná adresa proxy</translation>
    </message>
    <message>
<<<<<<< HEAD
        <location filename="../bitcoinstrings.cpp" line="128"/>
=======
        <location line="+1"/>
>>>>>>> 0f4c74f9
        <source>Invalid amount for -paytxfee=&lt;amount&gt;</source>
        <translation>Neplatná suma pre -paytxfee=&lt;amount&gt;</translation>
    </message>
    <message>
<<<<<<< HEAD
        <location filename="../bitcoinstrings.cpp" line="20"/>
        <source>Warning: Disk space is low</source>
        <translation>Varovanie: Málo voľného miesta na disku</translation>
    </message>
    <message>
        <location filename="../bitcoinstrings.cpp" line="132"/>
=======
        <location line="+1"/>
        <source>Warning: -paytxfee is set very high.  This is the transaction fee you will pay if you send a transaction.</source>
        <translation>Varovanie: -paytxfee je nastavené veľmi vysoko. Toto sú transakčné poplatky ktoré zaplatíte ak odošlete transakciu.</translation>
    </message>
    <message>
        <location line="+3"/>
>>>>>>> 0f4c74f9
        <source>Error: CreateThread(StartNode) failed</source>
        <translation>Chyba: zlyhalo CreateThread(StartNode)</translation>
    </message>
    <message>
<<<<<<< HEAD
        <location filename="../bitcoinstrings.cpp" line="57"/>
=======
        <location line="+1"/>
        <source>Warning: Disk space is low</source>
        <translation>Varovanie: Málo voľného miesta na disku</translation>
    </message>
    <message>
        <location line="-72"/>
>>>>>>> 0f4c74f9
        <source>Connect through socks4 proxy</source>
        <translation>Pripojenie cez socks4 proxy</translation>
    </message>
    <message>
<<<<<<< HEAD
        <location filename="../bitcoinstrings.cpp" line="58"/>
=======
        <location line="+1"/>
>>>>>>> 0f4c74f9
        <source>Allow DNS lookups for addnode and connect</source>
        <translation>Povoliť vyhľadávanie DNS pre pridanie nódy a spojenie</translation>
    </message>
    <message>
<<<<<<< HEAD
        <location filename="../bitcoinstrings.cpp" line="13"/>
        <source>Sending...</source>
        <translation>Odosielanie...</translation>
    </message>
    <message>
        <location filename="../bitcoinstrings.cpp" line="18"/>
        <source>Invalid amount</source>
        <translation>Neplatná suma</translation>
    </message>
    <message>
        <location filename="../bitcoinstrings.cpp" line="31"/>
        <source>Error</source>
        <translation>Chyba</translation>
    </message>
    <message>
        <location filename="../bitcoinstrings.cpp" line="48"/>
        <source>Specify pid file (default: bitcoind.pid)</source>
        <translation>Určiť súbor pid (predvolené: bitcoind.pid)</translation>
    </message>
    <message>
        <location filename="../bitcoinstrings.cpp" line="98"/>
        <source>
SSL options: (see the Bitcoin Wiki for SSL setup instructions)</source>
        <translation>SSL možnosť: (pozrite Bitcoin Wiki pre návod na nastavenie SSL)</translation>
    </message>
    <message>
        <location filename="../bitcoinstrings.cpp" line="129"/>
        <source>Warning: -paytxfee is set very high.  This is the transaction fee you will pay if you send a transaction.</source>
        <translation>Varovanie: -paytxfee je nastavené veľmi vysoko. Toto sú transakčné poplatky ktoré zaplatíte ak odošlete transakciu.</translation>
=======
        <location line="+72"/>
        <source>Unable to bind to port %d on this computer.  Bitcoin is probably already running.</source>
        <translation type="unfinished"></translation>
    </message>
    <message>
        <location line="+3"/>
        <source>Warning: Please check that your computer&apos;s date and time are correct.  If your clock is wrong Bitcoin will not work properly.</source>
        <translation type="unfinished"></translation>
    </message>
    <message>
        <location line="+3"/>
        <source>beta</source>
        <translation>beta</translation>
>>>>>>> 0f4c74f9
    </message>
</context>
</TS><|MERGE_RESOLUTION|>--- conflicted
+++ resolved
@@ -15,11 +15,7 @@
         <translation>&lt;b&gt;Bitcoin&lt;/b&gt; verzia</translation>
     </message>
     <message>
-<<<<<<< HEAD
-        <location filename="../forms/aboutdialog.ui" line="91"/>
-=======
-        <location line="+32"/>
->>>>>>> 0f4c74f9
+        <location line="+38"/>
         <source>Copyright © 2009-2012 Bitcoin Developers
 
 This is experimental software.
@@ -93,74 +89,42 @@
         <translation>&amp;Zmazať</translation>
     </message>
     <message>
-<<<<<<< HEAD
-        <location filename="../addressbookpage.cpp" line="65"/>
-=======
-        <location filename="../addressbookpage.cpp" line="+61"/>
->>>>>>> 0f4c74f9
+        <location filename="../addressbookpage.cpp" line="+65"/>
         <source>Copy address</source>
         <translation>Kopírovať adresu</translation>
     </message>
     <message>
-<<<<<<< HEAD
-        <location filename="../addressbookpage.cpp" line="66"/>
-=======
-        <location line="+1"/>
->>>>>>> 0f4c74f9
+        <location line="+1"/>
         <source>Copy label</source>
         <translation>Kopírovať popis</translation>
     </message>
     <message>
-<<<<<<< HEAD
-        <location filename="../addressbookpage.cpp" line="67"/>
-=======
-        <location line="+1"/>
->>>>>>> 0f4c74f9
+        <location line="+1"/>
         <source>Edit</source>
         <translation>Upraviť</translation>
     </message>
     <message>
-<<<<<<< HEAD
-        <location filename="../addressbookpage.cpp" line="68"/>
-=======
-        <location line="+1"/>
->>>>>>> 0f4c74f9
+        <location line="+1"/>
         <source>Delete</source>
         <translation>Zmazať</translation>
     </message>
     <message>
-<<<<<<< HEAD
-        <location filename="../addressbookpage.cpp" line="285"/>
-=======
-        <location line="+214"/>
->>>>>>> 0f4c74f9
+        <location line="+217"/>
         <source>Export Address Book Data</source>
         <translation>Exportovať dáta z adresára</translation>
     </message>
     <message>
-<<<<<<< HEAD
-        <location filename="../addressbookpage.cpp" line="286"/>
-=======
-        <location line="+1"/>
->>>>>>> 0f4c74f9
+        <location line="+1"/>
         <source>Comma separated file (*.csv)</source>
         <translation>Čiarkou oddelený súbor (*.csv)</translation>
     </message>
     <message>
-<<<<<<< HEAD
-        <location filename="../addressbookpage.cpp" line="299"/>
-=======
         <location line="+13"/>
->>>>>>> 0f4c74f9
         <source>Error exporting</source>
         <translation>Chyba exportu.</translation>
     </message>
     <message>
-<<<<<<< HEAD
-        <location filename="../addressbookpage.cpp" line="299"/>
-=======
         <location line="+0"/>
->>>>>>> 0f4c74f9
         <source>Could not write to file %1.</source>
         <translation>Nedalo sa zapisovať do súboru %1.</translation>
     </message>
@@ -329,311 +293,187 @@
 <context>
     <name>BitcoinGUI</name>
     <message>
-<<<<<<< HEAD
-        <location filename="../bitcoingui.cpp" line="71"/>
-=======
-        <location filename="../bitcoingui.cpp" line="+73"/>
->>>>>>> 0f4c74f9
+        <location filename="../bitcoingui.cpp" line="+71"/>
         <source>Bitcoin Wallet</source>
         <translation>Bitcoin peňaženka</translation>
     </message>
     <message>
-<<<<<<< HEAD
-        <location filename="../bitcoingui.cpp" line="506"/>
-=======
-        <location line="+73"/>
-        <location line="+332"/>
->>>>>>> 0f4c74f9
+        <location line="+435"/>
         <source>Synchronizing with network...</source>
         <translation>Synchronizácia so sieťou...</translation>
     </message>
     <message>
-<<<<<<< HEAD
-        <location filename="../bitcoingui.cpp" line="185"/>
-=======
-        <location line="-329"/>
-        <source>Block chain synchronization in progress</source>
-        <translation>Prebieha synchronizácia blockchain.</translation>
-    </message>
-    <message>
-        <location line="+38"/>
->>>>>>> 0f4c74f9
+        <location line="-321"/>
         <source>&amp;Overview</source>
         <translation>&amp;Prehľad</translation>
     </message>
     <message>
-<<<<<<< HEAD
-        <location filename="../bitcoingui.cpp" line="186"/>
-=======
-        <location line="+1"/>
->>>>>>> 0f4c74f9
+        <location line="+1"/>
         <source>Show general overview of wallet</source>
         <translation>Zobraziť celkový prehľad o peňaženke</translation>
     </message>
     <message>
-<<<<<<< HEAD
-        <location filename="../bitcoingui.cpp" line="191"/>
-=======
-        <location line="+5"/>
->>>>>>> 0f4c74f9
+        <location line="+5"/>
         <source>&amp;Transactions</source>
         <translation>&amp;Transakcie</translation>
     </message>
     <message>
-<<<<<<< HEAD
-        <location filename="../bitcoingui.cpp" line="192"/>
-=======
-        <location line="+1"/>
->>>>>>> 0f4c74f9
+        <location line="+1"/>
         <source>Browse transaction history</source>
         <translation>Prechádzať históriu transakcií</translation>
     </message>
     <message>
-<<<<<<< HEAD
-        <location filename="../bitcoingui.cpp" line="197"/>
-=======
-        <location line="+5"/>
->>>>>>> 0f4c74f9
+        <location line="+5"/>
         <source>&amp;Address Book</source>
         <translation>&amp;Adresár</translation>
     </message>
     <message>
-<<<<<<< HEAD
-        <location filename="../bitcoingui.cpp" line="198"/>
-=======
-        <location line="+1"/>
->>>>>>> 0f4c74f9
+        <location line="+1"/>
         <source>Edit the list of stored addresses and labels</source>
         <translation>Editovať zoznam uložených adries a popisov</translation>
     </message>
     <message>
-<<<<<<< HEAD
-        <location filename="../bitcoingui.cpp" line="203"/>
-=======
-        <location line="+5"/>
->>>>>>> 0f4c74f9
+        <location line="+5"/>
         <source>&amp;Receive coins</source>
         <translation>&amp;Prijať bitcoins</translation>
     </message>
     <message>
-<<<<<<< HEAD
-        <location filename="../bitcoingui.cpp" line="204"/>
-=======
-        <location line="+1"/>
->>>>>>> 0f4c74f9
+        <location line="+1"/>
         <source>Show the list of addresses for receiving payments</source>
         <translation>Zobraziť zoznam adries pre prijímanie platieb.</translation>
     </message>
     <message>
-<<<<<<< HEAD
-        <location filename="../bitcoingui.cpp" line="209"/>
-=======
-        <location line="+5"/>
->>>>>>> 0f4c74f9
+        <location line="+5"/>
         <source>&amp;Send coins</source>
         <translation>&amp;Poslať bitcoins</translation>
     </message>
     <message>
-<<<<<<< HEAD
-        <location filename="../bitcoingui.cpp" line="210"/>
-=======
-        <location line="+1"/>
->>>>>>> 0f4c74f9
+        <location line="+1"/>
         <source>Send coins to a bitcoin address</source>
         <translation>Poslať bitcoins na adresu</translation>
     </message>
     <message>
-<<<<<<< HEAD
-        <location filename="../bitcoingui.cpp" line="215"/>
-=======
-        <location line="+5"/>
->>>>>>> 0f4c74f9
+        <location line="+5"/>
         <source>Sign &amp;message</source>
         <translation>Podpísať &amp;správu</translation>
     </message>
     <message>
-<<<<<<< HEAD
-        <location filename="../bitcoingui.cpp" line="216"/>
-=======
-        <location line="+1"/>
->>>>>>> 0f4c74f9
+        <location line="+1"/>
         <source>Prove you control an address</source>
         <translation>Dokázať že kontrolujete adresu</translation>
     </message>
     <message>
-<<<<<<< HEAD
-        <location filename="../bitcoingui.cpp" line="235"/>
-=======
         <location line="+19"/>
->>>>>>> 0f4c74f9
         <source>E&amp;xit</source>
         <translation>U&amp;končiť</translation>
     </message>
     <message>
-<<<<<<< HEAD
-        <location filename="../bitcoingui.cpp" line="236"/>
-=======
-        <location line="+1"/>
->>>>>>> 0f4c74f9
+        <location line="+1"/>
         <source>Quit application</source>
         <translation>Ukončiť program</translation>
     </message>
     <message>
-<<<<<<< HEAD
-        <location filename="../bitcoingui.cpp" line="239"/>
-=======
-        <location line="+3"/>
->>>>>>> 0f4c74f9
+        <location line="+3"/>
         <source>&amp;About %1</source>
         <translation>&amp;O %1</translation>
     </message>
     <message>
-<<<<<<< HEAD
-        <location filename="../bitcoingui.cpp" line="246"/>
+        <location line="+7"/>
         <source>Modify configuration options for bitcoin</source>
         <translation>Upraviť možnosti nastavenia pre bitcoin</translation>
     </message>
     <message>
-        <location filename="../bitcoingui.cpp" line="248"/>
+        <location line="+2"/>
         <source>Show/Hide &amp;Bitcoin</source>
         <translation type="unfinished"></translation>
     </message>
     <message>
-        <location filename="../bitcoingui.cpp" line="249"/>
+        <location line="+1"/>
         <source>Show or hide the Bitcoin window</source>
         <translation type="unfinished">Zobraziť okno Bitcoin</translation>
     </message>
     <message>
-        <location filename="../bitcoingui.cpp" line="251"/>
-=======
-        <location line="+10"/>
-        <source>Show the Bitcoin window</source>
-        <translation>Zobraziť okno Bitcoin</translation>
-    </message>
-    <message>
         <location line="+2"/>
->>>>>>> 0f4c74f9
         <source>Export the data in the current tab to a file</source>
         <translation>Exportovať tento náhľad do súboru</translation>
     </message>
     <message>
-<<<<<<< HEAD
-        <location filename="../bitcoingui.cpp" line="252"/>
-=======
-        <location line="+1"/>
->>>>>>> 0f4c74f9
+        <location line="+1"/>
         <source>&amp;Encrypt Wallet</source>
         <translation>&amp;Zašifrovať Peňaženku</translation>
     </message>
     <message>
-<<<<<<< HEAD
-        <location filename="../bitcoingui.cpp" line="253"/>
+        <location line="+1"/>
         <source>Encrypt or decrypt wallet</source>
         <translation>Zašifrovať alebo dešifrovať peňaženku</translation>
     </message>
     <message>
-        <location filename="../bitcoingui.cpp" line="255"/>
-=======
-        <location line="+3"/>
->>>>>>> 0f4c74f9
+        <location line="+2"/>
         <source>&amp;Backup Wallet</source>
         <translation type="unfinished">&amp;Backup peňaženku</translation>
     </message>
     <message>
-<<<<<<< HEAD
-        <location filename="../bitcoingui.cpp" line="256"/>
-=======
-        <location line="+1"/>
->>>>>>> 0f4c74f9
+        <location line="+1"/>
         <source>Backup wallet to another location</source>
         <translation>Zálohovať peňaženku na iné miesto</translation>
     </message>
     <message>
-<<<<<<< HEAD
-        <location filename="../bitcoingui.cpp" line="632"/>
-=======
-        <location line="+357"/>
->>>>>>> 0f4c74f9
+        <location line="+376"/>
         <source>This transaction is over the size limit. You can still send it for a fee of %1, which goes to the nodes that process your transaction and helps to support the network. Do you want to pay the fee?</source>
         <translation>Veľkosť tejto transakcie prekračuje limit. Stále ju však môžete odoslať za poplatok %1 ktorý bude pripísaný uzlu spracúvajúcemu vašu transakciu. Chcete zaplatiť poplatok?</translation>
     </message>
     <message>
-<<<<<<< HEAD
-        <location filename="../bitcoingui.cpp" line="824"/>
-=======
         <location line="+192"/>
->>>>>>> 0f4c74f9
         <source>Backup Failed</source>
         <translation type="unfinished"></translation>
     </message>
     <message>
-<<<<<<< HEAD
-        <location filename="../bitcoingui.cpp" line="240"/>
-=======
-        <location line="-565"/>
->>>>>>> 0f4c74f9
+        <location line="-584"/>
         <source>Show information about Bitcoin</source>
         <translation>Zobraziť informácie o Bitcoin</translation>
     </message>
     <message>
-<<<<<<< HEAD
-        <location filename="../bitcoingui.cpp" line="242"/>
-=======
         <location line="+2"/>
->>>>>>> 0f4c74f9
         <source>About &amp;Qt</source>
         <translation>O &amp;Qt</translation>
     </message>
     <message>
-<<<<<<< HEAD
-        <location filename="../bitcoingui.cpp" line="243"/>
-=======
-        <location line="+1"/>
->>>>>>> 0f4c74f9
+        <location line="+1"/>
         <source>Show information about Qt</source>
         <translation>Zobrazit informácie o Qt</translation>
     </message>
     <message>
-<<<<<<< HEAD
-        <location filename="../bitcoingui.cpp" line="245"/>
-=======
         <location line="+2"/>
->>>>>>> 0f4c74f9
         <source>&amp;Options...</source>
         <translation>&amp;Možnosti...</translation>
     </message>
     <message>
-<<<<<<< HEAD
-        <location filename="../bitcoingui.cpp" line="257"/>
-=======
         <location line="+12"/>
->>>>>>> 0f4c74f9
         <source>&amp;Change Passphrase</source>
         <translation>&amp;Zmena Hesla</translation>
     </message>
     <message>
-<<<<<<< HEAD
-        <location filename="../bitcoingui.cpp" line="258"/>
+        <location line="+1"/>
         <source>Change the passphrase used for wallet encryption</source>
         <translation>Zmeniť heslo použité na šifrovanie peňaženky</translation>
     </message>
     <message>
-        <location filename="../bitcoingui.cpp" line="281"/>
+        <location line="+23"/>
         <source>&amp;File</source>
         <translation>&amp;Súbor</translation>
     </message>
     <message>
-        <location filename="../bitcoingui.cpp" line="314"/>
+        <location line="+33"/>
         <source>Actions toolbar</source>
         <translation>Lišta aktvivít</translation>
     </message>
     <message>
-        <location filename="../bitcoingui.cpp" line="391"/>
+        <location line="+77"/>
         <source>Bitcoin client</source>
         <translation type="unfinished"></translation>
     </message>
     <message numerus="yes">
-        <location filename="../bitcoingui.cpp" line="508"/>
+        <location line="+117"/>
         <source>~%n block(s) remaining</source>
         <translation type="unfinished">
             <numerusform></numerusform>
@@ -642,60 +482,57 @@
         </translation>
     </message>
     <message>
-        <location filename="../bitcoingui.cpp" line="519"/>
+        <location line="+11"/>
         <source>Downloaded %1 of %2 blocks of transaction history (%3% done).</source>
         <translation>Stiahnutých %1 (of %2) blokov transakčnej histórie (%3% done).</translation>
     </message>
     <message>
-        <location filename="../bitcoingui.cpp" line="531"/>
-=======
-        <location line="+242"/>
->>>>>>> 0f4c74f9
+        <location line="+12"/>
         <source>Downloaded %1 blocks of transaction history.</source>
         <translation>Stiahnutých %1 blokov transakčnej histórie</translation>
     </message>
     <message>
-        <location filename="../bitcoingui.cpp" line="564"/>
+        <location line="+33"/>
         <source>Up to date</source>
         <translation>Aktualizovaný</translation>
     </message>
     <message>
-        <location filename="../bitcoingui.cpp" line="577"/>
+        <location line="+13"/>
         <source>Last received block was generated %1.</source>
         <translation>Posledný prijatý blok bol generovaný %1.</translation>
     </message>
     <message>
-        <location filename="../bitcoingui.cpp" line="663"/>
+        <location line="+86"/>
         <source>Sent transaction</source>
         <translation>Odoslané transakcie</translation>
     </message>
     <message>
-        <location filename="../bitcoingui.cpp" line="664"/>
+        <location line="+1"/>
         <source>Incoming transaction</source>
         <translation>Prijaté transakcie</translation>
     </message>
     <message>
-        <location filename="../bitcoingui.cpp" line="790"/>
+        <location line="+126"/>
         <source>Wallet is &lt;b&gt;encrypted&lt;/b&gt; and currently &lt;b&gt;unlocked&lt;/b&gt;</source>
         <translation>Peňaženka je &lt;b&gt;zašifrovaná&lt;/b&gt; a momentálne &lt;b&gt;odomknutá&lt;/b&gt;</translation>
     </message>
     <message>
-        <location filename="../bitcoingui.cpp" line="798"/>
+        <location line="+8"/>
         <source>Wallet is &lt;b&gt;encrypted&lt;/b&gt; and currently &lt;b&gt;locked&lt;/b&gt;</source>
         <translation>Peňaženka je &lt;b&gt;zašifrovaná&lt;/b&gt; a momentálne &lt;b&gt;zamknutá&lt;/b&gt;</translation>
     </message>
     <message>
-        <location filename="../bitcoingui.cpp" line="821"/>
+        <location line="+23"/>
         <source>Wallet Data (*.dat)</source>
         <translation type="unfinished"></translation>
     </message>
     <message>
-        <location filename="../bitcoingui.cpp" line="824"/>
+        <location line="+3"/>
         <source>There was an error trying to save the wallet data to the new location.</source>
         <translation>Nastala chyba pri pokuse uložiť peňaženku na nové miesto.</translation>
     </message>
     <message numerus="yes">
-        <location filename="../bitcoingui.cpp" line="482"/>
+        <location line="-342"/>
         <source>%n active connection(s) to Bitcoin network</source>
         <translation>
             <numerusform>%n aktívne spojenie v Bitcoin sieti</numerusform>
@@ -704,11 +541,7 @@
         </translation>
     </message>
     <message numerus="yes">
-<<<<<<< HEAD
-        <location filename="../bitcoingui.cpp" line="546"/>
-=======
-        <location line="+15"/>
->>>>>>> 0f4c74f9
+        <location line="+64"/>
         <source>%n second(s) ago</source>
         <translation>
             <numerusform>pred %n sekundou</numerusform>
@@ -717,11 +550,7 @@
         </translation>
     </message>
     <message numerus="yes">
-<<<<<<< HEAD
-        <location filename="../bitcoingui.cpp" line="550"/>
-=======
         <location line="+4"/>
->>>>>>> 0f4c74f9
         <source>%n minute(s) ago</source>
         <translation>
             <numerusform>pred %n minútou</numerusform>
@@ -730,20 +559,7 @@
         </translation>
     </message>
     <message numerus="yes">
-<<<<<<< HEAD
-        <location filename="../bitcoingui.cpp" line="558"/>
-=======
-        <location line="+4"/>
-        <source>%n hour(s) ago</source>
-        <translation>
-            <numerusform>pred hodinou</numerusform>
-            <numerusform>pred %n hodinami</numerusform>
-            <numerusform>pred %n hodinami</numerusform>
-        </translation>
-    </message>
-    <message numerus="yes">
-        <location line="+4"/>
->>>>>>> 0f4c74f9
+        <location line="+8"/>
         <source>%n day(s) ago</source>
         <translation>
             <numerusform>včera</numerusform>
@@ -752,40 +568,12 @@
         </translation>
     </message>
     <message>
-<<<<<<< HEAD
-        <location filename="../bitcoingui.cpp" line="569"/>
-=======
-        <location line="+6"/>
-        <source>Up to date</source>
-        <translation>Aktualizovaný</translation>
-    </message>
-    <message>
-        <location line="+5"/>
->>>>>>> 0f4c74f9
+        <location line="+11"/>
         <source>Catching up...</source>
         <translation>Sťahujem...</translation>
     </message>
     <message>
-<<<<<<< HEAD
-        <location filename="../bitcoingui.cpp" line="665"/>
-=======
-        <location line="+8"/>
-        <source>Last received block was generated %1.</source>
-        <translation>Posledný prijatý blok bol generovaný %1.</translation>
-    </message>
-    <message>
-        <location line="+99"/>
-        <source>Sent transaction</source>
-        <translation>Odoslané transakcie</translation>
-    </message>
-    <message>
-        <location line="+1"/>
-        <source>Incoming transaction</source>
-        <translation>Prijaté transakcie</translation>
-    </message>
-    <message>
-        <location line="+1"/>
->>>>>>> 0f4c74f9
+        <location line="+96"/>
         <source>Date: %1
 Amount: %2
 Type: %3
@@ -796,9 +584,8 @@
 Typ: %3
 Adresa: %4</translation>
     </message>
-<<<<<<< HEAD
     <message numerus="yes">
-        <location filename="../bitcoingui.cpp" line="554"/>
+        <location line="-111"/>
         <source>%n hour(s) ago</source>
         <translation>
             <numerusform>pred hodinou</numerusform>
@@ -807,149 +594,47 @@
         </translation>
     </message>
     <message>
-        <location filename="../bitcoingui.cpp" line="250"/>
-=======
-    <message>
-        <location line="+133"/>
-        <source>Wallet is &lt;b&gt;encrypted&lt;/b&gt; and currently &lt;b&gt;locked&lt;/b&gt;</source>
-        <translation>Peňaženka je &lt;b&gt;zašifrovaná&lt;/b&gt; a momentálne &lt;b&gt;zamknutá&lt;/b&gt;</translation>
-    </message>
-    <message>
-        <location line="+23"/>
-        <source>Wallet Data (*.dat)</source>
-        <translation type="unfinished"></translation>
-    </message>
-    <message>
-        <location line="+3"/>
-        <source>There was an error trying to save the wallet data to the new location.</source>
-        <translation>Nastala chyba pri pokuse uložiť peňaženku na nové miesto.</translation>
-    </message>
-    <message>
-        <location line="-559"/>
-        <source>Modify configuration options for bitcoin</source>
-        <translation>Upraviť možnosti nastavenia pre bitcoin</translation>
-    </message>
-    <message>
-        <location line="+2"/>
-        <source>Open &amp;Bitcoin</source>
-        <translation>Otvoriť &amp;Bitcoin</translation>
-    </message>
-    <message>
-        <location line="+2"/>
->>>>>>> 0f4c74f9
+        <location line="-304"/>
         <source>&amp;Export...</source>
         <translation>&amp;Export...</translation>
     </message>
     <message>
-<<<<<<< HEAD
-        <location filename="../bitcoingui.cpp" line="821"/>
+        <location line="+571"/>
         <source>Backup Wallet</source>
         <translation>Zálohovať peňaženku</translation>
     </message>
     <message>
-        <location filename="../bitcoingui.cpp" line="290"/>
-=======
-        <location line="+3"/>
-        <source>Encrypt or decrypt wallet</source>
-        <translation>Zašifrovať alebo dešifrovať peňaženku</translation>
-    </message>
-    <message>
-        <location line="+5"/>
-        <source>Change the passphrase used for wallet encryption</source>
-        <translation>Zmeniť heslo použité na šifrovanie peňaženky</translation>
-    </message>
-    <message>
-        <location line="+23"/>
-        <source>&amp;File</source>
-        <translation>&amp;Súbor</translation>
-    </message>
-    <message>
-        <location line="+9"/>
->>>>>>> 0f4c74f9
+        <location line="-531"/>
         <source>&amp;Settings</source>
         <translation>&amp;Nastavenia</translation>
     </message>
     <message>
-<<<<<<< HEAD
-        <location filename="../bitcoingui.cpp" line="296"/>
-=======
         <location line="+6"/>
->>>>>>> 0f4c74f9
         <source>&amp;Help</source>
         <translation>&amp;Pomoc</translation>
     </message>
     <message>
-<<<<<<< HEAD
-        <location filename="../bitcoingui.cpp" line="303"/>
-=======
         <location line="+7"/>
->>>>>>> 0f4c74f9
         <source>Tabs toolbar</source>
         <translation>Lišta záložiek</translation>
     </message>
     <message>
-<<<<<<< HEAD
-        <location filename="../bitcoingui.cpp" line="327"/>
-=======
-        <location line="+11"/>
-        <source>Actions toolbar</source>
-        <translation>Lišta aktvivít</translation>
-    </message>
-    <message>
-        <location line="+13"/>
->>>>>>> 0f4c74f9
+        <location line="+24"/>
         <source>[testnet]</source>
         <translation>[testovacia sieť]</translation>
     </message>
     <message>
-<<<<<<< HEAD
-        <location filename="../bitcoingui.cpp" line="418"/>
+        <location line="+91"/>
         <source>bitcoin-qt</source>
         <translation>bitcoin-qt</translation>
     </message>
     <message>
-        <location filename="../bitcoingui.cpp" line="636"/>
-=======
-        <location line="+444"/>
-        <source>Wallet is &lt;b&gt;encrypted&lt;/b&gt; and currently &lt;b&gt;unlocked&lt;/b&gt;</source>
-        <translation>Peňaženka je &lt;b&gt;zašifrovaná&lt;/b&gt; a momentálne &lt;b&gt;odomknutá&lt;/b&gt;</translation>
-    </message>
-    <message>
-        <location line="-352"/>
-        <source>bitcoin-qt</source>
-        <translation>bitcoin-qt</translation>
-    </message>
-    <message numerus="yes">
-        <location line="+42"/>
-        <source>%n active connection(s) to Bitcoin network</source>
-        <translation>
-            <numerusform>%n aktívne spojenie v Bitcoin sieti</numerusform>
-            <numerusform>%n aktívne spojenia v Bitcoin sieti</numerusform>
-            <numerusform>%n aktívnych spojení v Bitconi sieti</numerusform>
-        </translation>
-    </message>
-    <message>
-        <location line="+26"/>
-        <source>Downloaded %1 of %2 blocks of transaction history.</source>
-        <translation type="unfinished">Stiahnutých %1 (of %2) blokov transakčnej histórie</translation>
-    </message>
-    <message>
-        <location line="+315"/>
-        <source>Backup Wallet</source>
-        <translation>Zálohovať peňaženku</translation>
-    </message>
-    <message>
-        <location line="-185"/>
->>>>>>> 0f4c74f9
+        <location line="+218"/>
         <source>Sending...</source>
         <translation>Odosielanie...</translation>
     </message>
     <message>
-<<<<<<< HEAD
-        <location filename="../bitcoin.cpp" line="127"/>
-=======
-        <location filename="../bitcoin.cpp" line="+144"/>
->>>>>>> 0f4c74f9
+        <location filename="../bitcoin.cpp" line="+127"/>
         <source>A fatal error occurred. Bitcoin can no longer continue safely and will quit.</source>
         <translation type="unfinished"></translation>
     </message>
@@ -957,38 +642,22 @@
 <context>
     <name>DisplayOptionsPage</name>
     <message>
-<<<<<<< HEAD
-        <location filename="../optionsdialog.cpp" line="273"/>
-=======
-        <location filename="../optionsdialog.cpp" line="+269"/>
->>>>>>> 0f4c74f9
+        <location filename="../optionsdialog.cpp" line="+273"/>
         <source>&amp;Unit to show amounts in: </source>
         <translation>&amp;Zobrazovať hodnoty v jednotkách:</translation>
     </message>
     <message>
-<<<<<<< HEAD
-        <location filename="../optionsdialog.cpp" line="277"/>
-=======
         <location line="+4"/>
->>>>>>> 0f4c74f9
         <source>Choose the default subdivision unit to show in the interface, and when sending coins</source>
         <translation type="unfinished"></translation>
     </message>
     <message>
-<<<<<<< HEAD
-        <location filename="../optionsdialog.cpp" line="284"/>
-=======
         <location line="+7"/>
->>>>>>> 0f4c74f9
         <source>&amp;Display addresses in transaction list</source>
         <translation>&amp;Zobraziť adresy zo zoznamu transakcií</translation>
     </message>
     <message>
-<<<<<<< HEAD
-        <location filename="../optionsdialog.cpp" line="285"/>
-=======
-        <location line="+1"/>
->>>>>>> 0f4c74f9
+        <location line="+1"/>
         <source>Whether to show Bitcoin addresses in the transaction list</source>
         <translation type="unfinished"></translation>
     </message>
@@ -1041,16 +710,7 @@
         <translation>Upraviť prijímacie adresy</translation>
     </message>
     <message>
-<<<<<<< HEAD
-        <location filename="../editaddressdialog.cpp" line="91"/>
-=======
-        <location line="+90"/>
-        <source>New key generation failed.</source>
-        <translation>Generovanie nového kľúča zlyhalo.</translation>
-    </message>
-    <message>
-        <location line="-10"/>
->>>>>>> 0f4c74f9
+        <location line="+80"/>
         <source>The entered address &quot;%1&quot; is already in the address book.</source>
         <translation>Vložená adresa &quot;%1&quot; sa už nachádza v adresári.</translation>
     </message>
@@ -1065,7 +725,7 @@
         <translation>Nepodarilo sa odomknúť peňaženku.</translation>
     </message>
     <message>
-        <location filename="../editaddressdialog.cpp" line="106"/>
+        <location line="+5"/>
         <source>New key generation failed.</source>
         <translation>Generovanie nového kľúča zlyhalo.</translation>
     </message>
@@ -1073,156 +733,92 @@
 <context>
     <name>MainOptionsPage</name>
     <message>
-<<<<<<< HEAD
-        <location filename="../optionsdialog.cpp" line="171"/>
-=======
-        <location filename="../optionsdialog.cpp" line="-111"/>
->>>>>>> 0f4c74f9
+        <location filename="../optionsdialog.cpp" line="-114"/>
         <source>&amp;Start Bitcoin on window system startup</source>
         <translation>&amp;Spustiť Bitcoin pri spustení systému správy okien</translation>
     </message>
     <message>
-<<<<<<< HEAD
-        <location filename="../optionsdialog.cpp" line="172"/>
-=======
-        <location line="+1"/>
->>>>>>> 0f4c74f9
+        <location line="+1"/>
         <source>Automatically start Bitcoin after the computer is turned on</source>
         <translation>Automaticky spustiť Bitcoin po zapnutí počítača</translation>
     </message>
     <message>
-<<<<<<< HEAD
-        <location filename="../optionsdialog.cpp" line="176"/>
-=======
         <location line="+4"/>
->>>>>>> 0f4c74f9
         <source>&amp;Minimize to the tray instead of the taskbar</source>
         <translation>Zobraziť len ikonu na lište po minimalizovaní okna.</translation>
     </message>
     <message>
-<<<<<<< HEAD
-        <location filename="../optionsdialog.cpp" line="177"/>
-=======
-        <location line="+1"/>
->>>>>>> 0f4c74f9
+        <location line="+1"/>
         <source>Show only a tray icon after minimizing the window</source>
         <translation>Zobraziť len ikonu na lište po minimalizovaní okna.</translation>
     </message>
     <message>
-<<<<<<< HEAD
-        <location filename="../optionsdialog.cpp" line="185"/>
-=======
-        <location line="+4"/>
->>>>>>> 0f4c74f9
+        <location line="+8"/>
         <source>Map port using &amp;UPnP</source>
         <translation>Mapovať port pomocou &amp;UPnP</translation>
     </message>
     <message>
-<<<<<<< HEAD
-        <location filename="../optionsdialog.cpp" line="186"/>
-=======
-        <location line="+1"/>
->>>>>>> 0f4c74f9
+        <location line="+1"/>
         <source>Automatically open the Bitcoin client port on the router. This only works when your router supports UPnP and it is enabled.</source>
         <translation>Automaticky otvorit port pre Bitcoin na routeri. Toto funguje len ak router podporuje UPnP a je táto podpora aktivovaná.</translation>
     </message>
     <message>
-<<<<<<< HEAD
-        <location filename="../optionsdialog.cpp" line="180"/>
-=======
-        <location line="+4"/>
->>>>>>> 0f4c74f9
+        <location line="-6"/>
         <source>M&amp;inimize on close</source>
         <translation>M&amp;inimalizovať pri zavretí</translation>
     </message>
     <message>
-<<<<<<< HEAD
-        <location filename="../optionsdialog.cpp" line="181"/>
-=======
-        <location line="+1"/>
->>>>>>> 0f4c74f9
+        <location line="+1"/>
         <source>Minimize instead of exit the application when the window is closed. When this option is enabled, the application will be closed only after selecting Quit in the menu.</source>
         <translation>Minimalizovat namiesto ukončenia aplikácie keď sa okno zavrie. Keď je zvolená táto možnosť, aplikácia sa zavrie len po zvolení Ukončiť v menu.</translation>
     </message>
     <message>
-<<<<<<< HEAD
-        <location filename="../optionsdialog.cpp" line="189"/>
-=======
-        <location line="+4"/>
->>>>>>> 0f4c74f9
+        <location line="+8"/>
         <source>&amp;Connect through SOCKS4 proxy:</source>
         <translation>&amp;Pripojiť cez SOCKS4 proxy:</translation>
     </message>
     <message>
-<<<<<<< HEAD
-        <location filename="../optionsdialog.cpp" line="190"/>
-=======
-        <location line="+1"/>
->>>>>>> 0f4c74f9
+        <location line="+1"/>
         <source>Connect to the Bitcoin network through a SOCKS4 proxy (e.g. when connecting through Tor)</source>
         <translation>Pripojiť do siete Bitcoin cez SOCKS4 proxy (napr. keď sa pripájate cez Tor)</translation>
     </message>
     <message>
-<<<<<<< HEAD
-        <location filename="../optionsdialog.cpp" line="195"/>
-=======
-        <location line="+5"/>
->>>>>>> 0f4c74f9
+        <location line="+5"/>
         <source>Proxy &amp;IP: </source>
         <translation>Proxy &amp;IP: </translation>
     </message>
     <message>
-<<<<<<< HEAD
-        <location filename="../optionsdialog.cpp" line="201"/>
-=======
         <location line="+6"/>
->>>>>>> 0f4c74f9
         <source>IP address of the proxy (e.g. 127.0.0.1)</source>
         <translation>IP addresa proxy (napr. 127.0.0.1)</translation>
     </message>
     <message>
-<<<<<<< HEAD
-        <location filename="../optionsdialog.cpp" line="204"/>
-=======
-        <location line="+3"/>
->>>>>>> 0f4c74f9
+        <location line="+3"/>
         <source>&amp;Port: </source>
         <translation>&amp;Port: </translation>
     </message>
     <message>
-<<<<<<< HEAD
-        <location filename="../optionsdialog.cpp" line="210"/>
-=======
         <location line="+6"/>
->>>>>>> 0f4c74f9
         <source>Port of the proxy (e.g. 1234)</source>
         <translation>Port proxy (napr. 1234)</translation>
     </message>
     <message>
-<<<<<<< HEAD
-        <location filename="../optionsdialog.cpp" line="222"/>
-=======
         <location line="+12"/>
->>>>>>> 0f4c74f9
         <source>Pay transaction &amp;fee</source>
         <translation>Zaplatiť transakčné &amp;poplatky</translation>
     </message>
     <message>
-<<<<<<< HEAD
-        <location filename="../optionsdialog.cpp" line="232"/>
+        <location line="+10"/>
         <source>Detach databases at shutdown</source>
         <translation type="unfinished"></translation>
     </message>
     <message>
-        <location filename="../optionsdialog.cpp" line="233"/>
+        <location line="+1"/>
         <source>Detach block and address databases at shutdown. This means they can be moved to another data directory, but it slows down shutdown. The wallet is always detached.</source>
         <translation type="unfinished"></translation>
     </message>
     <message>
-        <location filename="../optionsdialog.cpp" line="216"/>
-=======
-        <location line="-6"/>
->>>>>>> 0f4c74f9
+        <location line="-17"/>
         <source>Optional transaction fee per kB that helps make sure your transactions are processed quickly. Most transactions are 1 kB. Fee 0.01 recommended.</source>
         <translation>Voliteľný transakčný poplatok za kB ktorý pomôže rýchlemu spracovaniu transakcie. Väčšina transakcií má 1 kB. Poplatok 0.01 je odporúčaný.</translation>
     </message>
@@ -1282,7 +878,7 @@
     <message>
         <location line="+3"/>
         <source>Sign &amp;Message</source>
-        <translation type="unfinished">Podpísať &amp;správu</translation>
+        <translation>Podpísať &amp;správu</translation>
     </message>
     <message>
         <location line="+11"/>
@@ -1307,21 +903,12 @@
         <translation>%1 nieje platná adresa.</translation>
     </message>
     <message>
-<<<<<<< HEAD
-        <location filename="../messagepage.cpp" line="101"/>
-=======
-        <location line="+15"/>
-        <source>Private key for %1 is not available.</source>
-        <translation>Súkromný kľúč pre %1 nieje k dispozícii.</translation>
-    </message>
-    <message>
-        <location line="+12"/>
->>>>>>> 0f4c74f9
+        <location line="+27"/>
         <source>Sign failed</source>
         <translation>Podpisovanie neúspešné</translation>
     </message>
     <message>
-        <location filename="../messagepage.cpp" line="89"/>
+        <location line="-12"/>
         <source>Private key for %1 is not available.</source>
         <translation>Súkromný kľúč pre %1 nieje k dispozícii.</translation>
     </message>
@@ -1329,29 +916,17 @@
 <context>
     <name>OptionsDialog</name>
     <message>
-<<<<<<< HEAD
-        <location filename="../optionsdialog.cpp" line="105"/>
-=======
-        <location filename="../optionsdialog.cpp" line="-113"/>
->>>>>>> 0f4c74f9
+        <location filename="../optionsdialog.cpp" line="-111"/>
         <source>Options</source>
         <translation>Možnosti</translation>
     </message>
     <message>
-<<<<<<< HEAD
-        <location filename="../optionsdialog.cpp" line="80"/>
-=======
         <location line="-25"/>
->>>>>>> 0f4c74f9
         <source>Main</source>
         <translation>Hlavné</translation>
     </message>
     <message>
-<<<<<<< HEAD
-        <location filename="../optionsdialog.cpp" line="85"/>
-=======
-        <location line="+5"/>
->>>>>>> 0f4c74f9
+        <location line="+5"/>
         <source>Display</source>
         <translation>Displej</translation>
     </message>
@@ -1359,26 +934,7 @@
 <context>
     <name>OverviewPage</name>
     <message>
-<<<<<<< HEAD
-        <location filename="../forms/overviewpage.ui" line="124"/>
-=======
-        <location filename="../forms/overviewpage.ui" line="+68"/>
-        <source>Unconfirmed:</source>
-        <translation>Nepotvrdené:</translation>
-    </message>
-    <message>
-        <location line="-54"/>
-        <source>Form</source>
-        <translation>Forma</translation>
-    </message>
-    <message>
-        <location line="+74"/>
-        <source>Wallet</source>
-        <translation>Peňaženka</translation>
-    </message>
-    <message>
-        <location line="+36"/>
->>>>>>> 0f4c74f9
+        <location filename="../forms/overviewpage.ui" line="+124"/>
         <source>&lt;b&gt;Recent transactions&lt;/b&gt;</source>
         <translation>&lt;b&gt;Nedávne transakcie&lt;/b&gt;</translation>
     </message>
@@ -1393,53 +949,60 @@
         <translation>Suma transakcií ktoré ešte neboli potvrdené a nezapočítavaju sa do celkového zostatku.</translation>
     </message>
     <message>
-<<<<<<< HEAD
-        <location filename="../forms/overviewpage.ui" line="14"/>
+        <location filename="../forms/overviewpage.ui" line="-110"/>
         <source>Form</source>
         <translation>Forma</translation>
-=======
-        <location filename="../forms/overviewpage.ui" line="-63"/>
+    </message>
+    <message>
+        <location line="+26"/>
+        <source>Balance:</source>
+        <translation>Zostatok:</translation>
+    </message>
+    <message>
+        <location line="+14"/>
+        <source>Number of transactions:</source>
+        <translation>Počet transakcií:</translation>
+    </message>
+    <message>
+        <location line="+7"/>
         <source>0</source>
         <translation>0</translation>
+    </message>
+    <message>
+        <location line="+7"/>
+        <source>Unconfirmed:</source>
+        <translation>Nepotvrdené:</translation>
+    </message>
+    <message>
+        <location line="+20"/>
+        <source>Wallet</source>
+        <translation>Peňaženka</translation>
     </message>
     <message>
         <location filename="../overviewpage.cpp" line="+3"/>
         <source>Total number of transactions in wallet</source>
         <translation>Celkový počet transakcií v peňaženke</translation>
->>>>>>> 0f4c74f9
-    </message>
-    <message>
-        <location filename="../forms/overviewpage.ui" line="-21"/>
-        <source>Balance:</source>
-        <translation>Zostatok:</translation>
-    </message>
-    <message>
-        <location line="+14"/>
-        <source>Number of transactions:</source>
-        <translation>Počet transakcií:</translation>
-    </message>
-    <message>
-<<<<<<< HEAD
-        <location filename="../forms/overviewpage.ui" line="61"/>
-        <source>0</source>
-        <translation>0</translation>
-    </message>
-    <message>
-        <location filename="../forms/overviewpage.ui" line="68"/>
-        <source>Unconfirmed:</source>
-        <translation>Nepotvrdené:</translation>
-    </message>
-    <message>
-        <location filename="../forms/overviewpage.ui" line="88"/>
-        <source>Wallet</source>
-        <translation>Peňaženka</translation>
-    </message>
-    <message>
-        <location filename="../overviewpage.cpp" line="111"/>
-        <source>Total number of transactions in wallet</source>
-        <translation>Celkový počet transakcií v peňaženke</translation>
-=======
-        <location filename="../forms/qrcodedialog.ui" line="+55"/>
+    </message>
+</context>
+<context>
+    <name>QRCodeDialog</name>
+    <message>
+        <location filename="../forms/qrcodedialog.ui" line="+70"/>
+        <source>Amount:</source>
+        <translation>Suma:</translation>
+    </message>
+    <message>
+        <location line="+51"/>
+        <source>Label:</source>
+        <translation>Popis:</translation>
+    </message>
+    <message>
+        <location line="+23"/>
+        <source>Message:</source>
+        <translation>Správa:</translation>
+    </message>
+    <message>
+        <location line="-89"/>
         <source>Request Payment</source>
         <translation>Vyžiadať platbu</translation>
     </message>
@@ -1447,56 +1010,14 @@
         <location line="-23"/>
         <source>QR Code</source>
         <translation>QR kód</translation>
->>>>>>> 0f4c74f9
-    </message>
-</context>
-<context>
-    <name>QRCodeDialog</name>
-    <message>
-        <location line="+38"/>
-        <source>Amount:</source>
-        <translation>Suma:</translation>
-    </message>
-    <message>
-<<<<<<< HEAD
-        <location filename="../forms/qrcodedialog.ui" line="121"/>
-=======
-        <location line="+35"/>
+    </message>
+    <message>
+        <location line="+73"/>
         <source>BTC</source>
         <translation>BTC</translation>
     </message>
     <message>
-        <location line="+16"/>
->>>>>>> 0f4c74f9
-        <source>Label:</source>
-        <translation>Popis:</translation>
-    </message>
-    <message>
-        <location line="+23"/>
-        <source>Message:</source>
-        <translation>Správa:</translation>
-    </message>
-    <message>
-<<<<<<< HEAD
-        <location filename="../forms/qrcodedialog.ui" line="55"/>
-        <source>Request Payment</source>
-        <translation>Vyžiadať platbu</translation>
-    </message>
-    <message>
-        <location filename="../forms/qrcodedialog.ui" line="32"/>
-        <source>QR Code</source>
-        <translation>QR kód</translation>
-    </message>
-    <message>
-        <location filename="../forms/qrcodedialog.ui" line="105"/>
-        <source>BTC</source>
-        <translation>BTC</translation>
-    </message>
-    <message>
-        <location filename="../forms/qrcodedialog.ui" line="186"/>
-=======
-        <location line="+42"/>
->>>>>>> 0f4c74f9
+        <location line="+81"/>
         <source>&amp;Save As...</source>
         <translation>&amp;Uložiť ako...</translation>
     </message>
@@ -1506,34 +1027,22 @@
         <translation>Dialóg</translation>
     </message>
     <message>
-<<<<<<< HEAD
-        <location filename="../qrcodedialog.cpp" line="46"/>
-=======
-        <location filename="../qrcodedialog.cpp" line="+48"/>
->>>>>>> 0f4c74f9
+        <location filename="../qrcodedialog.cpp" line="+46"/>
         <source>Error encoding URI into QR Code.</source>
         <translation type="unfinished"></translation>
     </message>
     <message>
-<<<<<<< HEAD
-        <location filename="../qrcodedialog.cpp" line="64"/>
+        <location line="+18"/>
         <source>Resulting URI too long, try to reduce the text for label / message.</source>
         <translation type="unfinished"></translation>
     </message>
     <message>
-        <location filename="../qrcodedialog.cpp" line="121"/>
-=======
-        <location line="+65"/>
->>>>>>> 0f4c74f9
+        <location line="+57"/>
         <source>Save Image...</source>
         <translation type="unfinished"></translation>
     </message>
     <message>
-<<<<<<< HEAD
-        <location filename="../qrcodedialog.cpp" line="121"/>
-=======
         <location line="+0"/>
->>>>>>> 0f4c74f9
         <source>PNG Images (*.png)</source>
         <translation type="unfinished"></translation>
     </message>
@@ -1546,21 +1055,7 @@
         <translation>&lt;b&gt;%1&lt;/b&gt; do %2 (%3)</translation>
     </message>
     <message>
-<<<<<<< HEAD
-        <location filename="../forms/sendcoinsdialog.ui" line="106"/>
-=======
-        <location line="+5"/>
-        <source>Confirm send coins</source>
-        <translation>Potvrdiť odoslanie bitcoins</translation>
-    </message>
-    <message>
-        <location filename="../forms/sendcoinsdialog.ui" line="+84"/>
-        <source>Remove all transaction fields</source>
-        <translation>Odobrať všetky políčka transakcie</translation>
-    </message>
-    <message>
-        <location line="+22"/>
->>>>>>> 0f4c74f9
+        <location filename="../forms/sendcoinsdialog.ui" line="+106"/>
         <source>Balance:</source>
         <translation>Zostatok:</translation>
     </message>
@@ -1575,23 +1070,17 @@
         <translation>Potvrďte odoslanie</translation>
     </message>
     <message>
-<<<<<<< HEAD
-        <location filename="../sendcoinsdialog.cpp" line="100"/>
+        <location filename="../sendcoinsdialog.cpp" line="+5"/>
         <source>Confirm send coins</source>
         <translation>Potvrdiť odoslanie bitcoins</translation>
-=======
-        <location line="+3"/>
-        <source>S&amp;end</source>
-        <translation>&amp;Odoslať</translation>
->>>>>>> 0f4c74f9
-    </message>
-    <message>
-        <location filename="../sendcoinsdialog.cpp" line="+1"/>
+    </message>
+    <message>
+        <location line="+1"/>
         <source>Are you sure you want to send %1?</source>
         <translation>Ste si istí, že chcete odoslať %1?</translation>
     </message>
     <message>
-        <location filename="../forms/sendcoinsdialog.ui" line="-133"/>
+        <location filename="../forms/sendcoinsdialog.ui" line="-130"/>
         <location filename="../sendcoinsdialog.cpp" line="+22"/>
         <location line="+5"/>
         <location line="+5"/>
@@ -1613,49 +1102,37 @@
         <translation>&amp;Pridať príjemcu...</translation>
     </message>
     <message>
-<<<<<<< HEAD
-        <location filename="../forms/sendcoinsdialog.ui" line="84"/>
+        <location line="+17"/>
         <source>Remove all transaction fields</source>
         <translation>Odobrať všetky políčka transakcie</translation>
     </message>
     <message>
-        <location filename="../forms/sendcoinsdialog.ui" line="87"/>
-=======
-        <location line="+20"/>
->>>>>>> 0f4c74f9
+        <location line="+3"/>
         <source>Clear all</source>
         <translation>Zmazať všetko</translation>
     </message>
     <message>
-<<<<<<< HEAD
-        <location filename="../forms/sendcoinsdialog.ui" line="147"/>
+        <location line="+60"/>
         <source>S&amp;end</source>
         <translation>&amp;Odoslať</translation>
     </message>
     <message>
-        <location filename="../sendcoinsdialog.cpp" line="145"/>
+        <location filename="../sendcoinsdialog.cpp" line="-9"/>
         <source>Duplicate address found, can only send to each address once per send operation.</source>
         <translation>Duplikát adresy objavený, je možné poslať na každú adresu len raz v jednej odchádzajúcej transakcii.</translation>
     </message>
     <message>
-        <location filename="../sendcoinsdialog.cpp" line="101"/>
-=======
-        <location filename="../sendcoinsdialog.cpp" line="-53"/>
->>>>>>> 0f4c74f9
+        <location line="-44"/>
         <source> and </source>
         <translation> a</translation>
     </message>
     <message>
-<<<<<<< HEAD
-        <location filename="../sendcoinsdialog.cpp" line="124"/>
+        <location line="+23"/>
         <source>The recipient address is not valid, please recheck.</source>
         <translation>Adresa príjemcu je neplatná, prosím, overte ju.</translation>
     </message>
     <message>
-        <location filename="../sendcoinsdialog.cpp" line="129"/>
-=======
-        <location line="+28"/>
->>>>>>> 0f4c74f9
+        <location line="+5"/>
         <source>The amount to pay must be larger than 0.</source>
         <translation>Suma na úhradu musí byť väčšia ako 0.</translation>
     </message>
@@ -1670,16 +1147,7 @@
         <translation>Suma celkom prevyšuje Váš zostatok ak sú započítané %1 transakčné poplatky.</translation>
     </message>
     <message>
-<<<<<<< HEAD
-        <location filename="../sendcoinsdialog.cpp" line="150"/>
-=======
-        <location line="+6"/>
-        <source>Duplicate address found, can only send to each address once per send operation.</source>
-        <translation>Duplikát adresy objavený, je možné poslať na každú adresu len raz v jednej odchádzajúcej transakcii.</translation>
-    </message>
-    <message>
-        <location line="+5"/>
->>>>>>> 0f4c74f9
+        <location line="+11"/>
         <source>Error: Transaction creation failed.</source>
         <translation>Chyba: Zlyhalo vytvorenie transakcie.</translation>
     </message>
@@ -1688,14 +1156,6 @@
         <source>Error: The transaction was rejected. This might happen if some of the coins in your wallet were already spent, such as if you used a copy of wallet.dat and coins were spent in the copy but not marked as spent here.</source>
         <translation>Chyba: Transakcia bola odmietnutá. Toto sa môže stať ak niektoré z mincí vo vašej peňaženke boli už utratené, napríklad ak používaš kópiu wallet.dat a mince označené v druhej kópií neboli označené ako utratené v tejto.</translation>
     </message>
-<<<<<<< HEAD
-=======
-    <message>
-        <location line="-31"/>
-        <source>The recipient address is not valid, please recheck.</source>
-        <translation>Adresa príjemcu je neplatná, prosím, overte ju.</translation>
-    </message>
->>>>>>> 0f4c74f9
 </context>
 <context>
     <name>SendCoinsEntry</name>
@@ -1764,255 +1224,140 @@
 <context>
     <name>TransactionDesc</name>
     <message>
-<<<<<<< HEAD
-        <location filename="../transactiondesc.cpp" line="22"/>
-=======
-        <location filename="../transactiondesc.cpp" line="+18"/>
+        <location filename="../transactiondesc.cpp" line="+20"/>
         <source>Open for %1 more blocks</source>
         <translation type="unfinished"></translation>
     </message>
     <message>
         <location line="+2"/>
->>>>>>> 0f4c74f9
         <source>Open until %1</source>
         <translation>Otvorené do %1</translation>
     </message>
     <message>
-<<<<<<< HEAD
-        <location filename="../transactiondesc.cpp" line="28"/>
-=======
         <location line="+6"/>
->>>>>>> 0f4c74f9
         <source>%1/offline?</source>
         <translation type="unfinished"></translation>
     </message>
     <message>
-<<<<<<< HEAD
-        <location filename="../transactiondesc.cpp" line="30"/>
-=======
         <location line="+2"/>
->>>>>>> 0f4c74f9
         <source>%1/unconfirmed</source>
         <translation>%1/nepotvrdené</translation>
     </message>
     <message>
-<<<<<<< HEAD
-        <location filename="../transactiondesc.cpp" line="32"/>
-=======
         <location line="+2"/>
->>>>>>> 0f4c74f9
         <source>%1 confirmations</source>
         <translation>%1 potvrdení</translation>
     </message>
     <message>
-<<<<<<< HEAD
-        <location filename="../transactiondesc.cpp" line="50"/>
-=======
-        <location line="+17"/>
->>>>>>> 0f4c74f9
+        <location line="+18"/>
         <source>&lt;b&gt;Status:&lt;/b&gt; </source>
         <translation>&lt;b&gt;Stav:&lt;/b&gt; </translation>
     </message>
     <message>
-<<<<<<< HEAD
-        <location filename="../transactiondesc.cpp" line="55"/>
-=======
-        <location line="+5"/>
->>>>>>> 0f4c74f9
+        <location line="+5"/>
         <source>, has not been successfully broadcast yet</source>
         <translation>, ešte nebola úspešne odoslaná</translation>
     </message>
     <message>
-<<<<<<< HEAD
-        <location filename="../transactiondesc.cpp" line="57"/>
-=======
         <location line="+2"/>
->>>>>>> 0f4c74f9
         <source>, broadcast through %1 node</source>
         <translation>, odoslaná cez %1 nódu</translation>
     </message>
     <message>
-<<<<<<< HEAD
-        <location filename="../transactiondesc.cpp" line="59"/>
-=======
         <location line="+2"/>
->>>>>>> 0f4c74f9
         <source>, broadcast through %1 nodes</source>
         <translation>, odoslaná cez %1 nód</translation>
     </message>
     <message>
-<<<<<<< HEAD
-        <location filename="../transactiondesc.cpp" line="63"/>
-=======
         <location line="+4"/>
->>>>>>> 0f4c74f9
         <source>&lt;b&gt;Date:&lt;/b&gt; </source>
         <translation>&lt;b&gt;Dátum:&lt;/b&gt; </translation>
     </message>
     <message>
-<<<<<<< HEAD
-        <location filename="../transactiondesc.cpp" line="70"/>
-=======
         <location line="+7"/>
->>>>>>> 0f4c74f9
         <source>&lt;b&gt;Source:&lt;/b&gt; Generated&lt;br&gt;</source>
         <translation>&lt;b&gt;Zdroj:&lt;/b&gt; Generovaný&lt;br&gt;</translation>
     </message>
     <message>
-<<<<<<< HEAD
-        <location filename="../transactiondesc.cpp" line="75"/>
-        <location filename="../transactiondesc.cpp" line="92"/>
-=======
         <location line="+5"/>
         <location line="+17"/>
->>>>>>> 0f4c74f9
         <source>&lt;b&gt;From:&lt;/b&gt; </source>
         <translation>&lt;b&gt;od:&lt;/b&gt; </translation>
     </message>
     <message>
-<<<<<<< HEAD
-        <location filename="../transactiondesc.cpp" line="92"/>
-=======
         <location line="+0"/>
->>>>>>> 0f4c74f9
         <source>unknown</source>
         <translation>neznámy</translation>
     </message>
     <message>
-<<<<<<< HEAD
-        <location filename="../transactiondesc.cpp" line="93"/>
-        <location filename="../transactiondesc.cpp" line="116"/>
-        <location filename="../transactiondesc.cpp" line="175"/>
-=======
         <location line="+1"/>
         <location line="+23"/>
         <location line="+59"/>
->>>>>>> 0f4c74f9
         <source>&lt;b&gt;To:&lt;/b&gt; </source>
         <translation>&lt;b&gt;Komu:&lt;/b&gt; </translation>
     </message>
     <message>
-<<<<<<< HEAD
-        <location filename="../transactiondesc.cpp" line="98"/>
-=======
-        <location line="-79"/>
-        <source> (yours, label: </source>
-        <translation> (vaše, popis: </translation>
-    </message>
-    <message>
-        <location line="+2"/>
->>>>>>> 0f4c74f9
+        <location line="-77"/>
         <source> (yours)</source>
         <translation>(vaše)</translation>
     </message>
     <message>
-<<<<<<< HEAD
-        <location filename="../transactiondesc.cpp" line="133"/>
-        <location filename="../transactiondesc.cpp" line="147"/>
-        <location filename="../transactiondesc.cpp" line="192"/>
-        <location filename="../transactiondesc.cpp" line="209"/>
-=======
         <location line="+35"/>
         <location line="+14"/>
         <location line="+45"/>
         <location line="+17"/>
->>>>>>> 0f4c74f9
         <source>&lt;b&gt;Credit:&lt;/b&gt; </source>
         <translation>&lt;b&gt;Kredit:&lt;/b&gt;</translation>
     </message>
     <message>
-<<<<<<< HEAD
-        <location filename="../transactiondesc.cpp" line="139"/>
-=======
-        <location line="-74"/>
-        <source>(%1 matures in %2 more blocks)</source>
-        <translation>(%1 dospeje o %2 blokov)</translation>
-    </message>
-    <message>
-        <location line="+4"/>
->>>>>>> 0f4c74f9
+        <location line="-70"/>
         <source>(not accepted)</source>
         <translation>(neprijaté)</translation>
     </message>
     <message>
-<<<<<<< HEAD
-        <location filename="../transactiondesc.cpp" line="183"/>
-        <location filename="../transactiondesc.cpp" line="191"/>
-        <location filename="../transactiondesc.cpp" line="206"/>
-=======
         <location line="+44"/>
         <location line="+8"/>
         <location line="+15"/>
->>>>>>> 0f4c74f9
         <source>&lt;b&gt;Debit:&lt;/b&gt; </source>
         <translation>&lt;b&gt;Debet:&lt;/b&gt;</translation>
     </message>
     <message>
-<<<<<<< HEAD
-        <location filename="../transactiondesc.cpp" line="197"/>
-=======
         <location line="-9"/>
->>>>>>> 0f4c74f9
         <source>&lt;b&gt;Transaction fee:&lt;/b&gt; </source>
         <translation>&lt;b&gt;Transakčný poplatok:&lt;/b&gt;</translation>
     </message>
     <message>
-<<<<<<< HEAD
-        <location filename="../transactiondesc.cpp" line="213"/>
-=======
         <location line="+16"/>
->>>>>>> 0f4c74f9
         <source>&lt;b&gt;Net amount:&lt;/b&gt; </source>
         <translation>&lt;b&gt;Suma netto:&lt;/b&gt;</translation>
     </message>
     <message>
-<<<<<<< HEAD
-        <location filename="../transactiondesc.cpp" line="219"/>
-=======
         <location line="+6"/>
->>>>>>> 0f4c74f9
         <source>Message:</source>
         <translation>Správa:</translation>
     </message>
     <message>
-<<<<<<< HEAD
-        <location filename="../transactiondesc.cpp" line="221"/>
-=======
         <location line="+2"/>
->>>>>>> 0f4c74f9
         <source>Comment:</source>
         <translation>Komentár:</translation>
     </message>
     <message>
-<<<<<<< HEAD
-        <location filename="../transactiondesc.cpp" line="223"/>
-=======
         <location line="+2"/>
->>>>>>> 0f4c74f9
         <source>Transaction ID:</source>
         <translation>ID transakcie:</translation>
     </message>
     <message>
-<<<<<<< HEAD
-        <location filename="../transactiondesc.cpp" line="226"/>
-=======
-        <location line="+3"/>
->>>>>>> 0f4c74f9
+        <location line="+3"/>
         <source>Generated coins must wait 120 blocks before they can be spent.  When you generated this block, it was broadcast to the network to be added to the block chain.  If it fails to get into the chain, it will change to &quot;not accepted&quot; and not be spendable.  This may occasionally happen if another node generates a block within a few seconds of yours.</source>
         <translation type="unfinished"></translation>
     </message>
     <message>
-        <location filename="../transactiondesc.cpp" line="96"/>
+        <location line="-130"/>
         <source> (yours, label: </source>
         <translation> (vaše, popis: </translation>
     </message>
     <message>
-        <location filename="../transactiondesc.cpp" line="20"/>
-        <source>Open for %1 blocks</source>
-        <translation type="unfinished"></translation>
-    </message>
-    <message>
-        <location filename="../transactiondesc.cpp" line="135"/>
+        <location line="+39"/>
         <source>(%1 matures in %2 more blocks)</source>
         <translation>(%1 dospeje o %2 blokov)</translation>
     </message>
@@ -2033,42 +1378,27 @@
 <context>
     <name>TransactionTableModel</name>
     <message>
-<<<<<<< HEAD
-        <location filename="../transactiontablemodel.cpp" line="599"/>
+        <location filename="../transactiontablemodel.cpp" line="+599"/>
         <source>Type of transaction.</source>
         <translation>Typ transakcie.</translation>
     </message>
     <message>
-        <location filename="../transactiontablemodel.cpp" line="356"/>
+        <location line="-243"/>
         <source>Payment to yourself</source>
         <translation>Platba sebe samému</translation>
     </message>
     <message>
-        <location filename="../transactiontablemodel.cpp" line="214"/>
+        <location line="-142"/>
         <source>Date</source>
         <translation>Dátum</translation>
     </message>
     <message>
-        <location filename="../transactiontablemodel.cpp" line="214"/>
+        <location line="+0"/>
         <source>Type</source>
         <translation>Typ</translation>
     </message>
-    <message numerus="yes">
-        <location filename="../transactiontablemodel.cpp" line="277"/>
-        <source>Open for %n block(s)</source>
-        <translation type="unfinished">
-            <numerusform></numerusform>
-            <numerusform></numerusform>
-            <numerusform></numerusform>
-        </translation>
-=======
-        <location filename="../transactiontablemodel.cpp" line="+358"/>
-        <source>Mined</source>
-        <translation>Vyfárané</translation>
->>>>>>> 0f4c74f9
-    </message>
-    <message>
-        <location line="+237"/>
+    <message>
+        <location line="+381"/>
         <source>Transaction status. Hover over this field to show number of confirmations.</source>
         <translation>Status transakcie. Pohybujte myšou nad týmto poľom a zjaví sa počet potvrdení.</translation>
     </message>
@@ -2078,21 +1408,7 @@
         <translation>Dátum a čas prijatia transakcie.</translation>
     </message>
     <message>
-<<<<<<< HEAD
-        <location filename="../transactiontablemodel.cpp" line="603"/>
-=======
-        <location line="+2"/>
-        <source>Type of transaction.</source>
-        <translation>Typ transakcie.</translation>
-    </message>
-    <message>
-        <location line="+2"/>
-        <source>Destination address of transaction.</source>
-        <translation>Cieľová adresa transakcie.</translation>
-    </message>
-    <message>
-        <location line="+2"/>
->>>>>>> 0f4c74f9
+        <location line="+6"/>
         <source>Amount removed from or added to balance.</source>
         <translation>Suma pridaná alebo odobraná k zostatku.</translation>
     </message>
@@ -2102,16 +1418,7 @@
         <translation>Adresa</translation>
     </message>
     <message>
-<<<<<<< HEAD
-        <location filename="../transactiontablemodel.cpp" line="351"/>
-=======
-        <location line="+135"/>
-        <source>Received with</source>
-        <translation>Prijaté s</translation>
-    </message>
-    <message>
-        <location line="+2"/>
->>>>>>> 0f4c74f9
+        <location line="+137"/>
         <source>Received from</source>
         <translation>Prijaté od:</translation>
     </message>
@@ -2120,16 +1427,8 @@
         <source>Sent to</source>
         <translation>Odoslané na</translation>
     </message>
-<<<<<<< HEAD
-=======
-    <message>
-        <location line="+2"/>
-        <source>Payment to yourself</source>
-        <translation>Platba sebe samému</translation>
-    </message>
->>>>>>> 0f4c74f9
     <message numerus="yes">
-        <location line="-59"/>
+        <location line="-57"/>
         <source>Mined balance will be available in %n more blocks</source>
         <translation type="unfinished">
             <numerusform></numerusform>
@@ -2138,21 +1437,7 @@
         </translation>
     </message>
     <message>
-<<<<<<< HEAD
-        <location filename="../transactiontablemodel.cpp" line="214"/>
-=======
         <location line="-83"/>
-        <source>Date</source>
-        <translation>Dátum</translation>
-    </message>
-    <message>
-        <location line="+0"/>
-        <source>Type</source>
-        <translation>Typ</translation>
-    </message>
-    <message>
-        <location line="+0"/>
->>>>>>> 0f4c74f9
         <source>Amount</source>
         <translation>Hodnota</translation>
     </message>
@@ -2196,26 +1481,22 @@
         <translation>Vypočítané ale neakceptované</translation>
     </message>
     <message>
-<<<<<<< HEAD
-        <location filename="../transactiontablemodel.cpp" line="349"/>
+        <location line="+43"/>
         <source>Received with</source>
         <translation>Prijaté s</translation>
     </message>
     <message>
-        <location filename="../transactiontablemodel.cpp" line="358"/>
+        <location line="+9"/>
         <source>Mined</source>
         <translation>Vyfárané</translation>
     </message>
     <message>
-        <location filename="../transactiontablemodel.cpp" line="396"/>
-=======
-        <location line="+90"/>
->>>>>>> 0f4c74f9
+        <location line="+38"/>
         <source>(n/a)</source>
         <translation>(n/a)</translation>
     </message>
     <message>
-        <location filename="../transactiontablemodel.cpp" line="601"/>
+        <location line="+205"/>
         <source>Destination address of transaction.</source>
         <translation>Cieľová adresa transakcie.</translation>
     </message>
@@ -2223,27 +1504,102 @@
 <context>
     <name>TransactionView</name>
     <message>
-<<<<<<< HEAD
-        <location filename="../transactionview.cpp" line="124"/>
+        <location filename="../transactionview.cpp" line="+124"/>
         <source>Copy address</source>
         <translation>Kopírovať adresu</translation>
     </message>
     <message>
-        <location filename="../transactionview.cpp" line="61"/>
+        <location line="-63"/>
         <source>Range...</source>
         <translation>Rozsah...</translation>
     </message>
     <message>
-        <location filename="../transactionview.cpp" line="72"/>
+        <location line="+11"/>
         <source>Received with</source>
         <translation>Prijaté s</translation>
     </message>
     <message>
-        <location filename="../transactionview.cpp" line="74"/>
+        <location line="+2"/>
         <source>Sent to</source>
         <translation>Odoslané na</translation>
-=======
-        <location filename="../transactionview.cpp" line="+55"/>
+    </message>
+    <message>
+        <location line="-15"/>
+        <source>Last month</source>
+        <translation>Minulý mesiac</translation>
+    </message>
+    <message>
+        <location line="+17"/>
+        <source>To yourself</source>
+        <translation>Samému sebe</translation>
+    </message>
+    <message>
+        <location line="+195"/>
+        <source>Comma separated file (*.csv)</source>
+        <translation>Čiarkou oddelovaný súbor (*.csv)</translation>
+    </message>
+    <message>
+        <location line="-187"/>
+        <source>Enter address or label to search</source>
+        <translation>Vložte adresu alebo popis pre vyhľadávanie</translation>
+    </message>
+    <message>
+        <location line="-26"/>
+        <source>This month</source>
+        <translation>Tento mesiac</translation>
+    </message>
+    <message>
+        <location line="+221"/>
+        <source>Confirmed</source>
+        <translation>Potvrdené</translation>
+    </message>
+    <message>
+        <location line="+1"/>
+        <source>Date</source>
+        <translation>Dátum</translation>
+    </message>
+    <message>
+        <location line="+3"/>
+        <source>Address</source>
+        <translation>Adresa</translation>
+    </message>
+    <message>
+        <location line="+101"/>
+        <source>Range:</source>
+        <translation>Rozsah:</translation>
+    </message>
+    <message>
+        <location line="-294"/>
+        <source>Min amount</source>
+        <translation>Min množstvo</translation>
+    </message>
+    <message>
+        <location line="-30"/>
+        <source>This year</source>
+        <translation>Tento rok</translation>
+    </message>
+    <message>
+        <location line="+17"/>
+        <source>Mined</source>
+        <translation>Vyfárané</translation>
+    </message>
+    <message>
+        <location line="+48"/>
+        <source>Copy label</source>
+        <translation>Kopírovať popis</translation>
+    </message>
+    <message>
+        <location line="+3"/>
+        <source>Show details...</source>
+        <translation>Ukázať detaily...</translation>
+    </message>
+    <message>
+        <location line="-2"/>
+        <source>Copy amount</source>
+        <translation>Kopírovať sumu</translation>
+    </message>
+    <message>
+        <location line="-71"/>
         <location line="+16"/>
         <source>All</source>
         <translation>Všetko</translation>
@@ -2259,169 +1615,12 @@
         <translation>Tento týždeň</translation>
     </message>
     <message>
-        <location line="+1"/>
-        <source>This month</source>
-        <translation>Tento mesiac</translation>
->>>>>>> 0f4c74f9
-    </message>
-    <message>
-        <location line="+1"/>
-        <source>Last month</source>
-        <translation>Minulý mesiac</translation>
-    </message>
-    <message>
-        <location line="+17"/>
-        <source>To yourself</source>
-        <translation>Samému sebe</translation>
-    </message>
-    <message>
-<<<<<<< HEAD
-        <location filename="../transactionview.cpp" line="271"/>
-        <source>Comma separated file (*.csv)</source>
-        <translation>Čiarkou oddelovaný súbor (*.csv)</translation>
-=======
-        <location line="+2"/>
+        <location line="+21"/>
         <source>Other</source>
         <translation>Iné</translation>
->>>>>>> 0f4c74f9
-    </message>
-    <message>
-        <location line="+6"/>
-        <source>Enter address or label to search</source>
-        <translation>Vložte adresu alebo popis pre vyhľadávanie</translation>
-    </message>
-    <message>
-<<<<<<< HEAD
-        <location filename="../transactionview.cpp" line="58"/>
-        <source>This month</source>
-        <translation>Tento mesiac</translation>
-    </message>
-    <message>
-        <location filename="../transactionview.cpp" line="279"/>
-=======
-        <location line="+195"/>
->>>>>>> 0f4c74f9
-        <source>Confirmed</source>
-        <translation>Potvrdené</translation>
-    </message>
-    <message>
-        <location line="+1"/>
-        <source>Date</source>
-        <translation>Dátum</translation>
-    </message>
-    <message>
-        <location line="+3"/>
-        <source>Address</source>
-        <translation>Adresa</translation>
-    </message>
-    <message>
-<<<<<<< HEAD
-        <location filename="../transactionview.cpp" line="384"/>
-=======
-        <location line="+6"/>
-        <source>Could not write to file %1.</source>
-        <translation>Nedalo sa zapisovať do súboru %1.</translation>
-    </message>
-    <message>
-        <location line="+95"/>
->>>>>>> 0f4c74f9
-        <source>Range:</source>
-        <translation>Rozsah:</translation>
-    </message>
-    <message>
-<<<<<<< HEAD
-        <location filename="../transactionview.cpp" line="90"/>
-=======
-        <location line="+8"/>
-        <source>to</source>
-        <translation>do</translation>
-    </message>
-    <message>
-        <location line="-302"/>
->>>>>>> 0f4c74f9
-        <source>Min amount</source>
-        <translation>Min množstvo</translation>
-    </message>
-    <message>
-<<<<<<< HEAD
-        <location filename="../transactionview.cpp" line="60"/>
-=======
-        <location line="+34"/>
-        <source>Copy address</source>
-        <translation>Kopírovať adresu</translation>
-    </message>
-    <message>
-        <location line="-64"/>
->>>>>>> 0f4c74f9
-        <source>This year</source>
-        <translation>Tento rok</translation>
-    </message>
-    <message>
-<<<<<<< HEAD
-        <location filename="../transactionview.cpp" line="77"/>
-=======
-        <location line="+1"/>
-        <source>Range...</source>
-        <translation>Rozsah...</translation>
-    </message>
-    <message>
-        <location line="+11"/>
-        <source>Received with</source>
-        <translation>Prijaté s</translation>
-    </message>
-    <message>
-        <location line="+2"/>
-        <source>Sent to</source>
-        <translation>Odoslané na</translation>
-    </message>
-    <message>
-        <location line="+3"/>
->>>>>>> 0f4c74f9
-        <source>Mined</source>
-        <translation>Vyfárané</translation>
-    </message>
-    <message>
-        <location line="+48"/>
-        <source>Copy label</source>
-        <translation>Kopírovať popis</translation>
-    </message>
-    <message>
-        <location line="+3"/>
-        <source>Show details...</source>
-        <translation>Ukázať detaily...</translation>
-    </message>
-    <message>
-        <location line="-2"/>
-        <source>Copy amount</source>
-        <translation>Kopírovať sumu</translation>
-    </message>
-    <message>
-<<<<<<< HEAD
-        <location filename="../transactionview.cpp" line="55"/>
-        <location filename="../transactionview.cpp" line="71"/>
-        <source>All</source>
-        <translation>Všetko</translation>
-    </message>
-    <message>
-        <location filename="../transactionview.cpp" line="56"/>
-        <source>Today</source>
-        <translation>Dnes</translation>
-    </message>
-    <message>
-        <location filename="../transactionview.cpp" line="57"/>
-        <source>This week</source>
-        <translation>Tento týždeň</translation>
-    </message>
-    <message>
-        <location filename="../transactionview.cpp" line="78"/>
-        <source>Other</source>
-        <translation>Iné</translation>
-    </message>
-    <message>
-        <location filename="../transactionview.cpp" line="127"/>
-=======
-        <location line="+1"/>
->>>>>>> 0f4c74f9
+    </message>
+    <message>
+        <location line="+49"/>
         <source>Edit label</source>
         <translation>Editovať popis</translation>
     </message>
@@ -2431,16 +1630,7 @@
         <translation>Exportovať transakčné dáta</translation>
     </message>
     <message>
-<<<<<<< HEAD
-        <location filename="../transactionview.cpp" line="281"/>
-=======
-        <location line="+1"/>
-        <source>Comma separated file (*.csv)</source>
-        <translation>Čiarkou oddelovaný súbor (*.csv)</translation>
-    </message>
-    <message>
-        <location line="+10"/>
->>>>>>> 0f4c74f9
+        <location line="+11"/>
         <source>Type</source>
         <translation>Typ</translation>
     </message>
@@ -2465,12 +1655,12 @@
         <translation>Chyba exportu</translation>
     </message>
     <message>
-        <location filename="../transactionview.cpp" line="289"/>
+        <location line="+0"/>
         <source>Could not write to file %1.</source>
         <translation>Nedalo sa zapisovať do súboru %1.</translation>
     </message>
     <message>
-        <location filename="../transactionview.cpp" line="392"/>
+        <location line="+103"/>
         <source>to</source>
         <translation>do</translation>
     </message>
@@ -2478,11 +1668,7 @@
 <context>
     <name>WalletModel</name>
     <message>
-<<<<<<< HEAD
-        <location filename="../walletmodel.cpp" line="142"/>
-=======
-        <location filename="../walletmodel.cpp" line="+145"/>
->>>>>>> 0f4c74f9
+        <location filename="../walletmodel.cpp" line="+142"/>
         <source>Sending...</source>
         <translation>Odosielanie...</translation>
     </message>
@@ -2490,38 +1676,37 @@
 <context>
     <name>bitcoin-core</name>
     <message>
-<<<<<<< HEAD
-        <location filename="../bitcoinstrings.cpp" line="107"/>
+        <location filename="../bitcoinstrings.cpp" line="+107"/>
         <source>This help message</source>
         <translation>Táto pomocná správa</translation>
     </message>
     <message>
-        <location filename="../bitcoinstrings.cpp" line="120"/>
+        <location line="+13"/>
         <source>Wallet needed to be rewritten: restart Bitcoin to complete</source>
         <translation>Bolo potrebné prepísať peňaženku: dokončite reštartovaním Bitcoin</translation>
     </message>
     <message>
-        <location filename="../bitcoinstrings.cpp" line="121"/>
+        <location line="+1"/>
         <source>Error loading wallet.dat</source>
         <translation>Chyba načítania wallet.dat</translation>
     </message>
     <message>
-        <location filename="../bitcoinstrings.cpp" line="42"/>
+        <location line="-79"/>
         <source>Usage:</source>
         <translation>Použitie:</translation>
     </message>
     <message>
-        <location filename="../bitcoinstrings.cpp" line="19"/>
+        <location line="-23"/>
         <source>Insufficient funds</source>
         <translation type="unfinished"></translation>
     </message>
     <message>
-        <location filename="../bitcoinstrings.cpp" line="21"/>
+        <location line="+2"/>
         <source>To use the %s option</source>
         <translation type="unfinished"></translation>
     </message>
     <message>
-        <location filename="../bitcoinstrings.cpp" line="22"/>
+        <location line="+1"/>
         <source>%s, you must set a rpcpassword in the configuration file:
  %s
 It is recommended you use the following random password:
@@ -2533,166 +1718,194 @@
         <translation type="unfinished"></translation>
     </message>
     <message>
-        <location filename="../bitcoinstrings.cpp" line="33"/>
+        <location line="+11"/>
         <source>You must set rpcpassword=&lt;password&gt; in the configuration file:
 %s
 If the file does not exist, create it with owner-readable-only file permissions.</source>
         <translation type="unfinished"></translation>
     </message>
     <message>
-        <location filename="../bitcoinstrings.cpp" line="38"/>
+        <location line="+5"/>
         <source>Warning: Please check that your computer&apos;s date and time are correct.  If your clock is wrong Bitcoin will not work properly.</source>
         <translation type="unfinished"></translation>
     </message>
     <message>
-        <location filename="../bitcoinstrings.cpp" line="43"/>
+        <location line="+5"/>
         <source>Send command to -server or bitcoind</source>
         <translation>Odoslať príkaz -server alebo bitcoind</translation>
     </message>
     <message>
-        <location filename="../bitcoinstrings.cpp" line="44"/>
+        <location line="+1"/>
         <source>List commands</source>
         <translation>Zoznam príkazov</translation>
     </message>
     <message>
-        <location filename="../bitcoinstrings.cpp" line="45"/>
+        <location line="+1"/>
         <source>Get help for a command</source>
         <translation>Dostať pomoc pre príkaz</translation>
     </message>
     <message>
-        <location filename="../bitcoinstrings.cpp" line="46"/>
+        <location line="+1"/>
         <source>Options:</source>
         <translation>Možnosti:</translation>
     </message>
     <message>
-        <location filename="../bitcoinstrings.cpp" line="47"/>
+        <location line="+1"/>
         <source>Specify configuration file (default: bitcoin.conf)</source>
         <translation>Určiť súbor s nastaveniami (predvolené: bitcoin.conf)</translation>
     </message>
     <message>
-        <location filename="../bitcoinstrings.cpp" line="52"/>
+        <location line="+5"/>
         <source>Show splash screen on startup (default: 1)</source>
         <translation type="unfinished"></translation>
     </message>
     <message>
-        <location filename="../bitcoinstrings.cpp" line="54"/>
+        <location line="+2"/>
         <source>Set database cache size in megabytes (default: 25)</source>
         <translation type="unfinished"></translation>
     </message>
     <message>
-        <location filename="../bitcoinstrings.cpp" line="55"/>
+        <location line="+1"/>
         <source>Set database disk log size in megabytes (default: 100)</source>
         <translation type="unfinished"></translation>
     </message>
     <message>
-        <location filename="../bitcoinstrings.cpp" line="59"/>
+        <location line="+4"/>
         <source>Listen for connections on &lt;port&gt; (default: 8333 or testnet: 18333)</source>
         <translation>Načúvať spojeniam na &lt;port&gt; (prednastavené: 8333 alebo testovacia sieť: 18333)</translation>
     </message>
     <message>
-        <location filename="../bitcoinstrings.cpp" line="60"/>
+        <location line="+1"/>
         <source>Maintain at most &lt;n&gt; connections to peers (default: 125)</source>
         <translation>Udržiavať maximálne &lt;n&gt; spojení (predvolené: 125)</translation>
     </message>
     <message>
-        <location filename="../bitcoinstrings.cpp" line="63"/>
+        <location line="+3"/>
         <source>Find peers using internet relay chat (default: 0)</source>
         <translation type="unfinished"></translation>
     </message>
     <message>
-        <location filename="../bitcoinstrings.cpp" line="64"/>
+        <location line="+1"/>
         <source>Accept connections from outside (default: 1)</source>
         <translation type="unfinished"></translation>
     </message>
     <message>
-        <location filename="../bitcoinstrings.cpp" line="65"/>
+        <location line="+1"/>
         <source>Set language, for example &quot;de_DE&quot; (default: system locale)</source>
         <translation type="unfinished"></translation>
     </message>
     <message>
-        <location filename="../bitcoinstrings.cpp" line="66"/>
+        <location line="+1"/>
         <source>Find peers using DNS lookup (default: 1)</source>
         <translation type="unfinished"></translation>
     </message>
     <message>
-        <location filename="../bitcoinstrings.cpp" line="67"/>
+        <location line="+1"/>
         <source>Threshold for disconnecting misbehaving peers (default: 100)</source>
         <translation type="unfinished"></translation>
     </message>
     <message>
-        <location filename="../bitcoinstrings.cpp" line="68"/>
+        <location line="+1"/>
         <source>Number of seconds to keep misbehaving peers from reconnecting (default: 86400)</source>
         <translation type="unfinished"></translation>
     </message>
     <message>
-        <location filename="../bitcoinstrings.cpp" line="71"/>
+        <location line="+3"/>
         <source>Maximum per-connection receive buffer, &lt;n&gt;*1000 bytes (default: 10000)</source>
         <translation type="unfinished"></translation>
     </message>
     <message>
-        <location filename="../bitcoinstrings.cpp" line="72"/>
+        <location line="+1"/>
         <source>Maximum per-connection send buffer, &lt;n&gt;*1000 bytes (default: 10000)</source>
         <translation type="unfinished"></translation>
     </message>
     <message>
-        <location filename="../bitcoinstrings.cpp" line="75"/>
+        <location line="+3"/>
         <source>Detach block and address databases. Increases shutdown time (default: 0)</source>
         <translation type="unfinished"></translation>
     </message>
     <message>
-        <location filename="../bitcoinstrings.cpp" line="78"/>
+        <location line="+3"/>
         <source>Accept command line and JSON-RPC commands</source>
         <translation>Prijímať príkazy z príkazového riadku a JSON-RPC</translation>
     </message>
     <message>
-        <location filename="../bitcoinstrings.cpp" line="90"/>
+        <location line="+12"/>
         <source>Execute command when the best block changes (%s in cmd is replaced by block hash)</source>
         <translation type="unfinished"></translation>
     </message>
     <message>
-        <location filename="../bitcoinstrings.cpp" line="93"/>
+        <location line="+3"/>
         <source>Upgrade wallet to latest format</source>
         <translation type="unfinished"></translation>
     </message>
     <message>
-        <location filename="../bitcoinstrings.cpp" line="96"/>
+        <location line="+3"/>
         <source>How many blocks to check at startup (default: 2500, 0 = all)</source>
         <translation type="unfinished"></translation>
     </message>
     <message>
-        <location filename="../bitcoinstrings.cpp" line="97"/>
+        <location line="+1"/>
         <source>How thorough the block verification is (0-6, default: 1)</source>
         <translation type="unfinished"></translation>
     </message>
     <message>
-        <location filename="../bitcoinstrings.cpp" line="109"/>
+        <location line="+12"/>
         <source>Cannot obtain a lock on data directory %s.  Bitcoin is probably already running.</source>
         <translation type="unfinished"></translation>
     </message>
     <message>
-        <location filename="../bitcoinstrings.cpp" line="112"/>
+        <location line="+3"/>
         <source>Bitcoin</source>
         <translation type="unfinished"></translation>
     </message>
     <message>
-        <location filename="../bitcoinstrings.cpp" line="116"/>
-=======
-        <location filename="../bitcoinstrings.cpp" line="+50"/>
+        <location line="+4"/>
+        <source>Error loading blkindex.dat</source>
+        <translation>Chyba načítania blkindex.dat</translation>
+    </message>
+    <message>
+        <location line="+2"/>
+        <source>Error loading wallet.dat: Wallet corrupted</source>
+        <translation>Chyba načítania wallet.dat: Peňaženka je poškodená</translation>
+    </message>
+    <message>
+        <location line="+15"/>
+        <source>Unable to bind to port %d on this computer.  Bitcoin is probably already running.</source>
+        <translation type="unfinished"></translation>
+    </message>
+    <message>
+        <location line="-51"/>
+        <source>Prepend debug output with timestamp</source>
+        <translation>Pridať na začiatok ladiaceho výstupu časový údaj</translation>
+    </message>
+    <message>
+        <location line="+2"/>
+        <source>Send trace/debug info to debugger</source>
+        <translation>Odoslať trace/debug informácie do ladiaceho programu</translation>
+    </message>
+    <message>
+        <location line="+4"/>
+        <source>Allow JSON-RPC connections from specified IP address</source>
+        <translation>Povoliť JSON-RPC spojenia z určenej IP adresy.</translation>
+    </message>
+    <message>
+        <location line="-3"/>
+        <source>Username for JSON-RPC connections</source>
+        <translation>Užívateľské meno pre JSON-RPC spojenia</translation>
+    </message>
+    <message>
+        <location line="+2"/>
+        <source>Listen for JSON-RPC connections on &lt;port&gt; (default: 8332)</source>
+        <translation>Počúvať JSON-RPC spojeniam na &lt;port&gt; (predvolené: 8332)</translation>
+    </message>
+    <message>
+        <location line="-1"/>
         <source>Password for JSON-RPC connections</source>
         <translation>Heslo pre JSON-rPC spojenia</translation>
     </message>
     <message>
-        <location line="+1"/>
-        <source>Listen for JSON-RPC connections on &lt;port&gt; (default: 8332)</source>
-        <translation>Počúvať JSON-RPC spojeniam na &lt;port&gt; (predvolené: 8332)</translation>
-    </message>
-    <message>
-        <location line="+20"/>
-        <source>This help message</source>
-        <translation>Táto pomocná správa</translation>
-    </message>
-    <message>
-        <location line="+10"/>
+        <location line="+33"/>
         <source>Error loading wallet.dat: Wallet requires newer version of Bitcoin</source>
         <translation>Chyba načítania wallet.dat: Peňaženka vyžaduje novšiu verziu Bitcoin</translation>
     </message>
@@ -2702,7 +1915,7 @@
         <translation>Načítavanie adries...</translation>
     </message>
     <message>
-        <location line="-32"/>
+        <location line="-34"/>
         <source>Run in the background as a daemon and accept commands</source>
         <translation>Bežať na pozadí ako démon a prijímať príkazy</translation>
     </message>
@@ -2712,32 +1925,12 @@
         <translation>Použiť testovaciu sieť</translation>
     </message>
     <message>
-        <location line="+2"/>
-        <source>Prepend debug output with timestamp</source>
-        <translation>Pridať na začiatok ladiaceho výstupu časový údaj</translation>
-    </message>
-    <message>
-        <location line="+1"/>
+        <location line="+3"/>
         <source>Send trace/debug info to console instead of debug.log file</source>
         <translation>Odoslať trace/debug informácie na konzolu namiesto debug.info žurnálu</translation>
     </message>
     <message>
-        <location line="+1"/>
-        <source>Send trace/debug info to debugger</source>
-        <translation>Odoslať trace/debug informácie do ladiaceho programu</translation>
-    </message>
-    <message>
-        <location line="+1"/>
-        <source>Username for JSON-RPC connections</source>
-        <translation>Užívateľské meno pre JSON-RPC spojenia</translation>
-    </message>
-    <message>
-        <location line="+3"/>
-        <source>Allow JSON-RPC connections from specified IP address</source>
-        <translation>Povoliť JSON-RPC spojenia z určenej IP adresy.</translation>
-    </message>
-    <message>
-        <location line="+1"/>
+        <location line="+6"/>
         <source>Send commands to node running on &lt;ip&gt; (default: 127.0.0.1)</source>
         <translation>Poslať príkaz nóde bežiacej na &lt;ip&gt; (predvolené: 127.0.0.1)</translation>
     </message>
@@ -2767,32 +1960,17 @@
         <translation>Prijateľné šifry (predvolené: TLSv1+HIGH:!SSLv2:!aNULL:!eNULL:!AH:!3DES:@STRENGTH)</translation>
     </message>
     <message>
-        <location line="+4"/>
-        <source>Cannot obtain a lock on data directory %s. Bitcoin is probably already running.</source>
-        <translation type="unfinished"></translation>
-    </message>
-    <message>
-        <location line="+8"/>
-        <source>Error loading wallet.dat: Wallet corrupted</source>
-        <translation>Chyba načítania wallet.dat: Peňaženka je poškodená</translation>
-    </message>
-    <message>
-        <location line="-21"/>
+        <location line="-9"/>
         <source>Rescan the block chain for missing wallet transactions</source>
         <translation>Znovu skenovať reťaz blokov pre chýbajúce transakcie</translation>
     </message>
     <message>
-        <location line="-51"/>
+        <location line="-54"/>
         <source>Bitcoin version</source>
         <translation>Bitcoin verzia</translation>
     </message>
     <message>
-        <location line="+7"/>
-        <source>Specify pid file (default: bitcoind.pid)</source>
-        <translation>Určiť súbor pid (predvolené: bitcoind.pid)</translation>
-    </message>
-    <message>
-        <location line="+1"/>
+        <location line="+8"/>
         <source>Generate coins</source>
         <translation>Počítaj bitcoins</translation>
     </message>
@@ -2807,241 +1985,22 @@
         <translation>Určiť priečinok s dátami</translation>
     </message>
     <message>
-        <location line="+2"/>
+        <location line="+3"/>
         <source>Specify connection timeout (in milliseconds)</source>
         <translation>Určiť aut spojenia (v milisekundách)</translation>
     </message>
     <message>
-        <location line="+57"/>
+        <location line="+52"/>
+        <source>Usage</source>
+        <translation type="unfinished">Použitie</translation>
+    </message>
+    <message>
+        <location line="+9"/>
         <source>Loading wallet...</source>
         <translation>Načítavam peňaženku...</translation>
     </message>
     <message>
-        <location line="-1"/>
->>>>>>> 0f4c74f9
-        <source>Error loading blkindex.dat</source>
-        <translation>Chyba načítania blkindex.dat</translation>
-    </message>
-    <message>
-<<<<<<< HEAD
-        <location filename="../bitcoinstrings.cpp" line="118"/>
-        <source>Error loading wallet.dat: Wallet corrupted</source>
-        <translation>Chyba načítania wallet.dat: Peňaženka je poškodená</translation>
-    </message>
-    <message>
-        <location filename="../bitcoinstrings.cpp" line="133"/>
-        <source>Unable to bind to port %d on this computer.  Bitcoin is probably already running.</source>
-        <translation type="unfinished"></translation>
-    </message>
-    <message>
-        <location filename="../bitcoinstrings.cpp" line="82"/>
-        <source>Prepend debug output with timestamp</source>
-        <translation>Pridať na začiatok ladiaceho výstupu časový údaj</translation>
-    </message>
-    <message>
-        <location filename="../bitcoinstrings.cpp" line="84"/>
-        <source>Send trace/debug info to debugger</source>
-        <translation>Odoslať trace/debug informácie do ladiaceho programu</translation>
-    </message>
-    <message>
-        <location filename="../bitcoinstrings.cpp" line="88"/>
-        <source>Allow JSON-RPC connections from specified IP address</source>
-        <translation>Povoliť JSON-RPC spojenia z určenej IP adresy.</translation>
-    </message>
-    <message>
-        <location filename="../bitcoinstrings.cpp" line="85"/>
-        <source>Username for JSON-RPC connections</source>
-        <translation>Užívateľské meno pre JSON-RPC spojenia</translation>
-    </message>
-    <message>
-        <location filename="../bitcoinstrings.cpp" line="87"/>
-        <source>Listen for JSON-RPC connections on &lt;port&gt; (default: 8332)</source>
-        <translation>Počúvať JSON-RPC spojeniam na &lt;port&gt; (predvolené: 8332)</translation>
-    </message>
-    <message>
-        <location filename="../bitcoinstrings.cpp" line="86"/>
-        <source>Password for JSON-RPC connections</source>
-        <translation>Heslo pre JSON-rPC spojenia</translation>
-    </message>
-    <message>
-        <location filename="../bitcoinstrings.cpp" line="119"/>
-        <source>Error loading wallet.dat: Wallet requires newer version of Bitcoin</source>
-        <translation>Chyba načítania wallet.dat: Peňaženka vyžaduje novšiu verziu Bitcoin</translation>
-    </message>
-    <message>
-        <location filename="../bitcoinstrings.cpp" line="113"/>
-        <source>Loading addresses...</source>
-        <translation>Načítavanie adries...</translation>
-    </message>
-    <message>
-        <location filename="../bitcoinstrings.cpp" line="79"/>
-        <source>Run in the background as a daemon and accept commands</source>
-        <translation>Bežať na pozadí ako démon a prijímať príkazy</translation>
-    </message>
-    <message>
-        <location filename="../bitcoinstrings.cpp" line="80"/>
-        <source>Use the test network</source>
-        <translation>Použiť testovaciu sieť</translation>
-    </message>
-    <message>
-        <location filename="../bitcoinstrings.cpp" line="83"/>
-        <source>Send trace/debug info to console instead of debug.log file</source>
-        <translation>Odoslať trace/debug informácie na konzolu namiesto debug.info žurnálu</translation>
-    </message>
-    <message>
-        <location filename="../bitcoinstrings.cpp" line="89"/>
-        <source>Send commands to node running on &lt;ip&gt; (default: 127.0.0.1)</source>
-        <translation>Poslať príkaz nóde bežiacej na &lt;ip&gt; (predvolené: 127.0.0.1)</translation>
-    </message>
-    <message>
-        <location filename="../bitcoinstrings.cpp" line="94"/>
-        <source>Set key pool size to &lt;n&gt; (default: 100)</source>
-        <translation>Nastaviť zásobu adries na &lt;n&gt; (predvolené: 100)</translation>
-    </message>
-    <message>
-        <location filename="../bitcoinstrings.cpp" line="101"/>
-        <source>Use OpenSSL (https) for JSON-RPC connections</source>
-        <translation>Použiť OpenSSL (https) pre JSON-RPC spojenia</translation>
-    </message>
-    <message>
-        <location filename="../bitcoinstrings.cpp" line="102"/>
-        <source>Server certificate file (default: server.cert)</source>
-        <translation>Súbor s certifikátom servra (predvolené: server.cert)</translation>
-    </message>
-    <message>
-        <location filename="../bitcoinstrings.cpp" line="103"/>
-        <source>Server private key (default: server.pem)</source>
-        <translation>Súkromný kľúč servra (predvolené: server.pem)</translation>
-    </message>
-    <message>
-        <location filename="../bitcoinstrings.cpp" line="104"/>
-        <source>Acceptable ciphers (default: TLSv1+HIGH:!SSLv2:!aNULL:!eNULL:!AH:!3DES:@STRENGTH)</source>
-        <translation>Prijateľné šifry (predvolené: TLSv1+HIGH:!SSLv2:!aNULL:!eNULL:!AH:!3DES:@STRENGTH)</translation>
-    </message>
-    <message>
-        <location filename="../bitcoinstrings.cpp" line="95"/>
-        <source>Rescan the block chain for missing wallet transactions</source>
-        <translation>Znovu skenovať reťaz blokov pre chýbajúce transakcie</translation>
-    </message>
-    <message>
-        <location filename="../bitcoinstrings.cpp" line="41"/>
-        <source>Bitcoin version</source>
-        <translation>Bitcoin verzia</translation>
-    </message>
-    <message>
-        <location filename="../bitcoinstrings.cpp" line="49"/>
-        <source>Generate coins</source>
-        <translation>Počítaj bitcoins</translation>
-    </message>
-    <message>
-        <location filename="../bitcoinstrings.cpp" line="50"/>
-        <source>Don&apos;t generate coins</source>
-        <translation>Nepočítaj bitcoins</translation>
-    </message>
-    <message>
-        <location filename="../bitcoinstrings.cpp" line="53"/>
-        <source>Specify data directory</source>
-        <translation>Určiť priečinok s dátami</translation>
-    </message>
-    <message>
-        <location filename="../bitcoinstrings.cpp" line="56"/>
-        <source>Specify connection timeout (in milliseconds)</source>
-        <translation>Určiť aut spojenia (v milisekundách)</translation>
-    </message>
-    <message>
-        <location filename="../bitcoinstrings.cpp" line="108"/>
-        <source>Usage</source>
-        <translation type="unfinished">Použitie</translation>
-    </message>
-    <message>
-        <location filename="../bitcoinstrings.cpp" line="117"/>
-        <source>Loading wallet...</source>
-        <translation>Načítavam peňaženku...</translation>
-    </message>
-    <message>
-        <location filename="../bitcoinstrings.cpp" line="126"/>
-        <source>Done loading</source>
-        <translation>Dokončené načítavanie</translation>
-    </message>
-    <message>
-        <location filename="../bitcoinstrings.cpp" line="115"/>
-        <source>Loading block index...</source>
-        <translation>Načítavanie zoznamu blokov...</translation>
-    </message>
-    <message>
-        <location filename="../bitcoinstrings.cpp" line="8"/>
-        <source>Error: Wallet locked, unable to create transaction.</source>
-        <translation type="unfinished"></translation>
-    </message>
-    <message>
-        <location filename="../bitcoinstrings.cpp" line="9"/>
-        <source>Error: This transaction requires a transaction fee of at least %s because of its amount, complexity, or use of recently received funds.</source>
-        <translation type="unfinished"></translation>
-    </message>
-    <message>
-        <location filename="../bitcoinstrings.cpp" line="12"/>
-        <source>Error: Transaction creation failed.</source>
-        <translation type="unfinished">Chyba: Zlyhalo vytvorenie transakcie.</translation>
-    </message>
-    <message>
-        <location filename="../bitcoinstrings.cpp" line="14"/>
-        <source>Error: The transaction was rejected. This might happen if some of the coins in your wallet were already spent, such as if you used a copy of wallet.dat and coins were spent in the copy but not marked as spent here.</source>
-        <translation type="unfinished">Chyba: Transakcia bola odmietnutá. Toto sa môže stať ak niektoré z mincí vo vašej peňaženke boli už utratené, napríklad ak používaš kópiu wallet.dat a mince označené v druhej kópií neboli označené ako utratené v tejto.</translation>
-    </message>
-    <message>
-        <location filename="../bitcoinstrings.cpp" line="32"/>
-        <source>An error occurred while setting up the RPC port %u for listening: %s</source>
-        <translation type="unfinished"></translation>
-    </message>
-    <message>
-        <location filename="../bitcoinstrings.cpp" line="51"/>
-        <source>Start minimized</source>
-        <translation>Spustiť minimalizované</translation>
-    </message>
-    <message>
-        <location filename="../bitcoinstrings.cpp" line="61"/>
-        <source>Add a node to connect to and attempt to keep the connection open</source>
-        <translation>Pridať nódu a pripojiť sa and attempt to keep the connection open</translation>
-    </message>
-    <message>
-        <location filename="../bitcoinstrings.cpp" line="62"/>
-        <source>Connect only to the specified node</source>
-        <translation>Pripojiť sa len k určenej nóde</translation>
-    </message>
-    <message>
-        <location filename="../bitcoinstrings.cpp" line="73"/>
-        <source>Use Universal Plug and Play to map the listening port (default: 1)</source>
-        <translation type="unfinished">Skúsiť použiť UPnP pre mapovanie počúvajúceho portu (default: 1)</translation>
-    </message>
-    <message>
-        <location filename="../bitcoinstrings.cpp" line="74"/>
-        <source>Use Universal Plug and Play to map the listening port (default: 0)</source>
-        <translation type="unfinished">Skúsiť použiť UPnP pre mapovanie počúvajúceho portu (default: 0)</translation>
-    </message>
-    <message>
-        <location filename="../bitcoinstrings.cpp" line="77"/>
-        <source>Fee per KB to add to transactions you send</source>
-        <translation>Poplatok za kB ktorý treba pridať k odoslanej transakcii</translation>
-    </message>
-    <message>
-        <location filename="../bitcoinstrings.cpp" line="81"/>
-        <source>Output extra debugging information</source>
-        <translation>Produkovať extra ladiace informácie</translation>
-    </message>
-    <message>
-        <location filename="../bitcoinstrings.cpp" line="114"/>
-=======
-        <location line="+4"/>
-        <source>Wallet needed to be rewritten: restart Bitcoin to complete</source>
-        <translation>Bolo potrebné prepísať peňaženku: dokončite reštartovaním Bitcoin</translation>
-    </message>
-    <message>
-        <location line="+1"/>
-        <source>Error loading wallet.dat</source>
-        <translation>Chyba načítania wallet.dat</translation>
-    </message>
-    <message>
-        <location line="+5"/>
+        <location line="+9"/>
         <source>Done loading</source>
         <translation>Dokončené načítavanie</translation>
     </message>
@@ -3051,62 +2010,37 @@
         <translation>Načítavanie zoznamu blokov...</translation>
     </message>
     <message>
-        <location line="-68"/>
-        <source>Usage:</source>
-        <translation>Použitie:</translation>
-    </message>
-    <message>
-        <location line="+1"/>
-        <source>Send command to -server or bitcoind</source>
-        <translation>Odoslať príkaz -server alebo bitcoind</translation>
-    </message>
-    <message>
-        <location line="+1"/>
-        <source>List commands</source>
-        <translation>Zoznam príkazov</translation>
-    </message>
-    <message>
-        <location line="+1"/>
-        <source>Get help for a command</source>
-        <translation>Dostať pomoc pre príkaz</translation>
-    </message>
-    <message>
-        <location line="+1"/>
-        <source>Options:</source>
-        <translation>Možnosti:</translation>
-    </message>
-    <message>
-        <location line="+1"/>
-        <source>Specify configuration file (default: bitcoin.conf)</source>
-        <translation>Určiť súbor s nastaveniami (predvolené: bitcoin.conf)</translation>
-    </message>
-    <message>
-        <location line="+4"/>
+        <location line="-107"/>
+        <source>Error: Wallet locked, unable to create transaction.</source>
+        <translation type="unfinished"></translation>
+    </message>
+    <message>
+        <location line="+1"/>
+        <source>Error: This transaction requires a transaction fee of at least %s because of its amount, complexity, or use of recently received funds.</source>
+        <translation>Veľkosť tejto transakcie prekračuje limit. Stále ju však môžete odoslať za poplatok %1 ktorý bude pripísaný uzlu spracúvajúcemu vašu transakciu. Chcete zaplatiť poplatok?</translation>
+    </message>
+    <message>
+        <location line="+3"/>
+        <source>Error: Transaction creation failed.</source>
+        <translation>Chyba: Zlyhalo vytvorenie transakcie.</translation>
+    </message>
+    <message>
+        <location line="+2"/>
+        <source>Error: The transaction was rejected. This might happen if some of the coins in your wallet were already spent, such as if you used a copy of wallet.dat and coins were spent in the copy but not marked as spent here.</source>
+        <translation>Chyba: Transakcia bola odmietnutá. Toto sa môže stať ak niektoré z mincí vo vašej peňaženke boli už utratené, napríklad ak používaš kópiu wallet.dat a mince označené v druhej kópií neboli označené ako utratené v tejto.</translation>
+    </message>
+    <message>
+        <location line="+18"/>
+        <source>An error occurred while setting up the RPC port %u for listening: %s</source>
+        <translation type="unfinished"></translation>
+    </message>
+    <message>
+        <location line="+19"/>
         <source>Start minimized</source>
         <translation>Spustiť minimalizované</translation>
     </message>
     <message>
-        <location line="+1"/>
-        <source>Show splash screen on startup (default: 1)</source>
-        <translation type="unfinished"></translation>
-    </message>
-    <message>
-        <location line="+2"/>
-        <source>Set database cache size in megabytes (default: 25)</source>
-        <translation type="unfinished"></translation>
-    </message>
-    <message>
-        <location line="+4"/>
-        <source>Listen for connections on &lt;port&gt; (default: 8333 or testnet: 18333)</source>
-        <translation>Načúvať spojeniam na &lt;port&gt; (prednastavené: 8333 alebo testovacia sieť: 18333)</translation>
-    </message>
-    <message>
-        <location line="+1"/>
-        <source>Maintain at most &lt;n&gt; connections to peers (default: 125)</source>
-        <translation>Udržiavať maximálne &lt;n&gt; spojení (predvolené: 125)</translation>
-    </message>
-    <message>
-        <location line="+1"/>
+        <location line="+10"/>
         <source>Add a node to connect to and attempt to keep the connection open</source>
         <translation>Pridať nódu a pripojiť sa and attempt to keep the connection open</translation>
     </message>
@@ -3116,47 +2050,7 @@
         <translation>Pripojiť sa len k určenej nóde</translation>
     </message>
     <message>
-        <location line="+1"/>
-        <source>Find peers using internet relay chat (default: 0)</source>
-        <translation type="unfinished"></translation>
-    </message>
-    <message>
-        <location line="+1"/>
-        <source>Accept connections from outside (default: 1)</source>
-        <translation type="unfinished"></translation>
-    </message>
-    <message>
-        <location line="+1"/>
-        <source>Set language, for example &quot;de_DE&quot; (default: system locale)</source>
-        <translation type="unfinished"></translation>
-    </message>
-    <message>
-        <location line="+1"/>
-        <source>Find peers using DNS lookup (default: 1)</source>
-        <translation type="unfinished"></translation>
-    </message>
-    <message>
-        <location line="+1"/>
-        <source>Threshold for disconnecting misbehaving peers (default: 100)</source>
-        <translation type="unfinished"></translation>
-    </message>
-    <message>
-        <location line="+1"/>
-        <source>Number of seconds to keep misbehaving peers from reconnecting (default: 86400)</source>
-        <translation type="unfinished"></translation>
-    </message>
-    <message>
-        <location line="+3"/>
-        <source>Maximum per-connection receive buffer, &lt;n&gt;*1000 bytes (default: 10000)</source>
-        <translation type="unfinished"></translation>
-    </message>
-    <message>
-        <location line="+1"/>
-        <source>Maximum per-connection send buffer, &lt;n&gt;*1000 bytes (default: 10000)</source>
-        <translation type="unfinished"></translation>
-    </message>
-    <message>
-        <location line="+1"/>
+        <location line="+11"/>
         <source>Use Universal Plug and Play to map the listening port (default: 1)</source>
         <translation type="unfinished">Skúsiť použiť UPnP pre mapovanie počúvajúceho portu (default: 1)</translation>
     </message>
@@ -3166,194 +2060,100 @@
         <translation type="unfinished">Skúsiť použiť UPnP pre mapovanie počúvajúceho portu (default: 0)</translation>
     </message>
     <message>
-        <location line="+1"/>
+        <location line="+3"/>
         <source>Fee per KB to add to transactions you send</source>
         <translation>Poplatok za kB ktorý treba pridať k odoslanej transakcii</translation>
     </message>
     <message>
-        <location line="+1"/>
-        <source>Accept command line and JSON-RPC commands</source>
-        <translation>Prijímať príkazy z príkazového riadku a JSON-RPC</translation>
-    </message>
-    <message>
-        <location line="+3"/>
+        <location line="+4"/>
         <source>Output extra debugging information</source>
         <translation>Produkovať extra ladiace informácie</translation>
     </message>
     <message>
-        <location line="+9"/>
-        <source>Execute command when the best block changes (%s in cmd is replaced by block hash)</source>
-        <translation type="unfinished"></translation>
-    </message>
-    <message>
-        <location line="+3"/>
-        <source>Upgrade wallet to latest format</source>
-        <translation type="unfinished"></translation>
-    </message>
-    <message>
-        <location line="+3"/>
-        <source>How many blocks to check at startup (default: 2500, 0 = all)</source>
-        <translation type="unfinished"></translation>
-    </message>
-    <message>
-        <location line="+1"/>
-        <source>How thorough the block verification is (0-6, default: 1)</source>
-        <translation type="unfinished"></translation>
-    </message>
-    <message>
-        <location line="+1"/>
+        <location line="+33"/>
+        <source>Error loading addr.dat</source>
+        <translation>Chyba načítania addr.dat</translation>
+    </message>
+    <message>
+        <location line="+8"/>
+        <source>Cannot downgrade wallet</source>
+        <translation type="unfinished"></translation>
+    </message>
+    <message>
+        <location line="+1"/>
+        <source>Cannot initialize keypool</source>
+        <translation type="unfinished"></translation>
+    </message>
+    <message>
+        <location line="+1"/>
+        <source>Cannot write default address</source>
+        <translation type="unfinished"></translation>
+    </message>
+    <message>
+        <location line="+1"/>
+        <source>Rescanning...</source>
+        <translation type="unfinished"></translation>
+    </message>
+    <message>
+        <location line="+2"/>
+        <source>Invalid -proxy address</source>
+        <translation>Neplatná adresa proxy</translation>
+    </message>
+    <message>
+        <location line="+1"/>
+        <source>Invalid amount for -paytxfee=&lt;amount&gt;</source>
+        <translation>Neplatná suma pre -paytxfee=&lt;amount&gt;</translation>
+    </message>
+    <message>
+        <location line="-108"/>
+        <source>Warning: Disk space is low</source>
+        <translation>Varovanie: Málo voľného miesta na disku</translation>
+    </message>
+    <message>
+        <location line="+112"/>
+        <source>Error: CreateThread(StartNode) failed</source>
+        <translation>Chyba: zlyhalo CreateThread(StartNode)</translation>
+    </message>
+    <message>
+        <location line="-75"/>
+        <source>Connect through socks4 proxy</source>
+        <translation>Pripojenie cez socks4 proxy</translation>
+    </message>
+    <message>
+        <location line="+1"/>
+        <source>Allow DNS lookups for addnode and connect</source>
+        <translation>Povoliť vyhľadávanie DNS pre pridanie nódy a spojenie</translation>
+    </message>
+    <message>
+        <location line="-45"/>
+        <source>Sending...</source>
+        <translation>Odosielanie...</translation>
+    </message>
+    <message>
+        <location line="+5"/>
+        <source>Invalid amount</source>
+        <translation>Neplatná suma</translation>
+    </message>
+    <message>
+        <location line="+13"/>
+        <source>Error</source>
+        <translation>Chyba</translation>
+    </message>
+    <message>
+        <location line="+17"/>
+        <source>Specify pid file (default: bitcoind.pid)</source>
+        <translation>Určiť súbor pid (predvolené: bitcoind.pid)</translation>
+    </message>
+    <message>
+        <location line="+50"/>
         <source>
 SSL options: (see the Bitcoin Wiki for SSL setup instructions)</source>
         <translation>SSL možnosť: (pozrite Bitcoin Wiki pre návod na nastavenie SSL)</translation>
     </message>
     <message>
-        <location line="+14"/>
->>>>>>> 0f4c74f9
-        <source>Error loading addr.dat</source>
-        <translation>Chyba načítania addr.dat</translation>
-    </message>
-    <message>
-<<<<<<< HEAD
-        <location filename="../bitcoinstrings.cpp" line="122"/>
-=======
-        <location line="+8"/>
->>>>>>> 0f4c74f9
-        <source>Cannot downgrade wallet</source>
-        <translation type="unfinished"></translation>
-    </message>
-    <message>
-<<<<<<< HEAD
-        <location filename="../bitcoinstrings.cpp" line="123"/>
-=======
-        <location line="+1"/>
->>>>>>> 0f4c74f9
-        <source>Cannot initialize keypool</source>
-        <translation type="unfinished"></translation>
-    </message>
-    <message>
-<<<<<<< HEAD
-        <location filename="../bitcoinstrings.cpp" line="124"/>
-=======
-        <location line="+1"/>
->>>>>>> 0f4c74f9
-        <source>Cannot write default address</source>
-        <translation type="unfinished"></translation>
-    </message>
-    <message>
-<<<<<<< HEAD
-        <location filename="../bitcoinstrings.cpp" line="125"/>
-=======
-        <location line="+1"/>
->>>>>>> 0f4c74f9
-        <source>Rescanning...</source>
-        <translation type="unfinished"></translation>
-    </message>
-    <message>
-<<<<<<< HEAD
-        <location filename="../bitcoinstrings.cpp" line="127"/>
-=======
-        <location line="+2"/>
->>>>>>> 0f4c74f9
-        <source>Invalid -proxy address</source>
-        <translation>Neplatná adresa proxy</translation>
-    </message>
-    <message>
-<<<<<<< HEAD
-        <location filename="../bitcoinstrings.cpp" line="128"/>
-=======
-        <location line="+1"/>
->>>>>>> 0f4c74f9
-        <source>Invalid amount for -paytxfee=&lt;amount&gt;</source>
-        <translation>Neplatná suma pre -paytxfee=&lt;amount&gt;</translation>
-    </message>
-    <message>
-<<<<<<< HEAD
-        <location filename="../bitcoinstrings.cpp" line="20"/>
-        <source>Warning: Disk space is low</source>
-        <translation>Varovanie: Málo voľného miesta na disku</translation>
-    </message>
-    <message>
-        <location filename="../bitcoinstrings.cpp" line="132"/>
-=======
-        <location line="+1"/>
+        <location line="+31"/>
         <source>Warning: -paytxfee is set very high.  This is the transaction fee you will pay if you send a transaction.</source>
         <translation>Varovanie: -paytxfee je nastavené veľmi vysoko. Toto sú transakčné poplatky ktoré zaplatíte ak odošlete transakciu.</translation>
     </message>
-    <message>
-        <location line="+3"/>
->>>>>>> 0f4c74f9
-        <source>Error: CreateThread(StartNode) failed</source>
-        <translation>Chyba: zlyhalo CreateThread(StartNode)</translation>
-    </message>
-    <message>
-<<<<<<< HEAD
-        <location filename="../bitcoinstrings.cpp" line="57"/>
-=======
-        <location line="+1"/>
-        <source>Warning: Disk space is low</source>
-        <translation>Varovanie: Málo voľného miesta na disku</translation>
-    </message>
-    <message>
-        <location line="-72"/>
->>>>>>> 0f4c74f9
-        <source>Connect through socks4 proxy</source>
-        <translation>Pripojenie cez socks4 proxy</translation>
-    </message>
-    <message>
-<<<<<<< HEAD
-        <location filename="../bitcoinstrings.cpp" line="58"/>
-=======
-        <location line="+1"/>
->>>>>>> 0f4c74f9
-        <source>Allow DNS lookups for addnode and connect</source>
-        <translation>Povoliť vyhľadávanie DNS pre pridanie nódy a spojenie</translation>
-    </message>
-    <message>
-<<<<<<< HEAD
-        <location filename="../bitcoinstrings.cpp" line="13"/>
-        <source>Sending...</source>
-        <translation>Odosielanie...</translation>
-    </message>
-    <message>
-        <location filename="../bitcoinstrings.cpp" line="18"/>
-        <source>Invalid amount</source>
-        <translation>Neplatná suma</translation>
-    </message>
-    <message>
-        <location filename="../bitcoinstrings.cpp" line="31"/>
-        <source>Error</source>
-        <translation>Chyba</translation>
-    </message>
-    <message>
-        <location filename="../bitcoinstrings.cpp" line="48"/>
-        <source>Specify pid file (default: bitcoind.pid)</source>
-        <translation>Určiť súbor pid (predvolené: bitcoind.pid)</translation>
-    </message>
-    <message>
-        <location filename="../bitcoinstrings.cpp" line="98"/>
-        <source>
-SSL options: (see the Bitcoin Wiki for SSL setup instructions)</source>
-        <translation>SSL možnosť: (pozrite Bitcoin Wiki pre návod na nastavenie SSL)</translation>
-    </message>
-    <message>
-        <location filename="../bitcoinstrings.cpp" line="129"/>
-        <source>Warning: -paytxfee is set very high.  This is the transaction fee you will pay if you send a transaction.</source>
-        <translation>Varovanie: -paytxfee je nastavené veľmi vysoko. Toto sú transakčné poplatky ktoré zaplatíte ak odošlete transakciu.</translation>
-=======
-        <location line="+72"/>
-        <source>Unable to bind to port %d on this computer.  Bitcoin is probably already running.</source>
-        <translation type="unfinished"></translation>
-    </message>
-    <message>
-        <location line="+3"/>
-        <source>Warning: Please check that your computer&apos;s date and time are correct.  If your clock is wrong Bitcoin will not work properly.</source>
-        <translation type="unfinished"></translation>
-    </message>
-    <message>
-        <location line="+3"/>
-        <source>beta</source>
-        <translation>beta</translation>
->>>>>>> 0f4c74f9
-    </message>
 </context>
 </TS>