<TS language="ca" version="2.1">
<context>
    <name>AddressBookPage</name>
    <message>
        <source>Right-click to edit address or label</source>
        <translation>Feu clic dret per a editar l'adreça o l'etiqueta</translation>
    </message>
    <message>
        <source>Create a new address</source>
        <translation>Crea una adreça nova</translation>
    </message>
    <message>
        <source>&amp;New</source>
        <translation>&amp;Nova</translation>
    </message>
    <message>
        <source>Copy the currently selected address to the system clipboard</source>
        <translation>Copia l'adreça seleccionada al porta-retalls del sistema</translation>
    </message>
    <message>
        <source>&amp;Copy</source>
        <translation>&amp;Copia</translation>
    </message>
    <message>
        <source>C&amp;lose</source>
        <translation>&amp;Tanca</translation>
    </message>
    <message>
        <source>Delete the currently selected address from the list</source>
        <translation>Elimina l'adreça seleccionada actualment de la llista</translation>
    </message>
    <message>
        <source>Enter address or label to search</source>
        <translation>Introduïu una adreça o una etiqueta per cercar</translation>
    </message>
    <message>
        <source>Export the data in the current tab to a file</source>
        <translation>Exporta les dades de la pestanya actual a un fitxer</translation>
    </message>
    <message>
        <source>&amp;Export</source>
        <translation>&amp;Exporta</translation>
    </message>
    <message>
        <source>&amp;Delete</source>
        <translation>&amp;Esborra</translation>
    </message>
    <message>
        <source>Choose the address to send coins to</source>
        <translation>Trieu l'adreça on enviar les monedes</translation>
    </message>
    <message>
        <source>Choose the address to receive coins with</source>
        <translation>Trieu l'adreça on rebre les monedes</translation>
    </message>
    <message>
        <source>C&amp;hoose</source>
        <translation>&amp;Tria</translation>
    </message>
    <message>
        <source>Sending addresses</source>
        <translation>Adreces d'enviament</translation>
    </message>
    <message>
        <source>Receiving addresses</source>
        <translation>Adreces de recepció</translation>
    </message>
    <message>
        <source>These are your Bitcoin addresses for sending payments. Always check the amount and the receiving address before sending coins.</source>
        <translation>Aquestes són les vostres adreces de Bitcoin per enviar els pagaments. Sempre reviseu l'import i l'adreça del destinatari abans de transferir monedes.</translation>
    </message>
    <message>
        <source>&amp;Copy Address</source>
        <translation>&amp;Copia l'adreça</translation>
    </message>
    <message>
        <source>Copy &amp;Label</source>
        <translation>Copia l'&amp;etiqueta</translation>
    </message>
    <message>
        <source>&amp;Edit</source>
        <translation>&amp;Edita</translation>
    </message>
    <message>
        <source>Export Address List</source>
        <translation>Exporta la llista d'adreces</translation>
    </message>
    <message>
        <source>Comma separated file (*.csv)</source>
        <translation>Fitxer separat per comes (*.csv)</translation>
    </message>
    <message>
        <source>Exporting Failed</source>
        <translation>L'exportació ha fallat</translation>
    </message>
    <message>
        <source>There was an error trying to save the address list to %1. Please try again.</source>
        <translation>S'ha produït un error en desar la llista d'adreces a %1. Torneu-ho a provar.</translation>
    </message>
</context>
<context>
    <name>AddressTableModel</name>
    <message>
        <source>Label</source>
        <translation>Etiqueta</translation>
    </message>
    <message>
        <source>Address</source>
        <translation>Adreça</translation>
    </message>
    <message>
        <source>(no label)</source>
        <translation>(sense etiqueta)</translation>
    </message>
</context>
<context>
    <name>AskPassphraseDialog</name>
    <message>
        <source>Passphrase Dialog</source>
        <translation>Diàleg de contrasenya</translation>
    </message>
    <message>
        <source>Enter passphrase</source>
        <translation>Introduïu una contrasenya</translation>
    </message>
    <message>
        <source>New passphrase</source>
        <translation>Contrasenya nova</translation>
    </message>
    <message>
        <source>Repeat new passphrase</source>
        <translation>Repetiu la contrasenya nova</translation>
    </message>
    <message>
        <source>Show passphrase</source>
        <translation>Mostra la contrasenya</translation>
    </message>
    <message>
        <source>Encrypt wallet</source>
        <translation>Xifra la cartera</translation>
    </message>
    <message>
        <source>This operation needs your wallet passphrase to unlock the wallet.</source>
        <translation>Aquesta operació requereix la contrasenya de la cartera per a desblocar-la.</translation>
    </message>
    <message>
        <source>Unlock wallet</source>
        <translation>Desbloca la cartera</translation>
    </message>
    <message>
        <source>This operation needs your wallet passphrase to decrypt the wallet.</source>
        <translation>Aquesta operació requereix la contrasenya de la cartera per a desxifrar-la.</translation>
    </message>
    <message>
        <source>Decrypt wallet</source>
        <translation>Desxifra la cartera</translation>
    </message>
    <message>
        <source>Change passphrase</source>
        <translation>Canvia la contrasenya</translation>
    </message>
    <message>
        <source>Confirm wallet encryption</source>
        <translation>Confirma el xifratge de la cartera</translation>
    </message>
    <message>
        <source>Warning: If you encrypt your wallet and lose your passphrase, you will &lt;b&gt;LOSE ALL OF YOUR BITCOINS&lt;/b&gt;!</source>
        <translation>Avís: si xifreu la cartera i perdeu la contrasenya, &lt;b&gt;PERDREU TOTS ELS BITCOINS&lt;/b&gt;!</translation>
    </message>
    <message>
        <source>Are you sure you wish to encrypt your wallet?</source>
        <translation>Esteu segurs que voleu xifrar la vostra cartera?</translation>
    </message>
    <message>
        <source>Wallet encrypted</source>
        <translation>Cartera xifrada</translation>
    </message>
    <message>
        <source>Enter the new passphrase for the wallet.&lt;br/&gt;Please use a passphrase of &lt;b&gt;ten or more random characters&lt;/b&gt;, or &lt;b&gt;eight or more words&lt;/b&gt;.</source>
        <translation>Introduïu la contrasenya nova a la cartera.&lt;br/&gt;Utilitzeu una contrasenya de &lt;b&gt;deu o més caràcters aleatoris&lt;/b&gt;, o &lt;b&gt;vuit o més paraules&lt;/b&gt;.</translation>
    </message>
    <message>
        <source>Enter the old passphrase and new passphrase for the wallet.</source>
        <translation>Introduïu la contrasenya antiga i la contrasenya nova a la cartera.</translation>
    </message>
    <message>
        <source>Your wallet is now encrypted. </source>
        <translation>S'ha xifrat la cartera.</translation>
    </message>
    <message>
        <source>IMPORTANT: Any previous backups you have made of your wallet file should be replaced with the newly generated, encrypted wallet file. For security reasons, previous backups of the unencrypted wallet file will become useless as soon as you start using the new, encrypted wallet.</source>
        <translation>IMPORTANT: Tota copia de seguretat del fitxer de la cartera que hàgiu realitzat hauria de ser reemplaçada pel fitxer xifrat de la cartera generat recentment. Per motius de seguretat, les còpies de seguretat anteriors del fitxer de la cartera no xifrada esdevindran inusables tan aviat com comenceu a utilitzar la cartera xifrada nova.</translation>
    </message>
    <message>
        <source>Wallet encryption failed</source>
        <translation>Ha fallat el xifratge de la cartera</translation>
    </message>
    <message>
        <source>Wallet encryption failed due to an internal error. Your wallet was not encrypted.</source>
        <translation>El xifrat del moneder ha fallat per un error intern. El moneder no ha estat xifrat.</translation>
    </message>
    <message>
        <source>The supplied passphrases do not match.</source>
        <translation>Les contrasenyes introduïdes no coincideixen.</translation>
    </message>
    <message>
        <source>Wallet unlock failed</source>
        <translation>El desbloqueig del moneder ha fallat</translation>
    </message>
    <message>
        <source>The passphrase entered for the wallet decryption was incorrect.</source>
        <translation>La contrasenya introduïda per a desxifrar el moneder és incorrecta.</translation>
    </message>
    <message>
        <source>Wallet decryption failed</source>
        <translation>El desxifrat del moneder ha fallat</translation>
    </message>
    <message>
        <source>Wallet passphrase was successfully changed.</source>
        <translation>La contrasenya del moneder ha estat canviada correctament.</translation>
    </message>
    <message>
        <source>Warning: The Caps Lock key is on!</source>
        <translation>Avís: Les lletres majúscules estan activades!</translation>
    </message>
</context>
<context>
    <name>BanTableModel</name>
    <message>
        <source>IP/Netmask</source>
        <translation>IP / Màscara de xarxa</translation>
    </message>
    <message>
        <source>Banned Until</source>
        <translation>Bandejat fins</translation>
    </message>
</context>
<context>
    <name>BitcoinGUI</name>
    <message>
        <source>Sign &amp;message...</source>
        <translation>Signa el &amp;missatge...</translation>
    </message>
    <message>
        <source>Synchronizing with network...</source>
        <translation>S'està sincronitzant amb la xarxa ...</translation>
    </message>
    <message>
        <source>&amp;Overview</source>
        <translation>&amp;Visió general</translation>
    </message>
    <message>
        <source>Show general overview of wallet</source>
        <translation>Mostra una visió general del moneder</translation>
    </message>
    <message>
        <source>&amp;Transactions</source>
        <translation>&amp;Transaccions</translation>
    </message>
    <message>
        <source>Browse transaction history</source>
        <translation>Explora l'historial de transaccions</translation>
    </message>
    <message>
        <source>E&amp;xit</source>
        <translation>S&amp;urt</translation>
    </message>
    <message>
        <source>Quit application</source>
        <translation>Surt de l'aplicació</translation>
    </message>
    <message>
        <source>&amp;About %1</source>
        <translation>Qu&amp;ant al %1</translation>
    </message>
    <message>
        <source>Show information about %1</source>
        <translation>Mosta informació sobre el %1</translation>
    </message>
    <message>
        <source>About &amp;Qt</source>
        <translation>Quant a &amp;Qt</translation>
    </message>
    <message>
        <source>Show information about Qt</source>
        <translation>Mostra informació sobre Qt</translation>
    </message>
    <message>
        <source>&amp;Options...</source>
        <translation>&amp;Opcions...</translation>
    </message>
    <message>
        <source>Modify configuration options for %1</source>
        <translation>Modifica les opcions de configuració de %1</translation>
    </message>
    <message>
        <source>&amp;Encrypt Wallet...</source>
        <translation>&amp;Encripta la cartera...</translation>
    </message>
    <message>
        <source>&amp;Backup Wallet...</source>
        <translation>&amp;Realitza una còpia de seguretat del moneder...</translation>
    </message>
    <message>
        <source>&amp;Change Passphrase...</source>
        <translation>&amp;Canvia la contrasenya...</translation>
    </message>
    <message>
        <source>Open &amp;URI...</source>
        <translation>Obre un &amp;URI...</translation>
    </message>
    <message>
        <source>Wallet:</source>
        <translation>Moneder:</translation>
    </message>
    <message>
        <source>Click to disable network activity.</source>
        <translation>Feu clic per inhabilitar l'activitat de la xarxa.</translation>
    </message>
    <message>
        <source>Network activity disabled.</source>
        <translation>S'ha inhabilitat l'activitat de la xarxa.</translation>
    </message>
    <message>
        <source>Click to enable network activity again.</source>
        <translation>Feu clic per tornar a habilitar l'activitat de la xarxa.</translation>
    </message>
    <message>
        <source>Syncing Headers (%1%)...</source>
        <translation>Sincronitzant Capçaleres (%1%)...</translation>
    </message>
    <message>
        <source>Reindexing blocks on disk...</source>
        <translation>S'estan reindexant els blocs al disc...</translation>
    </message>
    <message>
        <source>Proxy is &lt;b&gt;enabled&lt;/b&gt;: %1</source>
        <translation>El servidor proxy està &lt;b&gt;activat&lt;/b&gt;: %1</translation>
    </message>
    <message>
        <source>Send coins to a Bitcoin address</source>
        <translation>Envia monedes a una adreça Bitcoin</translation>
    </message>
    <message>
        <source>Backup wallet to another location</source>
        <translation>Realitza una còpia de seguretat de la cartera a una altra ubicació</translation>
    </message>
    <message>
        <source>Change the passphrase used for wallet encryption</source>
        <translation>Canvia la contrasenya d'encriptació de la cartera</translation>
    </message>
    <message>
        <source>&amp;Debug window</source>
        <translation>&amp;Finestra de depuració</translation>
    </message>
    <message>
        <source>Open debugging and diagnostic console</source>
        <translation>Obre la consola de diagnòstic i depuració</translation>
    </message>
    <message>
        <source>&amp;Verify message...</source>
        <translation>&amp;Verifica el missatge...</translation>
    </message>
    <message>
        <source>&amp;Send</source>
        <translation>&amp;Envia</translation>
    </message>
    <message>
        <source>&amp;Receive</source>
        <translation>&amp;Rep</translation>
    </message>
    <message>
        <source>&amp;Show / Hide</source>
        <translation>&amp;Mostra / Amaga</translation>
    </message>
    <message>
        <source>Show or hide the main Window</source>
        <translation>Mostra o amaga la finestra principal</translation>
    </message>
    <message>
        <source>Encrypt the private keys that belong to your wallet</source>
        <translation>Encripta les claus privades pertanyents de la cartera</translation>
    </message>
    <message>
<<<<<<< HEAD
=======
        <source>Sign messages with your Bitcoin addresses to prove you own them</source>
        <translation>Signa el missatges amb la seva adreça de Bitcoin per provar que les poseeixes</translation>
    </message>
    <message>
        <source>Verify messages to ensure they were signed with specified Bitcoin addresses</source>
        <translation>Verifiqueu els missatges per assegurar-vos que han estat signats amb una adreça Bitcoin específica.</translation>
    </message>
    <message>
>>>>>>> 101af2f7
        <source>&amp;File</source>
        <translation>&amp;Fitxer</translation>
    </message>
    <message>
<<<<<<< HEAD
=======
        <source>&amp;Settings</source>
        <translation>&amp;Configuració</translation>
    </message>
    <message>
        <source>&amp;Help</source>
        <translation>&amp;Ajuda</translation>
    </message>
    <message>
>>>>>>> 101af2f7
        <source>Tabs toolbar</source>
        <translation>Barra d'eines de les pestanyes</translation>
    </message>
    <message>
<<<<<<< HEAD
        <source>&amp;Command-line options</source>
        <translation>Opcions de la &amp;línia d'ordres</translation>
    </message>
=======
        <source>Request payments (generates QR codes and bitcoin: URIs)</source>
        <translation>Sol·licita pagaments (genera codis QR i bitcoin: URI)</translation>
    </message>
    <message>
        <source>Show the list of used sending addresses and labels</source>
        <translation>Mostra la llista d'adreces d'enviament i etiquetes utilitzades</translation>
    </message>
    <message>
        <source>Show the list of used receiving addresses and labels</source>
        <translation>Mostra la llista d'adreces de recepció i etiquetes utilitzades</translation>
    </message>
    <message>
        <source>Open a bitcoin: URI or payment request</source>
        <translation>Obre una bitcoin: sol·licitud d'URI o pagament</translation>
    </message>
    <message>
        <source>&amp;Command-line options</source>
        <translation>Opcions de la &amp;línia d'ordres</translation>
    </message>
    <message numerus="yes">
        <source>%n active connection(s) to Bitcoin network</source>
        <translation><numerusform>%n connexió activa a la xarxa Bitcoin</numerusform><numerusform>%n connexions actives a la xarxa Bitcoin</numerusform></translation>
    </message>
    <message>
        <source>Indexing blocks on disk...</source>
        <translation>S'estan indexant els blocs al disc...</translation>
    </message>
    <message>
        <source>Processing blocks on disk...</source>
        <translation>S'estan processant els blocs al disc...</translation>
    </message>
    <message numerus="yes">
        <source>Processed %n block(s) of transaction history.</source>
        <translation><numerusform>Processat %n bloc de l'històric de transaccions.</numerusform><numerusform>Processats %n blocs de l'històric de transaccions.</numerusform></translation>
    </message>
    <message>
        <source>%1 behind</source>
        <translation>%1 darrere</translation>
    </message>
    <message>
        <source>Last received block was generated %1 ago.</source>
        <translation>El darrer bloc rebut ha estat generat fa %1.</translation>
    </message>
    <message>
        <source>Transactions after this will not yet be visible.</source>
        <translation>Les transaccions a partir d'això no seran visibles.</translation>
    </message>
>>>>>>> 101af2f7
    <message>
        <source>Error</source>
        <translation>Error</translation>
    </message>
    <message>
        <source>Warning</source>
        <translation>Avís</translation>
    </message>
    <message>
        <source>Information</source>
        <translation>Informació</translation>
    </message>
    <message>
        <source>Up to date</source>
        <translation>Actualitzat</translation>
    </message>
    <message>
        <source>&amp;Sending addresses</source>
        <translation>Adreces d'&amp;enviament</translation>
    </message>
    <message>
        <source>&amp;Receiving addresses</source>
        <translation>Adreces de &amp;recepció</translation>
    </message>
    <message>
        <source>Open Wallet</source>
        <translation>Obre la cartera</translation>
    </message>
    <message>
        <source>Open a wallet</source>
        <translation>Obre la cartera</translation>
    </message>
    <message>
        <source>Close Wallet...</source>
        <translation>Tanca la cartera...</translation>
    </message>
    <message>
        <source>Close wallet</source>
        <translation>Tanca la cartera</translation>
    </message>
    <message>
        <source>Show the %1 help message to get a list with possible Bitcoin command-line options</source>
        <translation>Mostra el missatge d'ajuda del %1 per obtenir una llista amb les possibles opcions de línia d'ordres de Bitcoin</translation>
    </message>
    <message>
        <source>No wallets available</source>
        <translation>No hi ha cap cartera disponible</translation>
    </message>
    <message>
        <source>&amp;Window</source>
        <translation>&amp;Finestra</translation>
    </message>
    <message>
        <source>Minimize</source>
        <translation>Minimitza</translation>
    </message>
    <message>
        <source>Zoom</source>
        <translation>Escala</translation>
    </message>
    <message>
        <source>Main Window</source>
        <translation>Finestra principal</translation>
    </message>
    <message>
        <source>%1 client</source>
        <translation>Client de %1</translation>
    </message>
    <message>
        <source>Connecting to peers...</source>
        <translation>Connectant a altres nodes...</translation>
    </message>
    <message>
        <source>Catching up...</source>
        <translation>S'està posant al dia ...</translation>
    </message>
    <message>
        <source>Error: %1</source>
        <translation>Avís: %1</translation>
    </message>
    <message>
        <source>Date: %1
</source>
        <translation>Data: %1
</translation>
    </message>
    <message>
        <source>Amount: %1
</source>
        <translation>Import: %1
</translation>
    </message>
    <message>
        <source>Wallet: %1
</source>
        <translation>Cartera: %1
</translation>
    </message>
    <message>
        <source>Type: %1
</source>
        <translation>Tipus: %1
</translation>
    </message>
    <message>
        <source>Label: %1
</source>
        <translation>Etiqueta: %1
</translation>
    </message>
    <message>
        <source>Address: %1
</source>
        <translation>Adreça: %1
</translation>
    </message>
    <message>
        <source>Sent transaction</source>
        <translation>Transacció enviada</translation>
    </message>
    <message>
        <source>Incoming transaction</source>
        <translation>Transacció entrant</translation>
    </message>
    <message>
        <source>HD key generation is &lt;b&gt;enabled&lt;/b&gt;</source>
        <translation>La generació de la clau HD és &lt;b&gt;habilitada&lt;/b&gt;</translation>
    </message>
    <message>
        <source>HD key generation is &lt;b&gt;disabled&lt;/b&gt;</source>
        <translation>La generació de la clau HD és &lt;b&gt;inhabilitada&lt;/b&gt;</translation>
    </message>
    <message>
        <source>Private key &lt;b&gt;disabled&lt;/b&gt;</source>
        <translation>Clau privada &lt;b&gt;inhabilitada&lt;/b&gt;</translation>
    </message>
    <message>
        <source>Wallet is &lt;b&gt;encrypted&lt;/b&gt; and currently &lt;b&gt;unlocked&lt;/b&gt;</source>
        <translation>La cartera està &lt;b&gt;encriptada&lt;/b&gt; i actualment &lt;b&gt;desblocada&lt;/b&gt;</translation>
    </message>
    <message>
        <source>Wallet is &lt;b&gt;encrypted&lt;/b&gt; and currently &lt;b&gt;locked&lt;/b&gt;</source>
        <translation>La cartera està &lt;b&gt;encriptada&lt;/b&gt; i actualment &lt;b&gt;blocada&lt;/b&gt;</translation>
    </message>
    <message>
        <source>A fatal error occurred. Bitcoin can no longer continue safely and will quit.</source>
        <translation>S'ha produït un error fatal. Bitcoin no pot continuar amb seguretat i finalitzarà.</translation>
    </message>
</context>
<context>
    <name>CoinControlDialog</name>
    <message>
        <source>Coin Selection</source>
        <translation>Selecció de moneda</translation>
    </message>
    <message>
        <source>Quantity:</source>
        <translation>Quantitat:</translation>
    </message>
    <message>
        <source>Bytes:</source>
        <translation>Bytes:</translation>
    </message>
    <message>
        <source>Amount:</source>
        <translation>Import:</translation>
    </message>
    <message>
        <source>Fee:</source>
        <translation>Comissió:</translation>
    </message>
    <message>
        <source>Dust:</source>
        <translation>Polsim:</translation>
    </message>
    <message>
        <source>After Fee:</source>
        <translation>Comissió posterior:</translation>
    </message>
    <message>
        <source>Change:</source>
        <translation>Canvi:</translation>
    </message>
    <message>
        <source>(un)select all</source>
        <translation>(des)selecciona-ho tot</translation>
    </message>
    <message>
        <source>Tree mode</source>
        <translation>Mode arbre</translation>
    </message>
    <message>
        <source>List mode</source>
        <translation>Mode llista</translation>
    </message>
    <message>
        <source>Amount</source>
        <translation>Import</translation>
    </message>
    <message>
        <source>Received with label</source>
        <translation>Rebut amb l'etiqueta</translation>
    </message>
    <message>
        <source>Received with address</source>
        <translation>Rebut amb l'adreça</translation>
    </message>
    <message>
        <source>Date</source>
        <translation>Data</translation>
    </message>
    <message>
        <source>Confirmations</source>
        <translation>Confirmacions</translation>
    </message>
    <message>
        <source>Confirmed</source>
        <translation>Confirmat</translation>
    </message>
    <message>
        <source>Copy address</source>
        <translation>Copia l'adreça</translation>
    </message>
    <message>
        <source>Copy label</source>
        <translation>Copia l'etiqueta</translation>
    </message>
    <message>
        <source>Copy amount</source>
        <translation>Copia l'import</translation>
    </message>
    <message>
        <source>Copy transaction ID</source>
        <translation>Copia l'ID de transacció</translation>
    </message>
    <message>
        <source>Lock unspent</source>
        <translation>Bloqueja sense gastar</translation>
    </message>
    <message>
        <source>Unlock unspent</source>
        <translation>Desbloqueja sense gastar</translation>
    </message>
    <message>
        <source>Copy quantity</source>
        <translation>Copia la quantitat</translation>
    </message>
    <message>
        <source>Copy fee</source>
        <translation>Copia la comissió</translation>
    </message>
    <message>
        <source>Copy after fee</source>
        <translation>Copia la comissió posterior</translation>
    </message>
    <message>
        <source>Copy bytes</source>
        <translation>Copia els bytes</translation>
    </message>
    <message>
        <source>Copy dust</source>
        <translation>Copia el polsim</translation>
    </message>
    <message>
        <source>Copy change</source>
        <translation>Copia el canvi</translation>
    </message>
    <message>
        <source>(%1 locked)</source>
        <translation>(%1 bloquejada)</translation>
    </message>
    <message>
        <source>yes</source>
        <translation>sí</translation>
    </message>
    <message>
        <source>This label turns red if any recipient receives an amount smaller than the current dust threshold.</source>
        <translation>Aquesta etiqueta es torna vermella si cap recipient rep un import inferior al llindar de polsim actual.</translation>
    </message>
    <message>
        <source>Can vary +/- %1 satoshi(s) per input.</source>
        <translation>Pot variar en +/- %1 satoshi(s) per entrada.</translation>
    </message>
    <message>
        <source>(no label)</source>
        <translation>(sense etiqueta)</translation>
    </message>
    <message>
        <source>change from %1 (%2)</source>
        <translation>canvia de %1 (%2)</translation>
    </message>
    <message>
        <source>(change)</source>
        <translation>(canvia)</translation>
    </message>
</context>
<context>
    <name>CreateWalletActivity</name>
    </context>
<context>
    <name>CreateWalletDialog</name>
    <message>
        <source>Encrypt Wallet</source>
        <translation type="unfinished">Encripta el moneder</translation>
    </message>
    </context>
<context>
    <name>EditAddressDialog</name>
    <message>
        <source>Edit Address</source>
        <translation>Edita l'adreça</translation>
    </message>
<<<<<<< HEAD
    <message>
        <source>Error</source>
        <translation>Error</translation>
    </message>
    </context>
<context>
    <name>ModalOverlay</name>
=======
>>>>>>> 101af2f7
    <message>
        <source>&amp;Label</source>
        <translation>&amp;Etiqueta</translation>
    </message>
    <message>
        <source>The label associated with this address list entry</source>
        <translation>L'etiqueta associada amb aquesta entrada de llista d'adreces</translation>
    </message>
    <message>
        <source>The address associated with this address list entry. This can only be modified for sending addresses.</source>
        <translation>L'adreça associada amb aquesta entrada de llista d'adreces. Només es pot modificar per a les adreces d'enviament.</translation>
    </message>
    <message>
        <source>&amp;Address</source>
        <translation>&amp;Adreça</translation>
    </message>
    <message>
        <source>New sending address</source>
        <translation>Nova adreça d'enviament</translation>
    </message>
    <message>
        <source>Edit receiving address</source>
        <translation>Edita l'adreça de recepció</translation>
    </message>
    <message>
<<<<<<< HEAD
        <source>Minimize instead of exit the application when the window is closed. When this option is enabled, the application will be closed only after selecting Exit in the menu.</source>
        <translation>Minimitza en comptes de sortir de l'aplicació quan la finestra es tanca. Quan s'habilita aquesta opció l'aplicació es tancarà només quan se selecciona Surt del menú. </translation>
    </message>
    <message>
        <source>MiB</source>
        <translation>MiB</translation>
    </message>
    <message>
        <source>Error</source>
        <translation>Error</translation>
    </message>
    </context>
<context>
    <name>OverviewPage</name>
=======
        <source>Edit sending address</source>
        <translation>Edita l'adreça d'enviament</translation>
    </message>
>>>>>>> 101af2f7
    <message>
        <source>The entered address "%1" is not a valid Bitcoin address.</source>
        <translation>L'adreça introduïda «%1» no és una adreça de Bitcoin vàlida.</translation>
    </message>
    <message>
        <source>Address "%1" already exists as a receiving address with label "%2" and so cannot be added as a sending address.</source>
        <translation>L'adreça "%1" ja existeix com una adreça per rebre amb l'etiqueta "%2" i per tant no pot ésser afegida com adreça per enviar.</translation>
    </message>
    <message>
        <source>The entered address "%1" is already in the address book with label "%2".</source>
        <translation>L'adreça introduïda "%1" ja existeix al directori d'adreces amb l'etiqueta "%2".</translation>
    </message>
    <message>
        <source>Could not unlock wallet.</source>
        <translation>No s'ha pogut desblocar la cartera.</translation>
    </message>
    <message>
        <source>New key generation failed.</source>
        <translation>Ha fallat la generació d'una clau nova.</translation>
    </message>
</context>
<context>
    <name>FreespaceChecker</name>
    <message>
        <source>A new data directory will be created.</source>
        <translation>Es crearà un nou directori de dades.</translation>
    </message>
    <message>
        <source>name</source>
        <translation>nom</translation>
    </message>
    <message>
        <source>Directory already exists. Add %1 if you intend to create a new directory here.</source>
        <translation>El directori ja existeix. Afegeix %1 si vols crear un nou directori en aquesta ubicació.</translation>
    </message>
    <message>
        <source>Path already exists, and is not a directory.</source>
        <translation>El camí ja existeix i no és cap directori.</translation>
    </message>
    <message>
        <source>Cannot create data directory here.</source>
        <translation>No es pot crear el directori de dades aquí.</translation>
    </message>
</context>
<context>
    <name>GuiNetWatch</name>
    </context>
<context>
    <name>HelpMessageDialog</name>
    <message>
        <source>version</source>
        <translation>versió</translation>
    </message>
    <message>
        <source>About %1</source>
        <translation>Quant al %1</translation>
    </message>
    <message>
        <source>Command-line options</source>
        <translation>Opcions de línia d'ordres</translation>
    </message>
</context>
<context>
    <name>Intro</name>
    <message>
        <source>Welcome</source>
        <translation>Us donem la benvinguda</translation>
    </message>
    <message>
        <source>Welcome to %1.</source>
        <translation>Us donem la benvinguda a %1.</translation>
    </message>
    <message>
        <source>As this is the first time the program is launched, you can choose where %1 will store its data.</source>
        <translation>Com és la primera vegada que s'executa el programa, podeu triar on %1 emmagatzemarà les dades.</translation>
    </message>
    <message>
        <source>When you click OK, %1 will begin to download and process the full %4 block chain (%2GB) starting with the earliest transactions in %3 when %4 initially launched.</source>
        <translation>Quan feu clic a D'acord, %1 començarà a descarregar i processar la cadena de blocs %4 completa (%2 GB) començant per les primeres transaccions de %3, any de llençament inicial de %4.</translation>
    </message>
    <message>
        <source>This initial synchronisation is very demanding, and may expose hardware problems with your computer that had previously gone unnoticed. Each time you run %1, it will continue downloading where it left off.</source>
        <translation>Aquesta sincronització inicial és molt exigent i pot exposar problemes de maquinari amb l'equip que anteriorment havien passat desapercebuts. Cada vegada que executeu %1, continuarà descarregant des del punt on es va deixar.</translation>
    </message>
    <message>
        <source>If you have chosen to limit block chain storage (pruning), the historical data must still be downloaded and processed, but will be deleted afterward to keep your disk usage low.</source>
        <translation>Si heu decidit limitar l'emmagatzematge de la cadena de blocs (podar), les dades històriques encara s'hauran de baixar i processar, però se suprimiran més endavant per mantenir baix l'ús del disc.</translation>
    </message>
    <message>
        <source>Use the default data directory</source>
        <translation>Utilitza el directori de dades per defecte</translation>
    </message>
    <message>
        <source>Use a custom data directory:</source>
        <translation>Utilitza un directori de dades personalitzat:</translation>
    </message>
    <message>
        <source>At least %1 GB of data will be stored in this directory, and it will grow over time.</source>
        <translation>Almenys %1 GB de dades s'emmagatzemaran en aquest directori, i creixerà amb el temps.</translation>
    </message>
    <message>
        <source>Approximately %1 GB of data will be stored in this directory.</source>
        <translation>Aproximadament %1 GB de dades s'emmagatzemaran en aquest directori.</translation>
    </message>
    <message>
        <source>%1 will download and store a copy of the Bitcoin block chain.</source>
        <translation>%1 descarregarà i emmagatzemarà una còpia de la cadena de blocs Bitcoin.</translation>
    </message>
    <message>
        <source>The wallet will also be stored in this directory.</source>
        <translation>La cartera també serà emmagatzemat en aquest directori.</translation>
    </message>
    <message>
        <source>Error: Specified data directory "%1" cannot be created.</source>
        <translation>Error: el directori de dades «%1» especificat no pot ser creat.</translation>
    </message>
    <message>
        <source>Error</source>
        <translation>Error</translation>
    </message>
    <message numerus="yes">
        <source>%n GB of free space available</source>
        <translation><numerusform>%n GB d'espai lliure disponible</numerusform><numerusform>%n GB d'espai lliure disponibles</numerusform></translation>
    </message>
    <message numerus="yes">
        <source>(of %n GB needed)</source>
        <translation><numerusform>(de %n GB necessari)</numerusform><numerusform>(de %n GB necessaris)</numerusform></translation>
    </message>
</context>
<context>
    <name>MempoolStats</name>
    </context>
<context>
    <name>ModalOverlay</name>
    <message>
        <source>Form</source>
        <translation>Formulari</translation>
    </message>
    <message>
        <source>Recent transactions may not yet be visible, and therefore your wallet's balance might be incorrect. This information will be correct once your wallet has finished synchronizing with the bitcoin network, as detailed below.</source>
        <translation>És possible que les transaccions recents encara no siguin visibles i, per tant, el saldo de la vostra cartera podria ser incorrecte. Aquesta informació serà correcta una vegada que la cartera hagi finalitzat la sincronització amb la xarxa bitcoin, tal com es detalla més avall.</translation>
    </message>
    <message>
        <source>Attempting to spend bitcoins that are affected by not-yet-displayed transactions will not be accepted by the network.</source>
        <translation>Els intents de gastar bitcoins que es veuen afectats per les transaccions que encara no s'hagin mostrat no seran acceptats per la xarxa.</translation>
    </message>
    <message>
        <source>Number of blocks left</source>
        <translation>Nombre de blocs pendents</translation>
    </message>
    <message>
        <source>Unknown...</source>
        <translation>Desconegut...</translation>
    </message>
    <message>
        <source>Last block time</source>
        <translation>Últim temps de bloc</translation>
    </message>
    <message>
        <source>Progress</source>
        <translation>Progrés</translation>
    </message>
    <message>
        <source>Progress increase per hour</source>
        <translation>Augment de progrés per hora</translation>
    </message>
    <message>
        <source>calculating...</source>
        <translation>s'està calculant...</translation>
    </message>
    <message>
        <source>Estimated time left until synced</source>
        <translation>Temps estimat restant fins sincronitzat</translation>
    </message>
    <message>
        <source>Hide</source>
        <translation>Amaga</translation>
    </message>
    <message>
        <source>Unknown. Syncing Headers (%1, %2%)...</source>
        <translation>Desconegut. Sincronització de les capçaleres (%1, %2%)...</translation>
    </message>
</context>
<context>
    <name>NetWatchLogModel</name>
    <message>
        <source>Type</source>
        <comment>NetWatch: Type header</comment>
        <translation>Tipus</translation>
    </message>
    <message>
        <source>Address</source>
        <comment>NetWatch: Address header</comment>
        <translation>Adreça</translation>
    </message>
</context>
<context>
    <name>OpenURIDialog</name>
    <message>
        <source>Open URI</source>
        <translation>Obre un URI</translation>
    </message>
    <message>
        <source>Open payment request from URI or file</source>
        <translation>Obre una sol·licitud de pagament des d'un URI o un fitxer</translation>
    </message>
    <message>
        <source>URI:</source>
        <translation type="unfinished">URI:</translation>
    </message>
    <message>
        <source>Select payment request file</source>
        <translation>Selecciona un fitxer de sol·licitud de pagament</translation>
    </message>
    <message>
        <source>Select payment request file to open</source>
        <translation>Seleccioneu el fitxer de sol·licitud de pagament per obrir</translation>
    </message>
</context>
<context>
    <name>OpenWalletActivity</name>
    <message>
        <source>default wallet</source>
        <translation>moneder per defecte</translation>
    </message>
    <message>
        <source>Opening Wallet &lt;b&gt;%1&lt;/b&gt;...</source>
        <translation>S'està obrint la cartera &lt;b&gt;%1&lt;/b&gt;...</translation>
    </message>
</context>
<context>
    <name>OptionsDialog</name>
    <message>
        <source>Options</source>
        <translation>Opcions</translation>
    </message>
    <message>
        <source>&amp;Main</source>
        <translation>&amp;Principal</translation>
    </message>
    <message>
        <source>Automatically start %1 after logging in to the system.</source>
        <translation>Inicieu %1 automàticament després d'entrar en el sistema.</translation>
    </message>
    <message>
        <source>&amp;Start %1 on system login</source>
        <translation>&amp;Inicia %1 en l'entrada al sistema</translation>
    </message>
    <message>
        <source>Size of &amp;database cache</source>
        <translation>Mida de la memòria cau de la base de &amp;dades</translation>
    </message>
    <message>
        <source>Number of script &amp;verification threads</source>
        <translation>Nombre de fils de &amp;verificació d'scripts</translation>
    </message>
    <message>
        <source>IP address of the proxy (e.g. IPv4: 127.0.0.1 / IPv6: ::1)</source>
        <translation>Adreça IP del proxy (p. ex. IPv4: 127.0.0.1 / IPv6: ::1)</translation>
    </message>
    <message>
        <source>Shows if the supplied default SOCKS5 proxy is used to reach peers via this network type.</source>
        <translation>Mostra si el proxy SOCKS5 predeterminat subministrat s'utilitza per arribar a altres nodes a través d'aquest tipus de xarxa.</translation>
    </message>
    <message>
        <source>Use separate SOCKS&amp;5 proxy to reach peers via Tor hidden services:</source>
        <translation>Usi un proxy SOCKS&amp;5 separat per connectar amb nodes a través dels serveis ocults de Tor:</translation>
    </message>
    <message>
        <source>Hide the icon from the system tray.</source>
        <translation>Amaga la icona de la safata del sistema</translation>
    </message>
    <message>
        <source>&amp;Hide tray icon</source>
        <translation>Amaga la icona de la safata</translation>
    </message>
    <message>
        <source>Minimize instead of exit the application when the window is closed. When this option is enabled, the application will be closed only after selecting Exit in the menu.</source>
        <translation>Minimitza en comptes de sortir de l'aplicació quan la finestra es tanca. Quan s'habilita aquesta opció l'aplicació es tancarà només quan se selecciona Surt del menú. </translation>
    </message>
    <message>
        <source>Third party URLs (e.g. a block explorer) that appear in the transactions tab as context menu items. %s in the URL is replaced by transaction hash. Multiple URLs are separated by vertical bar |.</source>
        <translation>URL de terceres parts (p. ex. explorador de blocs) que apareix en la pestanya de transaccions com elements del menú contextual. %s en l'URL es reemplaçat pel resum de la transacció. Diferents URL estan separades per una barra vertical |.</translation>
    </message>
    <message>
        <source>Open the %1 configuration file from the working directory.</source>
        <translation>Obriu el fitxer de configuració %1 des del directori de treball.</translation>
    </message>
    <message>
        <source>Open Configuration File</source>
        <translation>Obrir el fitxer de configuració</translation>
    </message>
    <message>
        <source>Reset all client options to default.</source>
        <translation>Reestableix totes les opcions del client.</translation>
    </message>
    <message>
        <source>&amp;Reset Options</source>
        <translation>&amp;Reestableix les opcions</translation>
    </message>
    <message>
        <source>&amp;Network</source>
        <translation>&amp;Xarxa</translation>
    </message>
    <message>
        <source>Disables some advanced features but all blocks will still be fully validated. Reverting this setting requires re-downloading the entire blockchain. Actual disk usage may be somewhat higher.</source>
        <translation>Deshabilita unes característiques avançades però tots els blocs encara seran validats completament. Revertir aquesta configuració requereix tornar a descarregar la cadena de blocs sencera un altre cop. L'espai en ús del disc és possible que augmenti.</translation>
    </message>
    <message>
        <source>Prune &amp;block storage to</source>
        <translation>Prunar emmagatzemament de &amp;block a</translation>
    </message>
    <message>
        <source>Reverting this setting requires re-downloading the entire blockchain.</source>
        <translation>Revertir aquesta configuració requereix tornar a descarregar la cadena de blocs sencera un altre cop.</translation>
    </message>
    <message>
        <source>MiB</source>
        <translation>MiB</translation>
    </message>
    <message>
        <source>(0 = auto, &lt;0 = leave that many cores free)</source>
        <translation>(0 = auto, &lt;0 = deixa tants nuclis lliures)</translation>
    </message>
    <message>
        <source>W&amp;allet</source>
        <translation>&amp;Moneder</translation>
    </message>
    <message>
        <source>Enable coin &amp;control features</source>
        <translation>Activa les funcions de &amp;control de les monedes</translation>
    </message>
    <message>
        <source>If you disable the spending of unconfirmed change, the change from a transaction cannot be used until that transaction has at least one confirmation. This also affects how your balance is computed.</source>
        <translation>Si inhabiliteu la despesa d'un canvi sense confirmar, el canvi d'una transacció no pot ser utilitzat fins que la transacció no tingui com a mínim una confirmació. Això també afecta com es calcula el vostre balanç.</translation>
    </message>
    <message>
        <source>&amp;Spend unconfirmed change</source>
        <translation>&amp;Gasta el canvi sense confirmar</translation>
    </message>
    <message>
        <source>Automatically open the Bitcoin client port on the router. This only works when your router supports UPnP and it is enabled.</source>
        <translation>Obre el port del client de Bitcoin al router de forma automàtica. Això només funciona quan el router implementa UPnP i l'opció està activada.</translation>
    </message>
    <message>
        <source>Map port using &amp;UPnP</source>
        <translation>Port obert amb &amp;UPnP</translation>
    </message>
    <message>
        <source>Accept connections from outside.</source>
        <translation>Accepta connexions de fora</translation>
    </message>
    <message>
        <source>Allow incomin&amp;g connections</source>
        <translation>Permet connexions entrants</translation>
    </message>
    <message>
        <source>Connect to the Bitcoin network through a SOCKS5 proxy.</source>
        <translation>Connecta a la xarxa Bitcoin a través d'un proxy SOCKS5.</translation>
    </message>
    <message>
        <source>&amp;Connect through SOCKS5 proxy (default proxy):</source>
        <translation>&amp;Connecta a través d'un proxy SOCKS5 (proxy per defecte):</translation>
    </message>
    <message>
        <source>Proxy &amp;IP:</source>
        <translation>&amp;IP del proxy:</translation>
    </message>
    <message>
        <source>Port of the proxy (e.g. 9050)</source>
        <translation>Port del proxy (per exemple 9050)</translation>
    </message>
    <message>
        <source>Used for reaching peers via:</source>
        <translation>Utilitzat per arribar als iguals mitjançant:</translation>
    </message>
    <message>
        <source>Connect to the Bitcoin network through a separate SOCKS5 proxy for Tor hidden services.</source>
        <translation>Conectar a la red de Bitcoin a través de un proxy SOCKS5 per als serveis ocults de Tor</translation>
    </message>
    <message>
        <source>&amp;Window</source>
        <translation>&amp;Finestra</translation>
    </message>
    <message>
        <source>Show only a tray icon after minimizing the window.</source>
        <translation>Mostra només la icona de la barra en minimitzar la finestra.</translation>
    </message>
    <message>
        <source>&amp;Minimize to the tray instead of the taskbar</source>
        <translation>&amp;Minimitza a la barra d'aplicacions en comptes de la barra de tasques</translation>
    </message>
    <message>
        <source>M&amp;inimize on close</source>
        <translation>M&amp;inimitza en tancar</translation>
    </message>
    <message>
        <source>&amp;Display</source>
        <translation>&amp;Pantalla</translation>
    </message>
    <message>
        <source>User Interface &amp;language:</source>
        <translation>&amp;Llengua de la interfície d'usuari:</translation>
    </message>
    <message>
        <source>The user interface language can be set here. This setting will take effect after restarting %1.</source>
        <translation>Aquí es pot definir la llengua de la interfície d'usuari. Aquest paràmetre tindrà efecte en reiniciar el %1.</translation>
    </message>
    <message>
        <source>&amp;Unit to show amounts in:</source>
        <translation>&amp;Unitats per mostrar els imports en:</translation>
    </message>
    <message>
        <source>Choose the default subdivision unit to show in the interface and when sending coins.</source>
        <translation>Selecciona la unitat de subdivisió per defecte per mostrar en la interfície quan s'envien monedes.</translation>
    </message>
    <message>
        <source>Whether to show coin control features or not.</source>
        <translation>Si voleu mostrar les funcions de control de monedes o no.</translation>
    </message>
    <message>
        <source>&amp;Third party transaction URLs</source>
        <translation>URL de transaccions de tercers</translation>
    </message>
    <message>
        <source>&amp;OK</source>
        <translation>&amp;D'acord</translation>
    </message>
    <message>
        <source>&amp;Cancel</source>
        <translation>&amp;Cancel·la</translation>
    </message>
    <message>
        <source>default</source>
        <translation>Per defecte</translation>
    </message>
    <message>
        <source>none</source>
        <translation>cap</translation>
    </message>
    <message>
        <source>Bitcoin Core</source>
        <translation>Nucli de Bitcoin</translation>
    </message>
    <message>
        <source>Confirm options reset</source>
        <translation>Confirmeu el reestabliment de les opcions</translation>
    </message>
    <message>
        <source>Client restart required to activate changes.</source>
        <translation>Cal reiniciar el client per activar els canvis.</translation>
    </message>
    <message>
        <source>Client will be shut down. Do you want to proceed?</source>
        <translation>S'aturarà el client. Voleu procedir?</translation>
    </message>
    <message>
        <source>Configuration options</source>
        <translation>Opcions de configuració</translation>
    </message>
    <message>
        <source>The configuration file is used to specify advanced user options which override GUI settings. Additionally, any command-line options will override this configuration file.</source>
        <translation>El fitxer de configuració s'utilitza per especificar les opcions d'usuari avançades que substitueixen la configuració de la interfície gràfica d'usuari. A més, qualsevol opció de la línia d'ordres substituirà aquest fitxer de configuració.</translation>
    </message>
    <message>
        <source>Error</source>
        <translation>Error</translation>
    </message>
    <message>
        <source>The configuration file could not be opened.</source>
        <translation>No s'ha pogut obrir el fitxer de configuració.</translation>
    </message>
    <message>
        <source>This change would require a client restart.</source>
        <translation>Amb aquest canvi cal un reinici del client.</translation>
    </message>
    <message>
        <source>The supplied proxy address is invalid.</source>
        <translation>L'adreça proxy introduïda és invalida.</translation>
    </message>
</context>
<context>
    <name>OverviewPage</name>
    <message>
        <source>Form</source>
        <translation>Formulari</translation>
    </message>
    <message>
        <source>The displayed information may be out of date. Your wallet automatically synchronizes with the Bitcoin network after a connection is established, but this process has not completed yet.</source>
        <translation>La informació mostrada pot no estar al dia. El vostra cartera se sincronitza automàticament amb la xarxa Bitcoin un cop s'ha establert connexió, però aquest proces encara no ha finalitzat.</translation>
    </message>
    <message>
        <source>Watch-only:</source>
        <translation>Només lectura:</translation>
    </message>
    <message>
        <source>Available:</source>
        <translation>Disponible:</translation>
    </message>
    <message>
        <source>Your current spendable balance</source>
        <translation>El balanç que podeu gastar actualment</translation>
    </message>
    <message>
        <source>Pending:</source>
        <translation>Pendent:</translation>
    </message>
    <message>
        <source>Total of transactions that have yet to be confirmed, and do not yet count toward the spendable balance</source>
        <translation>Total de transaccions que encara han de confirmar-se i que encara no compten en el balanç que es pot gastar</translation>
    </message>
    <message>
        <source>Immature:</source>
        <translation>Immadur:</translation>
    </message>
    <message>
        <source>Mined balance that has not yet matured</source>
        <translation>Balanç minat que encara no ha madurat</translation>
    </message>
    <message>
        <source>Your current total balance</source>
        <translation>El balanç total actual</translation>
    </message>
    <message>
        <source>Your current balance in watch-only addresses</source>
        <translation>El vostre balanç actual en adreces de només lectura</translation>
    </message>
    <message>
        <source>Spendable:</source>
        <translation>Que es pot gastar:</translation>
    </message>
    <message>
        <source>Recent transactions</source>
        <translation>Transaccions recents</translation>
    </message>
    <message>
        <source>Unconfirmed transactions to watch-only addresses</source>
        <translation>Transaccions sense confirmar a adreces de només lectura</translation>
    </message>
    <message>
        <source>Mined balance in watch-only addresses that has not yet matured</source>
        <translation>Balanç minat en adreces de només lectura que encara no ha madurat</translation>
    </message>
    <message>
        <source>Current total balance in watch-only addresses</source>
        <translation>Balanç total actual en adreces de només lectura</translation>
    </message>
    </context>
<context>
    <name>PairingPage</name>
    </context>
<context>
    <name>PaymentServer</name>
    <message>
        <source>Payment request error</source>
        <translation>Error de la sol·licitud de pagament</translation>
    </message>
    <message>
        <source>Cannot start bitcoin: click-to-pay handler</source>
        <translation>No es pot iniciar bitcoin: controlador click-to-pay</translation>
    </message>
    <message>
        <source>URI handling</source>
        <translation>Gestió d'URI</translation>
    </message>
    <message>
        <source>'bitcoin://' is not a valid URI. Use 'bitcoin:' instead.</source>
        <translation>'bitcoin://' no és una URI vàlida. Usi 'bitcoin:' en lloc seu.</translation>
    </message>
    <message>
        <source>You are using a BIP70 URL which will be unsupported in the future.</source>
        <translation>Esteu fent servir un URL BIP70, que podria no tenir suport en el futur.</translation>
    </message>
    <message>
        <source>Payment request fetch URL is invalid: %1</source>
        <translation>L'URL de recuperació de la sol·licitud de pagament no és vàlida: %1</translation>
    </message>
    <message>
        <source>Invalid payment address %1</source>
        <translation>Adreça de pagament no vàlida %1</translation>
    </message>
    <message>
        <source>URI cannot be parsed! This can be caused by an invalid Bitcoin address or malformed URI parameters.</source>
        <translation>L'URI no pot ser analitzat! Això pot ser a causa d'una adreça de Bitcoin no vàlida o per paràmetres URI amb mal format.</translation>
    </message>
    <message>
        <source>Payment request file handling</source>
        <translation>Gestió de fitxers de les sol·licituds de pagament</translation>
    </message>
    <message>
        <source>Payment request file cannot be read! This can be caused by an invalid payment request file.</source>
        <translation>No es pot llegir el fitxer de la sol·licitud de pagament. Això pot ser causat per un fitxer de sol·licitud de pagament no vàlid.</translation>
    </message>
    <message>
        <source>Payment request rejected</source>
        <translation>La sol·licitud de pagament s'ha rebutjat</translation>
    </message>
    <message>
        <source>Payment request network doesn't match client network.</source>
        <translation>La xarxa de la sol·licitud de pagament no coincideix amb la xarxa del client.</translation>
    </message>
    <message>
        <source>Payment request expired.</source>
        <translation>La sol·licitud de pagament ha vençut.</translation>
    </message>
    <message>
        <source>Payment request is not initialized.</source>
        <translation>La sol·licitud de pagament no està inicialitzada.</translation>
    </message>
    <message>
        <source>Unverified payment requests to custom payment scripts are unsupported.</source>
        <translation>No s'accepten sol·licituds de pagament no verificades a scripts de pagament personalitzats.</translation>
    </message>
    <message>
        <source>Invalid payment request.</source>
        <translation>Sol·licitud de pagament no vàlida.</translation>
    </message>
    <message>
        <source>Requested payment amount of %1 is too small (considered dust).</source>
        <translation>L'import de pagament sol·licitat %1 és massa petit (es considera polsim).</translation>
    </message>
    <message>
        <source>Refund from %1</source>
        <translation>Reemborsament de %1</translation>
    </message>
    <message>
        <source>Payment request %1 is too large (%2 bytes, allowed %3 bytes).</source>
        <translation>La sol·licitud de pagament %1 és massa gran (%2 bytes, permès %3 bytes).</translation>
    </message>
    <message>
        <source>Error communicating with %1: %2</source>
        <translation>Error en comunicar amb %1: %2</translation>
    </message>
    <message>
        <source>Payment request cannot be parsed!</source>
        <translation>No es pot analitzar la sol·licitud de pagament!</translation>
    </message>
    <message>
        <source>Bad response from server %1</source>
        <translation>Mala resposta del servidor %1</translation>
    </message>
    <message>
        <source>Network request error</source>
        <translation>Error en la sol·licitud de xarxa</translation>
    </message>
    <message>
        <source>Payment acknowledged</source>
        <translation>Pagament reconegut</translation>
    </message>
</context>
<context>
    <name>PeerTableModel</name>
    <message>
        <source>User Agent</source>
        <translation>Agent d'usuari</translation>
    </message>
    <message>
        <source>Node/Service</source>
        <translation>Node/Servei</translation>
    </message>
    <message>
        <source>Sent</source>
        <translation>Enviat</translation>
    </message>
    <message>
        <source>Received</source>
        <translation>Rebut</translation>
    </message>
</context>
<context>
    <name>QObject</name>
    <message>
        <source>Amount</source>
        <translation>Import</translation>
    </message>
    <message>
        <source>Enter a Bitcoin address (e.g. %1)</source>
        <translation>Introduïu una adreça de Bitcoin (p. ex. %1)</translation>
    </message>
    <message>
        <source>None</source>
        <translation>Cap</translation>
    </message>
    <message numerus="yes">
        <source>%n second(s)</source>
        <translation><numerusform>%n segon</numerusform><numerusform>%n segons</numerusform></translation>
    </message>
    <message numerus="yes">
        <source>%n minute(s)</source>
        <translation><numerusform>%n minut</numerusform><numerusform>%n minuts</numerusform></translation>
    </message>
    <message numerus="yes">
        <source>%n hour(s)</source>
        <translation><numerusform>%n hora</numerusform><numerusform>%n hores</numerusform></translation>
    </message>
    <message numerus="yes">
        <source>%n day(s)</source>
        <translation><numerusform>%n dia</numerusform><numerusform>%n dies</numerusform></translation>
    </message>
    <message numerus="yes">
        <source>%n week(s)</source>
        <translation><numerusform>%n setmana</numerusform><numerusform>%n setmanes</numerusform></translation>
    </message>
    <message>
        <source>%1 and %2</source>
        <translation>%1 i %2</translation>
    </message>
    <message numerus="yes">
        <source>%n year(s)</source>
        <translation><numerusform>%n any</numerusform><numerusform>%n anys</numerusform></translation>
    </message>
    <message>
        <source>Error: Specified data directory "%1" does not exist.</source>
        <translation>Error: El directori de dades especificat «%1» no existeix.</translation>
    </message>
    <message>
        <source>Error: Cannot parse configuration file: %1.</source>
        <translation>Error: No es pot interpretar el fitxer de configuració: %1.</translation>
    </message>
    <message>
        <source>Error: %1</source>
        <translation>Avís: %1</translation>
    </message>
    <message>
        <source>%1 didn't yet exit safely...</source>
        <translation>%1 encara no ha finalitzat de manera segura...</translation>
    </message>
    <message>
        <source>unknown</source>
        <translation>desconegut</translation>
    </message>
    <message>
        <source>Blk</source>
        <comment>Tx Watch: Block type abbreviation</comment>
        <translation>Blc</translation>
    </message>
    <message>
        <source>Txn</source>
        <comment>Tx Watch: Transaction type abbreviation</comment>
        <translation>Tsó</translation>
    </message>
</context>
<context>
    <name>QRImageWidget</name>
    <message>
        <source>&amp;Save Image...</source>
        <translation>De&amp;sa la imatge...</translation>
    </message>
    <message>
        <source>&amp;Copy Image</source>
        <translation>&amp;Copia la imatge</translation>
    </message>
    <message>
        <source>Resulting URI too long, try to reduce the text for label / message.</source>
        <translation>URI resultant massa llarga, intenta reduir el text per a la etiqueta / missatge</translation>
    </message>
    <message>
        <source>Error encoding URI into QR Code.</source>
        <translation>Error en codificar l'URI en un codi QR.</translation>
    </message>
    <message>
        <source>Save QR Code</source>
        <translation>Desa el codi QR</translation>
    </message>
    <message>
        <source>PNG Image (*.png)</source>
        <translation>Imatge PNG (*.png)</translation>
    </message>
</context>
<context>
    <name>RPCConsole</name>
    <message>
        <source>Client version</source>
        <translation>Versió del client</translation>
    </message>
    <message>
        <source>&amp;Information</source>
        <translation>&amp;Informació</translation>
    </message>
    <message>
        <source>Debug window</source>
        <translation>Finestra de depuració</translation>
    </message>
    <message>
        <source>Using BerkeleyDB version</source>
        <translation>Utilitzant BerkeleyDB versió</translation>
    </message>
    <message>
        <source>Blocksdir</source>
        <translation>Directori de blocs</translation>
    </message>
    <message>
        <source>Startup time</source>
        <translation>&amp;Temps d'inici</translation>
    </message>
    <message>
        <source>Network</source>
        <translation>Xarxa</translation>
    </message>
    <message>
        <source>Name</source>
        <translation>Nom</translation>
    </message>
    <message>
        <source>Number of connections</source>
        <translation>Nombre de connexions</translation>
    </message>
    <message>
        <source>Block chain</source>
        <translation>Cadena de blocs</translation>
    </message>
    <message>
        <source>Current number of blocks</source>
        <translation>Nombre de blocs actuals</translation>
    </message>
    <message>
        <source>Memory Pool</source>
        <translation>Reserva de memòria</translation>
    </message>
    <message>
        <source>Current number of transactions</source>
        <translation>Nombre actual de transaccions</translation>
    </message>
    <message>
        <source>Memory usage</source>
        <translation>Ús de memòria</translation>
    </message>
    <message>
        <source>Wallet: </source>
        <translation>Cartera:</translation>
    </message>
    <message>
        <source>(none)</source>
        <translation>(cap)</translation>
    </message>
    <message>
        <source>&amp;Reset</source>
        <translation>&amp;Reinicialitza</translation>
    </message>
    <message>
        <source>Received</source>
        <translation>Rebut</translation>
    </message>
    <message>
        <source>Sent</source>
        <translation>Enviat</translation>
    </message>
    <message>
        <source>&amp;Peers</source>
        <translation>&amp;Iguals</translation>
    </message>
    <message>
        <source>Banned peers</source>
        <translation>Iguals bandejats</translation>
    </message>
    <message>
        <source>Select a peer to view detailed information.</source>
        <translation>Seleccioneu un igual per mostrar informació detallada.</translation>
    </message>
    <message>
        <source>Whitelisted</source>
        <translation>A la llista blanca</translation>
    </message>
    <message>
        <source>Direction</source>
        <translation>Direcció</translation>
    </message>
    <message>
        <source>Version</source>
        <translation>Versió</translation>
    </message>
    <message>
        <source>Starting Block</source>
        <translation>Bloc d'inici</translation>
    </message>
    <message>
        <source>Synced Headers</source>
        <translation>Capçaleres sincronitzades</translation>
    </message>
    <message>
        <source>Synced Blocks</source>
        <translation>Blocs sincronitzats</translation>
    </message>
    <message>
        <source>User Agent</source>
        <translation>Agent d'usuari</translation>
    </message>
    <message>
        <source>Open the %1 debug log file from the current data directory. This can take a few seconds for large log files.</source>
        <translation>Obre el fitxer de registre de depuració %1 del directori de dades actual. Això pot trigar uns segons en fitxers de registre grans.</translation>
    </message>
    <message>
        <source>Decrease font size</source>
        <translation>Disminueix la mida de la lletra</translation>
    </message>
    <message>
        <source>Increase font size</source>
        <translation>Augmenta la mida de la lletra</translation>
    </message>
    <message>
        <source>Services</source>
        <translation>Serveis</translation>
    </message>
    <message>
        <source>Ban Score</source>
        <translation>Puntuació de bandeig</translation>
    </message>
    <message>
        <source>Connection Time</source>
        <translation>Temps de connexió</translation>
    </message>
    <message>
        <source>Last Send</source>
        <translation>Darrer enviament</translation>
    </message>
    <message>
        <source>Last Receive</source>
        <translation>Darrera recepció</translation>
    </message>
    <message>
        <source>Ping Time</source>
        <translation>Temps de ping</translation>
    </message>
    <message>
        <source>The duration of a currently outstanding ping.</source>
        <translation>La duració d'un ping més destacat actualment.</translation>
    </message>
    <message>
        <source>Ping Wait</source>
        <translation>Espera de ping</translation>
    </message>
    <message>
        <source>Time Offset</source>
        <translation>Diferència horària</translation>
    </message>
    <message>
        <source>Last block time</source>
        <translation>Últim temps de bloc</translation>
    </message>
    <message>
        <source>&amp;Open</source>
        <translation>&amp;Obre</translation>
    </message>
    <message>
        <source>&amp;Console</source>
        <translation>&amp;Consola</translation>
    </message>
    <message>
        <source>&amp;Network Traffic</source>
        <translation>Trà&amp;nsit de la xarxa</translation>
    </message>
    <message>
        <source>Totals</source>
        <translation>Totals</translation>
    </message>
    <message>
        <source>In:</source>
        <translation>Dins:</translation>
    </message>
    <message>
        <source>Out:</source>
        <translation>Fora:</translation>
    </message>
    <message>
        <source>Debug log file</source>
        <translation>Fitxer de registre de depuració</translation>
    </message>
    <message>
        <source>Clear console</source>
        <translation>Neteja la consola</translation>
    </message>
    <message>
        <source>1 &amp;hour</source>
        <translation>1 &amp;hora</translation>
    </message>
    <message>
        <source>1 &amp;day</source>
        <translation>1 &amp;dia</translation>
    </message>
    <message>
        <source>1 &amp;week</source>
        <translation>1 &amp;setmana</translation>
    </message>
    <message>
        <source>1 &amp;year</source>
        <translation>1 &amp;any</translation>
    </message>
    <message>
        <source>&amp;Disconnect</source>
        <translation>&amp;Desconnecta</translation>
    </message>
    <message>
        <source>Ban for</source>
        <translation>Bandeja per</translation>
    </message>
    <message>
        <source>&amp;Unban</source>
        <translation>&amp;Desbandeja</translation>
    </message>
    <message>
        <source>Welcome to the %1 RPC console.</source>
        <translation>Us donem la benvinguda a la consola RPC de %1</translation>
    </message>
    <message>
        <source>Use up and down arrows to navigate history, and %1 to clear screen.</source>
        <translation>Utilitzeu les fletxes amunt i avall per navegar per l'historial i %1 per netejar la pantalla.</translation>
    </message>
    <message>
        <source>Type %1 for an overview of available commands.</source>
        <translation>Escriu %1 per veure un sumari de les comandes disponibles.</translation>
    </message>
    <message>
        <source>For more information on using this console type %1.</source>
        <translation>Per més informació per usar aquesta consola de comandes, escriu %1.</translation>
    </message>
    <message>
        <source>WARNING: Scammers have been active, telling users to type commands here, stealing their wallet contents. Do not use this console without fully understanding the ramifications of a command.</source>
        <translation>ADVERTIMENT: Els estafadors han estat actius, dient als usuaris que escriguin ordres aquí, robant els contingut de les seves carteres. No utilitzeu aquesta consola sense comprendre completament les ramificacions d'una ordre.</translation>
    </message>
    <message>
        <source>Network activity disabled</source>
        <translation>Activitat de xarxa inhabilitada</translation>
    </message>
    <message>
        <source>Executing command without any wallet</source>
        <translation>S'està executant l'ordre sense cap cartera</translation>
    </message>
    <message>
        <source>Executing command using "%1" wallet</source>
        <translation>S'està executant comanda usant la cartera "%1"</translation>
    </message>
    <message>
        <source>(node id: %1)</source>
        <translation>(id del node: %1)</translation>
    </message>
    <message>
        <source>via %1</source>
        <translation>a través de %1</translation>
    </message>
    <message>
        <source>never</source>
        <translation>mai</translation>
    </message>
    <message>
        <source>Inbound</source>
        <translation>Entrant</translation>
    </message>
    <message>
        <source>Outbound</source>
        <translation>Sortint</translation>
    </message>
    <message>
        <source>Yes</source>
        <translation>Sí</translation>
    </message>
    <message>
        <source>No</source>
        <translation>No</translation>
    </message>
    <message>
        <source>Unknown</source>
        <translation>Desconegut</translation>
    </message>
</context>
<context>
    <name>ReceiveCoinsDialog</name>
    <message>
        <source>&amp;Amount:</source>
        <translation>Im&amp;port:</translation>
    </message>
    <message>
        <source>&amp;Label:</source>
        <translation>&amp;Etiqueta:</translation>
    </message>
    <message>
        <source>&amp;Message:</source>
        <translation>&amp;Missatge:</translation>
    </message>
    <message>
        <source>An optional message to attach to the payment request, which will be displayed when the request is opened. Note: The message will not be sent with the payment over the Bitcoin network.</source>
        <translation>Un missatge opcional que s'adjuntarà a la sol·licitud de pagament, que es mostrarà quan s'obri la sol·licitud. Nota: El missatge no s'enviarà amb el pagament per la xarxa Bitcoin.</translation>
    </message>
    <message>
        <source>An optional label to associate with the new receiving address.</source>
        <translation>Una etiqueta opcional que s'associarà amb la nova adreça receptora.</translation>
    </message>
    <message>
        <source>Use this form to request payments. All fields are &lt;b&gt;optional&lt;/b&gt;.</source>
        <translation>Utilitzeu aquest formulari per sol·licitar pagaments. Tots els camps són &lt;b&gt;opcionals&lt;/b&gt;.</translation>
    </message>
    <message>
        <source>An optional amount to request. Leave this empty or zero to not request a specific amount.</source>
        <translation>Un import opcional per sol·licitar. Deixeu-ho en blanc o zero per no sol·licitar cap import específic.</translation>
    </message>
    <message>
        <source>&amp;Request payment</source>
        <translation>&amp;Sol·licitud de pagament</translation>
    </message>
    <message>
        <source>Clear all fields of the form.</source>
        <translation>Neteja tots els camps del formulari.</translation>
    </message>
    <message>
        <source>Clear</source>
        <translation>Neteja</translation>
    </message>
    <message>
        <source>Native segwit addresses (aka Bech32 or BIP-173) reduce your transaction fees later on and offer better protection against typos, but old wallets don't support them. When unchecked, an address compatible with older wallets will be created instead.</source>
        <translation>Les adreces segwit natives (més conegudes com Bech32 o BIP-173) redueixen les vostres comisions de les transaccions i ofereixen millor protecció contra errades tipogràfiques, però els moneders antics no les suporten. Quan desmarqui la casella, es generarà una adreça compatible amb moneders antics.</translation>
    </message>
    <message>
        <source>Generate native segwit (Bech32) address</source>
        <translation>Generar una adreça segwit nativa (Bech32)</translation>
    </message>
    <message>
        <source>Requested payments history</source>
        <translation>Historial de pagaments sol·licitats</translation>
    </message>
    <message>
        <source>Show the selected request (does the same as double clicking an entry)</source>
        <translation>Mostra la sol·licitud seleccionada (fa el mateix que el doble clic a una entrada)</translation>
    </message>
    <message>
        <source>Show</source>
        <translation>Mostra</translation>
    </message>
    <message>
        <source>Remove the selected entries from the list</source>
        <translation>Esborra les entrades seleccionades de la llista</translation>
    </message>
    <message>
        <source>Remove</source>
        <translation>Esborra</translation>
    </message>
    <message>
        <source>Copy URI</source>
        <translation>Copia l'URI</translation>
    </message>
    <message>
        <source>Copy label</source>
        <translation>Copia l'etiqueta</translation>
    </message>
    <message>
        <source>Copy message</source>
        <translation>Copia el missatge</translation>
    </message>
    <message>
        <source>Copy amount</source>
        <translation>Copia l'import</translation>
    </message>
</context>
<context>
    <name>ReceiveRequestDialog</name>
    <message>
        <source>QR Code</source>
        <translation>Codi QR</translation>
    </message>
    <message>
        <source>Copy &amp;URI</source>
        <translation>Copia l'&amp;URI</translation>
    </message>
    <message>
        <source>Copy &amp;Address</source>
        <translation>Copia l'&amp;adreça</translation>
    </message>
    <message>
        <source>&amp;Save Image...</source>
        <translation>De&amp;sa la imatge...</translation>
    </message>
    <message>
        <source>Request payment to %1</source>
        <translation>Sol·licita un pagament a %1</translation>
    </message>
    <message>
        <source>Payment information</source>
        <translation>Informació de pagament</translation>
    </message>
    <message>
        <source>URI</source>
        <translation>URI</translation>
    </message>
    <message>
        <source>Address</source>
        <translation>Adreça</translation>
    </message>
    <message>
        <source>Amount</source>
        <translation>Import</translation>
    </message>
    <message>
        <source>Label</source>
        <translation>Etiqueta</translation>
    </message>
    <message>
        <source>Message</source>
        <translation>Missatge</translation>
    </message>
    <message>
        <source>Wallet</source>
        <translation>Cartera</translation>
    </message>
</context>
<context>
    <name>RecentRequestsTableModel</name>
    <message>
        <source>Date</source>
        <translation>Data</translation>
    </message>
    <message>
        <source>Label</source>
        <translation>Etiqueta</translation>
    </message>
    <message>
        <source>Message</source>
        <translation>Missatge</translation>
    </message>
    <message>
        <source>(no label)</source>
        <translation>(sense etiqueta)</translation>
    </message>
    <message>
        <source>(no message)</source>
        <translation>(sense missatge)</translation>
    </message>
    <message>
        <source>(no amount requested)</source>
        <translation>(no s'ha sol·licitat import)</translation>
    </message>
    <message>
        <source>Requested</source>
        <translation>Sol·licitat</translation>
    </message>
</context>
<context>
    <name>SendCoinsDialog</name>
    <message>
        <source>Send Coins</source>
        <translation>Envia monedes</translation>
    </message>
    <message>
        <source>Coin Control Features</source>
        <translation>Característiques de control de les monedes</translation>
    </message>
    <message>
        <source>Inputs...</source>
        <translation>Entrades...</translation>
    </message>
    <message>
        <source>automatically selected</source>
        <translation>seleccionat automàticament</translation>
    </message>
    <message>
        <source>Insufficient funds!</source>
        <translation>Fons insuficients!</translation>
    </message>
    <message>
        <source>Quantity:</source>
        <translation>Quantitat:</translation>
    </message>
    <message>
        <source>Bytes:</source>
        <translation>Bytes:</translation>
    </message>
    <message>
        <source>Amount:</source>
        <translation>Import:</translation>
    </message>
    <message>
        <source>Fee:</source>
        <translation>Comissió:</translation>
    </message>
    <message>
        <source>After Fee:</source>
        <translation>Comissió posterior:</translation>
    </message>
    <message>
        <source>Change:</source>
        <translation>Canvi:</translation>
    </message>
    <message>
        <source>If this is activated, but the change address is empty or invalid, change will be sent to a newly generated address.</source>
        <translation>Si s'activa això, però l'adreça de canvi està buida o bé no és vàlida, el canvi s'enviarà a una adreça generada de nou.</translation>
    </message>
    <message>
        <source>Custom change address</source>
        <translation>Personalitza l'adreça de canvi</translation>
    </message>
    <message>
        <source>Transaction Fee:</source>
        <translation>Comissió de transacció</translation>
    </message>
    <message>
        <source>Choose...</source>
        <translation>Tria...</translation>
    </message>
    <message>
        <source>Using the fallbackfee can result in sending a transaction that will take several hours or days (or never) to confirm. Consider choosing your fee manually or wait until you have validated the complete chain.</source>
        <translation>L'ús de la tarifa de pagament pot provocar l'enviament d'una transacció que trigarà diverses hores o dies (o mai) a confirmar. Penseu a triar la possibilitat d'escollir la tarifa manualment o espereu fins que hagueu validat la cadena completa.</translation>
    </message>
    <message>
        <source>Warning: Fee estimation is currently not possible.</source>
        <translation>Advertència: l'estimació de tarifes no és possible actualment.</translation>
    </message>
    <message>
        <source>Specify a custom fee per kB (1,000 bytes) of the transaction's virtual size.

Note:  Since the fee is calculated on a per-byte basis, a fee of "100 satoshis per kB" for a transaction size of 500 bytes (half of 1 kB) would ultimately yield a fee of only 50 satoshis.</source>
        <translation>Especifiqui una comissió personalitzada per kB (1.000 bytes) de la mida virtual de la transacció.

Nota: Com que la comissió es calcula en funció dels bytes, una comissió de "100 satoshis per cada kB" per una transacció de mida 500 bytes (la meitat de 1 kB) comportaria finalment una comissió de la transacció de només 50 satoshis.</translation>
    </message>
    <message>
        <source>per kilobyte</source>
        <translation>per kilobyte</translation>
    </message>
    <message>
        <source>Hide</source>
        <translation>Amaga</translation>
    </message>
    <message>
        <source>Recommended:</source>
        <translation>Recomanada:</translation>
    </message>
    <message>
        <source>Custom:</source>
        <translation>Personalitzada:</translation>
    </message>
    <message>
        <source>(Smart fee not initialized yet. This usually takes a few blocks...)</source>
        <translation>(No s'ha inicialitzat encara la comissió intel·ligent. Normalment pren uns pocs blocs...)</translation>
    </message>
    <message>
        <source>Send to multiple recipients at once</source>
        <translation>Envia a múltiples destinataris al mateix temps</translation>
    </message>
    <message>
        <source>Add &amp;Recipient</source>
        <translation>Afegeix &amp;destinatari</translation>
    </message>
    <message>
        <source>Clear all fields of the form.</source>
        <translation>Neteja tots els camps del formulari.</translation>
    </message>
    <message>
        <source>Dust:</source>
        <translation>Polsim:</translation>
    </message>
    <message>
        <source>Confirmation time target:</source>
        <translation>Temps de confirmació objectiu:</translation>
    </message>
    <message>
        <source>Enable Replace-By-Fee</source>
        <translation>Habilita Replace-By-Fee: substitució per comissió</translation>
    </message>
    <message>
        <source>With Replace-By-Fee (BIP-125) you can increase a transaction's fee after it is sent. Without this, a higher fee may be recommended to compensate for increased transaction delay risk.</source>
        <translation>Amb la substitució per comissió o Replace-By-Fee (BIP-125) pot incrementar la comissió de la transacció després d'enviar-la. Sense això, seria recomenable una comissió més alta per compensar el risc d'increment del retard de la transacció.</translation>
    </message>
    <message>
        <source>Clear &amp;All</source>
        <translation>Neteja-ho &amp;tot</translation>
    </message>
    <message>
        <source>Balance:</source>
        <translation>Balanç:</translation>
    </message>
    <message>
        <source>Confirm the send action</source>
        <translation>Confirma l'acció d'enviament</translation>
    </message>
    <message>
        <source>S&amp;end</source>
        <translation>E&amp;nvia</translation>
    </message>
    <message>
        <source>Copy quantity</source>
        <translation>Copia la quantitat</translation>
    </message>
    <message>
        <source>Copy amount</source>
        <translation>Copia l'import</translation>
    </message>
    <message>
        <source>Copy fee</source>
        <translation>Copia la comissió</translation>
    </message>
    <message>
        <source>Copy after fee</source>
        <translation>Copia la comissió posterior</translation>
    </message>
    <message>
        <source>Copy bytes</source>
        <translation>Copia els bytes</translation>
    </message>
    <message>
        <source>Copy dust</source>
        <translation>Copia el polsim</translation>
    </message>
    <message>
        <source>Copy change</source>
        <translation>Copia el canvi</translation>
    </message>
    <message>
        <source>%1 (%2 blocks)</source>
        <translation>%1 (%2 blocs)</translation>
    </message>
    <message>
        <source> from wallet '%1'</source>
        <translation>de la cartera "%1"</translation>
    </message>
    <message>
        <source>%1 to %2</source>
        <translation>%1 a %2</translation>
    </message>
    <message>
        <source>Are you sure you want to send?</source>
        <translation>Esteu segur que ho voleu enviar?</translation>
    </message>
    <message>
        <source>or</source>
        <translation>o</translation>
    </message>
    <message>
        <source>You can increase the fee later (signals Replace-By-Fee, BIP-125).</source>
        <translation>Pot incrementar la comissió més tard (senyala Replace-By-Fee o substitució per comissió, BIP-125).</translation>
    </message>
    <message>
        <source>Please, review your transaction.</source>
        <translation>Reviseu la transacció</translation>
    </message>
    <message>
        <source>Transaction fee</source>
        <translation>Comissió de transacció</translation>
    </message>
    <message>
        <source>Total Amount</source>
        <translation>Import total</translation>
    </message>
    <message>
        <source>Confirm send coins</source>
        <translation>Confirma l'enviament de monedes</translation>
    </message>
    <message>
        <source>Send</source>
        <translation type="unfinished">Envia</translation>
    </message>
    <message>
        <source>The recipient address is not valid. Please recheck.</source>
        <translation>L'adreça del destinatari no és vàlida. Torneu-la a comprovar.</translation>
    </message>
    <message>
        <source>The amount to pay must be larger than 0.</source>
        <translation>L'import a pagar ha de ser major que 0.</translation>
    </message>
    <message>
        <source>The amount exceeds your balance.</source>
        <translation>L'import supera el vostre balanç.</translation>
    </message>
    <message>
        <source>The total exceeds your balance when the %1 transaction fee is included.</source>
        <translation>El total excedeix el vostre balanç quan s'afegeix la comissió a la transacció %1.</translation>
    </message>
    <message>
        <source>Duplicate address found: addresses should only be used once each.</source>
        <translation>S'ha trobat una adreça duplicada: les adreces només s'haurien d'utilitzar una vegada cada una.</translation>
    </message>
    <message>
        <source>Transaction creation failed!</source>
        <translation>La creació de la transacció ha fallat!</translation>
    </message>
    <message>
        <source>The transaction was rejected with the following reason: %1</source>
        <translation>La transacció s'ha rebutjat amb el motiu següent: %1</translation>
    </message>
    <message>
        <source>A fee higher than %1 is considered an absurdly high fee.</source>
        <translation>Una comissió superior a %1 es considera una comissió absurdament alta.</translation>
    </message>
    <message>
        <source>Payment request expired.</source>
        <translation>La sol·licitud de pagament ha vençut.</translation>
    </message>
    <message numerus="yes">
        <source>Estimated to begin confirmation within %n block(s).</source>
        <translation><numerusform>Estimat per començar la confirmació en %n bloc.</numerusform><numerusform>Estimat per començar la confirmació en %n blocs.</numerusform></translation>
    </message>
    <message>
        <source>Warning: Invalid Bitcoin address</source>
        <translation>Avís: adreça Bitcoin no vàlida</translation>
    </message>
    <message>
        <source>Warning: Unknown change address</source>
        <translation>Avís: adreça de canvi desconeguda</translation>
    </message>
    <message>
        <source>Confirm custom change address</source>
        <translation>Confirma l'adreça de canvi personalitzada</translation>
    </message>
    <message>
        <source>The address you selected for change is not part of this wallet. Any or all funds in your wallet may be sent to this address. Are you sure?</source>
        <translation>L'adreça que heu seleccionat per al canvi no és part d'aquesta cartera. Tots els fons de la vostra cartera es poden enviar a aquesta adreça. N'esteu segur?</translation>
    </message>
    <message>
        <source>(no label)</source>
        <translation>(sense etiqueta)</translation>
    </message>
</context>
<context>
    <name>SendCoinsEntry</name>
    <message>
        <source>A&amp;mount:</source>
        <translation>Q&amp;uantitat:</translation>
    </message>
    <message>
        <source>Pay &amp;To:</source>
        <translation>Paga &amp;a:</translation>
    </message>
    <message>
        <source>&amp;Label:</source>
        <translation>&amp;Etiqueta:</translation>
    </message>
    <message>
        <source>Choose previously used address</source>
        <translation>Tria les adreces fetes servir amb anterioritat</translation>
    </message>
    <message>
        <source>The Bitcoin address to send the payment to</source>
        <translation>L'adreça Bitcoin on enviar el pagament</translation>
    </message>
    <message>
        <source>Alt+A</source>
        <translation>Alta+A</translation>
    </message>
    <message>
        <source>Paste address from clipboard</source>
        <translation>Enganxa l'adreça del porta-retalls</translation>
    </message>
    <message>
        <source>Alt+P</source>
        <translation>Alt+P</translation>
    </message>
    <message>
        <source>Remove this entry</source>
        <translation>Elimina aquesta entrada</translation>
    </message>
    <message>
        <source>The fee will be deducted from the amount being sent. The recipient will receive less bitcoins than you enter in the amount field. If multiple recipients are selected, the fee is split equally.</source>
        <translation>La comissió es deduirà de l'import que s'enviarà. El destinatari rebrà menys bitcoins que les que introduïu al camp d'import. Si se seleccionen múltiples destinataris, la comissió es dividirà per igual.</translation>
    </message>
    <message>
        <source>S&amp;ubtract fee from amount</source>
        <translation>S&amp;ubstreu la comissió de l'import</translation>
    </message>
    <message>
        <source>Use available balance</source>
        <translation>Usa el saldo disponible</translation>
    </message>
    <message>
        <source>Message:</source>
        <translation>Missatge:</translation>
    </message>
    <message>
        <source>This is an unauthenticated payment request.</source>
        <translation>Aquesta és una sol·licitud de pagament no autenticada.</translation>
    </message>
    <message>
        <source>This is an authenticated payment request.</source>
        <translation>Aquesta és una sol·licitud de pagament autenticada.</translation>
    </message>
    <message>
        <source>Enter a label for this address to add it to the list of used addresses</source>
        <translation>Introduïu una etiqueta per a aquesta adreça per afegir-la a la llista d'adreces utilitzades</translation>
    </message>
    <message>
        <source>A message that was attached to the bitcoin: URI which will be stored with the transaction for your reference. Note: This message will not be sent over the Bitcoin network.</source>
        <translation>Un missatge que s'ha adjuntat al bitcoin: URI que s'emmagatzemarà amb la transacció per a la vostra referència. Nota: el missatge no s'enviarà a través de la xarxa Bitcoin.</translation>
    </message>
    <message>
        <source>Pay To:</source>
        <translation>Paga a:</translation>
    </message>
    <message>
        <source>Memo:</source>
        <translation>Memo:</translation>
    </message>
    <message>
        <source>Enter a label for this address to add it to your address book</source>
        <translation>Introduïu una etiqueta per a aquesta adreça per afegir-la a la llibreta d'adreces</translation>
    </message>
</context>
<context>
    <name>SendConfirmationDialog</name>
    <message>
        <source>Yes</source>
        <translation>Sí</translation>
    </message>
</context>
<context>
    <name>ShutdownWindow</name>
    <message>
        <source>%1 is shutting down...</source>
        <translation>%1 s'està tancant ...</translation>
    </message>
    <message>
        <source>Do not shut down the computer until this window disappears.</source>
        <translation>No apagueu l'ordinador fins que no desaparegui aquesta finestra.</translation>
    </message>
</context>
<context>
    <name>SignVerifyMessageDialog</name>
    <message>
        <source>Signatures - Sign / Verify a Message</source>
        <translation>Signatures - Signa o verifica un missatge</translation>
    </message>
    <message>
        <source>&amp;Sign Message</source>
        <translation>&amp;Signa el missatge</translation>
    </message>
    <message>
        <source>You can sign messages/agreements with your addresses to prove you can receive bitcoins sent to them. Be careful not to sign anything vague or random, as phishing attacks may try to trick you into signing your identity over to them. Only sign fully-detailed statements you agree to.</source>
        <translation>Podeu signar missatges/acords amb les vostres adreces per provar que rebeu les bitcoins que s'hi envien. Aneu amb compte no signar res que sigui vague o aleatori, perquè en alguns atacs de suplantació es pot provar que hi signeu la vostra identitat. Només signeu aquelles declaracions completament detallades en què hi esteu d'acord. </translation>
    </message>
    <message>
        <source>The Bitcoin address to sign the message with</source>
        <translation>L'adreça Bitcoin amb què signar el missatge</translation>
    </message>
    <message>
        <source>Choose previously used address</source>
        <translation>Tria les adreces fetes servir amb anterioritat</translation>
    </message>
    <message>
        <source>Alt+A</source>
        <translation>Alta+A</translation>
    </message>
    <message>
        <source>Paste address from clipboard</source>
        <translation>Enganxa l'adreça del porta-retalls</translation>
    </message>
    <message>
        <source>Alt+P</source>
        <translation>Alt+P</translation>
    </message>
    <message>
        <source>Enter the message you want to sign here</source>
        <translation>Introduïu aquí el missatge que voleu signar</translation>
    </message>
    <message>
        <source>Signature</source>
        <translation>Signatura</translation>
    </message>
    <message>
        <source>Copy the current signature to the system clipboard</source>
        <translation>Copia la signatura actual al porta-retalls del sistema</translation>
    </message>
    <message>
        <source>Sign the message to prove you own this Bitcoin address</source>
        <translation>Signa el missatge per provar que ets propietari d'aquesta adreça Bitcoin</translation>
    </message>
    <message>
        <source>Sign &amp;Message</source>
        <translation>Signa el &amp;missatge</translation>
    </message>
    <message>
        <source>Reset all sign message fields</source>
        <translation>Neteja tots els camps de clau</translation>
    </message>
    <message>
        <source>Clear &amp;All</source>
        <translation>Neteja-ho &amp;tot</translation>
    </message>
    <message>
        <source>&amp;Verify Message</source>
        <translation>&amp;Verifica el missatge</translation>
    </message>
    <message>
        <source>Enter the receiver's address, message (ensure you copy line breaks, spaces, tabs, etc. exactly) and signature below to verify the message. Be careful not to read more into the signature than what is in the signed message itself, to avoid being tricked by a man-in-the-middle attack. Note that this only proves the signing party receives with the address, it cannot prove sendership of any transaction!</source>
        <translation>Introduïu l'adreça del receptor, el missatge (assegureu-vos de copiar els salts de línia, espais, tabuladors, etc. exactament) i signatura de sota per verificar el missatge. Tingueu cura de no llegir més en la signatura del que està al missatge signat, per evitar ser enganyat per un atac d'home-en-el-mig. Tingueu en compte que això només demostra que la part que signa rep amb l'adreça, i no es pot provar l'enviament de qualsevol transacció!</translation>
    </message>
    <message>
        <source>The Bitcoin address the message was signed with</source>
        <translation>L'adreça Bitcoin amb què va ser signat el missatge</translation>
    </message>
    <message>
        <source>Verify the message to ensure it was signed with the specified Bitcoin address</source>
        <translation>Verificar el missatge per assegurar-se que ha estat signat amb una adreça Bitcoin específica</translation>
    </message>
    <message>
        <source>Verify &amp;Message</source>
        <translation>Verifica el &amp;missatge</translation>
    </message>
    <message>
        <source>Reset all verify message fields</source>
        <translation>Neteja tots els camps de verificació de missatge</translation>
    </message>
    <message>
        <source>Click "Sign Message" to generate signature</source>
        <translation>Feu clic a «Signa el missatge» per a generar una signatura</translation>
    </message>
    <message>
        <source>The entered address is invalid.</source>
        <translation>L'adreça introduïda no és vàlida.</translation>
    </message>
    <message>
        <source>Please check the address and try again.</source>
        <translation>Comproveu l'adreça i torneu-ho a provar.</translation>
    </message>
    <message>
        <source>The entered address does not refer to a key.</source>
        <translation>L'adreça introduïda no referencia a cap clau.</translation>
    </message>
    <message>
        <source>Wallet unlock was cancelled.</source>
        <translation>S'ha cancel·lat el desblocatge de la cartera.</translation>
    </message>
    <message>
        <source>Private key for the entered address is not available.</source>
        <translation>La clau privada per a la adreça introduïda no està disponible.</translation>
    </message>
    <message>
        <source>Message signing failed.</source>
        <translation>La signatura del missatge ha fallat.</translation>
    </message>
    <message>
        <source>Message signed.</source>
        <translation>Missatge signat.</translation>
    </message>
    <message>
        <source>The signature could not be decoded.</source>
        <translation>La signatura no s'ha pogut descodificar.</translation>
    </message>
    <message>
        <source>Please check the signature and try again.</source>
        <translation>Comproveu la signatura i torneu-ho a provar.</translation>
    </message>
    <message>
        <source>The signature did not match the message digest.</source>
        <translation>La signatura no coincideix amb el resum del missatge.</translation>
    </message>
    <message>
        <source>Message verification failed.</source>
        <translation>Ha fallat la verificació del missatge.</translation>
    </message>
    <message>
        <source>Message verified.</source>
        <translation>Missatge verificat.</translation>
    </message>
</context>
<context>
    <name>TrafficGraphWidget</name>
    </context>
<context>
    <name>TransactionDesc</name>
    <message numerus="yes">
        <source>Open for %n more block(s)</source>
        <translation><numerusform>Obre per %n bloc més</numerusform><numerusform>Obre per %n blocs més</numerusform></translation>
    </message>
    <message>
        <source>Open until %1</source>
        <translation>Obert fins %1</translation>
    </message>
    <message>
        <source>conflicted with a transaction with %1 confirmations</source>
        <translation>produït un conflicte amb una transacció amb %1 confirmacions</translation>
    </message>
    <message>
        <source>0/unconfirmed, %1</source>
        <translation>0/no confirmades, %1</translation>
    </message>
    <message>
        <source>in memory pool</source>
        <translation>a la reserva de memòria</translation>
    </message>
    <message>
        <source>not in memory pool</source>
        <translation>no a la reserva de memòria</translation>
    </message>
    <message>
        <source>abandoned</source>
        <translation>abandonat</translation>
    </message>
    <message>
        <source>%1/unconfirmed</source>
        <translation>%1/sense confirmar</translation>
    </message>
    <message>
        <source>%1 confirmations</source>
        <translation>%1 confirmacions</translation>
    </message>
    <message>
        <source>Status</source>
        <translation>Estat</translation>
    </message>
    <message>
        <source>Date</source>
        <translation>Data</translation>
    </message>
    <message>
        <source>Source</source>
        <translation>Font</translation>
    </message>
    <message>
        <source>Generated</source>
        <translation>Generada</translation>
    </message>
    <message>
        <source>From</source>
        <translation>De</translation>
    </message>
    <message>
        <source>unknown</source>
        <translation>desconegut</translation>
    </message>
    <message>
        <source>To</source>
        <translation>A</translation>
    </message>
    <message>
        <source>own address</source>
        <translation>adreça pròpia</translation>
    </message>
    <message>
        <source>watch-only</source>
        <translation>només lectura</translation>
    </message>
    <message>
        <source>label</source>
        <translation>etiqueta</translation>
    </message>
    <message>
        <source>Credit</source>
        <translation>Crèdit</translation>
    </message>
    <message numerus="yes">
        <source>matures in %n more block(s)</source>
        <translation><numerusform>disponible en %n bloc més</numerusform><numerusform>disponibles en %n blocs més</numerusform></translation>
    </message>
    <message>
        <source>not accepted</source>
        <translation>no acceptat</translation>
    </message>
    <message>
        <source>Debit</source>
        <translation>Dèbit</translation>
    </message>
    <message>
        <source>Total debit</source>
        <translation>Dèbit total</translation>
    </message>
    <message>
        <source>Total credit</source>
        <translation>Crèdit total</translation>
    </message>
    <message>
        <source>Transaction fee</source>
        <translation>Comissió de transacció</translation>
    </message>
    <message>
        <source>Net amount</source>
        <translation>Import net</translation>
    </message>
    <message>
        <source>Message</source>
        <translation>Missatge</translation>
    </message>
    <message>
        <source>Comment</source>
        <translation>Comentari</translation>
    </message>
    <message>
        <source>Transaction ID</source>
        <translation>ID de la transacció</translation>
    </message>
    <message>
        <source>Transaction total size</source>
        <translation>Mida total de la transacció</translation>
    </message>
    <message>
        <source>Transaction virtual size</source>
        <translation>Mida virtual de la transacció</translation>
    </message>
    <message>
        <source>Output index</source>
        <translation>Índex de resultats</translation>
    </message>
    <message>
        <source>Merchant</source>
        <translation>Mercader</translation>
    </message>
    <message>
        <source>Generated coins must mature %1 blocks before they can be spent. When you generated this block, it was broadcast to the network to be added to the block chain. If it fails to get into the chain, its state will change to "not accepted" and it won't be spendable. This may occasionally happen if another node generates a block within a few seconds of yours.</source>
        <translation>Les monedes generades han de madurar %1 blocs abans de poder ser gastades. Quan genereu aquest bloc, es farà saber a la xarxa per tal d'afegir-lo a la cadena de blocs. Si no pot fer-se lloc a la cadena, el seu estat canviarà a «no acceptat» i no es podrà gastar. Això pot passar ocasionalment si un altre node genera un bloc en un marge de segons respecte al vostre.</translation>
    </message>
    <message>
        <source>Debug information</source>
        <translation>Informació de depuració</translation>
    </message>
    <message>
        <source>Transaction</source>
        <translation>Transacció</translation>
    </message>
    <message>
        <source>Inputs</source>
        <translation>Entrades</translation>
    </message>
    <message>
        <source>Amount</source>
        <translation>Import</translation>
    </message>
    <message>
        <source>true</source>
        <translation>cert</translation>
    </message>
    <message>
        <source>false</source>
        <translation>fals</translation>
    </message>
</context>
<context>
    <name>TransactionDescDialog</name>
    <message>
        <source>This pane shows a detailed description of the transaction</source>
        <translation>Aquest panell mostra una descripció detallada de la transacció</translation>
    </message>
    <message>
        <source>Details for %1</source>
        <translation>Detalls per %1</translation>
    </message>
</context>
<context>
    <name>TransactionTableModel</name>
    <message>
        <source>Date</source>
        <translation>Data</translation>
    </message>
    <message>
        <source>Type</source>
        <translation>Tipus</translation>
    </message>
    <message>
        <source>Label</source>
        <translation>Etiqueta</translation>
    </message>
    <message numerus="yes">
        <source>Open for %n more block(s)</source>
        <translation><numerusform>Obre per %n bloc més</numerusform><numerusform>Obre per %n blocs més</numerusform></translation>
    </message>
    <message>
        <source>Open until %1</source>
        <translation>Obert fins %1</translation>
    </message>
    <message>
        <source>Unconfirmed</source>
        <translation>Sense confirmar</translation>
    </message>
    <message>
        <source>Abandoned</source>
        <translation>Abandonada</translation>
    </message>
    <message>
        <source>Confirming (%1 of %2 recommended confirmations)</source>
        <translation>Confirmant (%1 de %2 confirmacions recomanades)</translation>
    </message>
    <message>
        <source>Confirmed (%1 confirmations)</source>
        <translation>Confirmat (%1 confirmacions)</translation>
    </message>
    <message>
        <source>Conflicted</source>
        <translation>En conflicte</translation>
    </message>
    <message>
        <source>Immature (%1 confirmations, will be available after %2)</source>
        <translation>Immadur (%1 confirmacions, serà disponible després de %2)</translation>
    </message>
    <message>
        <source>Generated but not accepted</source>
        <translation>Generat però no acceptat</translation>
    </message>
    <message>
        <source>Received with</source>
        <translation>Rebuda amb</translation>
    </message>
    <message>
        <source>Received from</source>
        <translation>Rebuda de</translation>
    </message>
    <message>
        <source>Sent to</source>
        <translation>Enviada a</translation>
    </message>
    <message>
        <source>Payment to yourself</source>
        <translation>Pagament a un mateix</translation>
    </message>
    <message>
        <source>Mined</source>
        <translation>Minada</translation>
    </message>
    <message>
        <source>watch-only</source>
        <translation>només lectura</translation>
    </message>
    <message>
        <source>(no label)</source>
        <translation>(sense etiqueta)</translation>
    </message>
    <message>
        <source>Transaction status. Hover over this field to show number of confirmations.</source>
        <translation>Estat de la transacció. Desplaceu-vos sobre aquest camp per mostrar el nombre de confirmacions.</translation>
    </message>
    <message>
        <source>Date and time that the transaction was received.</source>
        <translation>Data i hora en què la transacció va ser rebuda.</translation>
    </message>
    <message>
        <source>Type of transaction.</source>
        <translation>Tipus de transacció.</translation>
    </message>
    <message>
        <source>Whether or not a watch-only address is involved in this transaction.</source>
        <translation>Si està implicada o no una adreça només de lectura en la transacció.</translation>
    </message>
    <message>
        <source>User-defined intent/purpose of the transaction.</source>
        <translation>Intenció/propòsit de la transacció definida per l'usuari.</translation>
    </message>
    <message>
        <source>Amount removed from or added to balance.</source>
        <translation>Import extret o afegit del balanç.</translation>
    </message>
</context>
<context>
    <name>TransactionView</name>
    <message>
        <source>All</source>
        <translation>Tot</translation>
    </message>
    <message>
        <source>Today</source>
        <translation>Avui</translation>
    </message>
    <message>
        <source>This week</source>
        <translation>Aquesta setmana</translation>
    </message>
    <message>
        <source>This month</source>
        <translation>Aquest mes</translation>
    </message>
    <message>
        <source>Last month</source>
        <translation>El mes passat</translation>
    </message>
    <message>
        <source>This year</source>
        <translation>Enguany</translation>
    </message>
    <message>
        <source>Range...</source>
        <translation>Rang...</translation>
    </message>
    <message>
        <source>Received with</source>
        <translation>Rebuda amb</translation>
    </message>
    <message>
        <source>Sent to</source>
        <translation>Enviada a</translation>
    </message>
    <message>
        <source>Mined</source>
        <translation>Minada</translation>
    </message>
    <message>
        <source>Other</source>
        <translation>Altres</translation>
    </message>
    <message>
        <source>Enter address, transaction id, or label to search</source>
        <translation>Introduïu una adreça, la id de la transacció o l'etiqueta per a cercar</translation>
    </message>
    <message>
        <source>Min amount</source>
        <translation>Import mínim</translation>
    </message>
    <message>
        <source>Abandon transaction</source>
        <translation>Abandonar transacció</translation>
    </message>
    <message>
        <source>Increase transaction fee</source>
        <translation>Augmenta la comissió de transacció</translation>
    </message>
    <message>
        <source>Copy address</source>
        <translation>Copia l'adreça</translation>
    </message>
    <message>
        <source>Copy label</source>
        <translation>Copia l'etiqueta</translation>
    </message>
    <message>
        <source>Copy amount</source>
        <translation>Copia l'import</translation>
    </message>
    <message>
        <source>Copy transaction ID</source>
        <translation>Copia l'ID de transacció</translation>
    </message>
    <message>
        <source>Copy raw transaction</source>
        <translation>Copia la transacció crua</translation>
    </message>
    <message>
        <source>Copy full transaction details</source>
        <translation>Copieu els detalls complets de la transacció</translation>
    </message>
    <message>
        <source>Edit label</source>
        <translation>Editar etiqueta</translation>
    </message>
    <message>
        <source>Show transaction details</source>
        <translation>Mostra detalls de la transacció</translation>
    </message>
    <message>
        <source>Export Transaction History</source>
        <translation>Exporta l'historial de transacció</translation>
    </message>
    <message>
        <source>Comma separated file (*.csv)</source>
        <translation>Fitxer separat per comes (*.csv)</translation>
    </message>
    <message>
        <source>Confirmed</source>
        <translation>Confirmat</translation>
    </message>
    <message>
        <source>Watch-only</source>
        <translation>Només de lectura</translation>
    </message>
    <message>
        <source>Date</source>
        <translation>Data</translation>
    </message>
    <message>
        <source>Type</source>
        <translation>Tipus</translation>
    </message>
    <message>
        <source>Label</source>
        <translation>Etiqueta</translation>
    </message>
    <message>
        <source>Address</source>
        <translation>Adreça</translation>
    </message>
    <message>
        <source>Exporting Failed</source>
        <translation>L'exportació ha fallat</translation>
    </message>
    <message>
        <source>There was an error trying to save the transaction history to %1.</source>
        <translation>S'ha produït un error en provar de desar l'historial de transacció a %1.</translation>
    </message>
    <message>
        <source>Exporting Successful</source>
        <translation>Exportació amb èxit</translation>
    </message>
    <message>
        <source>The transaction history was successfully saved to %1.</source>
        <translation>L'historial de transaccions s'ha desat correctament a %1.</translation>
    </message>
    <message>
        <source>Range:</source>
        <translation>Rang:</translation>
    </message>
    <message>
        <source>to</source>
        <translation>a</translation>
    </message>
</context>
<context>
    <name>UnitDisplayStatusBarControl</name>
    <message>
        <source>Unit to show amounts in. Click to select another unit.</source>
        <translation>Unitat en què mostrar els imports. Feu clic per seleccionar una altra unitat.</translation>
    </message>
</context>
<context>
    <name>WalletController</name>
    <message>
        <source>Close wallet</source>
        <translation>Tanca la cartera</translation>
    </message>
    </context>
<context>
    <name>WalletFrame</name>
    <message>
        <source>No wallet has been loaded.</source>
        <translation>No s'ha carregat cap cartera.</translation>
    </message>
</context>
<context>
    <name>WalletModel</name>
    <message>
        <source>Send Coins</source>
        <translation>Envia monedes</translation>
    </message>
    <message>
        <source>Fee bump error</source>
        <translation>Error de recàrrec de tarifes</translation>
    </message>
    <message>
        <source>Increasing transaction fee failed</source>
        <translation>S'ha produït un error en augmentar la tarifa de transacció</translation>
    </message>
    <message>
        <source>Do you want to increase the fee?</source>
        <translation>Voleu augmentar la tarifa?</translation>
    </message>
    <message>
        <source>Current fee:</source>
        <translation>tarifa actual:</translation>
    </message>
    <message>
        <source>Increase:</source>
        <translation>Increment:</translation>
    </message>
    <message>
        <source>New fee:</source>
        <translation>Nova tarifa:</translation>
    </message>
    <message>
        <source>Confirm fee bump</source>
        <translation>Confirmeu el recàrrec de tarifes</translation>
    </message>
    <message>
        <source>Can't sign transaction.</source>
        <translation>No es pot signar la transacció.</translation>
    </message>
    <message>
        <source>Could not commit transaction</source>
        <translation>No s'ha pogut confirmar la transacció</translation>
    </message>
    <message>
        <source>default wallet</source>
        <translation>cartera predeterminada</translation>
    </message>
</context>
<context>
    <name>WalletView</name>
    <message>
        <source>&amp;Export</source>
        <translation>&amp;Exporta</translation>
    </message>
    <message>
        <source>Export the data in the current tab to a file</source>
        <translation>Exporta les dades de la pestanya actual a un fitxer</translation>
    </message>
    <message>
        <source>Backup Wallet</source>
        <translation>Còpia de seguretat de la cartera</translation>
    </message>
    <message>
        <source>Wallet Data (*.dat)</source>
        <translation>Dades de cartera (*.dat)</translation>
    </message>
    <message>
        <source>Backup Failed</source>
        <translation>Ha fallat la còpia de seguretat</translation>
    </message>
    <message>
        <source>There was an error trying to save the wallet data to %1.</source>
        <translation>S'ha produït un error en provar de desar les dades de la cartera a %1.</translation>
    </message>
    <message>
        <source>Backup Successful</source>
        <translation>La còpia de seguretat s'ha realitzat correctament</translation>
    </message>
    <message>
        <source>The wallet data was successfully saved to %1.</source>
        <translation>S'han desat correctament %1 les dades de la cartera a .</translation>
    </message>
    <message>
        <source>Cancel</source>
        <translation>Cancel·la</translation>
    </message>
</context>
<context>
    <name>bitcoin-core</name>
    <message>
        <source>Distributed under the MIT software license, see the accompanying file %s or %s</source>
        <translation>Distribuït sota la llicència del programari MIT, consulteu el fitxer d'acompanyament %s o %s</translation>
    </message>
    <message>
        <source>Prune configured below the minimum of %d MiB.  Please use a higher number.</source>
        <translation>Poda configurada per sota el mínim de %d MiB. Utilitzeu un nombre superior.</translation>
    </message>
    <message>
        <source>Prune: last wallet synchronisation goes beyond pruned data. You need to -reindex (download the whole blockchain again in case of pruned node)</source>
        <translation>Poda: la darrera sincronització de la cartera va més enllà de les dades podades. Cal que activeu -reindex (baixeu tota la cadena de blocs de nou en cas de node podat)</translation>
    </message>
    <message>
        <source>Rescans are not possible in pruned mode. You will need to use -reindex which will download the whole blockchain again.</source>
        <translation>Els rescanejos no són possible en el mode de poda. Caldrà que utilitzeu -reindex, que tornarà a baixar la cadena de blocs sencera.</translation>
    </message>
    <message>
        <source>Error: A fatal internal error occurred, see debug.log for details</source>
        <translation>Error: s'ha produït un error intern fatal. Vegeu debug.log per a més detalls</translation>
    </message>
    <message>
        <source>Pruning blockstore...</source>
        <translation>S'està podant la cadena de blocs...</translation>
    </message>
    <message>
        <source>Unable to start HTTP server. See debug log for details.</source>
        <translation>No s'ha pogut iniciar el servidor HTTP. Vegeu debug.log per a més detalls.</translation>
    </message>
    <message>
        <source>The %s developers</source>
        <translation>Els desenvolupadors %s</translation>
    </message>
    <message>
        <source>Cannot obtain a lock on data directory %s. %s is probably already running.</source>
        <translation>No es pot obtenir un bloqueig al directori de dades %s. %s probablement ja s'estigui executant.</translation>
    </message>
    <message>
        <source>Error reading %s! All keys read correctly, but transaction data or address book entries might be missing or incorrect.</source>
        <translation>S'ha produït un error en llegir %s. Totes les claus es llegeixen correctament, però les dades de la transacció o les entrades de la llibreta d'adreces podrien faltar o ser incorrectes.</translation>
    </message>
    <message>
        <source>Please check that your computer's date and time are correct! If your clock is wrong, %s will not work properly.</source>
        <translation>Comproveu que la data i hora de l'ordinador són correctes. Si el rellotge és incorrecte, %s no funcionarà correctament.</translation>
    </message>
    <message>
        <source>Please contribute if you find %s useful. Visit %s for further information about the software.</source>
        <translation>Contribueix si trobes %s útil. Visita %s per obtenir més informació sobre el programari.</translation>
    </message>
    <message>
        <source>The block database contains a block which appears to be from the future. This may be due to your computer's date and time being set incorrectly. Only rebuild the block database if you are sure that your computer's date and time are correct</source>
        <translation>La base de dades de blocs conté un bloc que sembla ser del futur. Això pot ser degut a que la data i l'hora del vostre ordinador s'estableix incorrectament. Només reconstruïu la base de dades de blocs si esteu segur que la data i l'hora del vostre ordinador són correctes</translation>
    </message>
    <message>
        <source>This is a pre-release test build - use at your own risk - do not use for mining or merchant applications</source>
        <translation>Aquesta és una versió de pre-llançament - utilitza-la sota la teva responsabilitat - No usar per a minería o aplicacions de compra-venda</translation>
    </message>
    <message>
        <source>This is the transaction fee you may discard if change is smaller than dust at this level</source>
        <translation>Aquesta és la tarifa de transacció que podeu descartar si el canvi és menor que el polsim a aquest nivell</translation>
    </message>
    <message>
        <source>Unable to replay blocks. You will need to rebuild the database using -reindex-chainstate.</source>
        <translation>No es poden reproduir els blocs. Haureu de reconstruir la base de dades mitjançant -reindex- chainstate.</translation>
    </message>
    <message>
        <source>Unable to rewind the database to a pre-fork state. You will need to redownload the blockchain</source>
        <translation>No es pot rebobinar la base de dades a un estat de pre-bifurcament. Haureu de tornar a descarregar la cadena de blocks</translation>
    </message>
    <message>
        <source>Warning: The network does not appear to fully agree! Some miners appear to be experiencing issues.</source>
        <translation>Avís: la xarxa no sembla que hi estigui plenament d'acord. Alguns miners sembla que estan experimentant problemes.</translation>
    </message>
    <message>
        <source>Warning: We do not appear to fully agree with our peers! You may need to upgrade, or other nodes may need to upgrade.</source>
        <translation>Avís: sembla que no estem plenament d'acord amb els nostres iguals! Podria caler que actualitzar l'aplicació, o potser que ho facin altres nodes.</translation>
    </message>
    <message>
        <source>%d of last 100 blocks have unexpected version</source>
        <translation>%d dels últims 100 blocs tenen una versió inesperada</translation>
    </message>
    <message>
        <source>%s corrupt, salvage failed</source>
        <translation>%s està malmès, el rescat de les dades ha fallat</translation>
    </message>
    <message>
        <source>-maxmempool must be at least %d MB</source>
        <translation>-maxmempool ha de tenir almenys %d MB</translation>
    </message>
    <message>
        <source>Cannot resolve -%s address: '%s'</source>
        <translation>No es pot resoldre -%s adreça: '%s'</translation>
    </message>
    <message>
        <source>Change index out of range</source>
        <translation>Canvieu l'índex fora de l'abast</translation>
    </message>
    <message>
        <source>Corrupted block database detected</source>
        <translation>S'ha detectat una base de dades de blocs corrupta</translation>
    </message>
    <message>
        <source>Do you want to rebuild the block database now?</source>
        <translation>Voleu reconstruir la base de dades de blocs ara?</translation>
    </message>
    <message>
        <source>Error initializing block database</source>
        <translation>Error carregant la base de dades de blocs</translation>
    </message>
    <message>
        <source>Error initializing wallet database environment %s!</source>
        <translation>Error inicialitzant l'entorn de la base de dades de la cartera %s!</translation>
    </message>
    <message>
        <source>Error loading %s</source>
        <translation>Error carregant %s</translation>
    </message>
    <message>
        <source>Error loading %s: Wallet corrupted</source>
        <translation>S'ha produït un error en carregar %s: la cartera és corrupta</translation>
    </message>
    <message>
        <source>Error loading %s: Wallet requires newer version of %s</source>
        <translation>S'ha produït un error en carregar %s: la cartera requereix una versió més nova de %s</translation>
    </message>
    <message>
        <source>Error loading block database</source>
        <translation>Error carregant la base de dades del bloc</translation>
    </message>
    <message>
        <source>Error opening block database</source>
        <translation>Error en obrir la base de dades de blocs</translation>
    </message>
    <message>
        <source>Failed to listen on any port. Use -listen=0 if you want this.</source>
        <translation>Ha fallat escoltar a qualsevol port. Feu servir -listen=0 si voleu fer això.</translation>
    </message>
    <message>
        <source>Importing...</source>
        <translation>S'està important...</translation>
    </message>
    <message>
        <source>Incorrect or no genesis block found. Wrong datadir for network?</source>
        <translation>No s'ha trobat el bloc de gènesi o és incorrecte. El directori de dades de la xarxa és incorrecte?</translation>
    </message>
    <message>
        <source>Initialization sanity check failed. %s is shutting down.</source>
        <translation>S'ha produït un error en la verificació de sanejament d'inicialització. S'està tancant %s.</translation>
    </message>
    <message>
        <source>Invalid amount for -%s=&lt;amount&gt;: '%s'</source>
        <translation>Import invàlid per -%s=&lt;amount&gt;: '%s'</translation>
    </message>
    <message>
        <source>Invalid amount for -discardfee=&lt;amount&gt;: '%s'</source>
        <translation>Import invàlid per -discardfee=&lt;amount&gt;: '%s'</translation>
    </message>
    <message>
        <source>Invalid amount for -fallbackfee=&lt;amount&gt;: '%s'</source>
        <translation>Import invàlid per -fallbackfee=&lt;amount&gt;: '%s'</translation>
    </message>
    <message>
        <source>Loading P2P addresses...</source>
        <translation>S'estan carregant les adreces P2P ...</translation>
    </message>
    <message>
        <source>Error: Disk space is too low!</source>
        <translation>Error: Espai al disc baix!</translation>
    </message>
    <message>
        <source>Loading banlist...</source>
        <translation>Carregant banlist ...</translation>
    </message>
    <message>
        <source>Not enough file descriptors available.</source>
        <translation>No hi ha suficient descriptors de fitxers disponibles.</translation>
    </message>
    <message>
        <source>Prune cannot be configured with a negative value.</source>
        <translation>La poda no es pot configurar amb un valor negatiu.</translation>
    </message>
    <message>
        <source>Prune mode is incompatible with -txindex.</source>
        <translation>El mode de poda és incompatible amb -txindex.</translation>
    </message>
    <message>
        <source>Replaying blocks...</source>
        <translation>Reproduïnt blocs ...</translation>
    </message>
    <message>
        <source>Rewinding blocks...</source>
        <translation>Rebobinant blocs...</translation>
    </message>
    <message>
        <source>The source code is available from %s.</source>
        <translation>El codi font està disponible a %s.</translation>
    </message>
    <message>
        <source>Transaction fee and change calculation failed</source>
        <translation>La tarifa de transacció i el càlcul del canvi no han funcionat</translation>
    </message>
<<<<<<< HEAD
    <message>
        <source>Date and time that the transaction was received.</source>
        <translation>Data i hora en què la transacció va ser rebuda.</translation>
    </message>
    </context>
<context>
    <name>TransactionView</name>
=======
>>>>>>> 101af2f7
    <message>
        <source>Unable to bind to %s on this computer. %s is probably already running.</source>
        <translation>No es pot enllaçar a %s en aquest ordinador. %s probablement ja s'estigui executant.</translation>
    </message>
    <message>
        <source>Unable to generate keys</source>
        <translation>No s'han pogut generar les claus</translation>
    </message>
    <message>
        <source>Unsupported logging category %s=%s.</source>
        <translation>Categoria de registre no admesa %s=%s.</translation>
    </message>
    <message>
        <source>Upgrading UTXO database</source>
        <translation>Actualització de la base de dades UTXO</translation>
    </message>
    <message>
        <source>User Agent comment (%s) contains unsafe characters.</source>
        <translation>El comentari de l'agent d'usuari (%s) conté caràcters insegurs.</translation>
    </message>
    <message>
        <source>Verifying blocks...</source>
        <translation>S'estan verificant els blocs...</translation>
    </message>
    <message>
        <source>Wallet needed to be rewritten: restart %s to complete</source>
        <translation>Cal tornar a escriure la cartera: reinicieu %s per a completar-ho</translation>
    </message>
    <message>
        <source>Error: Listening for incoming connections failed (listen returned error %s)</source>
        <translation>Error: ha fallat escoltar les connexions entrants (l'escoltament ha retornat l'error %s)</translation>
    </message>
    <message>
        <source>Invalid amount for -maxtxfee=&lt;amount&gt;: '%s' (must be at least the minrelay fee of %s to prevent stuck transactions)</source>
        <translation>Import no vàlid per a -maxtxfee=&lt;amount&gt;: '%s' (cal que sigui com a mínim la comissió de minrelay de %s per evitar que les comissions s'encallin)</translation>
    </message>
    <message>
        <source>The transaction amount is too small to send after the fee has been deducted</source>
        <translation>L'import de la transacció és massa petit per enviar-la després que se'n dedueixi la comissió</translation>
    </message>
    <message>
        <source>You need to rebuild the database using -reindex to go back to unpruned mode.  This will redownload the entire blockchain</source>
        <translation>Cal que torneu a construir la base de dades fent servir -reindex per tornar al mode no podat. Això tornarà a baixar la cadena de blocs sencera</translation>
    </message>
    <message>
        <source>Error reading from database, shutting down.</source>
        <translation>Error en llegir la base de dades, tancant.</translation>
    </message>
    <message>
        <source>Error upgrading chainstate database</source>
        <translation>S'ha produït un error en actualitzar la base de dades de chainstate</translation>
    </message>
    <message>
        <source>Invalid -onion address or hostname: '%s'</source>
        <translation>Adreça o nom de l'ordinador -onion no vàlida: '%s'</translation>
    </message>
    <message>
        <source>Invalid -proxy address or hostname: '%s'</source>
        <translation>Adreça o nom de l'ordinador -proxy no vàlida: '%s'</translation>
    </message>
    <message>
        <source>Invalid amount for -paytxfee=&lt;amount&gt;: '%s' (must be at least %s)</source>
        <translation>Import no vàlid per a -paytxfee=&lt;amount&gt;: «%s» (ha de ser com a mínim %s)</translation>
    </message>
    <message>
        <source>Invalid netmask specified in -whitelist: '%s'</source>
        <translation>S'ha especificat una màscara de xarxa no vàlida a -whitelist: «%s»</translation>
    </message>
    <message>
        <source>Need to specify a port with -whitebind: '%s'</source>
        <translation>Cal especificar un port amb -whitebind: «%s»</translation>
    </message>
    <message>
        <source>Reducing -maxconnections from %d to %d, because of system limitations.</source>
        <translation>Reducció de -maxconnections de %d a %d, a causa de les limitacions del sistema.</translation>
    </message>
    <message>
        <source>Section [%s] is not recognized.</source>
        <translation>No es reconeix la secció [%s]</translation>
    </message>
    <message>
        <source>Signing transaction failed</source>
        <translation>Ha fallat la signatura de la transacció</translation>
    </message>
    <message>
        <source>The transaction amount is too small to pay the fee</source>
        <translation>L'import de la transacció és massa petit per pagar-ne una comissió</translation>
    </message>
    <message>
        <source>This is experimental software.</source>
        <translation>Aquest és programari experimental.</translation>
    </message>
    <message>
<<<<<<< HEAD
        <source>Importing...</source>
        <translation>S'està important...</translation>
    </message>
    <message>
        <source>Unable to generate keys</source>
        <translation>No s'han pogut generar les claus</translation>
=======
        <source>Transaction amount too small</source>
        <translation>La transacció és massa petita</translation>
>>>>>>> 101af2f7
    </message>
    <message>
        <source>Transaction too large</source>
        <translation>La transacció és massa gran</translation>
    </message>
    <message>
        <source>Unable to bind to %s on this computer (bind returned error %s)</source>
        <translation>No s'ha pogut vincular a %s en aquest ordinador (la vinculació ha retornat l'error %s)</translation>
    </message>
    <message>
        <source>This is experimental software.</source>
        <translation>Aquest és programari experimental.</translation>
    </message>
    <message>
        <source>Transaction amount too small</source>
        <translation>La transacció és massa petita</translation>
    </message>
    <message>
        <source>Transaction too large</source>
        <translation>La transacció és massa gran</translation>
    </message>
    <message>
        <source>Unable to generate initial keys</source>
        <translation>No s'han pogut generar les claus inicials</translation>
    </message>
    <message>
        <source>Verifying wallet(s)...</source>
        <translation>S'estan verificant les carteres...</translation>
    </message>
    <message>
        <source>Warning: unknown new rules activated (versionbit %i)</source>
        <translation>Advertència: regles noves desconegudes activades (versionbit %i)</translation>
    </message>
    <message>
        <source>Zapping all transactions from wallet...</source>
        <translation>Se suprimeixen totes les transaccions de la cartera..</translation>
    </message>
    <message>
        <source>-maxtxfee is set very high! Fees this large could be paid on a single transaction.</source>
        <translation>-maxtxfee especificat molt alt! Comissions tan grans podrien pagar-se en una única transacció.</translation>
    </message>
    <message>
        <source>This is the transaction fee you may pay when fee estimates are not available.</source>
        <translation>Aquesta és la tarifa de transacció que podeu pagar quan les estimacions de tarifes no estan disponibles.</translation>
    </message>
    <message>
        <source>This product includes software developed by the OpenSSL Project for use in the OpenSSL Toolkit %s and cryptographic software written by Eric Young and UPnP software written by Thomas Bernard.</source>
        <translation>Aquest producte inclou programari desenvolupat pel Projecte OpenSSL per al seu ús en OpenSSL Toolkit %s i programari criptogràfic escrit per Eric Young i el programari UPnP escrit per Thomas Bernard.</translation>
    </message>
    <message>
        <source>Total length of network version string (%i) exceeds maximum length (%i). Reduce the number or size of uacomments.</source>
        <translation>La longitud total de la cadena de la versió de xarxa (%i) supera la longitud màxima (%i). Redueix el nombre o la mida de uacomments.</translation>
    </message>
    <message>
        <source>Warning: Wallet file corrupt, data salvaged! Original %s saved as %s in %s; if your balance or transactions are incorrect you should restore from a backup.</source>
        <translation>Advertència: la cartera és malmesa, les dades es recuperen! Original %s desat com a %s en %s; si el vostre saldo o transaccions són incorrectes, haureu de restaurar des d'una còpia de seguretat.</translation>
    </message>
    <message>
        <source>%s is set very high!</source>
        <translation>%s està especificat molt alt!</translation>
    </message>
    <message>
        <source>Error loading wallet %s. Duplicate -wallet filename specified.</source>
        <translation>S'ha produït un error en carregar la cartera %s. S'ha especificat un nom de fitxer duplicat -wallet.</translation>
    </message>
    <message>
        <source>Starting network threads...</source>
        <translation>S'estan iniciant els fils de la xarxa...</translation>
    </message>
    <message>
        <source>The wallet will avoid paying less than the minimum relay fee.</source>
        <translation>La cartera evitarà pagar menys de la comissió de tramesa mínima</translation>
    </message>
    <message>
        <source>This is the minimum transaction fee you pay on every transaction.</source>
        <translation>Aquesta és la comissió mínima de transacció que paga en cada transacció.</translation>
    </message>
    <message>
        <source>This is the transaction fee you will pay if you send a transaction.</source>
        <translation>Aquesta és la comissió de transacció que pagareu si envieu una transacció.</translation>
    </message>
    <message>
        <source>Transaction amounts must not be negative</source>
        <translation>Els imports de la transacció no han de ser negatius</translation>
    </message>
    <message>
        <source>Transaction has too long of a mempool chain</source>
        <translation>La transacció té massa temps d'una cadena de mempool</translation>
    </message>
    <message>
        <source>Transaction must have at least one recipient</source>
        <translation>La transacció ha de tenir com a mínim un destinatari</translation>
    </message>
    <message>
        <source>Unknown network specified in -onlynet: '%s'</source>
        <translation>Xarxa desconeguda especificada a -onlynet: '%s'</translation>
    </message>
    <message>
        <source>Insufficient funds</source>
        <translation>Balanç insuficient</translation>
    </message>
    <message>
        <source>Cannot write to data directory '%s'; check permissions.</source>
        <translation>No es pot escriure en el directori de dades "%s". Reviseu-ne els permisos.</translation>
    </message>
    <message>
        <source>Loading block index...</source>
        <translation>S'està carregant l'índex de blocs...</translation>
    </message>
    <message>
        <source>Loading wallet...</source>
        <translation>S'està carregant la cartera...</translation>
    </message>
    <message>
        <source>Cannot downgrade wallet</source>
        <translation>No es pot reduir la versió de la cartera</translation>
    </message>
    <message>
        <source>Rescanning...</source>
        <translation>S'està reescanejant...</translation>
    </message>
    <message>
        <source>Done loading</source>
        <translation>Ha acabat la càrrega</translation>
    </message>
</context>
</TS><|MERGE_RESOLUTION|>--- conflicted
+++ resolved
@@ -382,8 +382,6 @@
         <translation>Encripta les claus privades pertanyents de la cartera</translation>
     </message>
     <message>
-<<<<<<< HEAD
-=======
         <source>Sign messages with your Bitcoin addresses to prove you own them</source>
         <translation>Signa el missatges amb la seva adreça de Bitcoin per provar que les poseeixes</translation>
     </message>
@@ -392,13 +390,10 @@
         <translation>Verifiqueu els missatges per assegurar-vos que han estat signats amb una adreça Bitcoin específica.</translation>
     </message>
     <message>
->>>>>>> 101af2f7
         <source>&amp;File</source>
         <translation>&amp;Fitxer</translation>
     </message>
     <message>
-<<<<<<< HEAD
-=======
         <source>&amp;Settings</source>
         <translation>&amp;Configuració</translation>
     </message>
@@ -407,16 +402,10 @@
         <translation>&amp;Ajuda</translation>
     </message>
     <message>
->>>>>>> 101af2f7
         <source>Tabs toolbar</source>
         <translation>Barra d'eines de les pestanyes</translation>
     </message>
     <message>
-<<<<<<< HEAD
-        <source>&amp;Command-line options</source>
-        <translation>Opcions de la &amp;línia d'ordres</translation>
-    </message>
-=======
         <source>Request payments (generates QR codes and bitcoin: URIs)</source>
         <translation>Sol·licita pagaments (genera codis QR i bitcoin: URI)</translation>
     </message>
@@ -464,7 +453,6 @@
         <source>Transactions after this will not yet be visible.</source>
         <translation>Les transaccions a partir d'això no seran visibles.</translation>
     </message>
->>>>>>> 101af2f7
     <message>
         <source>Error</source>
         <translation>Error</translation>
@@ -777,16 +765,6 @@
         <source>Edit Address</source>
         <translation>Edita l'adreça</translation>
     </message>
-<<<<<<< HEAD
-    <message>
-        <source>Error</source>
-        <translation>Error</translation>
-    </message>
-    </context>
-<context>
-    <name>ModalOverlay</name>
-=======
->>>>>>> 101af2f7
     <message>
         <source>&amp;Label</source>
         <translation>&amp;Etiqueta</translation>
@@ -812,26 +790,9 @@
         <translation>Edita l'adreça de recepció</translation>
     </message>
     <message>
-<<<<<<< HEAD
-        <source>Minimize instead of exit the application when the window is closed. When this option is enabled, the application will be closed only after selecting Exit in the menu.</source>
-        <translation>Minimitza en comptes de sortir de l'aplicació quan la finestra es tanca. Quan s'habilita aquesta opció l'aplicació es tancarà només quan se selecciona Surt del menú. </translation>
-    </message>
-    <message>
-        <source>MiB</source>
-        <translation>MiB</translation>
-    </message>
-    <message>
-        <source>Error</source>
-        <translation>Error</translation>
-    </message>
-    </context>
-<context>
-    <name>OverviewPage</name>
-=======
         <source>Edit sending address</source>
         <translation>Edita l'adreça d'enviament</translation>
     </message>
->>>>>>> 101af2f7
     <message>
         <source>The entered address "%1" is not a valid Bitcoin address.</source>
         <translation>L'adreça introduïda «%1» no és una adreça de Bitcoin vàlida.</translation>
@@ -1047,6 +1008,14 @@
         <translation>Selecciona un fitxer de sol·licitud de pagament</translation>
     </message>
     <message>
+        <source>Paste address from clipboard</source>
+        <translation>Enganxa l'adreça del porta-retalls</translation>
+    </message>
+    <message>
+        <source>Alt+P</source>
+        <translation>Alt+P</translation>
+    </message>
+    <message>
         <source>Select payment request file to open</source>
         <translation>Seleccioneu el fitxer de sol·licitud de pagament per obrir</translation>
     </message>
@@ -1378,6 +1347,21 @@
     <message>
         <source>Current total balance in watch-only addresses</source>
         <translation>Balanç total actual en adreces de només lectura</translation>
+    </message>
+    </context>
+<context>
+    <name>PSBTOperationsDialog</name>
+    <message>
+        <source>Close</source>
+        <translation type="unfinished">Tanca</translation>
+    </message>
+    <message>
+        <source>Total Amount</source>
+        <translation>Import total</translation>
+    </message>
+    <message>
+        <source>or</source>
+        <translation>o</translation>
     </message>
     </context>
 <context>
@@ -3094,6 +3078,10 @@
         <translation>Exporta les dades de la pestanya actual a un fitxer</translation>
     </message>
     <message>
+        <source>Error</source>
+        <translation>Error</translation>
+    </message>
+    <message>
         <source>Backup Wallet</source>
         <translation>Còpia de seguretat de la cartera</translation>
     </message>
@@ -3324,16 +3312,6 @@
         <source>Transaction fee and change calculation failed</source>
         <translation>La tarifa de transacció i el càlcul del canvi no han funcionat</translation>
     </message>
-<<<<<<< HEAD
-    <message>
-        <source>Date and time that the transaction was received.</source>
-        <translation>Data i hora en què la transacció va ser rebuda.</translation>
-    </message>
-    </context>
-<context>
-    <name>TransactionView</name>
-=======
->>>>>>> 101af2f7
     <message>
         <source>Unable to bind to %s on this computer. %s is probably already running.</source>
         <translation>No es pot enllaçar a %s en aquest ordinador. %s probablement ja s'estigui executant.</translation>
@@ -3427,17 +3405,8 @@
         <translation>Aquest és programari experimental.</translation>
     </message>
     <message>
-<<<<<<< HEAD
-        <source>Importing...</source>
-        <translation>S'està important...</translation>
-    </message>
-    <message>
-        <source>Unable to generate keys</source>
-        <translation>No s'han pogut generar les claus</translation>
-=======
         <source>Transaction amount too small</source>
         <translation>La transacció és massa petita</translation>
->>>>>>> 101af2f7
     </message>
     <message>
         <source>Transaction too large</source>
@@ -3448,18 +3417,6 @@
         <translation>No s'ha pogut vincular a %s en aquest ordinador (la vinculació ha retornat l'error %s)</translation>
     </message>
     <message>
-        <source>This is experimental software.</source>
-        <translation>Aquest és programari experimental.</translation>
-    </message>
-    <message>
-        <source>Transaction amount too small</source>
-        <translation>La transacció és massa petita</translation>
-    </message>
-    <message>
-        <source>Transaction too large</source>
-        <translation>La transacció és massa gran</translation>
-    </message>
-    <message>
         <source>Unable to generate initial keys</source>
         <translation>No s'han pogut generar les claus inicials</translation>
     </message>
