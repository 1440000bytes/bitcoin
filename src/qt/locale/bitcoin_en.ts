--- conflicted
+++ resolved
@@ -464,12 +464,12 @@
         <translation>Reindexing blocks on disk...</translation>
     </message>
     <message>
-        <location line="+314"/>
+        <location line="+320"/>
         <source>Proxy is &lt;b&gt;enabled&lt;/b&gt;: %1</source>
         <translation type="unfinished"></translation>
     </message>
     <message>
-        <location line="-899"/>
+        <location line="-905"/>
         <source>Send coins to a Bitcoin address</source>
         <translation>Send coins to a Bitcoin address</translation>
     </message>
@@ -670,11 +670,7 @@
         <translation>Catching up...</translation>
     </message>
     <message>
-<<<<<<< HEAD
-        <location line="+150"/>
-=======
-        <location line="+149"/>
->>>>>>> 6eccb372
+        <location line="+155"/>
         <source>Date: %1
 </source>
         <translation type="unfinished"></translation>
@@ -740,11 +736,7 @@
         <translation>Wallet is &lt;b&gt;encrypted&lt;/b&gt; and currently &lt;b&gt;locked&lt;/b&gt;</translation>
     </message>
     <message>
-<<<<<<< HEAD
-        <location filename="../bitcoin.cpp" line="+531"/>
-=======
-        <location filename="../bitcoin.cpp" line="+545"/>
->>>>>>> 6eccb372
+        <location filename="../bitcoin.cpp" line="+550"/>
         <source>A fatal error occurred. Bitcoin can no longer continue safely and will quit.</source>
         <translation type="unfinished"></translation>
     </message>
@@ -837,11 +829,7 @@
         <translation type="unfinished">Confirmed</translation>
     </message>
     <message>
-<<<<<<< HEAD
-        <location filename="../coincontroldialog.cpp" line="+52"/>
-=======
         <location filename="../coincontroldialog.cpp" line="+57"/>
->>>>>>> 6eccb372
         <source>Copy address</source>
         <translation type="unfinished"></translation>
     </message>
@@ -1237,7 +1225,7 @@
         <translation type="unfinished"></translation>
     </message>
     <message>
-        <location filename="../mempoolstats.cpp" line="+92"/>
+        <location filename="../mempoolstats.cpp" line="+88"/>
         <source>Mempool Statistics</source>
         <translation type="unfinished"></translation>
     </message>
@@ -2073,7 +2061,7 @@
 <context>
     <name>PaymentServer</name>
     <message>
-        <location filename="../paymentserver.cpp" line="+340"/>
+        <location filename="../paymentserver.cpp" line="+341"/>
         <location line="+230"/>
         <location line="+42"/>
         <location line="+111"/>
@@ -2358,7 +2346,7 @@
         <translation type="unfinished"></translation>
     </message>
     <message>
-        <location filename="../bitcoin.cpp" line="+135"/>
+        <location filename="../bitcoin.cpp" line="+140"/>
         <source>Software expired</source>
         <translation type="unfinished"></translation>
     </message>
@@ -3073,7 +3061,7 @@
     <name>SendCoinsDialog</name>
     <message>
         <location filename="../forms/sendcoinsdialog.ui" line="+14"/>
-        <location filename="../sendcoinsdialog.cpp" line="+593"/>
+        <location filename="../sendcoinsdialog.cpp" line="+600"/>
         <source>Send Coins</source>
         <translation>Send Coins</translation>
     </message>
@@ -3261,7 +3249,7 @@
         <translation>S&amp;end</translation>
     </message>
     <message>
-        <location filename="../sendcoinsdialog.cpp" line="-505"/>
+        <location filename="../sendcoinsdialog.cpp" line="-512"/>
         <source>Copy quantity</source>
         <translation type="unfinished"></translation>
     </message>
@@ -3301,7 +3289,7 @@
         <translation type="unfinished"></translation>
     </message>
     <message>
-        <location line="+129"/>
+        <location line="+130"/>
         <location line="+5"/>
         <location line="+6"/>
         <location line="+4"/>
@@ -3314,28 +3302,33 @@
         <translation type="unfinished"></translation>
     </message>
     <message>
-        <location line="+9"/>
-        <source>added as transaction fee</source>
-        <translation type="unfinished"></translation>
-    </message>
-    <message>
-        <location line="+15"/>
-        <source>Total Amount %1</source>
-        <translation type="unfinished"></translation>
-    </message>
-    <message>
-        <location line="+3"/>
+        <location line="+42"/>
         <source>or</source>
         <translation type="unfinished"></translation>
     </message>
     <message>
-        <location line="+4"/>
+        <location line="-19"/>
         <source>You can increase the fee later (signals Replace-By-Fee, BIP-125).</source>
         <translation type="unfinished"></translation>
     </message>
     <message>
-        <location line="+2"/>
+        <location line="-21"/>
+        <source>Please, review your transaction.</source>
+        <translation type="unfinished"></translation>
+    </message>
+    <message>
+        <location line="+7"/>
+        <source>Transaction fee</source>
+        <translation type="unfinished"></translation>
+    </message>
+    <message>
+        <location line="+16"/>
         <source>Not signalling Replace-By-Fee, BIP-125.</source>
+        <translation type="unfinished"></translation>
+    </message>
+    <message>
+        <location line="+14"/>
+        <source>Total Amount</source>
         <translation type="unfinished"></translation>
     </message>
     <message>
@@ -4169,7 +4162,7 @@
 <context>
     <name>TransactionView</name>
     <message>
-        <location filename="../transactionview.cpp" line="+70"/>
+        <location filename="../transactionview.cpp" line="+71"/>
         <location line="+16"/>
         <source>All</source>
         <translation type="unfinished"></translation>
@@ -4290,7 +4283,7 @@
         <translation type="unfinished"></translation>
     </message>
     <message>
-        <location line="+193"/>
+        <location line="+196"/>
         <source>Export Transaction History</source>
         <translation type="unfinished"></translation>
     </message>
@@ -4355,7 +4348,7 @@
         <translation type="unfinished"></translation>
     </message>
     <message>
-        <location line="+166"/>
+        <location line="+171"/>
         <source>Range:</source>
         <translation type="unfinished"></translation>
     </message>
@@ -4391,12 +4384,12 @@
     <message>
         <location line="+389"/>
         <location line="+39"/>
-        <location line="+6"/>
+        <location line="+5"/>
         <source>Fee bump error</source>
         <translation type="unfinished"></translation>
     </message>
     <message>
-        <location line="-45"/>
+        <location line="-44"/>
         <source>Increasing transaction fee failed</source>
         <translation type="unfinished"></translation>
     </message>
@@ -4431,7 +4424,7 @@
         <translation type="unfinished"></translation>
     </message>
     <message>
-        <location line="+6"/>
+        <location line="+5"/>
         <source>Could not commit transaction</source>
         <translation type="unfinished"></translation>
     </message>
@@ -4482,40 +4475,32 @@
 <context>
     <name>bitcoin-core</name>
     <message>
-<<<<<<< HEAD
-        <location filename="../bitcoinstrings.cpp" line="+349"/>
-=======
-        <location filename="../bitcoinstrings.cpp" line="+369"/>
->>>>>>> 6eccb372
+        <location filename="../bitcoinstrings.cpp" line="+381"/>
         <source>Options:</source>
         <translation>Options:</translation>
     </message>
     <message>
-        <location line="+36"/>
+        <location line="+39"/>
         <source>Specify data directory</source>
         <translation>Specify data directory</translation>
     </message>
     <message>
-        <location line="-107"/>
+        <location line="-110"/>
         <source>Connect to a node to retrieve peer addresses, and disconnect</source>
         <translation>Connect to a node to retrieve peer addresses, and disconnect</translation>
     </message>
     <message>
-        <location line="+111"/>
+        <location line="+114"/>
         <source>Specify your own public address</source>
         <translation>Specify your own public address</translation>
     </message>
     <message>
-        <location line="-125"/>
+        <location line="-128"/>
         <source>Accept command line and JSON-RPC commands</source>
         <translation>Accept command line and JSON-RPC commands</translation>
     </message>
     <message>
-<<<<<<< HEAD
-        <location line="-207"/>
-=======
-        <location line="-218"/>
->>>>>>> 6eccb372
+        <location line="-230"/>
         <source>Distributed under the MIT software license, see the accompanying file %s or %s</source>
         <translation type="unfinished"></translation>
     </message>
@@ -4540,11 +4525,7 @@
         <translation type="unfinished"></translation>
     </message>
     <message>
-<<<<<<< HEAD
-        <location line="+149"/>
-=======
-        <location line="+157"/>
->>>>>>> 6eccb372
+        <location line="+169"/>
         <source>Error: A fatal internal error occurred, see debug.log for details</source>
         <translation type="unfinished"></translation>
     </message>
@@ -4564,36 +4545,22 @@
         <translation>Run in the background as a daemon and accept commands</translation>
     </message>
     <message>
-        <location line="+44"/>
+        <location line="+47"/>
         <source>Unable to start HTTP server. See debug log for details.</source>
         <translation type="unfinished"></translation>
     </message>
     <message>
-<<<<<<< HEAD
-        <location line="-395"/>
-=======
-        <location line="-418"/>
->>>>>>> 6eccb372
+        <location line="-433"/>
         <source>Bitcoin Core</source>
         <translation type="unfinished">Bitcoin Core</translation>
     </message>
     <message>
-        <location line="-2"/>
-        <source>Bitcoin Knots</source>
-        <translation type="unfinished"></translation>
-    </message>
-    <message>
-        <location line="+1"/>
+        <location line="-1"/>
         <source>The %s developers</source>
         <translation type="unfinished"></translation>
     </message>
     <message>
-        <location line="+2"/>
-        <source> failed.</source>
-        <translation type="unfinished"></translation>
-    </message>
-    <message>
-        <location line="+7"/>
+        <location line="+9"/>
         <source>A fee rate (in %s/kB) that will be used when fee estimation has insufficient data (default: %s)</source>
         <translation type="unfinished"></translation>
     </message>
@@ -4603,12 +4570,7 @@
         <translation type="unfinished"></translation>
     </message>
     <message>
-        <location line="+3"/>
-        <source>Accept transactions reusing addresses or other pubkey scripts (default: %s)</source>
-        <translation type="unfinished"></translation>
-    </message>
-    <message>
-        <location line="+2"/>
+        <location line="+5"/>
         <source>Add a node to connect to and attempt to keep the connection open (see the `addnode` RPC command help for more info)</source>
         <translation type="unfinished"></translation>
     </message>
@@ -4648,12 +4610,7 @@
         <translation type="unfinished"></translation>
     </message>
     <message>
-        <location line="+7"/>
-        <source>Execute command when a wallet transaction changes (%s in cmd is replaced by TxID)</source>
-        <translation>Execute command when a wallet transaction changes (%s in cmd is replaced by TxID)</translation>
-    </message>
-    <message>
-        <location line="+6"/>
+        <location line="+13"/>
         <source>Extra transactions to keep in memory for compact block reconstructions (default: %u)</source>
         <translation type="unfinished"></translation>
     </message>
@@ -4699,24 +4656,31 @@
     </message>
     <message>
         <location line="+12"/>
+        <source>Set a whitelist to filter incoming RPC calls for a specific user. The field &lt;whitelist&gt; comes in the format: &lt;USERNAME&gt;:&lt;rpc 1&gt;,&lt;rpc 2&gt;,...,&lt;rpc n&gt;. If multiple whitelists are set for a given user, they are set-intersected. See -rpcwhitelistdefault documentation for information on default whitelist behavior.</source>
+        <translation type="unfinished"></translation>
+    </message>
+    <message>
+        <location line="+6"/>
         <source>Set lowest fee rate (in %s/kB) for transactions to be included in block creation. (default: %s)</source>
         <translation type="unfinished"></translation>
     </message>
     <message>
         <location line="+3"/>
-<<<<<<< HEAD
-=======
         <source>Set maximum size of high-priority/low-fee transactions in bytes (default: %d)</source>
         <translation type="unfinished"></translation>
     </message>
     <message>
         <location line="+2"/>
->>>>>>> 6eccb372
         <source>Set the number of script verification threads (%u to %d, 0 = auto, &lt;0 = leave that many cores free, default: %d)</source>
         <translation type="unfinished"></translation>
     </message>
     <message>
-        <location line="+14"/>
+        <location line="+3"/>
+        <source>Sets default behavior for rpc whitelisting. Unless rpcwhitelistdefault is set to 0, if any -rpcwhitelist is set, the rpc server acts as if all rpc users are subject to empty-unless-otherwise-specified whitelists. If rpcwhitelistdefault is set to 1 and no -rpcwhitelist is set, rpc server acts as if all rpc users are subject to empty whitelists.</source>
+        <translation type="unfinished"></translation>
+    </message>
+    <message>
+        <location line="+17"/>
         <source>Support segwit when restoring wallet backups and importing keys (default: %u)</source>
         <translation type="unfinished"></translation>
     </message>
@@ -5081,7 +5045,12 @@
         <translation type="unfinished"></translation>
     </message>
     <message>
-        <location line="+3"/>
+        <location line="+2"/>
+        <source>Send reject messages per BIP61 (default: %u)</source>
+        <translation type="unfinished"></translation>
+    </message>
+    <message>
+        <location line="+2"/>
         <source>Send transactions with full-RBF opt-in enabled (RPC only, default: %u)</source>
         <translation type="unfinished"></translation>
     </message>
@@ -5101,7 +5070,18 @@
         <translation type="unfinished"></translation>
     </message>
     <message>
-        <location line="+12"/>
+        <location line="+8"/>
+        <source>Specified blocks directory &quot;%s&quot; does not exist.
+</source>
+        <translation type="unfinished"></translation>
+    </message>
+    <message>
+        <location line="+1"/>
+        <source>Specify blocks directory (default: &lt;datadir&gt;/blocks)</source>
+        <translation type="unfinished"></translation>
+    </message>
+    <message>
+        <location line="+5"/>
         <source>Specify read/write configuration file (default: %s)</source>
         <translation type="unfinished"></translation>
     </message>
@@ -5196,16 +5176,27 @@
         <translation type="unfinished"></translation>
     </message>
     <message>
-<<<<<<< HEAD
-        <location line="-395"/>
-=======
-        <location line="-417"/>
->>>>>>> 6eccb372
+        <location line="-432"/>
         <source>Allow JSON-RPC connections from specified source. Valid for &lt;ip&gt; are a single IP (e.g. 1.2.3.4), a network/netmask (e.g. 1.2.3.4/255.255.255.0) or a network/CIDR (e.g. 1.2.3.4/24). This option can be specified multiple times</source>
         <translation type="unfinished"></translation>
     </message>
     <message>
-        <location line="+7"/>
+        <location line="-21"/>
+        <source>Bitcoin Knots</source>
+        <translation type="unfinished"></translation>
+    </message>
+    <message>
+        <location line="+3"/>
+        <source> failed.</source>
+        <translation type="unfinished"></translation>
+    </message>
+    <message>
+        <location line="+13"/>
+        <source>Accept transactions reusing addresses or other pubkey scripts (default: %s)</source>
+        <translation type="unfinished"></translation>
+    </message>
+    <message>
+        <location line="+12"/>
         <source>Bind to given address and whitelist peers connecting to it. Use [host]:port notation for IPv6</source>
         <translation type="unfinished"></translation>
     </message>
@@ -5230,7 +5221,12 @@
         <translation>Execute command when a relevant alert is received or we see a really long fork (%s in cmd is replaced by message)</translation>
     </message>
     <message>
-        <location line="+12"/>
+        <location line="+3"/>
+        <source>Execute command when a wallet transaction changes (%s in cmd is replaced by TxID and %w is replaced by wallet name)</source>
+        <translation type="unfinished"></translation>
+    </message>
+    <message>
+        <location line="+9"/>
         <source>Fees (in %s/kB) smaller than this are considered zero fee for relaying, mining and transaction creation (default: %s)</source>
         <translation type="unfinished"></translation>
     </message>
@@ -5255,11 +5251,7 @@
         <translation type="unfinished"></translation>
     </message>
     <message>
-<<<<<<< HEAD
-        <location line="+42"/>
-=======
-        <location line="+46"/>
->>>>>>> 6eccb372
+        <location line="+58"/>
         <source>The transaction amount is too small to send after the fee has been deducted</source>
         <translation type="unfinished"></translation>
     </message>
@@ -5369,7 +5361,7 @@
         <translation type="unfinished"></translation>
     </message>
     <message>
-        <location line="+4"/>
+        <location line="+5"/>
         <source>Send trace/debug info to console instead of debug.log file</source>
         <translation>Send trace/debug info to console instead of debug.log file</translation>
     </message>
@@ -5404,7 +5396,7 @@
         <translation type="unfinished"></translation>
     </message>
     <message>
-        <location line="+12"/>
+        <location line="+14"/>
         <source>The transaction amount is too small to pay the fee</source>
         <translation type="unfinished"></translation>
     </message>
@@ -5499,34 +5491,22 @@
         <translation type="unfinished"></translation>
     </message>
     <message>
-        <location line="-86"/>
+        <location line="-89"/>
         <source>Password for JSON-RPC connections</source>
         <translation>Password for JSON-RPC connections</translation>
     </message>
     <message>
-<<<<<<< HEAD
-        <location line="-261"/>
-=======
-        <location line="-277"/>
->>>>>>> 6eccb372
+        <location line="-289"/>
         <source>Execute command when the best block changes (%s in cmd is replaced by block hash)</source>
         <translation>Execute command when the best block changes (%s in cmd is replaced by block hash)</translation>
     </message>
     <message>
-<<<<<<< HEAD
-        <location line="+183"/>
-=======
-        <location line="+194"/>
->>>>>>> 6eccb372
+        <location line="+206"/>
         <source>Allow DNS lookups for -addnode, -seednode and -connect</source>
         <translation>Allow DNS lookups for -addnode, -seednode and -connect</translation>
     </message>
     <message>
-<<<<<<< HEAD
-        <location line="-258"/>
-=======
-        <location line="-271"/>
->>>>>>> 6eccb372
+        <location line="-283"/>
         <source>(1 = keep tx meta data e.g. account owner and payment request information, 2 = drop tx meta data)</source>
         <translation type="unfinished"></translation>
     </message>
@@ -5591,11 +5571,7 @@
         <translation type="unfinished"></translation>
     </message>
     <message>
-<<<<<<< HEAD
-        <location line="+37"/>
-=======
-        <location line="+39"/>
->>>>>>> 6eccb372
+        <location line="+51"/>
         <source>Sets the serialization of raw transaction or block hex returned in non-verbose mode, non-segwit(0) or segwit(1) (default: %d)</source>
         <translation type="unfinished"></translation>
     </message>
@@ -5755,22 +5731,22 @@
         <translation type="unfinished"></translation>
     </message>
     <message>
+        <location line="+10"/>
+        <source>Set key pool size to &lt;n&gt; (default: %u)</source>
+        <translation type="unfinished"></translation>
+    </message>
+    <message>
+        <location line="+1"/>
+        <source>Set maximum BIP141 block weight (default: %d)</source>
+        <translation type="unfinished"></translation>
+    </message>
+    <message>
+        <location line="+3"/>
+        <source>Set the number of threads to service RPC calls (default: %d)</source>
+        <translation type="unfinished"></translation>
+    </message>
+    <message>
         <location line="+9"/>
-        <source>Set key pool size to &lt;n&gt; (default: %u)</source>
-        <translation type="unfinished"></translation>
-    </message>
-    <message>
-        <location line="+1"/>
-        <source>Set maximum BIP141 block weight (default: %d)</source>
-        <translation type="unfinished"></translation>
-    </message>
-    <message>
-        <location line="+3"/>
-        <source>Set the number of threads to service RPC calls (default: %d)</source>
-        <translation type="unfinished"></translation>
-    </message>
-    <message>
-        <location line="+7"/>
         <source>Specify configuration file (default: %s)</source>
         <translation type="unfinished"></translation>
     </message>
@@ -5835,7 +5811,7 @@
         <translation>Unknown network specified in -onlynet: &apos;%s&apos;</translation>
     </message>
     <message>
-        <location line="-92"/>
+        <location line="-95"/>
         <source>Insufficient funds</source>
         <translation>Insufficient funds</translation>
     </message>
