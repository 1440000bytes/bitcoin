<?xml version="1.0" encoding="utf-8"?>
<!DOCTYPE TS>
<TS version="2.0" language="nl">
<defaultcodec>UTF-8</defaultcodec>
<context>
    <name>AboutDialog</name>
    <message>
        <location filename="../forms/aboutdialog.ui" line="+14"/>
        <source>About Bitcoin</source>
        <translation>Over Bitcoin
</translation>
    </message>
    <message>
        <location line="+39"/>
        <source>&lt;b&gt;Bitcoin&lt;/b&gt; version</source>
        <translation>&lt;b&gt;Bitcoin&lt;/b&gt; versie</translation>
    </message>
    <message>
<<<<<<< HEAD
        <location filename="../forms/aboutdialog.ui" line="91"/>
=======
        <location line="+32"/>
>>>>>>> 0f4c74f9
        <source>Copyright © 2009-2012 Bitcoin Developers

This is experimental software.

Distributed under the MIT/X11 software license, see the accompanying file license.txt or http://www.opensource.org/licenses/mit-license.php.

This product includes software developed by the OpenSSL Project for use in the OpenSSL Toolkit (http://www.openssl.org/) and cryptographic software written by Eric Young (eay@cryptsoft.com) and UPnP software written by Thomas Bernard.</source>
        <translation>Copyright © 2009-2012 Bitcoin Ontwikkelaars

Dit is experimentele software.

Gedistribueerd onder de MIT/X11 software licentie, zie het bijgevoegde bestand license.txt of http://www.opensource.org/licenses/mit-license.php.

Dit product bevat software ontwikkeld door het OpenSSL Project voor gebruik in de OpenSSL Toolkit (http://www.openssl.org/) en cryptografische software gemaakt door Eric Young (eay@cryptsoft.com) en UPnP software geschreven door Thomas Bernard.</translation>
    </message>
</context>
<context>
    <name>AddressBookPage</name>
    <message>
        <location filename="../forms/addressbookpage.ui" line="+14"/>
        <source>Address Book</source>
        <translation>Adresboek</translation>
    </message>
    <message>
        <location line="+6"/>
        <source>These are your Bitcoin addresses for receiving payments.  You may want to give a different one to each sender so you can keep track of who is paying you.</source>
        <translation>Dit zijn uw Bitcoin-adressen om betalingen te ontvangen. U kunt er voor kiezen om een adres aan te maken voor elke afzender. Op deze manier kunt u bijhouden wie al aan u betaald heeft.</translation>
    </message>
    <message>
        <location line="+13"/>
        <source>Double-click to edit address or label</source>
        <translation>Dubbelklik om adres of label te wijzigen</translation>
    </message>
    <message>
        <location line="+24"/>
        <source>Create a new address</source>
        <translation>Maak een nieuw adres aan</translation>
    </message>
    <message>
        <location line="+3"/>
        <source>&amp;New Address...</source>
        <translation>&amp;Nieuw Adres...</translation>
    </message>
    <message>
        <location line="+11"/>
        <source>Copy the currently selected address to the system clipboard</source>
        <translation>Kopieer het huidig geselecteerde adres naar het klembord</translation>
    </message>
    <message>
        <location line="+3"/>
        <source>&amp;Copy to Clipboard</source>
        <translation>&amp;Kopieer naar Klembord</translation>
    </message>
    <message>
        <location line="+11"/>
        <source>Show &amp;QR Code</source>
        <translation>Toon &amp;QR-Code</translation>
    </message>
    <message>
<<<<<<< HEAD
        <location filename="../forms/addressbookpage.ui" line="113"/>
=======
        <location line="+14"/>
        <source>Sign &amp;Message</source>
        <translation>&amp;Onderteken Bericht</translation>
    </message>
    <message>
        <location line="+11"/>
        <source>Delete the currently selected address from the list. Only sending addresses can be deleted.</source>
        <translation>Verwijder het huidige geselecteerde adres van de lijst. Alleen zend-adressen kunnen verwijderd worden, niet uw ontvangstadressen.</translation>
    </message>
    <message>
        <location line="+3"/>
>>>>>>> 0f4c74f9
        <source>&amp;Delete</source>
        <translation>&amp;Verwijder</translation>
    </message>
    <message>
        <location line="-17"/>
        <source>Sign a message to prove you own this address</source>
        <translation>Onderteken een bericht om te bewijzen dat u dit adres bezit</translation>
    </message>
    <message>
<<<<<<< HEAD
        <location filename="../forms/addressbookpage.ui" line="99"/>
        <source>Sign &amp;Message</source>
        <translation>&amp;Onderteken Bericht</translation>
    </message>
    <message>
        <location filename="../forms/addressbookpage.ui" line="110"/>
        <source>Delete the currently selected address from the list. Only sending addresses can be deleted.</source>
        <translation>Verwijder het huidige geselecteerde adres van de lijst. Alleen zend-adressen kunnen verwijderd worden, niet uw ontvangstadressen.</translation>
    </message>
    <message>
        <location filename="../addressbookpage.cpp" line="66"/>
=======
        <location filename="../addressbookpage.cpp" line="+278"/>
        <source>Export Address Book Data</source>
        <translation>Exporteer Gegevens van het Adresboek</translation>
    </message>
    <message>
        <location line="+14"/>
        <source>Error exporting</source>
        <translation>Fout bij exporteren</translation>
    </message>
    <message>
        <location line="-230"/>
>>>>>>> 0f4c74f9
        <source>Copy label</source>
        <translation>Kopieer label</translation>
    </message>
    <message>
<<<<<<< HEAD
        <location filename="../addressbookpage.cpp" line="68"/>
        <source>Delete</source>
        <translation>Verwijder</translation>
    </message>
    <message>
        <location filename="../addressbookpage.cpp" line="286"/>
        <source>Comma separated file (*.csv)</source>
        <translation>Kommagescheiden bestand (*.csv)</translation>
    </message>
    <message>
        <location filename="../addressbookpage.cpp" line="299"/>
        <source>Could not write to file %1.</source>
        <translation>Kon niet schrijven naar bestand %1.</translation>
    </message>
    <message>
        <location filename="../addressbookpage.cpp" line="65"/>
=======
        <location line="-1"/>
>>>>>>> 0f4c74f9
        <source>Copy address</source>
        <translation>Kopieer adres</translation>
    </message>
    <message>
<<<<<<< HEAD
        <location filename="../addressbookpage.cpp" line="67"/>
=======
        <location line="+2"/>
>>>>>>> 0f4c74f9
        <source>Edit</source>
        <translation>Bewerk</translation>
    </message>
    <message>
<<<<<<< HEAD
        <location filename="../addressbookpage.cpp" line="285"/>
        <source>Export Address Book Data</source>
        <translation>Exporteer Gegevens van het Adresboek</translation>
    </message>
    <message>
        <location filename="../addressbookpage.cpp" line="299"/>
        <source>Error exporting</source>
        <translation>Fout bij exporteren</translation>
=======
        <location line="+1"/>
        <source>Delete</source>
        <translation>Verwijder</translation>
    </message>
    <message>
        <location line="+228"/>
        <source>Could not write to file %1.</source>
        <translation>Kon niet schrijven naar bestand %1.</translation>
    </message>
    <message>
        <location line="-13"/>
        <source>Comma separated file (*.csv)</source>
        <translation>Kommagescheiden bestand (*.csv)</translation>
>>>>>>> 0f4c74f9
    </message>
</context>
<context>
    <name>AddressTableModel</name>
    <message>
<<<<<<< HEAD
        <location filename="../addresstablemodel.cpp" line="114"/>
=======
        <location filename="../addresstablemodel.cpp" line="+96"/>
        <source>Label</source>
        <translation>Label</translation>
    </message>
    <message>
        <location line="+36"/>
>>>>>>> 0f4c74f9
        <source>(no label)</source>
        <translation>(geen label)</translation>
    </message>
    <message>
        <location line="-36"/>
        <source>Address</source>
        <translation>Adres</translation>
    </message>
    <message>
        <location filename="../addresstablemodel.cpp" line="78"/>
        <source>Label</source>
        <translation>Label</translation>
    </message>
</context>
<context>
    <name>AskPassphraseDialog</name>
    <message>
<<<<<<< HEAD
        <location filename="../askpassphrasedialog.cpp" line="38"/>
        <source>This operation needs your wallet passphrase to unlock the wallet.</source>
        <translation>Deze operatie vereist uw portemonneewachtwoord om de portemonnee te openen.</translation>
    </message>
    <message>
        <location filename="../forms/askpassphrasedialog.ui" line="94"/>
        <source>TextLabel</source>
        <translation>TekstLabel</translation>
=======
        <location filename="../askpassphrasedialog.cpp" line="+127"/>
        <source>Wallet encryption failed due to an internal error. Your wallet was not encrypted.</source>
        <translation>Portemonneeversleuteling mislukt door een interne fout, Uw portemonnee is niet versleuteld.</translation>
    </message>
    <message>
        <location filename="../forms/askpassphrasedialog.ui" line="+47"/>
        <source>Enter passphrase</source>
        <translation>Huidig wachtwoord</translation>
    </message>
    <message>
        <location line="+14"/>
        <source>New passphrase</source>
        <translation>Nieuwe wachtwoord</translation>
>>>>>>> 0f4c74f9
    </message>
    <message>
        <location line="+14"/>
        <source>Repeat new passphrase</source>
        <translation>Herhaal wachtwoord</translation>
    </message>
    <message>
<<<<<<< HEAD
        <location filename="../askpassphrasedialog.cpp" line="170"/>
        <source>Wallet passphrase was successfully changed.</source>
        <translation>Portemonneewachtwoord is met succes gewijzigd.</translation>
    </message>
    <message>
        <location filename="../askpassphrasedialog.cpp" line="46"/>
        <source>This operation needs your wallet passphrase to decrypt the wallet.</source>
        <translation>Deze operatie vereist uw portemonneewachtwoord om de portemonnee te ontsleutelen</translation>
    </message>
    <message>
        <location filename="../askpassphrasedialog.cpp" line="35"/>
        <source>Encrypt wallet</source>
        <translation>Versleutel portemonnee</translation>
    </message>
    <message>
        <location filename="../forms/askpassphrasedialog.ui" line="61"/>
        <source>New passphrase</source>
        <translation>Nieuwe wachtwoord</translation>
=======
        <location line="+19"/>
        <source>TextLabel</source>
        <translation>TekstLabel</translation>
    </message>
    <message>
        <location filename="../askpassphrasedialog.cpp" line="+29"/>
        <source>Wallet decryption failed</source>
        <translation>Portemonnee-ontsleuteling mislukt</translation>
    </message>
    <message>
        <location line="-113"/>
        <source>Unlock wallet</source>
        <translation>Open portemonnee</translation>
>>>>>>> 0f4c74f9
    </message>
    <message>
        <location filename="../forms/askpassphrasedialog.ui" line="-68"/>
        <source>Dialog</source>
        <translation>Dialoog</translation>
    </message>
    <message>
<<<<<<< HEAD
        <location filename="../askpassphrasedialog.cpp" line="111"/>
        <location filename="../askpassphrasedialog.cpp" line="169"/>
        <source>Wallet encrypted</source>
        <translation>Portemonnee versleuteld</translation>
    </message>
    <message>
        <location filename="../forms/askpassphrasedialog.ui" line="47"/>
        <source>Enter passphrase</source>
        <translation>Huidig wachtwoord</translation>
    </message>
    <message>
        <location filename="../askpassphrasedialog.cpp" line="43"/>
        <source>Unlock wallet</source>
        <translation>Open portemonnee</translation>
    </message>
    <message>
        <location filename="../askpassphrasedialog.cpp" line="51"/>
=======
        <location filename="../askpassphrasedialog.cpp" line="+8"/>
>>>>>>> 0f4c74f9
        <source>Decrypt wallet</source>
        <translation>Ontsleutel portemonnee</translation>
    </message>
    <message>
        <location line="+3"/>
        <source>Change passphrase</source>
        <translation>Wijzig wachtwoord</translation>
    </message>
    <message>
        <location line="+1"/>
        <source>Enter the old and new passphrase to the wallet.</source>
        <translation>Vul uw oude en nieuwe portemonneewachtwoord in.</translation>
    </message>
    <message>
<<<<<<< HEAD
        <location filename="../askpassphrasedialog.cpp" line="102"/>
        <source>WARNING: If you encrypt your wallet and lose your passphrase, you will &lt;b&gt;LOSE ALL OF YOUR BITCOINS&lt;/b&gt;!
Are you sure you wish to encrypt your wallet?</source>
        <translation>WAARSCHUWING: Wanneer uw portemonnee wordt versleuteld en u verliest uw wachtwoord, dan verliest u&lt;b&gt;AL UW BITCOINS&lt;/b&gt;!
Bent u er zeker van uw dat u uw portemonnee wilt versleutelen?</translation>
    </message>
    <message>
        <location filename="../askpassphrasedialog.cpp" line="113"/>
        <source>Bitcoin will close now to finish the encryption process. Remember that encrypting your wallet cannot fully protect your bitcoins from being stolen by malware infecting your computer.</source>
        <translation>Bitcoin zal nu afsluiten om het versleutelingsproces te voltooien. Onthoud dat het versleutelen van uw portemonnee u niet volledig kan beschermen: Malware kan uw computer infecteren en uw bitcoins stelen.</translation>
=======
        <location line="+46"/>
        <source>Confirm wallet encryption</source>
        <translation>Bevestig versleuteling van de portemonnee</translation>
>>>>>>> 0f4c74f9
    </message>
    <message>
        <location line="+16"/>
        <source>IMPORTANT: Any previous backups you have made of your wallet file should be replaced with the newly generated, encrypted wallet file. For security reasons, previous backups of the unencrypted wallet file will become useless as soon as you start using the new, encrypted wallet.</source>
        <translation>BELANGRIJK: Elke eerder gemaakte backup van uw portemonneebestand dient u te vervangen door het nieuw gegenereerde, versleutelde portemonneebestand. Om veiligheidsredenen zullen eerdere backups van het niet-versleutelde portemonneebestand onbruikbaar worden zodra u uw nieuwe, versleutelde, portemonnee begint te gebruiken.</translation>
    </message>
    <message>
<<<<<<< HEAD
        <location filename="../askpassphrasedialog.cpp" line="127"/>
        <source>Wallet encryption failed due to an internal error. Your wallet was not encrypted.</source>
        <translation>Portemonneeversleuteling mislukt door een interne fout, Uw portemonnee is niet versleuteld.</translation>
=======
        <location line="+9"/>
        <location line="+7"/>
        <location line="+42"/>
        <location line="+6"/>
        <source>Wallet encryption failed</source>
        <translation>Portemonneeversleuteling mislukt</translation>
    </message>
    <message>
        <location line="-47"/>
        <location line="+48"/>
        <source>The supplied passphrases do not match.</source>
        <translation>De opgegeven wachtwoorden komen niet overeen</translation>
    </message>
    <message>
        <location line="-36"/>
        <location line="+11"/>
        <location line="+19"/>
        <source>The passphrase entered for the wallet decryption was incorrect.</source>
        <translation>Het opgegeven wachtwoord voor de portemonnee-ontsleuteling is niet correct.</translation>
    </message>
    <message>
        <location line="-65"/>
        <location line="+58"/>
        <source>Wallet encrypted</source>
        <translation>Portemonnee versleuteld</translation>
    </message>
    <message>
        <location line="+1"/>
        <source>Wallet passphrase was successfully changed.</source>
        <translation>Portemonneewachtwoord is met succes gewijzigd.</translation>
>>>>>>> 0f4c74f9
    </message>
    <message>
        <location line="+47"/>
        <location line="+24"/>
        <source>Warning: The Caps Lock key is on.</source>
        <translation>Waarschuwing: De Caps-Lock-toets staat aan.</translation>
    </message>
    <message>
<<<<<<< HEAD
        <location filename="../askpassphrasedialog.cpp" line="34"/>
        <source>Enter the new passphrase to the wallet.&lt;br/&gt;Please use a passphrase of &lt;b&gt;10 or more random characters&lt;/b&gt;, or &lt;b&gt;eight or more words&lt;/b&gt;.</source>
        <translation>Vul een nieuw wachtwoord in voor uw portemonnee. &lt;br/&gt; Gebruik een wachtwoord van &lt;b&gt;10 of meer lukrake karakters&lt;/b&gt;, of &lt;b&gt; acht of meer woorden&lt;/b&gt; . </translation>
    </message>
    <message>
        <location filename="../askpassphrasedialog.cpp" line="134"/>
        <location filename="../askpassphrasedialog.cpp" line="182"/>
        <source>The supplied passphrases do not match.</source>
        <translation>De opgegeven wachtwoorden komen niet overeen</translation>
    </message>
    <message>
        <location filename="../askpassphrasedialog.cpp" line="126"/>
        <location filename="../askpassphrasedialog.cpp" line="133"/>
        <location filename="../askpassphrasedialog.cpp" line="175"/>
        <location filename="../askpassphrasedialog.cpp" line="181"/>
        <source>Wallet encryption failed</source>
        <translation>Portemonneeversleuteling mislukt</translation>
    </message>
    <message>
        <location filename="../askpassphrasedialog.cpp" line="101"/>
        <source>Confirm wallet encryption</source>
        <translation>Bevestig versleuteling van de portemonnee</translation>
=======
        <location line="-195"/>
        <source>This operation needs your wallet passphrase to decrypt the wallet.</source>
        <translation>Deze operatie vereist uw portemonneewachtwoord om de portemonnee te ontsleutelen</translation>
    </message>
    <message>
        <location line="-8"/>
        <source>This operation needs your wallet passphrase to unlock the wallet.</source>
        <translation>Deze operatie vereist uw portemonneewachtwoord om de portemonnee te openen.</translation>
    </message>
    <message>
        <location line="+64"/>
        <source>WARNING: If you encrypt your wallet and lose your passphrase, you will &lt;b&gt;LOSE ALL OF YOUR BITCOINS&lt;/b&gt;!
Are you sure you wish to encrypt your wallet?</source>
        <translation>WAARSCHUWING: Wanneer uw portemonnee wordt versleuteld en u verliest uw wachtwoord, dan verliest u&lt;b&gt;AL UW BITCOINS&lt;/b&gt;!
Bent u er zeker van uw dat u uw portemonnee wilt versleutelen?</translation>
    </message>
    <message>
        <location line="+11"/>
        <source>Bitcoin will close now to finish the encryption process. Remember that encrypting your wallet cannot fully protect your bitcoins from being stolen by malware infecting your computer.</source>
        <translation>Bitcoin zal nu afsluiten om het versleutelingsproces te voltooien. Onthoud dat het versleutelen van uw portemonnee u niet volledig kan beschermen: Malware kan uw computer infecteren en uw bitcoins stelen.</translation>
>>>>>>> 0f4c74f9
    </message>
    <message>
        <location line="+32"/>
        <source>Wallet unlock failed</source>
        <translation>Portemonnee openen mislukt</translation>
    </message>
    <message>
<<<<<<< HEAD
        <location filename="../askpassphrasedialog.cpp" line="146"/>
        <location filename="../askpassphrasedialog.cpp" line="157"/>
        <location filename="../askpassphrasedialog.cpp" line="176"/>
        <source>The passphrase entered for the wallet decryption was incorrect.</source>
        <translation>Het opgegeven wachtwoord voor de portemonnee-ontsleuteling is niet correct.</translation>
    </message>
    <message>
        <location filename="../askpassphrasedialog.cpp" line="156"/>
        <source>Wallet decryption failed</source>
        <translation>Portemonnee-ontsleuteling mislukt</translation>
=======
        <location line="-111"/>
        <source>Enter the new passphrase to the wallet.&lt;br/&gt;Please use a passphrase of &lt;b&gt;10 or more random characters&lt;/b&gt;, or &lt;b&gt;eight or more words&lt;/b&gt;.</source>
        <translation>Vul een nieuw wachtwoord in voor uw portemonnee. &lt;br/&gt; Gebruik een wachtwoord van &lt;b&gt;10 of meer lukrake karakters&lt;/b&gt;, of &lt;b&gt; acht of meer woorden&lt;/b&gt; . </translation>
    </message>
    <message>
        <location line="+1"/>
        <source>Encrypt wallet</source>
        <translation>Versleutel portemonnee</translation>
>>>>>>> 0f4c74f9
    </message>
</context>
<context>
    <name>BitcoinGUI</name>
    <message>
<<<<<<< HEAD
        <location filename="../bitcoingui.cpp" line="185"/>
        <source>&amp;Overview</source>
        <translation>&amp;Overzicht</translation>
    </message>
    <message>
        <location filename="../bitcoingui.cpp" line="191"/>
        <source>&amp;Transactions</source>
        <translation>&amp;Transacties</translation>
    </message>
    <message>
        <location filename="../bitcoingui.cpp" line="192"/>
        <source>Browse transaction history</source>
        <translation>Blader door transactieverleden</translation>
    </message>
    <message>
        <location filename="../bitcoingui.cpp" line="197"/>
        <source>&amp;Address Book</source>
        <translation>&amp;Adresboek</translation>
    </message>
    <message>
        <location filename="../bitcoingui.cpp" line="204"/>
        <source>Show the list of addresses for receiving payments</source>
        <translation>Toon lijst van adressen om betalingen mee te ontvangen</translation>
    </message>
    <message>
        <location filename="../bitcoingui.cpp" line="203"/>
        <source>&amp;Receive coins</source>
        <translation>&amp;Ontvang munten</translation>
    </message>
    <message>
        <location filename="../bitcoingui.cpp" line="235"/>
=======
        <location filename="../bitcoingui.cpp" line="+194"/>
        <source>Browse transaction history</source>
        <translation>Blader door transactieverleden</translation>
    </message>
    <message>
        <location line="+11"/>
        <source>&amp;Receive coins</source>
        <translation>&amp;Ontvang munten</translation>
    </message>
    <message>
        <location line="+42"/>
        <source>&amp;Options...</source>
        <translation>O&amp;pties...</translation>
    </message>
    <message>
        <location line="+36"/>
        <source>&amp;File</source>
        <translation>&amp;Bestand</translation>
    </message>
    <message>
        <location line="+9"/>
        <source>&amp;Settings</source>
        <translation>&amp;Instellingen</translation>
    </message>
    <message>
        <location line="-99"/>
        <source>&amp;Transactions</source>
        <translation>&amp;Transacties</translation>
    </message>
    <message>
        <location line="-6"/>
        <source>&amp;Overview</source>
        <translation>&amp;Overzicht</translation>
    </message>
    <message>
        <location line="+50"/>
>>>>>>> 0f4c74f9
        <source>E&amp;xit</source>
        <translation>&amp;Afsluiten</translation>
    </message>
    <message>
<<<<<<< HEAD
        <location filename="../bitcoingui.cpp" line="242"/>
=======
        <location line="+7"/>
>>>>>>> 0f4c74f9
        <source>About &amp;Qt</source>
        <translation>Over &amp;Qt</translation>
    </message>
    <message>
<<<<<<< HEAD
        <location filename="../bitcoingui.cpp" line="209"/>
=======
        <location line="+16"/>
        <source>Change the passphrase used for wallet encryption</source>
        <translation>wijzig het wachtwoord voor uw portemonneversleuteling</translation>
    </message>
    <message>
        <location line="-49"/>
>>>>>>> 0f4c74f9
        <source>&amp;Send coins</source>
        <translation>&amp;Verstuur munten</translation>
    </message>
    <message>
<<<<<<< HEAD
        <location filename="../bitcoingui.cpp" line="255"/>
        <source>&amp;Backup Wallet</source>
        <translation>Backup &amp;Portemonnee</translation>
    </message>
    <message>
        <location filename="../bitcoingui.cpp" line="236"/>
=======
        <location line="+27"/>
>>>>>>> 0f4c74f9
        <source>Quit application</source>
        <translation>Programma afsluiten</translation>
    </message>
    <message>
<<<<<<< HEAD
        <location filename="../bitcoingui.cpp" line="240"/>
=======
        <location line="+4"/>
>>>>>>> 0f4c74f9
        <source>Show information about Bitcoin</source>
        <translation>Laat informatie zien over Bitcoin</translation>
    </message>
    <message>
<<<<<<< HEAD
        <location filename="../bitcoingui.cpp" line="243"/>
=======
        <location line="+3"/>
>>>>>>> 0f4c74f9
        <source>Show information about Qt</source>
        <translation>Toon informatie over Qt</translation>
    </message>
    <message>
<<<<<<< HEAD
        <location filename="../bitcoingui.cpp" line="210"/>
        <source>Send coins to a bitcoin address</source>
        <translation>Verstuur munten naar een bitcoin-adres</translation>
    </message>
    <message>
        <location filename="../bitcoingui.cpp" line="636"/>
        <source>Sending...</source>
        <translation>Versturen...</translation>
    </message>
    <message>
        <location filename="../bitcoingui.cpp" line="245"/>
        <source>&amp;Options...</source>
        <translation>O&amp;pties...</translation>
    </message>
    <message>
        <location filename="../bitcoingui.cpp" line="250"/>
        <source>&amp;Export...</source>
        <translation>&amp;Exporteer...</translation>
    </message>
    <message>
        <location filename="../bitcoingui.cpp" line="251"/>
        <source>Export the data in the current tab to a file</source>
        <translation>Exporteer de data in de huidige tab naar een bestand</translation>
    </message>
    <message>
        <location filename="../bitcoingui.cpp" line="303"/>
        <source>Tabs toolbar</source>
        <translation>Tab-werkbalk</translation>
    </message>
    <message>
        <location filename="../bitcoingui.cpp" line="248"/>
        <source>Show/Hide &amp;Bitcoin</source>
        <translation>&amp;Toon/Verberg Bitcoin</translation>
    </message>
    <message>
        <location filename="../bitcoingui.cpp" line="249"/>
        <source>Show or hide the Bitcoin window</source>
        <translation>Toon of verberg Bitcoin venster</translation>
    </message>
    <message>
        <location filename="../bitcoingui.cpp" line="281"/>
        <source>&amp;File</source>
        <translation>&amp;Bestand</translation>
    </message>
    <message>
        <location filename="../bitcoingui.cpp" line="253"/>
        <source>Encrypt or decrypt wallet</source>
        <translation>Versleutel of ontsleutel portemonnee</translation>
    </message>
    <message>
        <location filename="../bitcoingui.cpp" line="71"/>
        <source>Bitcoin Wallet</source>
        <translation>Bitcoin-portemonnee</translation>
    </message>
    <message>
        <location filename="../bitcoingui.cpp" line="186"/>
        <source>Show general overview of wallet</source>
        <translation>Toon algemeen overzicht van de portemonnee</translation>
    </message>
    <message>
        <location filename="../bitcoingui.cpp" line="296"/>
        <source>&amp;Help</source>
        <translation>&amp;Hulp</translation>
    </message>
    <message>
        <location filename="../bitcoingui.cpp" line="632"/>
        <source>This transaction is over the size limit. You can still send it for a fee of %1, which goes to the nodes that process your transaction and helps to support the network. Do you want to pay the fee?</source>
        <translation type="unfinished"></translation>
    </message>
    <message>
        <location filename="../bitcoingui.cpp" line="824"/>
=======
        <location line="+7"/>
        <source>&amp;Export...</source>
        <translation>&amp;Exporteer...</translation>
    </message>
    <message>
        <location line="+1"/>
        <source>Export the data in the current tab to a file</source>
        <translation>Exporteer de data in de huidige tab naar een bestand</translation>
    </message>
    <message>
        <location line="+5"/>
        <source>Backup wallet to another location</source>
        <translation>&amp;Backup portemonnee naar een andere locatie</translation>
    </message>
    <message>
        <location line="-70"/>
        <source>Show general overview of wallet</source>
        <translation>Toon algemeen overzicht van de portemonnee</translation>
    </message>
    <message>
        <location line="+67"/>
        <source>Encrypt or decrypt wallet</source>
        <translation>Versleutel of ontsleutel portemonnee</translation>
    </message>
    <message>
        <location line="-43"/>
        <source>Send coins to a bitcoin address</source>
        <translation>Verstuur munten naar een bitcoin-adres</translation>
    </message>
    <message>
        <location line="-12"/>
        <source>Edit the list of stored addresses and labels</source>
        <translation>Bewerk de lijst van opgeslagen adressen en labels</translation>
    </message>
    <message>
        <location line="-127"/>
        <source>Bitcoin Wallet</source>
        <translation>Bitcoin-portemonnee</translation>
    </message>
    <message>
        <location line="+126"/>
        <source>&amp;Address Book</source>
        <translation>&amp;Adresboek</translation>
    </message>
    <message>
        <location line="+416"/>
        <source>This transaction is over the size limit. You can still send it for a fee of %1, which goes to the nodes that process your transaction and helps to support the network. Do you want to pay the fee?</source>
        <translation>Deze transactie overschrijdt de groottelimiet. Om de transactie alsnog te versturen kunt u transactiekosten betalen van %1. Deze transactiekosten gaan naar de nodes die uw transactie verwerken en het helpt op deze manier bij het ondersteunen van het Bitcoinnetwerk. Wilt u de transactiekosten betalen?</translation>
    </message>
    <message>
        <location line="+158"/>
        <source>Wallet is &lt;b&gt;encrypted&lt;/b&gt; and currently &lt;b&gt;unlocked&lt;/b&gt;</source>
        <translation>Portemonnee is &lt;b&gt;versleuteld&lt;/b&gt; en momenteel &lt;b&gt;geopend&lt;/b&gt;</translation>
    </message>
    <message>
        <location line="+8"/>
        <source>Wallet is &lt;b&gt;encrypted&lt;/b&gt; and currently &lt;b&gt;locked&lt;/b&gt;</source>
        <translation>Portemonnee is &lt;b&gt;versleuteld&lt;/b&gt; en momenteel &lt;b&gt;gesloten&lt;/b&gt;</translation>
    </message>
    <message>
        <location line="+23"/>
        <source>Backup Wallet</source>
        <translation>Backup Portemonnee</translation>
    </message>
    <message>
        <location line="+0"/>
        <source>Wallet Data (*.dat)</source>
        <translation>Portemonnee-data (*.dat)</translation>
    </message>
    <message>
        <location line="+3"/>
>>>>>>> 0f4c74f9
        <source>Backup Failed</source>
        <translation>Backup Mislukt</translation>
    </message>
    <message>
<<<<<<< HEAD
        <location filename="../bitcoingui.cpp" line="824"/>
=======
        <location line="+0"/>
>>>>>>> 0f4c74f9
        <source>There was an error trying to save the wallet data to the new location.</source>
        <translation>Er is een fout opgetreden bij het wegschrijven van de portemonnee-data naar de nieuwe locatie.</translation>
    </message>
    <message>
<<<<<<< HEAD
        <location filename="../bitcoingui.cpp" line="391"/>
        <source>Bitcoin client</source>
        <translation>Bitcoin client</translation>
    </message>
    <message>
        <location filename="../bitcoingui.cpp" line="216"/>
=======
        <location line="-502"/>
        <source>Tabs toolbar</source>
        <translation>Tab-werkbalk</translation>
    </message>
    <message>
        <location line="-64"/>
        <source>&amp;About %1</source>
        <translation>&amp;Over %1</translation>
    </message>
    <message>
        <location line="-92"/>
        <source>Block chain synchronization in progress</source>
        <translation>Bezig met blokkenketen-synchronisatie</translation>
    </message>
    <message>
        <location line="+57"/>
        <source>Show the list of addresses for receiving payments</source>
        <translation>Toon lijst van adressen om betalingen mee te ontvangen</translation>
    </message>
    <message>
        <location line="+11"/>
        <source>Sign &amp;message</source>
        <translation>&amp;Onderteken Bericht</translation>
    </message>
    <message>
        <location line="+1"/>
>>>>>>> 0f4c74f9
        <source>Prove you control an address</source>
        <translation>Bewijs dat u een adres bezit</translation>
    </message>
    <message>
<<<<<<< HEAD
        <location filename="../bitcoingui.cpp" line="418"/>
        <source>bitcoin-qt</source>
        <translation>bitcoin-qt</translation>
    </message>
    <message>
        <location filename="../bitcoingui.cpp" line="531"/>
=======
        <location line="+30"/>
        <source>Modify configuration options for bitcoin</source>
        <translation>Wijzig instellingen van Bitcoin</translation>
    </message>
    <message>
        <location line="+2"/>
        <source>Open &amp;Bitcoin</source>
        <translation>Open &amp;Bitcoin</translation>
    </message>
    <message>
        <location line="+7"/>
        <source>&amp;Backup Wallet</source>
        <translation>Backup &amp;Portemonnee</translation>
    </message>
    <message>
        <location line="+72"/>
        <source>[testnet]</source>
        <translation>[testnetwerk]</translation>
    </message>
    <message>
        <location line="+172"/>
>>>>>>> 0f4c74f9
        <source>Downloaded %1 blocks of transaction history.</source>
        <translation>%1 blokken van transactiehistorie opgehaald.</translation>
    </message>
    <message numerus="yes">
<<<<<<< HEAD
        <location filename="../bitcoingui.cpp" line="546"/>
=======
        <location line="+15"/>
>>>>>>> 0f4c74f9
        <source>%n second(s) ago</source>
        <translation>
            <numerusform>%n seconde geleden</numerusform>
            <numerusform>%n seconden geleden</numerusform>
        </translation>
    </message>
    <message numerus="yes">
<<<<<<< HEAD
        <location filename="../bitcoingui.cpp" line="554"/>
=======
        <location line="+4"/>
        <source>%n minute(s) ago</source>
        <translation>
            <numerusform>%n minuut geleden</numerusform>
            <numerusform>%n minuten geleden</numerusform>
        </translation>
    </message>
    <message numerus="yes">
        <location line="+4"/>
>>>>>>> 0f4c74f9
        <source>%n hour(s) ago</source>
        <translation>
            <numerusform>%n uur geleden</numerusform>
            <numerusform>%n uur geleden</numerusform>
        </translation>
    </message>
    <message numerus="yes">
<<<<<<< HEAD
        <location filename="../bitcoingui.cpp" line="558"/>
=======
        <location line="+4"/>
>>>>>>> 0f4c74f9
        <source>%n day(s) ago</source>
        <translation>
            <numerusform>%n dag geleden</numerusform>
            <numerusform>%n dagen geleden</numerusform>
        </translation>
    </message>
    <message>
<<<<<<< HEAD
        <location filename="../bitcoingui.cpp" line="564"/>
=======
        <location line="+6"/>
>>>>>>> 0f4c74f9
        <source>Up to date</source>
        <translation>Bijgewerkt</translation>
    </message>
    <message>
<<<<<<< HEAD
        <location filename="../bitcoingui.cpp" line="569"/>
=======
        <location line="+5"/>
>>>>>>> 0f4c74f9
        <source>Catching up...</source>
        <translation>Aan het bijwerken...</translation>
    </message>
    <message>
<<<<<<< HEAD
        <location filename="../bitcoingui.cpp" line="577"/>
=======
        <location line="+8"/>
>>>>>>> 0f4c74f9
        <source>Last received block was generated %1.</source>
        <translation>Laatst ontvangen blok is %1 gegenereerd.</translation>
    </message>
    <message>
<<<<<<< HEAD
        <location filename="../bitcoingui.cpp" line="215"/>
        <source>Sign &amp;message</source>
        <translation>&amp;Onderteken Bericht</translation>
    </message>
    <message>
        <location filename="../bitcoingui.cpp" line="663"/>
=======
        <location line="-288"/>
        <source>&amp;Change Passphrase</source>
        <translation>&amp;Wijzig Wachtwoord</translation>
    </message>
    <message>
        <location line="+387"/>
>>>>>>> 0f4c74f9
        <source>Sent transaction</source>
        <translation>Verzonden transactie</translation>
    </message>
    <message>
<<<<<<< HEAD
        <location filename="../bitcoingui.cpp" line="664"/>
=======
        <location line="+1"/>
>>>>>>> 0f4c74f9
        <source>Incoming transaction</source>
        <translation>Binnenkomende transactie</translation>
    </message>
    <message>
<<<<<<< HEAD
        <location filename="../bitcoingui.cpp" line="665"/>
=======
        <location line="+1"/>
>>>>>>> 0f4c74f9
        <source>Date: %1
Amount: %2
Type: %3
Address: %4
</source>
        <translation>Datum: %1
Bedrag: %2
Type: %3
Adres: %4
</translation>
    </message>
    <message>
<<<<<<< HEAD
        <location filename="../bitcoingui.cpp" line="239"/>
        <source>&amp;About %1</source>
        <translation>&amp;Over %1</translation>
    </message>
    <message>
        <location filename="../bitcoingui.cpp" line="790"/>
        <source>Wallet is &lt;b&gt;encrypted&lt;/b&gt; and currently &lt;b&gt;unlocked&lt;/b&gt;</source>
        <translation>Portemonnee is &lt;b&gt;versleuteld&lt;/b&gt; en momenteel &lt;b&gt;geopend&lt;/b&gt;</translation>
    </message>
    <message>
        <location filename="../bitcoingui.cpp" line="798"/>
        <source>Wallet is &lt;b&gt;encrypted&lt;/b&gt; and currently &lt;b&gt;locked&lt;/b&gt;</source>
        <translation>Portemonnee is &lt;b&gt;versleuteld&lt;/b&gt; en momenteel &lt;b&gt;gesloten&lt;/b&gt;</translation>
    </message>
    <message>
        <location filename="../bitcoingui.cpp" line="246"/>
        <source>Modify configuration options for bitcoin</source>
        <translation>Wijzig instellingen van Bitcoin</translation>
    </message>
    <message>
        <location filename="../bitcoingui.cpp" line="252"/>
        <source>&amp;Encrypt Wallet</source>
        <translation>&amp;Versleutel Portemonnee</translation>
    </message>
    <message>
        <location filename="../bitcoingui.cpp" line="256"/>
        <source>Backup wallet to another location</source>
        <translation>&amp;Backup portemonnee naar een andere locatie</translation>
    </message>
    <message>
        <location filename="../bitcoingui.cpp" line="257"/>
        <source>&amp;Change Passphrase</source>
        <translation>&amp;Wijzig Wachtwoord</translation>
    </message>
    <message>
        <location filename="../bitcoingui.cpp" line="258"/>
        <source>Change the passphrase used for wallet encryption</source>
        <translation>wijzig het wachtwoord voor uw portemonneversleuteling</translation>
    </message>
    <message>
        <location filename="../bitcoingui.cpp" line="290"/>
        <source>&amp;Settings</source>
        <translation>&amp;Instellingen</translation>
    </message>
    <message>
        <location filename="../bitcoingui.cpp" line="327"/>
        <source>[testnet]</source>
        <translation>[testnetwerk]</translation>
    </message>
    <message>
        <location filename="../bitcoin.cpp" line="127"/>
        <source>A fatal error occurred. Bitcoin can no longer continue safely and will quit.</source>
        <translation>Er is een fatale fout opgetreden. Bitcoin kan niet meer veilig doorgaan en zal nu afgesloten worden.</translation>
    </message>
    <message numerus="yes">
        <location filename="../bitcoingui.cpp" line="482"/>
=======
        <location line="-350"/>
        <source>&amp;Help</source>
        <translation>&amp;Hulp</translation>
    </message>
    <message>
        <location line="+18"/>
        <source>Actions toolbar</source>
        <translation>Actie-werkbalk</translation>
    </message>
    <message numerus="yes">
        <location line="+147"/>
>>>>>>> 0f4c74f9
        <source>%n active connection(s) to Bitcoin network</source>
        <translation>
            <numerusform>%n actieve connectie naar Bitcoinnetwerk</numerusform>
            <numerusform>%n actieve connecties naar Bitcoinnetwerk</numerusform>
        </translation>
    </message>
    <message numerus="yes">
        <location filename="../bitcoingui.cpp" line="508"/>
        <source>~%n block(s) remaining</source>
        <translation>
            <numerusform>~%n blok resterend</numerusform>
            <numerusform>~%n blokken resterend</numerusform>
        </translation>
    </message>
    <message>
<<<<<<< HEAD
        <location filename="../bitcoingui.cpp" line="506"/>
=======
        <location line="-317"/>
        <location line="+332"/>
>>>>>>> 0f4c74f9
        <source>Synchronizing with network...</source>
        <translation>Synchroniseren met netwerk...</translation>
    </message>
    <message>
<<<<<<< HEAD
        <location filename="../bitcoingui.cpp" line="519"/>
        <source>Downloaded %1 of %2 blocks of transaction history (%3% done).</source>
        <translation>%1 van %2 blokken van transactiehistorie opgehaald (%3% klaar).</translation>
    </message>
    <message numerus="yes">
        <location filename="../bitcoingui.cpp" line="550"/>
        <source>%n minute(s) ago</source>
        <translation>
            <numerusform>%n minuut geleden</numerusform>
            <numerusform>%n minuten geleden</numerusform>
        </translation>
    </message>
    <message>
        <location filename="../bitcoingui.cpp" line="821"/>
        <source>Backup Wallet</source>
        <translation>Backup Portemonnee</translation>
    </message>
    <message>
        <location filename="../bitcoingui.cpp" line="314"/>
        <source>Actions toolbar</source>
        <translation>Actie-werkbalk</translation>
    </message>
    <message>
        <location filename="../bitcoingui.cpp" line="821"/>
        <source>Wallet Data (*.dat)</source>
        <translation>Portemonnee-data (*.dat)</translation>
    </message>
    <message>
        <location filename="../bitcoingui.cpp" line="198"/>
        <source>Edit the list of stored addresses and labels</source>
        <translation>Bewerk de lijst van opgeslagen adressen en labels</translation>
=======
        <location filename="../bitcoin.cpp" line="+144"/>
        <source>A fatal error occurred. Bitcoin can no longer continue safely and will quit.</source>
        <translation>Er is een fatale fout opgetreden. Bitcoin kan niet meer veilig doorgaan en zal nu afgesloten worden.</translation>
    </message>
    <message>
        <location filename="../bitcoingui.cpp" line="-227"/>
        <source>Show the Bitcoin window</source>
        <translation>Toon Bitcoin-venster</translation>
    </message>
    <message>
        <location line="+3"/>
        <source>&amp;Encrypt Wallet</source>
        <translation>&amp;Versleutel Portemonnee</translation>
    </message>
    <message>
        <location line="+167"/>
        <source>bitcoin-qt</source>
        <translation>bitcoin-qt</translation>
    </message>
    <message>
        <location line="+198"/>
        <source>Sending...</source>
        <translation>Versturen...</translation>
    </message>
    <message>
        <location line="-130"/>
        <source>Downloaded %1 of %2 blocks of transaction history.</source>
        <translation>%1 van %2 blokken van transactiehistorie opgehaald.</translation>
>>>>>>> 0f4c74f9
    </message>
</context>
<context>
    <name>DisplayOptionsPage</name>
    <message>
<<<<<<< HEAD
        <location filename="../optionsdialog.cpp" line="273"/>
=======
        <location filename="../optionsdialog.cpp" line="+269"/>
>>>>>>> 0f4c74f9
        <source>&amp;Unit to show amounts in: </source>
        <translation>&amp;Eenheid om bedrag in te tonen:</translation>
    </message>
    <message>
<<<<<<< HEAD
        <location filename="../optionsdialog.cpp" line="277"/>
=======
        <location line="+4"/>
>>>>>>> 0f4c74f9
        <source>Choose the default subdivision unit to show in the interface, and when sending coins</source>
        <translation>Kies de standaard onderverdelingseenheid om weer te geven in uw programma, en voor het versturen van munten</translation>
    </message>
    <message>
<<<<<<< HEAD
        <location filename="../optionsdialog.cpp" line="284"/>
=======
        <location line="+7"/>
>>>>>>> 0f4c74f9
        <source>&amp;Display addresses in transaction list</source>
        <translation>&amp;Toon adressen in uw transactielijst</translation>
    </message>
    <message>
<<<<<<< HEAD
        <location filename="../optionsdialog.cpp" line="285"/>
=======
        <location line="+1"/>
>>>>>>> 0f4c74f9
        <source>Whether to show Bitcoin addresses in the transaction list</source>
        <translation>Of Bitcoinadressen getoond worden in de transactielijst</translation>
    </message>
</context>
<context>
    <name>EditAddressDialog</name>
    <message>
        <location filename="../forms/editaddressdialog.ui" line="+14"/>
        <source>Edit Address</source>
        <translation>Bewerk Adres</translation>
    </message>
    <message>
        <location line="+11"/>
        <source>&amp;Label</source>
        <translation>&amp;Label</translation>
    </message>
    <message>
        <location line="+10"/>
        <source>The label associated with this address book entry</source>
        <translation>Het label dat geassocieerd is met dit adres</translation>
    </message>
    <message>
        <location line="+7"/>
        <source>&amp;Address</source>
        <translation>&amp;Adres</translation>
    </message>
    <message>
        <location line="+10"/>
        <source>The address associated with this address book entry. This can only be modified for sending addresses.</source>
        <translation>Het adres dat geassocieerd is met deze inschrijving in het adresboek. Dit kan alleen worden veranderd voor zend-adressen.</translation>
    </message>
    <message>
        <location filename="../editaddressdialog.cpp" line="+20"/>
        <source>New receiving address</source>
        <translation>Nieuw ontvangstadres</translation>
    </message>
    <message>
        <location line="+4"/>
        <source>New sending address</source>
        <translation>Nieuw adres om naar te verzenden</translation>
    </message>
    <message>
        <location line="+3"/>
        <source>Edit receiving address</source>
        <translation>Bewerk ontvangstadres</translation>
    </message>
    <message>
        <location line="+4"/>
        <source>Edit sending address</source>
        <translation>Bewerk adres om naar te verzenden</translation>
    </message>
    <message>
        <location line="+76"/>
        <source>The entered address &quot;%1&quot; is already in the address book.</source>
        <translation>Het opgegeven adres &quot;%1&quot; bestaat al in uw adresboek.</translation>
    </message>
    <message>
        <location line="+5"/>
        <source>Could not unlock wallet.</source>
        <translation>Kon de portemonnee niet openen.</translation>
    </message>
    <message>
        <location line="+5"/>
        <source>New key generation failed.</source>
        <translation>Genereren nieuwe sleutel mislukt.</translation>
    </message>
    <message>
        <location line="-15"/>
        <source>The entered address &quot;%1&quot; is not a valid bitcoin address.</source>
        <translation>Het opgegeven adres &quot;%1&quot; is een ongeldig bitcoinadres</translation>
    </message>
</context>
<context>
    <name>MainOptionsPage</name>
    <message>
<<<<<<< HEAD
        <location filename="../optionsdialog.cpp" line="176"/>
        <source>&amp;Minimize to the tray instead of the taskbar</source>
        <translation>&amp;Minimaliseer naar het systeemvak in plaats van de taakbalk</translation>
    </message>
    <message>
        <location filename="../optionsdialog.cpp" line="177"/>
        <source>Show only a tray icon after minimizing the window</source>
        <translation>Laat alleen een systeemvak-icoon zien wanneer het venster geminimaliseerd is</translation>
    </message>
    <message>
        <location filename="../optionsdialog.cpp" line="185"/>
        <source>Map port using &amp;UPnP</source>
        <translation>Portmapping via &amp;UPnP</translation>
    </message>
    <message>
        <location filename="../optionsdialog.cpp" line="186"/>
=======
        <location filename="../optionsdialog.cpp" line="-111"/>
        <source>&amp;Start Bitcoin on window system startup</source>
        <translation>Start &amp;Bitcoin wanneer het systeem opstart</translation>
    </message>
    <message>
        <location line="+1"/>
        <source>Automatically start Bitcoin after the computer is turned on</source>
        <translation>Start Bitcoin automatisch wanneer de computer wordt aangezet</translation>
    </message>
    <message>
        <location line="+14"/>
        <source>M&amp;inimize on close</source>
        <translation>Minimaliseer bij &amp;sluiten van het venster</translation>
    </message>
    <message>
        <location line="-4"/>
>>>>>>> 0f4c74f9
        <source>Automatically open the Bitcoin client port on the router. This only works when your router supports UPnP and it is enabled.</source>
        <translation>Open de Bitcoin-poort automatisch op de router. Dit werkt alleen als de router UPnP ondersteunt.</translation>
    </message>
    <message>
<<<<<<< HEAD
        <location filename="../optionsdialog.cpp" line="171"/>
        <source>&amp;Start Bitcoin on window system startup</source>
        <translation>Start &amp;Bitcoin wanneer het systeem opstart</translation>
    </message>
    <message>
        <location filename="../optionsdialog.cpp" line="172"/>
        <source>Automatically start Bitcoin after the computer is turned on</source>
        <translation>Start Bitcoin automatisch wanneer de computer wordt aangezet</translation>
    </message>
    <message>
        <location filename="../optionsdialog.cpp" line="180"/>
        <source>M&amp;inimize on close</source>
        <translation>Minimaliseer bij &amp;sluiten van het venster</translation>
    </message>
    <message>
        <location filename="../optionsdialog.cpp" line="181"/>
        <source>Minimize instead of exit the application when the window is closed. When this option is enabled, the application will be closed only after selecting Quit in the menu.</source>
        <translation>Minimaliseer het venster in de plaats van de applicatie af te sluiten als het venster gesloten wordt. Wanneer deze optie aan staan, kan de applicatie alleen worden afgesloten door Afsluiten te kiezen in het menu.</translation>
    </message>
    <message>
        <location filename="../optionsdialog.cpp" line="189"/>
=======
        <location line="-6"/>
        <source>&amp;Minimize to the tray instead of the taskbar</source>
        <translation>&amp;Minimaliseer naar het systeemvak in plaats van de taakbalk</translation>
    </message>
    <message>
        <location line="+1"/>
        <source>Show only a tray icon after minimizing the window</source>
        <translation>Laat alleen een systeemvak-icoon zien wanneer het venster geminimaliseerd is</translation>
    </message>
    <message>
        <location line="+10"/>
        <source>Minimize instead of exit the application when the window is closed. When this option is enabled, the application will be closed only after selecting Quit in the menu.</source>
        <translation>Minimaliseer het venster in de plaats van de applicatie af te sluiten als het venster gesloten wordt. Wanneer deze optie aan staan, kan de applicatie alleen worden afgesloten door Afsluiten te kiezen in het menu.</translation>
    </message>
    <message>
        <location line="-6"/>
        <source>Map port using &amp;UPnP</source>
        <translation>Portmapping via &amp;UPnP</translation>
    </message>
    <message>
        <location line="+10"/>
>>>>>>> 0f4c74f9
        <source>&amp;Connect through SOCKS4 proxy:</source>
        <translation>&amp;Verbind via SOCKS4 proxy: </translation>
    </message>
    <message>
<<<<<<< HEAD
        <location filename="../optionsdialog.cpp" line="190"/>
=======
        <location line="+1"/>
>>>>>>> 0f4c74f9
        <source>Connect to the Bitcoin network through a SOCKS4 proxy (e.g. when connecting through Tor)</source>
        <translation>Verbind met het Bitcoin-netwerk door een SOCKS4 proxy (bijv. wanneer Tor gebruikt wordt)</translation>
    </message>
    <message>
<<<<<<< HEAD
        <location filename="../optionsdialog.cpp" line="195"/>
=======
        <location line="+5"/>
>>>>>>> 0f4c74f9
        <source>Proxy &amp;IP: </source>
        <translation>Proxy &amp;IP:</translation>
    </message>
    <message>
<<<<<<< HEAD
        <location filename="../optionsdialog.cpp" line="201"/>
=======
        <location line="+6"/>
>>>>>>> 0f4c74f9
        <source>IP address of the proxy (e.g. 127.0.0.1)</source>
        <translation>IP-adres van de proxy (bijv. 127.0.0.1)</translation>
    </message>
    <message>
<<<<<<< HEAD
        <location filename="../optionsdialog.cpp" line="204"/>
=======
        <location line="+3"/>
>>>>>>> 0f4c74f9
        <source>&amp;Port: </source>
        <translation>&amp;Poort:</translation>
    </message>
    <message>
<<<<<<< HEAD
        <location filename="../optionsdialog.cpp" line="210"/>
=======
        <location line="+6"/>
>>>>>>> 0f4c74f9
        <source>Port of the proxy (e.g. 1234)</source>
        <translation>Poort waarop de proxy luistert (bijv. 1234)</translation>
    </message>
    <message>
<<<<<<< HEAD
        <location filename="../optionsdialog.cpp" line="216"/>
=======
        <location line="+6"/>
>>>>>>> 0f4c74f9
        <source>Optional transaction fee per kB that helps make sure your transactions are processed quickly. Most transactions are 1 kB. Fee 0.01 recommended.</source>
        <translation>Optionele transactiekosten per kB die helpen om uw transacties snel te verwerken. De meeste transacties zijn 1 kB. Transactiekosten van 0,01 wordt aangeraden</translation>
    </message>
    <message>
<<<<<<< HEAD
        <location filename="../optionsdialog.cpp" line="222"/>
=======
        <location line="+6"/>
>>>>>>> 0f4c74f9
        <source>Pay transaction &amp;fee</source>
        <translation>Betaal &amp;transactiekosten</translation>
    </message>
    <message>
        <location filename="../optionsdialog.cpp" line="232"/>
        <source>Detach databases at shutdown</source>
        <translation>Ontkoppel databases bij afsluiten</translation>
    </message>
    <message>
        <location filename="../optionsdialog.cpp" line="233"/>
        <source>Detach block and address databases at shutdown. This means they can be moved to another data directory, but it slows down shutdown. The wallet is always detached.</source>
        <translation>Ontkoppel blok- en adresdatabases bij afsluiten. Dit betekent dat ze verplaatst kunnen worden naar een andere map, maar het vertraagt het afsluiten. De portemonnee wordt altijd ontkoppeld.</translation>
    </message>
</context>
<context>
    <name>MessagePage</name>
    <message>
        <location filename="../forms/messagepage.ui" line="+14"/>
        <source>Message</source>
        <translation>Bericht</translation>
    </message>
    <message>
        <location line="+6"/>
        <source>You can sign messages with your addresses to prove you own them. Be careful not to sign anything vague, as phishing attacks may try to trick you into signing your identity over to them. Only sign fully-detailed statements you agree to.</source>
        <translation>U kunt berichten ondertekenen met een van uw adressen om te bewijzen dat u dit adres bezit. Pas op dat u geen onduidelijke dingen ondertekent, want phishingaanvallen zouden u voor de gek kunnen houden om zo uw identiteit te stelen. Onderteken alleen berichten waarmee u het volledig eens bent.</translation>
    </message>
    <message>
        <location line="+97"/>
        <source>Sign a message to prove you own this address</source>
        <translation>Onderteken een bericht om te bewijzen dat u dit adres bezit</translation>
    </message>
    <message>
<<<<<<< HEAD
        <location filename="../forms/messagepage.ui" line="48"/>
        <source>Choose adress from address book</source>
        <translation>Kies adres uit adresboek</translation>
    </message>
    <message>
        <location filename="../forms/messagepage.ui" line="93"/>
        <source>Enter the message you want to sign here</source>
        <translation>Typ hier het bericht dat u wilt ondertekenen</translation>
    </message>
    <message>
        <location filename="../messagepage.cpp" line="89"/>
        <source>Private key for %1 is not available.</source>
        <translation>Geheime sleutel voor %1 is niet beschikbaar.</translation>
    </message>
    <message>
        <location filename="../messagepage.cpp" line="101"/>
        <source>Sign failed</source>
        <translation>Ondertekenen mislukt</translation>
=======
        <location line="-12"/>
        <source>Click &quot;Sign Message&quot; to get signature</source>
        <translation>Klik &quot;Onderteken Bericht&quot; om de handtekening te verkrijgen</translation>
    </message>
    <message>
        <location line="+15"/>
        <source>Sign &amp;Message</source>
        <translation type="unfinished">&amp;Onderteken Bericht</translation>
    </message>
    <message>
        <location line="+11"/>
        <source>Copy the current signature to the system clipboard</source>
        <translation>Kopieer de huidige handtekening naar het systeemklembord</translation>
    </message>
    <message>
        <location line="+3"/>
        <source>&amp;Copy to Clipboard</source>
        <translation>&amp;Kopieer naar Klembord</translation>
>>>>>>> 0f4c74f9
    </message>
    <message>
        <location line="-96"/>
        <source>The address to sign the message with  (e.g. 1NS17iag9jJgTHD1VXjvLCEnZuQ3rJDE9L)</source>
        <translation>Het adres om het bericht mee te ondertekenen (Vb.: 1NS17iag9jJgTHD1VXjvLCEnZuQ3rJDE9L)</translation>
    </message>
    <message>
<<<<<<< HEAD
        <location filename="../forms/messagepage.ui" line="58"/>
=======
        <location line="+10"/>
        <source>Choose adress from address book</source>
        <translation>Kies adres uit adresboek</translation>
    </message>
    <message>
        <location line="+10"/>
>>>>>>> 0f4c74f9
        <source>Alt+A</source>
        <translation>Alt+A</translation>
    </message>
    <message>
        <location line="+13"/>
        <source>Paste address from clipboard</source>
        <translation>Plak adres vanuit klembord</translation>
    </message>
    <message>
        <location line="+10"/>
        <source>Alt+P</source>
        <translation>Alt+P</translation>
    </message>
    <message>
<<<<<<< HEAD
        <location filename="../forms/messagepage.ui" line="105"/>
        <source>Click &quot;Sign Message&quot; to get signature</source>
        <translation>Klik &quot;Onderteken Bericht&quot; om de handtekening te verkrijgen</translation>
    </message>
    <message>
        <location filename="../forms/messagepage.ui" line="120"/>
        <source>&amp;Sign Message</source>
        <translation>&amp;Onderteken Bericht</translation>
    </message>
    <message>
        <location filename="../forms/messagepage.ui" line="131"/>
        <source>Copy the current signature to the system clipboard</source>
        <translation>Kopieer de huidige handtekening naar het systeemklembord</translation>
    </message>
    <message>
        <location filename="../forms/messagepage.ui" line="134"/>
        <source>&amp;Copy to Clipboard</source>
        <translation>&amp;Kopieer naar Klembord</translation>
    </message>
    <message>
        <location filename="../messagepage.cpp" line="74"/>
        <location filename="../messagepage.cpp" line="89"/>
        <location filename="../messagepage.cpp" line="101"/>
=======
        <location line="+12"/>
        <source>Enter the message you want to sign here</source>
        <translation>Typ hier het bericht dat u wilt ondertekenen</translation>
    </message>
    <message>
        <location filename="../messagepage.cpp" line="+74"/>
        <location line="+15"/>
        <location line="+12"/>
>>>>>>> 0f4c74f9
        <source>Error signing</source>
        <translation>Fout bij het ondertekenen</translation>
    </message>
    <message>
        <location line="-27"/>
        <source>%1 is not a valid address.</source>
        <translation>%1 is geen geldig adres.</translation>
    </message>
<<<<<<< HEAD
=======
    <message>
        <location line="+15"/>
        <source>Private key for %1 is not available.</source>
        <translation>Geheime sleutel voor %1 is niet beschikbaar.</translation>
    </message>
    <message>
        <location line="+12"/>
        <source>Sign failed</source>
        <translation>Ondertekenen mislukt</translation>
    </message>
>>>>>>> 0f4c74f9
</context>
<context>
    <name>OptionsDialog</name>
    <message>
<<<<<<< HEAD
        <location filename="../optionsdialog.cpp" line="80"/>
=======
        <location filename="../optionsdialog.cpp" line="-144"/>
>>>>>>> 0f4c74f9
        <source>Main</source>
        <translation>Algemeen</translation>
    </message>
    <message>
<<<<<<< HEAD
        <location filename="../optionsdialog.cpp" line="85"/>
=======
        <location line="+5"/>
>>>>>>> 0f4c74f9
        <source>Display</source>
        <translation>Beeldscherm</translation>
    </message>
    <message>
<<<<<<< HEAD
        <location filename="../optionsdialog.cpp" line="105"/>
=======
        <location line="+20"/>
>>>>>>> 0f4c74f9
        <source>Options</source>
        <translation>Opties</translation>
    </message>
</context>
<context>
    <name>OverviewPage</name>
    <message>
<<<<<<< HEAD
        <location filename="../forms/overviewpage.ui" line="14"/>
        <source>Form</source>
        <translation>Vorm</translation>
=======
        <location filename="../overviewpage.cpp" line="+103"/>
        <source>Your current balance</source>
        <translation>Uw huidige saldo</translation>
    </message>
    <message>
        <location line="+5"/>
        <source>Total of transactions that have yet to be confirmed, and do not yet count toward the current balance</source>
        <translation>Totaal van de transacties die nog moeten worden bevestigd en nog niet zijn meegeteld in uw huidige saldo </translation>
>>>>>>> 0f4c74f9
    </message>
    <message>
        <location filename="../forms/overviewpage.ui" line="+40"/>
        <source>Balance:</source>
        <translation>Saldo:</translation>
    </message>
    <message>
<<<<<<< HEAD
        <location filename="../overviewpage.cpp" line="103"/>
        <source>Your current balance</source>
        <translation>Uw huidige saldo</translation>
    </message>
    <message>
        <location filename="../overviewpage.cpp" line="108"/>
        <source>Total of transactions that have yet to be confirmed, and do not yet count toward the current balance</source>
        <translation>Totaal van de transacties die nog moeten worden bevestigd en nog niet zijn meegeteld in uw huidige saldo </translation>
    </message>
    <message>
        <location filename="../overviewpage.cpp" line="111"/>
        <source>Total number of transactions in wallet</source>
        <translation>Totaal aantal transacties in uw portemonnee</translation>
=======
        <location line="+21"/>
        <source>0</source>
        <translation>0</translation>
    </message>
    <message>
        <location line="+27"/>
        <source>Wallet</source>
        <translation>Portemonnee</translation>
    </message>
    <message>
        <location line="-74"/>
        <source>Form</source>
        <translation>Vorm</translation>
>>>>>>> 0f4c74f9
    </message>
    <message>
        <location line="+40"/>
        <source>Number of transactions:</source>
        <translation>Aantal transacties:</translation>
    </message>
    <message>
<<<<<<< HEAD
        <location filename="../forms/overviewpage.ui" line="61"/>
        <source>0</source>
        <translation>0</translation>
    </message>
    <message>
        <location filename="../forms/overviewpage.ui" line="68"/>
=======
        <location line="+14"/>
>>>>>>> 0f4c74f9
        <source>Unconfirmed:</source>
        <translation>Onbevestigd:</translation>
    </message>
    <message>
<<<<<<< HEAD
        <location filename="../forms/overviewpage.ui" line="88"/>
        <source>Wallet</source>
        <translation>Portemonnee</translation>
    </message>
    <message>
        <location filename="../forms/overviewpage.ui" line="124"/>
        <source>&lt;b&gt;Recent transactions&lt;/b&gt;</source>
        <translation>&lt;b&gt;Recente transacties&lt;/b&gt;</translation>
    </message>
=======
        <location line="+56"/>
        <source>&lt;b&gt;Recent transactions&lt;/b&gt;</source>
        <translation>&lt;b&gt;Recente transacties&lt;/b&gt;</translation>
    </message>
    <message>
        <location filename="../overviewpage.cpp" line="+3"/>
        <source>Total number of transactions in wallet</source>
        <translation>Totaal aantal transacties in uw portemonnee</translation>
    </message>
>>>>>>> 0f4c74f9
</context>
<context>
    <name>QRCodeDialog</name>
    <message>
        <location filename="../forms/qrcodedialog.ui" line="+70"/>
        <source>Amount:</source>
        <translation>Bedrag:</translation>
    </message>
    <message>
        <location line="+51"/>
        <source>Label:</source>
        <translation>Label:</translation>
    </message>
    <message>
<<<<<<< HEAD
        <location filename="../qrcodedialog.cpp" line="121"/>
        <source>PNG Images (*.png)</source>
        <translation>PNG-Afbeeldingen (*.png)</translation>
    </message>
    <message>
        <location filename="../qrcodedialog.cpp" line="64"/>
        <source>Resulting URI too long, try to reduce the text for label / message.</source>
        <translation>Resulterende URI te lang, probeer de tekst korter te maken voor het label/bericht.</translation>
=======
        <location line="-107"/>
        <source>Dialog</source>
        <translation>Dialoog</translation>
>>>>>>> 0f4c74f9
    </message>
    <message>
        <location line="+91"/>
        <source>BTC</source>
        <translation>BTC</translation>
    </message>
    <message>
<<<<<<< HEAD
        <location filename="../qrcodedialog.cpp" line="121"/>
=======
        <location filename="../qrcodedialog.cpp" line="+113"/>
>>>>>>> 0f4c74f9
        <source>Save Image...</source>
        <translation>Afbeelding Opslaan...</translation>
    </message>
    <message>
<<<<<<< HEAD
        <location filename="../forms/qrcodedialog.ui" line="144"/>
=======
        <location filename="../forms/qrcodedialog.ui" line="-73"/>
        <source>QR Code</source>
        <translation>QR-code</translation>
    </message>
    <message>
        <location line="+23"/>
        <source>Request Payment</source>
        <translation>Vraag betaling aan</translation>
    </message>
    <message>
        <location line="+89"/>
>>>>>>> 0f4c74f9
        <source>Message:</source>
        <translation>Bericht:</translation>
    </message>
    <message>
        <location line="+42"/>
        <source>&amp;Save As...</source>
        <translation>&amp;Opslaan Als...</translation>
    </message>
    <message>
<<<<<<< HEAD
        <location filename="../qrcodedialog.cpp" line="46"/>
=======
        <location filename="../qrcodedialog.cpp" line="-65"/>
>>>>>>> 0f4c74f9
        <source>Error encoding URI into QR Code.</source>
        <translation>Fout tijdens encoderen URI in QR-code</translation>
    </message>
    <message>
<<<<<<< HEAD
        <location filename="../forms/qrcodedialog.ui" line="14"/>
        <source>Dialog</source>
        <translation>Dialoog</translation>
    </message>
    <message>
        <location filename="../forms/qrcodedialog.ui" line="32"/>
        <source>QR Code</source>
        <translation>QR-code</translation>
    </message>
    <message>
        <location filename="../forms/qrcodedialog.ui" line="55"/>
        <source>Request Payment</source>
        <translation>Vraag betaling aan</translation>
=======
        <location line="+65"/>
        <source>PNG Images (*.png)</source>
        <translation>PNG-Afbeeldingen (*.png)</translation>
>>>>>>> 0f4c74f9
    </message>
</context>
<context>
    <name>SendCoinsDialog</name>
    <message>
<<<<<<< HEAD
        <location filename="../forms/sendcoinsdialog.ui" line="64"/>
=======
        <location filename="../forms/sendcoinsdialog.ui" line="+14"/>
        <location filename="../sendcoinsdialog.cpp" line="+123"/>
        <location line="+5"/>
        <location line="+5"/>
        <location line="+5"/>
        <location line="+6"/>
        <location line="+5"/>
        <location line="+5"/>
        <source>Send Coins</source>
        <translation>Verstuur munten</translation>
    </message>
    <message>
        <location line="+50"/>
>>>>>>> 0f4c74f9
        <source>Send to multiple recipients at once</source>
        <translation>Verstuur aan verschillende ontvangers ineens</translation>
    </message>
    <message>
        <location line="+20"/>
        <source>Remove all transaction fields</source>
        <translation>Verwijder alle transactievelden</translation>
    </message>
    <message>
        <location line="+22"/>
        <source>Balance:</source>
        <translation>Saldo:</translation>
    </message>
    <message>
<<<<<<< HEAD
        <location filename="../sendcoinsdialog.cpp" line="95"/>
=======
        <location line="+38"/>
        <source>Confirm the send action</source>
        <translation>Bevestig de verstuuractie</translation>
    </message>
    <message>
        <location line="+3"/>
        <source>S&amp;end</source>
        <translation>&amp;Verstuur</translation>
    </message>
    <message>
        <location filename="../sendcoinsdialog.cpp" line="-59"/>
>>>>>>> 0f4c74f9
        <source>&lt;b&gt;%1&lt;/b&gt; to %2 (%3)</source>
        <translation>&lt;b&gt;%1&lt;/b&gt; aan %2 (%3)</translation>
    </message>
    <message>
<<<<<<< HEAD
        <location filename="../sendcoinsdialog.cpp" line="100"/>
=======
        <location line="+39"/>
        <source>The amount exceeds your balance.</source>
        <translation>Bedrag is hoger dan uw huidige saldo</translation>
    </message>
    <message>
        <location line="+5"/>
        <source>The total exceeds your balance when the %1 transaction fee is included.</source>
        <translation>Totaal overschrijdt uw huidige saldo wanneer de %1 transactiekosten worden meegerekend</translation>
    </message>
    <message>
        <location line="+6"/>
        <source>Duplicate address found, can only send to each address once per send operation.</source>
        <translation>Dubbel adres gevonden, u kunt slechts eenmaal naar een bepaald adres verzenden per verstuurtransactie</translation>
    </message>
    <message>
        <location filename="../forms/sendcoinsdialog.ui" line="-80"/>
        <source>&amp;Add recipient...</source>
        <translation>Voeg &amp;ontvanger toe...</translation>
    </message>
    <message>
        <location line="+46"/>
        <source>123.456 BTC</source>
        <translation>123.456 BTC</translation>
    </message>
    <message>
        <location filename="../sendcoinsdialog.cpp" line="-45"/>
>>>>>>> 0f4c74f9
        <source>Confirm send coins</source>
        <translation>Bevestig versturen munten</translation>
    </message>
    <message>
        <location line="+1"/>
        <source>Are you sure you want to send %1?</source>
        <translation>Weet u zeker dat u %1 wil versturen?</translation>
    </message>
    <message>
        <location line="+0"/>
        <source> and </source>
        <translation> en </translation>
    </message>
    <message>
        <location line="+23"/>
        <source>The recipient address is not valid, please recheck.</source>
        <translation>Het ontvangstadres is niet geldig, controleer uw invoer.</translation>
    </message>
    <message>
        <location line="+5"/>
        <source>The amount to pay must be larger than 0.</source>
        <translation>Het ingevoerde bedrag moet groter zijn dan 0.</translation>
    </message>
    <message>
<<<<<<< HEAD
        <location filename="../sendcoinsdialog.cpp" line="134"/>
        <source>The amount exceeds your balance.</source>
        <translation>Bedrag is hoger dan uw huidige saldo</translation>
    </message>
    <message>
        <location filename="../forms/sendcoinsdialog.ui" line="14"/>
        <location filename="../sendcoinsdialog.cpp" line="123"/>
        <location filename="../sendcoinsdialog.cpp" line="128"/>
        <location filename="../sendcoinsdialog.cpp" line="133"/>
        <location filename="../sendcoinsdialog.cpp" line="138"/>
        <location filename="../sendcoinsdialog.cpp" line="144"/>
        <location filename="../sendcoinsdialog.cpp" line="149"/>
        <location filename="../sendcoinsdialog.cpp" line="154"/>
        <source>Send Coins</source>
        <translation>Verstuur munten</translation>
=======
        <location line="+21"/>
        <source>Error: Transaction creation failed.</source>
        <translation>Fout: Aanmaak transactie mislukt</translation>
    </message>
    <message>
        <location line="+5"/>
        <source>Error: The transaction was rejected. This might happen if some of the coins in your wallet were already spent, such as if you used a copy of wallet.dat and coins were spent in the copy but not marked as spent here.</source>
        <translation>Fout: De transactie was afgewezen. Dit kan gebeuren als u eerder uitgegeven munten opnieuw wilt versturen, zoals wanneer u een kopie van uw portemonneebestand (wallet.dat) heeft gebruikt en in de kopie deze munten zijn uitgegeven, maar in de huidige portemonnee deze nog niet als zodanig zijn gemarkeerd.</translation>
>>>>>>> 0f4c74f9
    </message>
    <message>
        <location filename="../forms/sendcoinsdialog.ui" line="-26"/>
        <source>Clear all</source>
        <translation>Verwijder alles</translation>
    </message>
    <message>
<<<<<<< HEAD
        <location filename="../forms/sendcoinsdialog.ui" line="113"/>
        <source>123.456 BTC</source>
        <translation>123.456 BTC</translation>
    </message>
    <message>
        <location filename="../forms/sendcoinsdialog.ui" line="144"/>
        <source>Confirm the send action</source>
        <translation>Bevestig de verstuuractie</translation>
    </message>
    <message>
        <location filename="../forms/sendcoinsdialog.ui" line="147"/>
        <source>S&amp;end</source>
        <translation>&amp;Verstuur</translation>
    </message>
    <message>
        <location filename="../forms/sendcoinsdialog.ui" line="67"/>
        <source>&amp;Add recipient...</source>
        <translation>Voeg &amp;ontvanger toe...</translation>
    </message>
    <message>
        <location filename="../sendcoinsdialog.cpp" line="145"/>
        <source>Duplicate address found, can only send to each address once per send operation.</source>
        <translation>Dubbel adres gevonden, u kunt slechts eenmaal naar een bepaald adres verzenden per verstuurtransactie</translation>
    </message>
    <message>
        <location filename="../sendcoinsdialog.cpp" line="139"/>
        <source>The total exceeds your balance when the %1 transaction fee is included.</source>
        <translation>Totaal overschrijdt uw huidige saldo wanneer de %1 transactiekosten worden meegerekend</translation>
    </message>
    <message>
        <location filename="../sendcoinsdialog.cpp" line="150"/>
        <source>Error: Transaction creation failed.</source>
        <translation>Fout: Aanmaak transactie mislukt</translation>
    </message>
    <message>
        <location filename="../sendcoinsdialog.cpp" line="155"/>
        <source>Error: The transaction was rejected. This might happen if some of the coins in your wallet were already spent, such as if you used a copy of wallet.dat and coins were spent in the copy but not marked as spent here.</source>
        <translation>Fout: De transactie was afgewezen. Dit kan gebeuren als u eerder uitgegeven munten opnieuw wilt versturen, zoals wanneer u een kopie van uw portemonneebestand (wallet.dat) heeft gebruikt en in de kopie deze munten zijn uitgegeven, maar in de huidige portemonnee deze nog niet als zodanig zijn gemarkeerd.</translation>
    </message>
</context>
<context>
    <name>SendCoinsEntry</name>
    <message>
        <location filename="../forms/sendcoinsentry.ui" line="75"/>
        <source>&amp;Label:</source>
        <translation>&amp;Label:</translation>
=======
        <location filename="../forms/sendcoinsentry.ui" line="+42"/>
        <source>Pay &amp;To:</source>
        <translation>Betaal &amp;Aan:</translation>
    </message>
    <message>
        <location line="-28"/>
        <source>Form</source>
        <translation>Vorm</translation>
    </message>
    <message>
        <location line="+15"/>
        <source>A&amp;mount:</source>
        <translation>Bedra&amp;g:</translation>
    </message>
    <message>
        <location line="+37"/>
        <location filename="../sendcoinsentry.cpp" line="+26"/>
        <source>Enter a label for this address to add it to your address book</source>
        <translation>Vul een label in voor dit adres om het toe te voegen aan uw adresboek</translation>
>>>>>>> 0f4c74f9
    </message>
    <message>
        <location line="+27"/>
        <source>The address to send the payment to (e.g. 1NS17iag9jJgTHD1VXjvLCEnZuQ3rJDE9L)</source>
        <translation>Het adres waaraan u wilt betalen  (bijv. 1NS17iag9jJgTHD1VXjvLCEnZuQ3rJDE9L)</translation>
    </message>
    <message>
        <location line="+10"/>
        <source>Choose address from address book</source>
        <translation>Kies adres uit adresboek</translation>
    </message>
    <message>
        <location line="+10"/>
        <source>Alt+A</source>
        <translation>Alt+A</translation>
    </message>
    <message>
        <location line="+7"/>
        <source>Paste address from clipboard</source>
        <translation>Plak adres vanuit klembord</translation>
    </message>
    <message>
        <location line="+10"/>
        <source>Alt+P</source>
        <translation>Alt+P</translation>
    </message>
    <message>
<<<<<<< HEAD
        <location filename="../forms/sendcoinsentry.ui" line="137"/>
=======
        <location line="-55"/>
        <source>&amp;Label:</source>
        <translation>&amp;Label:</translation>
    </message>
    <message>
        <location line="+62"/>
>>>>>>> 0f4c74f9
        <source>Remove this recipient</source>
        <translation>Verwijder deze ontvanger</translation>
    </message>
    <message>
<<<<<<< HEAD
        <location filename="../forms/sendcoinsentry.ui" line="29"/>
        <source>A&amp;mount:</source>
        <translation>Bedra&amp;g:</translation>
    </message>
    <message>
        <location filename="../forms/sendcoinsentry.ui" line="14"/>
        <source>Form</source>
        <translation>Vorm</translation>
    </message>
    <message>
        <location filename="../forms/sendcoinsentry.ui" line="42"/>
        <source>Pay &amp;To:</source>
        <translation>Betaal &amp;Aan:</translation>
    </message>
    <message>
        <location filename="../forms/sendcoinsentry.ui" line="66"/>
        <location filename="../sendcoinsentry.cpp" line="26"/>
        <source>Enter a label for this address to add it to your address book</source>
        <translation>Vul een label in voor dit adres om het toe te voegen aan uw adresboek</translation>
    </message>
    <message>
        <location filename="../sendcoinsentry.cpp" line="25"/>
=======
        <location filename="../sendcoinsentry.cpp" line="-1"/>
>>>>>>> 0f4c74f9
        <source>Enter a Bitcoin address (e.g. 1NS17iag9jJgTHD1VXjvLCEnZuQ3rJDE9L)</source>
        <translation>Vul een Bitcoinadres in (bijv. 1NS17iag9jJgTHD1VXjvLCEnZuQ3rJDE9L)</translation>
    </message>
</context>
<context>
    <name>TransactionDesc</name>
    <message>
<<<<<<< HEAD
        <location filename="../transactiondesc.cpp" line="22"/>
        <source>Open until %1</source>
        <translation>Openen totdat %1</translation>
    </message>
    <message>
        <location filename="../transactiondesc.cpp" line="30"/>
        <source>%1/unconfirmed</source>
        <translation>%1/onbevestigd</translation>
    </message>
    <message>
        <location filename="../transactiondesc.cpp" line="32"/>
        <source>%1 confirmations</source>
        <translation>%1 bevestigingen</translation>
    </message>
    <message>
        <location filename="../transactiondesc.cpp" line="20"/>
        <source>Open for %1 blocks</source>
        <translation>Openen voor %1 blokken</translation>
    </message>
    <message>
        <location filename="../transactiondesc.cpp" line="28"/>
=======
        <location filename="../transactiondesc.cpp" line="+30"/>
        <source>%1 confirmations</source>
        <translation>%1 bevestigingen</translation>
    </message>
    <message>
        <location line="+59"/>
        <source>unknown</source>
        <translation>onbekend</translation>
    </message>
    <message>
        <location line="-69"/>
        <source>Open until %1</source>
        <translation>Openen totdat %1</translation>
    </message>
    <message>
        <location line="+6"/>
>>>>>>> 0f4c74f9
        <source>%1/offline?</source>
        <translation>%1/niet verbonden?</translation>
    </message>
    <message>
<<<<<<< HEAD
        <location filename="../transactiondesc.cpp" line="50"/>
=======
        <location line="+2"/>
        <source>%1/unconfirmed</source>
        <translation>%1/onbevestigd</translation>
    </message>
    <message>
        <location line="+19"/>
>>>>>>> 0f4c74f9
        <source>&lt;b&gt;Status:&lt;/b&gt; </source>
        <translation>&lt;b&gt;Status:&lt;/b&gt;</translation>
    </message>
    <message>
<<<<<<< HEAD
        <location filename="../transactiondesc.cpp" line="57"/>
=======
        <location line="+7"/>
>>>>>>> 0f4c74f9
        <source>, broadcast through %1 node</source>
        <translation>, uitgezonden naar %1 node</translation>
    </message>
    <message>
<<<<<<< HEAD
        <location filename="../transactiondesc.cpp" line="59"/>
=======
        <location line="+2"/>
>>>>>>> 0f4c74f9
        <source>, broadcast through %1 nodes</source>
        <translation>, uitgezonden naar %1 nodes</translation>
    </message>
    <message>
<<<<<<< HEAD
        <location filename="../transactiondesc.cpp" line="63"/>
=======
        <location line="+4"/>
>>>>>>> 0f4c74f9
        <source>&lt;b&gt;Date:&lt;/b&gt; </source>
        <translation>&lt;b&gt;Datum:&lt;/b&gt;</translation>
    </message>
    <message>
<<<<<<< HEAD
        <location filename="../transactiondesc.cpp" line="70"/>
=======
        <location line="+7"/>
>>>>>>> 0f4c74f9
        <source>&lt;b&gt;Source:&lt;/b&gt; Generated&lt;br&gt;</source>
        <translation>&lt;b&gt;Bron:&lt;/b&gt;Gegenereerd&lt;br&gt;</translation>
    </message>
    <message>
<<<<<<< HEAD
        <location filename="../transactiondesc.cpp" line="75"/>
        <location filename="../transactiondesc.cpp" line="92"/>
=======
        <location line="+5"/>
        <location line="+17"/>
>>>>>>> 0f4c74f9
        <source>&lt;b&gt;From:&lt;/b&gt; </source>
        <translation>&lt;b&gt;Van:&lt;/b&gt; </translation>
    </message>
    <message>
<<<<<<< HEAD
        <location filename="../transactiondesc.cpp" line="93"/>
        <location filename="../transactiondesc.cpp" line="116"/>
        <location filename="../transactiondesc.cpp" line="175"/>
=======
        <location line="+1"/>
        <location line="+23"/>
        <location line="+59"/>
>>>>>>> 0f4c74f9
        <source>&lt;b&gt;To:&lt;/b&gt; </source>
        <translation>&lt;b&gt;Aan:&lt;/b&gt; </translation>
    </message>
    <message>
<<<<<<< HEAD
        <location filename="../transactiondesc.cpp" line="135"/>
=======
        <location line="-79"/>
        <source> (yours, label: </source>
        <translation>(Uw adres, label:</translation>
    </message>
    <message>
        <location line="+2"/>
        <source> (yours)</source>
        <translation> (uw)</translation>
    </message>
    <message>
        <location line="+35"/>
        <location line="+14"/>
        <location line="+45"/>
        <location line="+17"/>
        <source>&lt;b&gt;Credit:&lt;/b&gt; </source>
        <translation>&lt;b&gt;Bij:&lt;/b&gt;</translation>
    </message>
    <message>
        <location line="-74"/>
>>>>>>> 0f4c74f9
        <source>(%1 matures in %2 more blocks)</source>
        <translation>(%1 komt beschikbaar na %2 blokken)</translation>
    </message>
    <message>
<<<<<<< HEAD
        <location filename="../transactiondesc.cpp" line="183"/>
        <location filename="../transactiondesc.cpp" line="191"/>
        <location filename="../transactiondesc.cpp" line="206"/>
=======
        <location line="+4"/>
        <source>(not accepted)</source>
        <translation>(niet geaccepteerd)</translation>
    </message>
    <message>
        <location line="+44"/>
        <location line="+8"/>
        <location line="+15"/>
>>>>>>> 0f4c74f9
        <source>&lt;b&gt;Debit:&lt;/b&gt; </source>
        <translation>&lt;b&gt;Af:&lt;/b&gt; </translation>
    </message>
    <message>
<<<<<<< HEAD
        <location filename="../transactiondesc.cpp" line="221"/>
        <source>Comment:</source>
        <translation>Opmerking:</translation>
    </message>
    <message>
        <location filename="../transactiondesc.cpp" line="223"/>
=======
        <location line="+17"/>
>>>>>>> 0f4c74f9
        <source>Transaction ID:</source>
        <translation>Transactie-ID:</translation>
    </message>
    <message>
<<<<<<< HEAD
        <location filename="../transactiondesc.cpp" line="55"/>
=======
        <location line="-168"/>
>>>>>>> 0f4c74f9
        <source>, has not been successfully broadcast yet</source>
        <translation>, is nog niet met succes uitgezonden</translation>
    </message>
    <message>
<<<<<<< HEAD
        <location filename="../transactiondesc.cpp" line="92"/>
        <source>unknown</source>
        <translation>onbekend</translation>
    </message>
    <message>
        <location filename="../transactiondesc.cpp" line="96"/>
        <source> (yours, label: </source>
        <translation>(Uw adres, label:</translation>
    </message>
    <message>
        <location filename="../transactiondesc.cpp" line="98"/>
        <source> (yours)</source>
        <translation>(uw)</translation>
    </message>
    <message>
        <location filename="../transactiondesc.cpp" line="133"/>
        <location filename="../transactiondesc.cpp" line="147"/>
        <location filename="../transactiondesc.cpp" line="192"/>
        <location filename="../transactiondesc.cpp" line="209"/>
        <source>&lt;b&gt;Credit:&lt;/b&gt; </source>
        <translation>&lt;b&gt;Bij:&lt;/b&gt;</translation>
    </message>
    <message>
        <location filename="../transactiondesc.cpp" line="139"/>
        <source>(not accepted)</source>
        <translation>(niet geaccepteerd)</translation>
    </message>
    <message>
        <location filename="../transactiondesc.cpp" line="197"/>
=======
        <location line="-34"/>
        <source>Open for %1 more blocks</source>
        <translation type="unfinished"></translation>
    </message>
    <message>
        <location line="+176"/>
>>>>>>> 0f4c74f9
        <source>&lt;b&gt;Transaction fee:&lt;/b&gt; </source>
        <translation>&lt;b&gt;Transactiekosten:&lt;/b&gt; </translation>
    </message>
    <message>
<<<<<<< HEAD
        <location filename="../transactiondesc.cpp" line="213"/>
=======
        <location line="+16"/>
>>>>>>> 0f4c74f9
        <source>&lt;b&gt;Net amount:&lt;/b&gt; </source>
        <translation>&lt;b&gt;Netto bedrag:&lt;/b&gt;</translation>
    </message>
    <message>
<<<<<<< HEAD
        <location filename="../transactiondesc.cpp" line="219"/>
=======
        <location line="+6"/>
>>>>>>> 0f4c74f9
        <source>Message:</source>
        <translation>Bericht:</translation>
    </message>
    <message>
<<<<<<< HEAD
        <location filename="../transactiondesc.cpp" line="226"/>
=======
        <location line="+2"/>
        <source>Comment:</source>
        <translation>Opmerking:</translation>
    </message>
    <message>
        <location line="+5"/>
>>>>>>> 0f4c74f9
        <source>Generated coins must wait 120 blocks before they can be spent.  When you generated this block, it was broadcast to the network to be added to the block chain.  If it fails to get into the chain, it will change to &quot;not accepted&quot; and not be spendable.  This may occasionally happen if another node generates a block within a few seconds of yours.</source>
        <translation>Gegeneerde munten moeten 120 blokken wachten voor ze kunnen worden uitgegeven. Uw net gegenereerde blok is uitgezonden aan het netwerk om te worden toegevoegd aan de blokkenketen. Als het niet wordt geaccepteerd in de keten, zal het blok als &quot;ongeldig&quot; worden aangemerkt en kan het niet worden uitgegeven. Dit kan soms gebeuren als een andere node net iets sneller een blok heeft gegenereerd; een paar seconden voor het uwe.</translation>
    </message>
</context>
<context>
    <name>TransactionDescDialog</name>
    <message>
        <location filename="../forms/transactiondescdialog.ui" line="+14"/>
        <source>Transaction details</source>
        <translation>Transactiedetails</translation>
    </message>
    <message>
        <location line="+6"/>
        <source>This pane shows a detailed description of the transaction</source>
        <translation>Dit venster laat een uitgebreide beschrijving van de transactie zien</translation>
    </message>
</context>
<context>
    <name>TransactionTableModel</name>
    <message>
<<<<<<< HEAD
        <location filename="../transactiontablemodel.cpp" line="214"/>
        <source>Amount</source>
        <translation>Bedrag</translation>
=======
        <location filename="../transactiontablemodel.cpp" line="+214"/>
        <source>Date</source>
        <translation>Datum</translation>
    </message>
    <message>
        <location line="+0"/>
        <source>Type</source>
        <translation>Type</translation>
>>>>>>> 0f4c74f9
    </message>
    <message>
        <location line="+0"/>
        <source>Address</source>
        <translation>Adres</translation>
    </message>
<<<<<<< HEAD
=======
    <message>
        <location line="+0"/>
        <source>Amount</source>
        <translation>Bedrag</translation>
    </message>
>>>>>>> 0f4c74f9
    <message numerus="yes">
        <location line="+63"/>
        <source>Open for %n more block(s)</source>
        <translation type="unfinished">
            <numerusform></numerusform>
            <numerusform></numerusform>
        </translation>
    </message>
    <message>
        <location line="+3"/>
        <source>Open until %1</source>
        <translation>Open tot %1</translation>
    </message>
    <message>
        <location line="+3"/>
        <source>Offline (%1 confirmations)</source>
        <translation>Niet verbonden (%1 bevestigingen)</translation>
    </message>
    <message>
<<<<<<< HEAD
        <location filename="../transactiontablemodel.cpp" line="306"/>
=======
        <location line="+3"/>
        <source>Unconfirmed (%1 of %2 confirmations)</source>
        <translation>Onbevestigd (%1 van %2 bevestigd)</translation>
    </message>
    <message>
        <location line="+3"/>
        <source>Confirmed (%1 confirmations)</source>
        <translation>Bevestigd (%1 bevestigingen)</translation>
    </message>
    <message>
        <location line="+14"/>
        <source>This block was not received by any other nodes and will probably not be accepted!</source>
        <translation>Dit blok is niet ontvangen bij andere nodes en zal waarschijnlijk niet worden geaccepteerd!</translation>
    </message>
    <message>
        <location line="+3"/>
>>>>>>> 0f4c74f9
        <source>Generated but not accepted</source>
        <translation>Gegenereerd maar niet geaccepteerd</translation>
    </message>
    <message>
<<<<<<< HEAD
        <location filename="../transactiontablemodel.cpp" line="351"/>
=======
        <location line="+43"/>
        <source>Received with</source>
        <translation>Ontvangen met</translation>
    </message>
    <message>
        <location line="+2"/>
>>>>>>> 0f4c74f9
        <source>Received from</source>
        <translation>Ontvangen van</translation>
    </message>
    <message>
        <location line="+3"/>
        <source>Sent to</source>
        <translation>Verzonden aan</translation>
    </message>
    <message>
        <location line="+2"/>
        <source>Payment to yourself</source>
        <translation>Betaling aan uzelf</translation>
    </message>
    <message>
        <location line="+2"/>
        <source>Mined</source>
        <translation>Ontgonnen</translation>
    </message>
    <message>
        <location line="+38"/>
        <source>(n/a)</source>
        <translation>(nvt)</translation>
    </message>
    <message>
        <location line="+199"/>
        <source>Transaction status. Hover over this field to show number of confirmations.</source>
        <translation>Transactiestatus. Houd de muiscursor boven dit veld om het aantal bevestigingen te laten zien.</translation>
    </message>
    <message>
        <location line="+2"/>
        <source>Date and time that the transaction was received.</source>
        <translation>Datum en tijd waarop deze transactie is ontvangen.</translation>
    </message>
    <message>
        <location line="+2"/>
        <source>Type of transaction.</source>
        <translation>Type transactie.</translation>
    </message>
    <message>
        <location line="+2"/>
        <source>Destination address of transaction.</source>
        <translation>Ontvangend adres van transactie</translation>
    </message>
    <message>
        <location line="+2"/>
        <source>Amount removed from or added to balance.</source>
        <translation>Bedrag verwijderd van of toegevoegd aan saldo</translation>
    </message>
    <message>
        <location filename="../transactiontablemodel.cpp" line="214"/>
        <source>Date</source>
        <translation>Datum</translation>
    </message>
    <message>
        <location filename="../transactiontablemodel.cpp" line="214"/>
        <source>Type</source>
        <translation>Type</translation>
    </message>
    <message>
        <location filename="../transactiontablemodel.cpp" line="286"/>
        <source>Unconfirmed (%1 of %2 confirmations)</source>
        <translation>Onbevestigd (%1 van %2 bevestigd)</translation>
    </message>
    <message>
        <location filename="../transactiontablemodel.cpp" line="303"/>
        <source>This block was not received by any other nodes and will probably not be accepted!</source>
        <translation>Dit blok is niet ontvangen bij andere nodes en zal waarschijnlijk niet worden geaccepteerd!</translation>
    </message>
    <message>
        <location filename="../transactiontablemodel.cpp" line="349"/>
        <source>Received with</source>
        <translation>Ontvangen met</translation>
    </message>
    <message>
        <location filename="../transactiontablemodel.cpp" line="289"/>
        <source>Confirmed (%1 confirmations)</source>
        <translation>Bevestigd (%1 bevestigingen)</translation>
    </message>
    <message numerus="yes">
        <location line="-306"/>
        <source>Mined balance will be available in %n more blocks</source>
        <translation>
            <numerusform>Ontgonnen saldo komt beschikbaar na %n blok</numerusform>
            <numerusform>Ontgonnen saldo komt beschikbaar na %n blokken</numerusform>
        </translation>
    </message>
</context>
<context>
    <name>TransactionView</name>
    <message>
<<<<<<< HEAD
        <location filename="../transactionview.cpp" line="384"/>
        <source>Range:</source>
        <translation>Bereik:</translation>
    </message>
    <message>
        <location filename="../transactionview.cpp" line="392"/>
        <source>to</source>
        <translation>naar</translation>
    </message>
    <message>
        <location filename="../transactionview.cpp" line="55"/>
        <location filename="../transactionview.cpp" line="71"/>
        <source>All</source>
        <translation>Alles</translation>
    </message>
    <message>
        <location filename="../transactionview.cpp" line="84"/>
        <source>Enter address or label to search</source>
        <translation>Vul adres of label in om te zoeken</translation>
=======
        <location filename="../transactionview.cpp" line="+124"/>
        <source>Copy address</source>
        <translation>Kopieer adres</translation>
    </message>
    <message>
        <location line="-64"/>
        <source>This year</source>
        <translation>Dit jaar</translation>
    </message>
    <message>
        <location line="+12"/>
        <source>Received with</source>
        <translation>Ontvangen met</translation>
    </message>
    <message>
        <location line="+2"/>
        <source>Sent to</source>
        <translation>Verzonden aan</translation>
>>>>>>> 0f4c74f9
    </message>
    <message>
        <location line="+208"/>
        <source>Label</source>
        <translation>Label</translation>
    </message>
    <message>
<<<<<<< HEAD
        <location filename="../transactionview.cpp" line="58"/>
=======
        <location line="-157"/>
        <source>Copy label</source>
        <translation>Kopieer label</translation>
    </message>
    <message>
        <location line="-47"/>
        <source>Other</source>
        <translation>Anders</translation>
    </message>
    <message>
        <location line="+50"/>
        <source>Show details...</source>
        <translation>Toon details...</translation>
    </message>
    <message>
        <location line="-70"/>
>>>>>>> 0f4c74f9
        <source>This month</source>
        <translation>Deze maand</translation>
    </message>
    <message>
        <location line="+32"/>
        <source>Min amount</source>
        <translation>Min. bedrag</translation>
    </message>
    <message>
<<<<<<< HEAD
        <location filename="../transactionview.cpp" line="124"/>
        <source>Copy address</source>
        <translation>Kopieer adres</translation>
    </message>
    <message>
        <location filename="../transactionview.cpp" line="126"/>
=======
        <location line="+36"/>
>>>>>>> 0f4c74f9
        <source>Copy amount</source>
        <translation>Kopieer bedrag</translation>
    </message>
    <message>
        <location line="-65"/>
        <source>Range...</source>
        <translation>Bereik...</translation>
    </message>
    <message>
        <location line="+66"/>
        <source>Edit label</source>
        <translation>Bewerk label</translation>
    </message>
    <message>
<<<<<<< HEAD
        <location filename="../transactionview.cpp" line="74"/>
        <source>Sent to</source>
        <translation>Verzonden aan</translation>
=======
        <location line="-50"/>
        <source>Mined</source>
        <translation>Ontgonnen</translation>
>>>>>>> 0f4c74f9
    </message>
    <message>
        <location line="+193"/>
        <source>Export Transaction Data</source>
        <translation>Exporteer transactiegegevens</translation>
    </message>
    <message>
<<<<<<< HEAD
        <location filename="../transactionview.cpp" line="77"/>
        <source>Mined</source>
        <translation>Ontgonnen</translation>
    </message>
    <message>
        <location filename="../transactionview.cpp" line="271"/>
=======
        <location line="+1"/>
>>>>>>> 0f4c74f9
        <source>Comma separated file (*.csv)</source>
        <translation>Kommagescheiden bestand (*.csv)</translation>
    </message>
    <message>
        <location line="+8"/>
        <source>Confirmed</source>
        <translation>Bevestigd</translation>
    </message>
    <message>
<<<<<<< HEAD
        <location filename="../transactionview.cpp" line="125"/>
        <source>Copy label</source>
        <translation>Kopieer label</translation>
=======
        <location line="+5"/>
        <source>Amount</source>
        <translation>Bedrag</translation>
    </message>
    <message>
        <location line="+1"/>
        <source>ID</source>
        <translation>ID</translation>
    </message>
    <message>
        <location line="+4"/>
        <source>Error exporting</source>
        <translation>Fout bij exporteren</translation>
    </message>
    <message>
        <location line="+0"/>
        <source>Could not write to file %1.</source>
        <translation>Kon niet schrijven naar bestand %1.</translation>
    </message>
    <message>
        <location line="+95"/>
        <source>Range:</source>
        <translation>Bereik:</translation>
    </message>
    <message>
        <location line="+8"/>
        <source>to</source>
        <translation>naar</translation>
>>>>>>> 0f4c74f9
    </message>
    <message>
        <location line="-112"/>
        <source>Date</source>
        <translation>Datum</translation>
    </message>
    <message>
        <location line="+1"/>
        <source>Type</source>
        <translation>Type</translation>
    </message>
    <message>
        <location line="+2"/>
        <source>Address</source>
        <translation>Adres</translation>
    </message>
    <message>
<<<<<<< HEAD
        <location filename="../transactionview.cpp" line="284"/>
        <source>Amount</source>
        <translation>Bedrag</translation>
    </message>
    <message>
        <location filename="../transactionview.cpp" line="289"/>
        <source>Error exporting</source>
        <translation>Fout bij exporteren</translation>
    </message>
    <message>
        <location filename="../transactionview.cpp" line="289"/>
        <source>Could not write to file %1.</source>
        <translation>Kon niet schrijven naar bestand %1.</translation>
    </message>
    <message>
        <location filename="../transactionview.cpp" line="76"/>
=======
        <location line="-207"/>
>>>>>>> 0f4c74f9
        <source>To yourself</source>
        <translation>Aan uzelf</translation>
    </message>
    <message>
        <location line="-19"/>
        <source>This week</source>
        <translation>Deze week</translation>
    </message>
    <message>
        <location line="+2"/>
        <source>Last month</source>
        <translation>Vorige maand</translation>
    </message>
    <message>
<<<<<<< HEAD
        <location filename="../transactionview.cpp" line="60"/>
        <source>This year</source>
        <translation>Dit jaar</translation>
    </message>
    <message>
        <location filename="../transactionview.cpp" line="72"/>
        <source>Received with</source>
        <translation>Ontvangen met</translation>
    </message>
    <message>
        <location filename="../transactionview.cpp" line="78"/>
        <source>Other</source>
        <translation>Anders</translation>
    </message>
    <message>
        <location filename="../transactionview.cpp" line="128"/>
        <source>Show details...</source>
        <translation>Toon details...</translation>
    </message>
    <message>
        <location filename="../transactionview.cpp" line="285"/>
        <source>ID</source>
        <translation>ID</translation>
=======
        <location line="+25"/>
        <source>Enter address or label to search</source>
        <translation>Vul adres of label in om te zoeken</translation>
    </message>
    <message>
        <location line="-29"/>
        <location line="+16"/>
        <source>All</source>
        <translation>Alles</translation>
>>>>>>> 0f4c74f9
    </message>
    <message>
        <location line="-15"/>
        <source>Today</source>
        <translation>Vandaag</translation>
    </message>
</context>
<context>
    <name>WalletModel</name>
    <message>
<<<<<<< HEAD
        <location filename="../walletmodel.cpp" line="142"/>
=======
        <location filename="../walletmodel.cpp" line="+145"/>
>>>>>>> 0f4c74f9
        <source>Sending...</source>
        <translation>Versturen...</translation>
    </message>
</context>
<context>
    <name>bitcoin-core</name>
    <message>
<<<<<<< HEAD
        <location filename="../bitcoinstrings.cpp" line="109"/>
        <source>Cannot obtain a lock on data directory %s.  Bitcoin is probably already running.</source>
        <translation>Kan geen lock op de datamap %s verkrijgen. Bitcoin draait vermoedelijk reeds.</translation>
    </message>
    <message>
        <location filename="../bitcoinstrings.cpp" line="115"/>
=======
        <location filename="../bitcoinstrings.cpp" line="+75"/>
        <source>Loading addresses...</source>
        <translation>Adressen aan het laden...</translation>
    </message>
    <message>
        <location line="+2"/>
>>>>>>> 0f4c74f9
        <source>Loading block index...</source>
        <translation>Blokindex aan het laden...</translation>
    </message>
    <message>
<<<<<<< HEAD
        <location filename="../bitcoinstrings.cpp" line="125"/>
=======
        <location line="+10"/>
>>>>>>> 0f4c74f9
        <source>Rescanning...</source>
        <translation>Opnieuw aan het scannen ...</translation>
    </message>
    <message>
<<<<<<< HEAD
        <location filename="../bitcoinstrings.cpp" line="126"/>
        <source>Done loading</source>
        <translation>Klaar met laden</translation>
    </message>
    <message>
        <location filename="../bitcoinstrings.cpp" line="120"/>
=======
        <location line="-5"/>
>>>>>>> 0f4c74f9
        <source>Wallet needed to be rewritten: restart Bitcoin to complete</source>
        <translation>Portemonnee moest herschreven worden: Herstart Bitcoin om te voltooien</translation>
    </message>
    <message>
<<<<<<< HEAD
        <location filename="../bitcoinstrings.cpp" line="121"/>
        <source>Error loading wallet.dat</source>
        <translation>Fout bij laden wallet.dat</translation>
    </message>
    <message>
        <location filename="../bitcoinstrings.cpp" line="122"/>
        <source>Cannot downgrade wallet</source>
        <translation>Kan portemonnee niet downgraden</translation>
    </message>
    <message>
        <location filename="../bitcoinstrings.cpp" line="124"/>
        <source>Cannot write default address</source>
        <translation>Kan standaard adres niet schrijven</translation>
    </message>
    <message>
        <location filename="../bitcoinstrings.cpp" line="46"/>
        <source>Options:</source>
        <translation>Opties:
</translation>
    </message>
    <message>
        <location filename="../bitcoinstrings.cpp" line="8"/>
        <source>Error: Wallet locked, unable to create transaction.</source>
        <translation type="unfinished"></translation>
    </message>
    <message>
        <location filename="../bitcoinstrings.cpp" line="9"/>
        <source>Error: This transaction requires a transaction fee of at least %s because of its amount, complexity, or use of recently received funds.</source>
        <translation type="unfinished"></translation>
    </message>
    <message>
        <location filename="../bitcoinstrings.cpp" line="12"/>
        <source>Error: Transaction creation failed.</source>
        <translation type="unfinished">Fout: Aanmaak transactie mislukt</translation>
    </message>
    <message>
        <location filename="../bitcoinstrings.cpp" line="14"/>
        <source>Error: The transaction was rejected. This might happen if some of the coins in your wallet were already spent, such as if you used a copy of wallet.dat and coins were spent in the copy but not marked as spent here.</source>
        <translation type="unfinished">Fout: De transactie was afgewezen. Dit kan gebeuren als u eerder uitgegeven munten opnieuw wilt versturen, zoals wanneer u een kopie van uw portemonneebestand (wallet.dat) heeft gebruikt en in de kopie deze munten zijn uitgegeven, maar in de huidige portemonnee deze nog niet als zodanig zijn gemarkeerd.</translation>
    </message>
    <message>
        <location filename="../bitcoinstrings.cpp" line="43"/>
        <source>Send command to -server or bitcoind</source>
        <translation>Stuur commando naar -server of bitcoind
</translation>
    </message>
    <message>
        <location filename="../bitcoinstrings.cpp" line="50"/>
=======
        <location line="-2"/>
        <source>Error loading wallet.dat: Wallet corrupted</source>
        <translation>Fout bij laden wallet.dat: Portemonnee corrupt</translation>
    </message>
    <message>
        <location line="+1"/>
        <source>Error loading wallet.dat: Wallet requires newer version of Bitcoin</source>
        <translation>Fout bij laden wallet.dat: Portemonnee vereist een nieuwere versie van Bitcoin</translation>
    </message>
    <message>
        <location line="+8"/>
        <source>Invalid -proxy address</source>
        <translation>Foutief -proxy adres</translation>
    </message>
    <message>
        <location line="-74"/>
        <source>Specify pid file (default: bitcoind.pid)</source>
        <translation>Specifieer pid-bestand (standaard: bitcoind.pid)
</translation>
    </message>
    <message>
        <location line="+75"/>
        <source>Invalid amount for -paytxfee=&lt;amount&gt;</source>
        <translation>Ongeldig bedrag voor -paytxfee=&lt;bedrag&gt;</translation>
    </message>
    <message>
        <location line="-79"/>
        <source>List commands</source>
        <translation>List van commando&apos;s
</translation>
    </message>
    <message>
        <location line="+83"/>
        <source>Error: CreateThread(StartNode) failed</source>
        <translation>Fout: CreateThread(StartNode) is mislukt</translation>
    </message>
    <message>
        <location line="-77"/>
>>>>>>> 0f4c74f9
        <source>Don&apos;t generate coins</source>
        <translation>Genereer geen munten
</translation>
    </message>
    <message>
<<<<<<< HEAD
        <location filename="../bitcoinstrings.cpp" line="53"/>
        <source>Specify data directory</source>
        <translation>Stel datamap in
</translation>
    </message>
    <message>
        <location filename="../bitcoinstrings.cpp" line="54"/>
        <source>Set database cache size in megabytes (default: 25)</source>
        <translation>Stel databankcachegrootte in in megabytes (standaard: 25)</translation>
    </message>
    <message>
        <location filename="../bitcoinstrings.cpp" line="59"/>
        <source>Listen for connections on &lt;port&gt; (default: 8333 or testnet: 18333)</source>
        <translation>Luister voor verbindingen op &lt;poort&gt; (standaard: 8333 of testnet: 18333)</translation>
    </message>
    <message>
        <location filename="../bitcoinstrings.cpp" line="61"/>
        <source>Add a node to connect to and attempt to keep the connection open</source>
        <translation>Voeg een knooppunt om te verbinden toe en probeer de verbinding open te houden</translation>
    </message>
    <message>
        <location filename="../bitcoinstrings.cpp" line="83"/>
=======
        <location line="-4"/>
        <source>Options:</source>
        <translation>Opties:
</translation>
    </message>
    <message>
        <location line="+16"/>
        <source>Find peers using internet relay chat (default: 0)</source>
        <translation>Vind anderen door middel van Internet Relay Chat (standaard: 0)</translation>
    </message>
    <message>
        <location line="+13"/>
        <source>Accept command line and JSON-RPC commands</source>
        <translation>Aanvaard commandoregel en JSON-RPC commando&apos;s
</translation>
    </message>
    <message>
        <location line="-16"/>
        <source>Maintain at most &lt;n&gt; connections to peers (default: 125)</source>
        <translation>Onderhoud maximaal &lt;n&gt; verbindingen naar peers (standaard: 125)</translation>
    </message>
    <message>
        <location line="+21"/>
>>>>>>> 0f4c74f9
        <source>Send trace/debug info to console instead of debug.log file</source>
        <translation>Stuur trace/debug-info naar de console in plaats van het debug.log bestand</translation>
    </message>
    <message>
<<<<<<< HEAD
        <location filename="../bitcoinstrings.cpp" line="86"/>
=======
        <location line="+3"/>
>>>>>>> 0f4c74f9
        <source>Password for JSON-RPC connections</source>
        <translation>Wachtwoord voor JSON-RPC verbindingen
</translation>
    </message>
    <message>
<<<<<<< HEAD
        <location filename="../bitcoinstrings.cpp" line="89"/>
=======
        <location line="+2"/>
        <source>Allow JSON-RPC connections from specified IP address</source>
        <translation>Sta JSON-RPC verbindingen van opgegeven IP adres toe
</translation>
    </message>
    <message>
        <location line="+1"/>
>>>>>>> 0f4c74f9
        <source>Send commands to node running on &lt;ip&gt; (default: 127.0.0.1)</source>
        <translation>Verstuur commando&apos;s naar proces dat op &lt;ip&gt; draait (standaard: 127.0.0.1)
</translation>
    </message>
    <message>
<<<<<<< HEAD
        <location filename="../bitcoinstrings.cpp" line="68"/>
        <source>Number of seconds to keep misbehaving peers from reconnecting (default: 86400)</source>
        <translation>Aantal seconden dat zich misdragende peers niet opnieuw mogen verbinden (standaard: 86400)</translation>
    </message>
    <message>
        <location filename="../bitcoinstrings.cpp" line="129"/>
        <source>Warning: -paytxfee is set very high.  This is the transaction fee you will pay if you send a transaction.</source>
        <translation>Waarschuwing: -paytxfee is zeer hoog ingesteld.  Dit zijn de transactiekosten die u betaalt bij het versturen van een transactie.</translation>
    </message>
    <message>
        <location filename="../bitcoinstrings.cpp" line="133"/>
        <source>Unable to bind to port %d on this computer.  Bitcoin is probably already running.</source>
        <translation>Kan niet binden aan poort %d op deze computer. Bitcoin draait vermoedelijk reeds.</translation>
    </message>
    <message>
        <location filename="../bitcoinstrings.cpp" line="38"/>
        <source>Warning: Please check that your computer&apos;s date and time are correct.  If your clock is wrong Bitcoin will not work properly.</source>
        <translation>Waarschuwing: Controleer dat de datum en tijd op uw computer correct zijn ingesteld. Als uw klok fout staat zal Bitcoin niet correct werken.</translation>
    </message>
    <message>
        <location filename="../bitcoinstrings.cpp" line="102"/>
=======
        <location line="+19"/>
        <source>Cannot obtain a lock on data directory %s. Bitcoin is probably already running.</source>
        <translation>Kan geen lock op de datamap %s verkrijgen. Bitcoin draait vermoedelijk reeds.</translation>
    </message>
    <message>
        <location line="+4"/>
        <source>Error loading addr.dat</source>
        <translation>Fout bij laden addr.dat</translation>
    </message>
    <message>
        <location line="-10"/>
>>>>>>> 0f4c74f9
        <source>Server certificate file (default: server.cert)</source>
        <translation>Certificaat-bestand voor server (standaard: server.cert)
</translation>
    </message>
    <message>
<<<<<<< HEAD
        <location filename="../bitcoinstrings.cpp" line="77"/>
        <source>Fee per KB to add to transactions you send</source>
        <translation>Kosten per KB om aan transacties toe te voegen die u verstuurt</translation>
    </message>
    <message>
        <location filename="../bitcoinstrings.cpp" line="79"/>
        <source>Run in the background as a daemon and accept commands</source>
        <translation>Draai in de achtergrond als daemon en aanvaard commando&apos;s
</translation>
    </message>
    <message>
        <location filename="../bitcoinstrings.cpp" line="80"/>
        <source>Use the test network</source>
        <translation>Gebruik het testnetwerk
</translation>
    </message>
    <message>
        <location filename="../bitcoinstrings.cpp" line="82"/>
        <source>Prepend debug output with timestamp</source>
        <translation>Voorzie de debuggingsuitvoer van een tijdsaanduiding</translation>
    </message>
    <message>
        <location filename="../bitcoinstrings.cpp" line="104"/>
        <source>Acceptable ciphers (default: TLSv1+HIGH:!SSLv2:!aNULL:!eNULL:!AH:!3DES:@STRENGTH)</source>
        <translation>Aanvaardbare ciphers (standaard: TLSv1+HIGH:!SSLv2:!aNULL:!eNULL:!AH:!3DES:@STRENGTH)</translation>
    </message>
    <message>
        <location filename="../bitcoinstrings.cpp" line="84"/>
        <source>Send trace/debug info to debugger</source>
        <translation>Stuur trace/debug-info naar debugger</translation>
    </message>
    <message>
        <location filename="../bitcoinstrings.cpp" line="90"/>
        <source>Execute command when the best block changes (%s in cmd is replaced by block hash)</source>
        <translation>Voer commando uit zodra het beste blok verandert (%s in cmd wordt vervangen door blockhash)</translation>
    </message>
    <message>
        <location filename="../bitcoinstrings.cpp" line="85"/>
        <source>Username for JSON-RPC connections</source>
        <translation>Gebruikersnaam voor JSON-RPC verbindingen
</translation>
    </message>
    <message>
        <location filename="../bitcoinstrings.cpp" line="87"/>
        <source>Listen for JSON-RPC connections on &lt;port&gt; (default: 8332)</source>
        <translation>Luister voor JSON-RPC verbindingen op &lt;poort&gt; (standaard: 8332)
</translation>
    </message>
    <message>
        <location filename="../bitcoinstrings.cpp" line="93"/>
        <source>Upgrade wallet to latest format</source>
        <translation>Vernieuw portemonnee naar nieuwste versie</translation>
    </message>
    <message>
        <location filename="../bitcoinstrings.cpp" line="94"/>
        <source>Set key pool size to &lt;n&gt; (default: 100)</source>
        <translation>Stel sleutelpoelgrootte in op &lt;n&gt; (standaard: 100)
</translation>
    </message>
    <message>
        <location filename="../bitcoinstrings.cpp" line="95"/>
        <source>Rescan the block chain for missing wallet transactions</source>
        <translation>Doorzoek de blokkenketen op ontbrekende portemonnee-transacties</translation>
    </message>
    <message>
        <location filename="../bitcoinstrings.cpp" line="96"/>
        <source>How many blocks to check at startup (default: 2500, 0 = all)</source>
        <translation>Het aantal blokken na te kijken bij opstarten (standaard: 2500, 0=alle)</translation>
    </message>
    <message>
        <location filename="../bitcoinstrings.cpp" line="97"/>
        <source>How thorough the block verification is (0-6, default: 1)</source>
        <translation>De grondigheid van de blokverificatie (0-6, standaard: 1)</translation>
    </message>
    <message>
        <location filename="../bitcoinstrings.cpp" line="101"/>
        <source>Use OpenSSL (https) for JSON-RPC connections</source>
        <translation>Gebruik OpenSSL (https) voor JSON-RPC verbindingen
</translation>
    </message>
    <message>
        <location filename="../bitcoinstrings.cpp" line="57"/>
        <source>Connect through socks4 proxy</source>
        <translation>Verbind via socks4 proxy
</translation>
    </message>
    <message>
        <location filename="../bitcoinstrings.cpp" line="71"/>
        <source>Maximum per-connection receive buffer, &lt;n&gt;*1000 bytes (default: 10000)</source>
        <translation>Maximale ontvangstbuffer per connectie, &lt;n&gt;*1000 bytes (standaard: 10000)</translation>
    </message>
    <message>
        <location filename="../bitcoinstrings.cpp" line="74"/>
        <source>Use Universal Plug and Play to map the listening port (default: 0)</source>
        <translation type="unfinished">Gebruik UPnP om de luisterende poort te mappen (standaard: 0)</translation>
    </message>
    <message>
        <location filename="../bitcoinstrings.cpp" line="62"/>
        <source>Connect only to the specified node</source>
        <translation>Verbind alleen met deze node
</translation>
    </message>
    <message>
        <location filename="../bitcoinstrings.cpp" line="64"/>
        <source>Accept connections from outside (default: 1)</source>
        <translation>Accepteer verbindingen van buitenaf (standaard: 1)</translation>
    </message>
    <message>
        <location filename="../bitcoinstrings.cpp" line="65"/>
        <source>Set language, for example &quot;de_DE&quot; (default: system locale)</source>
        <translation>Stel taal in, bijvoorbeeld &apos;&apos;de_DE&quot; (standaard: systeeminstellingen)</translation>
    </message>
    <message>
        <location filename="../bitcoinstrings.cpp" line="72"/>
        <source>Maximum per-connection send buffer, &lt;n&gt;*1000 bytes (default: 10000)</source>
        <translation>Maximale zendbuffer per connectie, &lt;n&gt;*1000 bytes (standaard: 10000)</translation>
    </message>
    <message>
        <location filename="../bitcoinstrings.cpp" line="73"/>
        <source>Use Universal Plug and Play to map the listening port (default: 1)</source>
        <translation type="unfinished">Gebruik UPnP om de luisterende poort te mappen (standaard: 1)</translation>
    </message>
    <message>
        <location filename="../bitcoinstrings.cpp" line="81"/>
        <source>Output extra debugging information</source>
        <translation>Toon extra debuggingsinformatie</translation>
    </message>
    <message>
        <location filename="../bitcoinstrings.cpp" line="13"/>
        <source>Sending...</source>
        <translation>Aan het versturen...</translation>
    </message>
    <message>
        <location filename="../bitcoinstrings.cpp" line="98"/>
        <source>
SSL options: (see the Bitcoin Wiki for SSL setup instructions)</source>
        <translation>
SSL opties: (zie de Bitcoin wiki voor SSL instructies)
</translation>
    </message>
    <message>
        <location filename="../bitcoinstrings.cpp" line="18"/>
        <source>Invalid amount</source>
        <translation>Ongeldig aantal</translation>
    </message>
    <message>
        <location filename="../bitcoinstrings.cpp" line="19"/>
        <source>Insufficient funds</source>
        <translation>Ontoereikend saldo</translation>
    </message>
    <message>
        <location filename="../bitcoinstrings.cpp" line="22"/>
        <source>%s, you must set a rpcpassword in the configuration file:
 %s
It is recommended you use the following random password:
rpcuser=bitcoinrpc
rpcpassword=%s
(you do not need to remember this password)
If the file does not exist, create it with owner-readable-only file permissions.
</source>
        <translation>%s, u moet een rpcpassword instellen in het configuratiebestand:
 %s
Het wordt aangeraden het volgende willekeurige wachtwoord te gebruiken:
rpcuser=bitcoinrpc
rpcpassword=%s
(U hoeft het wachtwoord niet te onthouden)
Als het bestand niet bestaat, maak het aan met een alleen-lezen-permissie.
</translation>
    </message>
    <message>
        <location filename="../bitcoinstrings.cpp" line="21"/>
        <source>To use the %s option</source>
        <translation>Om de %s optie te gebruiken</translation>
    </message>
    <message>
        <location filename="../bitcoinstrings.cpp" line="31"/>
        <source>Error</source>
        <translation>Fout</translation>
    </message>
    <message>
        <location filename="../bitcoinstrings.cpp" line="33"/>
        <source>You must set rpcpassword=&lt;password&gt; in the configuration file:
%s
If the file does not exist, create it with owner-readable-only file permissions.</source>
        <translation>U dient rpcpassword=&lt;wachtwoord&gt; in te stellen in het configuratiebestand:
%s
Als het bestand niet bestaat, maak het dan aan, met een alleen-lezen-permissie.</translation>
    </message>
    <message>
        <location filename="../bitcoinstrings.cpp" line="41"/>
        <source>Bitcoin version</source>
        <translation>Bitcoinversie</translation>
    </message>
    <message>
        <location filename="../bitcoinstrings.cpp" line="42"/>
        <source>Usage:</source>
        <translation>Gebruik:</translation>
    </message>
    <message>
        <location filename="../bitcoinstrings.cpp" line="55"/>
        <source>Set database disk log size in megabytes (default: 100)</source>
        <translation>Stel databankloggrootte in in megabytes (standaard: 100)</translation>
    </message>
    <message>
        <location filename="../bitcoinstrings.cpp" line="113"/>
        <source>Loading addresses...</source>
        <translation>Adressen aan het laden...</translation>
    </message>
    <message>
        <location filename="../bitcoinstrings.cpp" line="117"/>
        <source>Loading wallet...</source>
        <translation>Portemonnee aan het laden...</translation>
    </message>
    <message>
        <location filename="../bitcoinstrings.cpp" line="20"/>
        <source>Warning: Disk space is low</source>
        <translation>Waarschuwing: Weinig schijfruimte over</translation>
    </message>
    <message>
        <location filename="../bitcoinstrings.cpp" line="112"/>
        <source>Bitcoin</source>
        <translation>Bitcoin</translation>
    </message>
    <message>
        <location filename="../bitcoinstrings.cpp" line="128"/>
        <source>Invalid amount for -paytxfee=&lt;amount&gt;</source>
        <translation>Ongeldig bedrag voor -paytxfee=&lt;bedrag&gt;</translation>
    </message>
    <message>
        <location filename="../bitcoinstrings.cpp" line="132"/>
        <source>Error: CreateThread(StartNode) failed</source>
        <translation>Fout: CreateThread(StartNode) is mislukt</translation>
    </message>
    <message>
        <location filename="../bitcoinstrings.cpp" line="127"/>
        <source>Invalid -proxy address</source>
        <translation>Foutief -proxy adres</translation>
    </message>
    <message>
        <location filename="../bitcoinstrings.cpp" line="114"/>
        <source>Error loading addr.dat</source>
        <translation>Fout bij laden addr.dat</translation>
    </message>
    <message>
        <location filename="../bitcoinstrings.cpp" line="116"/>
        <source>Error loading blkindex.dat</source>
        <translation>Fout bij laden blkindex.dat</translation>
    </message>
    <message>
        <location filename="../bitcoinstrings.cpp" line="118"/>
        <source>Error loading wallet.dat: Wallet corrupted</source>
        <translation>Fout bij laden wallet.dat: Portemonnee corrupt</translation>
    </message>
    <message>
        <location filename="../bitcoinstrings.cpp" line="119"/>
        <source>Error loading wallet.dat: Wallet requires newer version of Bitcoin</source>
        <translation>Fout bij laden wallet.dat: Portemonnee vereist een nieuwere versie van Bitcoin</translation>
    </message>
    <message>
        <location filename="../bitcoinstrings.cpp" line="123"/>
        <source>Cannot initialize keypool</source>
        <translation>Kan sleutel-pool niet initialiseren</translation>
    </message>
    <message>
        <location filename="../bitcoinstrings.cpp" line="32"/>
        <source>An error occurred while setting up the RPC port %u for listening: %s</source>
        <translation>Er is een fout opgetreden tijdens het opzetten van de inkomende RPC-poort %u: %s</translation>
    </message>
    <message>
        <location filename="../bitcoinstrings.cpp" line="44"/>
        <source>List commands</source>
        <translation>List van commando&apos;s
</translation>
    </message>
    <message>
        <location filename="../bitcoinstrings.cpp" line="45"/>
        <source>Get help for a command</source>
        <translation>Toon hulp voor een commando
</translation>
    </message>
    <message>
        <location filename="../bitcoinstrings.cpp" line="47"/>
        <source>Specify configuration file (default: bitcoin.conf)</source>
        <translation>Specifieer configuratiebestand (standaard: bitcoin.conf)
</translation>
    </message>
    <message>
        <location filename="../bitcoinstrings.cpp" line="48"/>
        <source>Specify pid file (default: bitcoind.pid)</source>
        <translation>Specifieer pid-bestand (standaard: bitcoind.pid)
</translation>
    </message>
    <message>
        <location filename="../bitcoinstrings.cpp" line="49"/>
        <source>Generate coins</source>
        <translation>Genereer munten
</translation>
    </message>
    <message>
        <location filename="../bitcoinstrings.cpp" line="51"/>
        <source>Start minimized</source>
        <translation>Geminimaliseerd starten
</translation>
    </message>
    <message>
        <location filename="../bitcoinstrings.cpp" line="52"/>
        <source>Show splash screen on startup (default: 1)</source>
        <translation>Laat laadscherm zien bij het opstarten. (standaard: 1)</translation>
    </message>
    <message>
        <location filename="../bitcoinstrings.cpp" line="56"/>
        <source>Specify connection timeout (in milliseconds)</source>
        <translation>Specificeer de time-out tijd (in milliseconden)
</translation>
    </message>
    <message>
        <location filename="../bitcoinstrings.cpp" line="58"/>
        <source>Allow DNS lookups for addnode and connect</source>
        <translation>Sta DNS-naslag toe voor addnode en connect
</translation>
    </message>
    <message>
        <location filename="../bitcoinstrings.cpp" line="60"/>
        <source>Maintain at most &lt;n&gt; connections to peers (default: 125)</source>
        <translation>Onderhoud maximaal &lt;n&gt; verbindingen naar peers (standaard: 125)</translation>
    </message>
    <message>
        <location filename="../bitcoinstrings.cpp" line="63"/>
        <source>Find peers using internet relay chat (default: 0)</source>
        <translation>Vind anderen door middel van Internet Relay Chat (standaard: 0)</translation>
    </message>
    <message>
        <location filename="../bitcoinstrings.cpp" line="66"/>
        <source>Find peers using DNS lookup (default: 1)</source>
        <translation>Vind andere nodes d.m.v. DNS-naslag (standaard: 1)</translation>
    </message>
    <message>
        <location filename="../bitcoinstrings.cpp" line="67"/>
        <source>Threshold for disconnecting misbehaving peers (default: 100)</source>
        <translation>Drempel om verbinding te verbreken naar zich misdragende peers (standaard: 100)</translation>
    </message>
    <message>
        <location filename="../bitcoinstrings.cpp" line="78"/>
        <source>Accept command line and JSON-RPC commands</source>
        <translation>Aanvaard commandoregel en JSON-RPC commando&apos;s
</translation>
    </message>
    <message>
        <location filename="../bitcoinstrings.cpp" line="88"/>
        <source>Allow JSON-RPC connections from specified IP address</source>
        <translation>Sta JSON-RPC verbindingen van opgegeven IP adres toe
=======
        <location line="+1"/>
        <source>Server private key (default: server.pem)</source>
        <translation>Geheime sleutel voor server (standaard: server.pem)
</translation>
    </message>
    <message>
        <location line="+4"/>
        <source>This help message</source>
        <translation>Dit helpbericht
</translation>
    </message>
    <message>
        <location line="-53"/>
        <source>Start minimized</source>
        <translation>Geminimaliseerd starten
</translation>
    </message>
    <message>
        <location line="+1"/>
        <source>Show splash screen on startup (default: 1)</source>
        <translation>Laat laadscherm zien bij het opstarten. (standaard: 1)</translation>
    </message>
    <message>
        <location line="+13"/>
        <source>Find peers using DNS lookup (default: 1)</source>
        <translation>Vind andere nodes d.m.v. DNS-naslag (standaard: 1)</translation>
    </message>
    <message>
        <location line="+5"/>
        <source>Maximum per-connection receive buffer, &lt;n&gt;*1000 bytes (default: 10000)</source>
        <translation>Maximale ontvangstbuffer per connectie, &lt;n&gt;*1000 bytes (standaard: 10000)</translation>
    </message>
    <message>
        <location line="+3"/>
        <source>Use Universal Plug and Play to map the listening port (default: 0)</source>
        <translation type="unfinished">Gebruik UPnP om de luisterende poort te mappen (standaard: 0)</translation>
    </message>
    <message>
        <location line="-32"/>
        <source>Bitcoin version</source>
        <translation>Bitcoinversie</translation>
    </message>
    <message>
        <location line="+71"/>
        <source>Loading wallet...</source>
        <translation>Portemonnee aan het laden...</translation>
    </message>
    <message>
        <location line="-70"/>
        <source>Usage:</source>
        <translation>Gebruik:</translation>
    </message>
    <message>
        <location line="+82"/>
        <source>Warning: -paytxfee is set very high.  This is the transaction fee you will pay if you send a transaction.</source>
        <translation>Waarschuwing: -paytxfee is zeer hoog ingesteld.  Dit zijn de transactiekosten die u betaalt bij het versturen van een transactie.</translation>
    </message>
    <message>
        <location line="+5"/>
        <source>Unable to bind to port %d on this computer.  Bitcoin is probably already running.</source>
        <translation>Kan niet binden aan poort %d op deze computer. Bitcoin draait vermoedelijk reeds.</translation>
    </message>
    <message>
        <location line="+3"/>
        <source>Warning: Please check that your computer&apos;s date and time are correct.  If your clock is wrong Bitcoin will not work properly.</source>
        <translation>Waarschuwing: Controleer dat de datum en tijd op uw computer correct zijn ingesteld. Als uw klok fout staat zal Bitcoin niet correct werken.</translation>
    </message>
    <message>
        <location line="-4"/>
        <source>Warning: Disk space is low</source>
        <translation>Waarschuwing: Weinig schijfruimte over</translation>
    </message>
    <message>
        <location line="-7"/>
        <source>Done loading</source>
        <translation>Klaar met laden</translation>
    </message>
    <message>
        <location line="+14"/>
        <source>beta</source>
        <translation>beta</translation>
    </message>
    <message>
        <location line="-24"/>
        <source>Error loading blkindex.dat</source>
        <translation>Fout bij laden blkindex.dat</translation>
    </message>
    <message>
        <location line="+5"/>
        <source>Error loading wallet.dat</source>
        <translation>Fout bij laden wallet.dat</translation>
    </message>
    <message>
        <location line="+1"/>
        <source>Cannot downgrade wallet</source>
        <translation>Kan portemonnee niet downgraden</translation>
    </message>
    <message>
        <location line="+1"/>
        <source>Cannot initialize keypool</source>
        <translation>Kan sleutel-pool niet initialiseren</translation>
    </message>
    <message>
        <location line="+1"/>
        <source>Cannot write default address</source>
        <translation>Kan standaard adres niet schrijven</translation>
    </message>
    <message>
        <location line="-76"/>
        <source>Send command to -server or bitcoind</source>
        <translation>Stuur commando naar -server of bitcoind
</translation>
    </message>
    <message>
        <location line="+2"/>
        <source>Get help for a command</source>
        <translation>Toon hulp voor een commando
</translation>
    </message>
    <message>
        <location line="+2"/>
        <source>Specify configuration file (default: bitcoin.conf)</source>
        <translation>Specifieer configuratiebestand (standaard: bitcoin.conf)
</translation>
    </message>
    <message>
        <location line="+2"/>
        <source>Generate coins</source>
        <translation>Genereer munten
</translation>
    </message>
    <message>
        <location line="+52"/>
        <source>Acceptable ciphers (default: TLSv1+HIGH:!SSLv2:!aNULL:!eNULL:!AH:!3DES:@STRENGTH)</source>
        <translation>Aanvaardbare ciphers (standaard: TLSv1+HIGH:!SSLv2:!aNULL:!eNULL:!AH:!3DES:@STRENGTH)</translation>
    </message>
    <message>
        <location line="-48"/>
        <source>Specify data directory</source>
        <translation>Stel datamap in
</translation>
    </message>
    <message>
        <location line="+1"/>
        <source>Set database cache size in megabytes (default: 25)</source>
        <translation>Stel databankcachegrootte in in megabytes (standaard: 25)</translation>
    </message>
    <message>
        <location line="+1"/>
        <source>Specify connection timeout (in milliseconds)</source>
        <translation>Specificeer de time-out tijd (in milliseconden)
</translation>
    </message>
    <message>
        <location line="+1"/>
        <source>Connect through socks4 proxy</source>
        <translation>Verbind via socks4 proxy
</translation>
    </message>
    <message>
        <location line="+1"/>
        <source>Allow DNS lookups for addnode and connect</source>
        <translation>Sta DNS-naslag toe voor addnode en connect
</translation>
    </message>
    <message>
        <location line="+1"/>
        <source>Listen for connections on &lt;port&gt; (default: 8333 or testnet: 18333)</source>
        <translation>Luister voor verbindingen op &lt;poort&gt; (standaard: 8333 of testnet: 18333)</translation>
    </message>
    <message>
        <location line="+2"/>
        <source>Add a node to connect to and attempt to keep the connection open</source>
        <translation>Voeg een knooppunt om te verbinden toe en probeer de verbinding open te houden</translation>
    </message>
    <message>
        <location line="+1"/>
        <source>Connect only to the specified node</source>
        <translation>Verbind alleen met deze node
</translation>
    </message>
    <message>
        <location line="+2"/>
        <source>Accept connections from outside (default: 1)</source>
        <translation>Accepteer verbindingen van buitenaf (standaard: 1)</translation>
    </message>
    <message>
        <location line="+1"/>
        <source>Set language, for example &quot;de_DE&quot; (default: system locale)</source>
        <translation>Stel taal in, bijvoorbeeld &apos;&apos;de_DE&quot; (standaard: systeeminstellingen)</translation>
    </message>
    <message>
        <location line="+2"/>
        <source>Threshold for disconnecting misbehaving peers (default: 100)</source>
        <translation>Drempel om verbinding te verbreken naar zich misdragende peers (standaard: 100)</translation>
    </message>
    <message>
        <location line="+21"/>
        <source>Execute command when the best block changes (%s in cmd is replaced by block hash)</source>
        <translation>Voer commando uit zodra het beste blok verandert (%s in cmd wordt vervangen door blockhash)</translation>
    </message>
    <message>
        <location line="-20"/>
        <source>Number of seconds to keep misbehaving peers from reconnecting (default: 86400)</source>
        <translation>Aantal seconden dat zich misdragende peers niet opnieuw mogen verbinden (standaard: 86400)</translation>
    </message>
    <message>
        <location line="+4"/>
        <source>Maximum per-connection send buffer, &lt;n&gt;*1000 bytes (default: 10000)</source>
        <translation>Maximale zendbuffer per connectie, &lt;n&gt;*1000 bytes (standaard: 10000)</translation>
    </message>
    <message>
        <location line="+1"/>
        <source>Use Universal Plug and Play to map the listening port (default: 1)</source>
        <translation type="unfinished">Gebruik UPnP om de luisterende poort te mappen (standaard: 1)</translation>
    </message>
    <message>
        <location line="+2"/>
        <source>Fee per KB to add to transactions you send</source>
        <translation>Kosten per KB om aan transacties toe te voegen die u verstuurt</translation>
    </message>
    <message>
        <location line="+2"/>
        <source>Run in the background as a daemon and accept commands</source>
        <translation>Draai in de achtergrond als daemon en aanvaard commando&apos;s
</translation>
    </message>
    <message>
        <location line="+1"/>
        <source>Use the test network</source>
        <translation>Gebruik het testnetwerk
</translation>
    </message>
    <message>
        <location line="+1"/>
        <source>Output extra debugging information</source>
        <translation>Toon extra debuggingsinformatie</translation>
    </message>
    <message>
        <location line="+1"/>
        <source>Prepend debug output with timestamp</source>
        <translation>Voorzie de debuggingsuitvoer van een tijdsaanduiding</translation>
    </message>
    <message>
        <location line="+2"/>
        <source>Send trace/debug info to debugger</source>
        <translation>Stuur trace/debug-info naar debugger</translation>
    </message>
    <message>
        <location line="+1"/>
        <source>Username for JSON-RPC connections</source>
        <translation>Gebruikersnaam voor JSON-RPC verbindingen
</translation>
    </message>
    <message>
        <location line="+2"/>
        <source>Listen for JSON-RPC connections on &lt;port&gt; (default: 8332)</source>
        <translation>Luister voor JSON-RPC verbindingen op &lt;poort&gt; (standaard: 8332)
</translation>
    </message>
    <message>
        <location line="+6"/>
        <source>Upgrade wallet to latest format</source>
        <translation>Vernieuw portemonnee naar nieuwste versie</translation>
    </message>
    <message>
        <location line="+1"/>
        <source>Set key pool size to &lt;n&gt; (default: 100)</source>
        <translation>Stel sleutelpoelgrootte in op &lt;n&gt; (standaard: 100)
</translation>
    </message>
    <message>
        <location line="+1"/>
        <source>Rescan the block chain for missing wallet transactions</source>
        <translation>Doorzoek de blokkenketen op ontbrekende portemonnee-transacties</translation>
    </message>
    <message>
        <location line="+1"/>
        <source>How many blocks to check at startup (default: 2500, 0 = all)</source>
        <translation>Het aantal blokken na te kijken bij opstarten (standaard: 2500, 0=alle)</translation>
    </message>
    <message>
        <location line="+1"/>
        <source>How thorough the block verification is (0-6, default: 1)</source>
        <translation>De grondigheid van de blokverificatie (0-6, standaard: 1)</translation>
    </message>
    <message>
        <location line="+1"/>
        <source>
SSL options: (see the Bitcoin Wiki for SSL setup instructions)</source>
        <translation>
SSL opties: (zie de Bitcoin wiki voor SSL instructies)
</translation>
    </message>
    <message>
        <location line="+3"/>
        <source>Use OpenSSL (https) for JSON-RPC connections</source>
        <translation>Gebruik OpenSSL (https) voor JSON-RPC verbindingen
>>>>>>> 0f4c74f9
</translation>
    </message>
    <message>
        <location filename="../bitcoinstrings.cpp" line="103"/>
        <source>Server private key (default: server.pem)</source>
        <translation>Geheime sleutel voor server (standaard: server.pem)
</translation>
    </message>
    <message>
        <location filename="../bitcoinstrings.cpp" line="107"/>
        <source>This help message</source>
        <translation>Dit helpbericht
</translation>
    </message>
    <message>
        <location filename="../bitcoinstrings.cpp" line="75"/>
        <source>Detach block and address databases. Increases shutdown time (default: 0)</source>
        <translation>Ontkoppel blok- en adresdatabases. Verhoogt afsluittijd (standaard: 0)</translation>
    </message>
    <message>
        <location filename="../bitcoinstrings.cpp" line="108"/>
        <source>Usage</source>
        <translation>Gebruik</translation>
    </message>
</context>
</TS><|MERGE_RESOLUTION|>--- conflicted
+++ resolved
@@ -16,11 +16,7 @@
         <translation>&lt;b&gt;Bitcoin&lt;/b&gt; versie</translation>
     </message>
     <message>
-<<<<<<< HEAD
-        <location filename="../forms/aboutdialog.ui" line="91"/>
-=======
-        <location line="+32"/>
->>>>>>> 0f4c74f9
+        <location line="+38"/>
         <source>Copyright © 2009-2012 Bitcoin Developers
 
 This is experimental software.
@@ -80,10 +76,17 @@
         <translation>Toon &amp;QR-Code</translation>
     </message>
     <message>
-<<<<<<< HEAD
-        <location filename="../forms/addressbookpage.ui" line="113"/>
-=======
-        <location line="+14"/>
+        <location line="+28"/>
+        <source>&amp;Delete</source>
+        <translation>&amp;Verwijder</translation>
+    </message>
+    <message>
+        <location line="-17"/>
+        <source>Sign a message to prove you own this address</source>
+        <translation>Onderteken een bericht om te bewijzen dat u dit adres bezit</translation>
+    </message>
+    <message>
+        <location line="+3"/>
         <source>Sign &amp;Message</source>
         <translation>&amp;Onderteken Bericht</translation>
     </message>
@@ -93,31 +96,37 @@
         <translation>Verwijder het huidige geselecteerde adres van de lijst. Alleen zend-adressen kunnen verwijderd worden, niet uw ontvangstadressen.</translation>
     </message>
     <message>
-        <location line="+3"/>
->>>>>>> 0f4c74f9
-        <source>&amp;Delete</source>
-        <translation>&amp;Verwijder</translation>
-    </message>
-    <message>
-        <location line="-17"/>
-        <source>Sign a message to prove you own this address</source>
-        <translation>Onderteken een bericht om te bewijzen dat u dit adres bezit</translation>
-    </message>
-    <message>
-<<<<<<< HEAD
-        <location filename="../forms/addressbookpage.ui" line="99"/>
-        <source>Sign &amp;Message</source>
-        <translation>&amp;Onderteken Bericht</translation>
-    </message>
-    <message>
-        <location filename="../forms/addressbookpage.ui" line="110"/>
-        <source>Delete the currently selected address from the list. Only sending addresses can be deleted.</source>
-        <translation>Verwijder het huidige geselecteerde adres van de lijst. Alleen zend-adressen kunnen verwijderd worden, niet uw ontvangstadressen.</translation>
-    </message>
-    <message>
-        <location filename="../addressbookpage.cpp" line="66"/>
-=======
-        <location filename="../addressbookpage.cpp" line="+278"/>
+        <location filename="../addressbookpage.cpp" line="+66"/>
+        <source>Copy label</source>
+        <translation>Kopieer label</translation>
+    </message>
+    <message>
+        <location line="+2"/>
+        <source>Delete</source>
+        <translation>Verwijder</translation>
+    </message>
+    <message>
+        <location line="+218"/>
+        <source>Comma separated file (*.csv)</source>
+        <translation>Kommagescheiden bestand (*.csv)</translation>
+    </message>
+    <message>
+        <location line="+13"/>
+        <source>Could not write to file %1.</source>
+        <translation>Kon niet schrijven naar bestand %1.</translation>
+    </message>
+    <message>
+        <location line="-234"/>
+        <source>Copy address</source>
+        <translation>Kopieer adres</translation>
+    </message>
+    <message>
+        <location line="+2"/>
+        <source>Edit</source>
+        <translation>Bewerk</translation>
+    </message>
+    <message>
+        <location line="+218"/>
         <source>Export Address Book Data</source>
         <translation>Exporteer Gegevens van het Adresboek</translation>
     </message>
@@ -126,85 +135,11 @@
         <source>Error exporting</source>
         <translation>Fout bij exporteren</translation>
     </message>
-    <message>
-        <location line="-230"/>
->>>>>>> 0f4c74f9
-        <source>Copy label</source>
-        <translation>Kopieer label</translation>
-    </message>
-    <message>
-<<<<<<< HEAD
-        <location filename="../addressbookpage.cpp" line="68"/>
-        <source>Delete</source>
-        <translation>Verwijder</translation>
-    </message>
-    <message>
-        <location filename="../addressbookpage.cpp" line="286"/>
-        <source>Comma separated file (*.csv)</source>
-        <translation>Kommagescheiden bestand (*.csv)</translation>
-    </message>
-    <message>
-        <location filename="../addressbookpage.cpp" line="299"/>
-        <source>Could not write to file %1.</source>
-        <translation>Kon niet schrijven naar bestand %1.</translation>
-    </message>
-    <message>
-        <location filename="../addressbookpage.cpp" line="65"/>
-=======
-        <location line="-1"/>
->>>>>>> 0f4c74f9
-        <source>Copy address</source>
-        <translation>Kopieer adres</translation>
-    </message>
-    <message>
-<<<<<<< HEAD
-        <location filename="../addressbookpage.cpp" line="67"/>
-=======
-        <location line="+2"/>
->>>>>>> 0f4c74f9
-        <source>Edit</source>
-        <translation>Bewerk</translation>
-    </message>
-    <message>
-<<<<<<< HEAD
-        <location filename="../addressbookpage.cpp" line="285"/>
-        <source>Export Address Book Data</source>
-        <translation>Exporteer Gegevens van het Adresboek</translation>
-    </message>
-    <message>
-        <location filename="../addressbookpage.cpp" line="299"/>
-        <source>Error exporting</source>
-        <translation>Fout bij exporteren</translation>
-=======
-        <location line="+1"/>
-        <source>Delete</source>
-        <translation>Verwijder</translation>
-    </message>
-    <message>
-        <location line="+228"/>
-        <source>Could not write to file %1.</source>
-        <translation>Kon niet schrijven naar bestand %1.</translation>
-    </message>
-    <message>
-        <location line="-13"/>
-        <source>Comma separated file (*.csv)</source>
-        <translation>Kommagescheiden bestand (*.csv)</translation>
->>>>>>> 0f4c74f9
-    </message>
 </context>
 <context>
     <name>AddressTableModel</name>
     <message>
-<<<<<<< HEAD
-        <location filename="../addresstablemodel.cpp" line="114"/>
-=======
-        <location filename="../addresstablemodel.cpp" line="+96"/>
-        <source>Label</source>
-        <translation>Label</translation>
-    </message>
-    <message>
-        <location line="+36"/>
->>>>>>> 0f4c74f9
+        <location filename="../addresstablemodel.cpp" line="+132"/>
         <source>(no label)</source>
         <translation>(geen label)</translation>
     </message>
@@ -214,7 +149,7 @@
         <translation>Adres</translation>
     </message>
     <message>
-        <location filename="../addresstablemodel.cpp" line="78"/>
+        <location line="+0"/>
         <source>Label</source>
         <translation>Label</translation>
     </message>
@@ -222,99 +157,63 @@
 <context>
     <name>AskPassphraseDialog</name>
     <message>
-<<<<<<< HEAD
-        <location filename="../askpassphrasedialog.cpp" line="38"/>
+        <location filename="../askpassphrasedialog.cpp" line="+38"/>
         <source>This operation needs your wallet passphrase to unlock the wallet.</source>
         <translation>Deze operatie vereist uw portemonneewachtwoord om de portemonnee te openen.</translation>
     </message>
     <message>
-        <location filename="../forms/askpassphrasedialog.ui" line="94"/>
+        <location filename="../forms/askpassphrasedialog.ui" line="+94"/>
         <source>TextLabel</source>
         <translation>TekstLabel</translation>
-=======
-        <location filename="../askpassphrasedialog.cpp" line="+127"/>
-        <source>Wallet encryption failed due to an internal error. Your wallet was not encrypted.</source>
-        <translation>Portemonneeversleuteling mislukt door een interne fout, Uw portemonnee is niet versleuteld.</translation>
-    </message>
-    <message>
-        <location filename="../forms/askpassphrasedialog.ui" line="+47"/>
+    </message>
+    <message>
+        <location line="-19"/>
+        <source>Repeat new passphrase</source>
+        <translation>Herhaal wachtwoord</translation>
+    </message>
+    <message>
+        <location filename="../askpassphrasedialog.cpp" line="+132"/>
+        <source>Wallet passphrase was successfully changed.</source>
+        <translation>Portemonneewachtwoord is met succes gewijzigd.</translation>
+    </message>
+    <message>
+        <location line="-124"/>
+        <source>This operation needs your wallet passphrase to decrypt the wallet.</source>
+        <translation>Deze operatie vereist uw portemonneewachtwoord om de portemonnee te ontsleutelen</translation>
+    </message>
+    <message>
+        <location line="-11"/>
+        <source>Encrypt wallet</source>
+        <translation>Versleutel portemonnee</translation>
+    </message>
+    <message>
+        <location filename="../forms/askpassphrasedialog.ui" line="-14"/>
+        <source>New passphrase</source>
+        <translation>Nieuwe wachtwoord</translation>
+    </message>
+    <message>
+        <location line="-35"/>
+        <source>Dialog</source>
+        <translation>Dialoog</translation>
+    </message>
+    <message>
+        <location filename="../askpassphrasedialog.cpp" line="+76"/>
+        <location line="+58"/>
+        <source>Wallet encrypted</source>
+        <translation>Portemonnee versleuteld</translation>
+    </message>
+    <message>
+        <location filename="../forms/askpassphrasedialog.ui" line="+21"/>
         <source>Enter passphrase</source>
         <translation>Huidig wachtwoord</translation>
     </message>
     <message>
-        <location line="+14"/>
-        <source>New passphrase</source>
-        <translation>Nieuwe wachtwoord</translation>
->>>>>>> 0f4c74f9
-    </message>
-    <message>
-        <location line="+14"/>
-        <source>Repeat new passphrase</source>
-        <translation>Herhaal wachtwoord</translation>
-    </message>
-    <message>
-<<<<<<< HEAD
-        <location filename="../askpassphrasedialog.cpp" line="170"/>
-        <source>Wallet passphrase was successfully changed.</source>
-        <translation>Portemonneewachtwoord is met succes gewijzigd.</translation>
-    </message>
-    <message>
-        <location filename="../askpassphrasedialog.cpp" line="46"/>
-        <source>This operation needs your wallet passphrase to decrypt the wallet.</source>
-        <translation>Deze operatie vereist uw portemonneewachtwoord om de portemonnee te ontsleutelen</translation>
-    </message>
-    <message>
-        <location filename="../askpassphrasedialog.cpp" line="35"/>
-        <source>Encrypt wallet</source>
-        <translation>Versleutel portemonnee</translation>
-    </message>
-    <message>
-        <location filename="../forms/askpassphrasedialog.ui" line="61"/>
-        <source>New passphrase</source>
-        <translation>Nieuwe wachtwoord</translation>
-=======
-        <location line="+19"/>
-        <source>TextLabel</source>
-        <translation>TekstLabel</translation>
-    </message>
-    <message>
-        <location filename="../askpassphrasedialog.cpp" line="+29"/>
-        <source>Wallet decryption failed</source>
-        <translation>Portemonnee-ontsleuteling mislukt</translation>
-    </message>
-    <message>
-        <location line="-113"/>
+        <location filename="../askpassphrasedialog.cpp" line="-126"/>
         <source>Unlock wallet</source>
         <translation>Open portemonnee</translation>
->>>>>>> 0f4c74f9
-    </message>
-    <message>
-        <location filename="../forms/askpassphrasedialog.ui" line="-68"/>
-        <source>Dialog</source>
-        <translation>Dialoog</translation>
-    </message>
-    <message>
-<<<<<<< HEAD
-        <location filename="../askpassphrasedialog.cpp" line="111"/>
-        <location filename="../askpassphrasedialog.cpp" line="169"/>
-        <source>Wallet encrypted</source>
-        <translation>Portemonnee versleuteld</translation>
-    </message>
-    <message>
-        <location filename="../forms/askpassphrasedialog.ui" line="47"/>
-        <source>Enter passphrase</source>
-        <translation>Huidig wachtwoord</translation>
-    </message>
-    <message>
-        <location filename="../askpassphrasedialog.cpp" line="43"/>
-        <source>Unlock wallet</source>
-        <translation>Open portemonnee</translation>
-    </message>
-    <message>
-        <location filename="../askpassphrasedialog.cpp" line="51"/>
-=======
-        <location filename="../askpassphrasedialog.cpp" line="+8"/>
->>>>>>> 0f4c74f9
+    </message>
+    <message>
+        <location line="+8"/>
         <source>Decrypt wallet</source>
         <translation>Ontsleutel portemonnee</translation>
     </message>
@@ -329,35 +228,46 @@
         <translation>Vul uw oude en nieuwe portemonneewachtwoord in.</translation>
     </message>
     <message>
-<<<<<<< HEAD
-        <location filename="../askpassphrasedialog.cpp" line="102"/>
+        <location line="+47"/>
         <source>WARNING: If you encrypt your wallet and lose your passphrase, you will &lt;b&gt;LOSE ALL OF YOUR BITCOINS&lt;/b&gt;!
 Are you sure you wish to encrypt your wallet?</source>
         <translation>WAARSCHUWING: Wanneer uw portemonnee wordt versleuteld en u verliest uw wachtwoord, dan verliest u&lt;b&gt;AL UW BITCOINS&lt;/b&gt;!
 Bent u er zeker van uw dat u uw portemonnee wilt versleutelen?</translation>
     </message>
     <message>
-        <location filename="../askpassphrasedialog.cpp" line="113"/>
+        <location line="+11"/>
         <source>Bitcoin will close now to finish the encryption process. Remember that encrypting your wallet cannot fully protect your bitcoins from being stolen by malware infecting your computer.</source>
         <translation>Bitcoin zal nu afsluiten om het versleutelingsproces te voltooien. Onthoud dat het versleutelen van uw portemonnee u niet volledig kan beschermen: Malware kan uw computer infecteren en uw bitcoins stelen.</translation>
-=======
-        <location line="+46"/>
-        <source>Confirm wallet encryption</source>
-        <translation>Bevestig versleuteling van de portemonnee</translation>
->>>>>>> 0f4c74f9
-    </message>
-    <message>
-        <location line="+16"/>
+    </message>
+    <message>
+        <location line="+4"/>
         <source>IMPORTANT: Any previous backups you have made of your wallet file should be replaced with the newly generated, encrypted wallet file. For security reasons, previous backups of the unencrypted wallet file will become useless as soon as you start using the new, encrypted wallet.</source>
         <translation>BELANGRIJK: Elke eerder gemaakte backup van uw portemonneebestand dient u te vervangen door het nieuw gegenereerde, versleutelde portemonneebestand. Om veiligheidsredenen zullen eerdere backups van het niet-versleutelde portemonneebestand onbruikbaar worden zodra u uw nieuwe, versleutelde, portemonnee begint te gebruiken.</translation>
     </message>
     <message>
-<<<<<<< HEAD
-        <location filename="../askpassphrasedialog.cpp" line="127"/>
+        <location line="+10"/>
         <source>Wallet encryption failed due to an internal error. Your wallet was not encrypted.</source>
         <translation>Portemonneeversleuteling mislukt door een interne fout, Uw portemonnee is niet versleuteld.</translation>
-=======
-        <location line="+9"/>
+    </message>
+    <message>
+        <location line="+90"/>
+        <location line="+24"/>
+        <source>Warning: The Caps Lock key is on.</source>
+        <translation>Waarschuwing: De Caps-Lock-toets staat aan.</translation>
+    </message>
+    <message>
+        <location line="-207"/>
+        <source>Enter the new passphrase to the wallet.&lt;br/&gt;Please use a passphrase of &lt;b&gt;10 or more random characters&lt;/b&gt;, or &lt;b&gt;eight or more words&lt;/b&gt;.</source>
+        <translation>Vul een nieuw wachtwoord in voor uw portemonnee. &lt;br/&gt; Gebruik een wachtwoord van &lt;b&gt;10 of meer lukrake karakters&lt;/b&gt;, of &lt;b&gt; acht of meer woorden&lt;/b&gt; . </translation>
+    </message>
+    <message>
+        <location line="+100"/>
+        <location line="+48"/>
+        <source>The supplied passphrases do not match.</source>
+        <translation>De opgegeven wachtwoorden komen niet overeen</translation>
+    </message>
+    <message>
+        <location line="-56"/>
         <location line="+7"/>
         <location line="+42"/>
         <location line="+6"/>
@@ -365,480 +275,197 @@
         <translation>Portemonneeversleuteling mislukt</translation>
     </message>
     <message>
-        <location line="-47"/>
-        <location line="+48"/>
-        <source>The supplied passphrases do not match.</source>
-        <translation>De opgegeven wachtwoorden komen niet overeen</translation>
-    </message>
-    <message>
-        <location line="-36"/>
+        <location line="-80"/>
+        <source>Confirm wallet encryption</source>
+        <translation>Bevestig versleuteling van de portemonnee</translation>
+    </message>
+    <message>
+        <location line="+44"/>
+        <source>Wallet unlock failed</source>
+        <translation>Portemonnee openen mislukt</translation>
+    </message>
+    <message>
+        <location line="+1"/>
         <location line="+11"/>
         <location line="+19"/>
         <source>The passphrase entered for the wallet decryption was incorrect.</source>
         <translation>Het opgegeven wachtwoord voor de portemonnee-ontsleuteling is niet correct.</translation>
     </message>
     <message>
-        <location line="-65"/>
-        <location line="+58"/>
-        <source>Wallet encrypted</source>
-        <translation>Portemonnee versleuteld</translation>
-    </message>
-    <message>
-        <location line="+1"/>
-        <source>Wallet passphrase was successfully changed.</source>
-        <translation>Portemonneewachtwoord is met succes gewijzigd.</translation>
->>>>>>> 0f4c74f9
-    </message>
-    <message>
-        <location line="+47"/>
-        <location line="+24"/>
-        <source>Warning: The Caps Lock key is on.</source>
-        <translation>Waarschuwing: De Caps-Lock-toets staat aan.</translation>
-    </message>
-    <message>
-<<<<<<< HEAD
-        <location filename="../askpassphrasedialog.cpp" line="34"/>
-        <source>Enter the new passphrase to the wallet.&lt;br/&gt;Please use a passphrase of &lt;b&gt;10 or more random characters&lt;/b&gt;, or &lt;b&gt;eight or more words&lt;/b&gt;.</source>
-        <translation>Vul een nieuw wachtwoord in voor uw portemonnee. &lt;br/&gt; Gebruik een wachtwoord van &lt;b&gt;10 of meer lukrake karakters&lt;/b&gt;, of &lt;b&gt; acht of meer woorden&lt;/b&gt; . </translation>
-    </message>
-    <message>
-        <location filename="../askpassphrasedialog.cpp" line="134"/>
-        <location filename="../askpassphrasedialog.cpp" line="182"/>
-        <source>The supplied passphrases do not match.</source>
-        <translation>De opgegeven wachtwoorden komen niet overeen</translation>
-    </message>
-    <message>
-        <location filename="../askpassphrasedialog.cpp" line="126"/>
-        <location filename="../askpassphrasedialog.cpp" line="133"/>
-        <location filename="../askpassphrasedialog.cpp" line="175"/>
-        <location filename="../askpassphrasedialog.cpp" line="181"/>
-        <source>Wallet encryption failed</source>
-        <translation>Portemonneeversleuteling mislukt</translation>
-    </message>
-    <message>
-        <location filename="../askpassphrasedialog.cpp" line="101"/>
-        <source>Confirm wallet encryption</source>
-        <translation>Bevestig versleuteling van de portemonnee</translation>
-=======
-        <location line="-195"/>
-        <source>This operation needs your wallet passphrase to decrypt the wallet.</source>
-        <translation>Deze operatie vereist uw portemonneewachtwoord om de portemonnee te ontsleutelen</translation>
-    </message>
-    <message>
-        <location line="-8"/>
-        <source>This operation needs your wallet passphrase to unlock the wallet.</source>
-        <translation>Deze operatie vereist uw portemonneewachtwoord om de portemonnee te openen.</translation>
-    </message>
-    <message>
-        <location line="+64"/>
-        <source>WARNING: If you encrypt your wallet and lose your passphrase, you will &lt;b&gt;LOSE ALL OF YOUR BITCOINS&lt;/b&gt;!
-Are you sure you wish to encrypt your wallet?</source>
-        <translation>WAARSCHUWING: Wanneer uw portemonnee wordt versleuteld en u verliest uw wachtwoord, dan verliest u&lt;b&gt;AL UW BITCOINS&lt;/b&gt;!
-Bent u er zeker van uw dat u uw portemonnee wilt versleutelen?</translation>
-    </message>
-    <message>
-        <location line="+11"/>
-        <source>Bitcoin will close now to finish the encryption process. Remember that encrypting your wallet cannot fully protect your bitcoins from being stolen by malware infecting your computer.</source>
-        <translation>Bitcoin zal nu afsluiten om het versleutelingsproces te voltooien. Onthoud dat het versleutelen van uw portemonnee u niet volledig kan beschermen: Malware kan uw computer infecteren en uw bitcoins stelen.</translation>
->>>>>>> 0f4c74f9
-    </message>
-    <message>
-        <location line="+32"/>
-        <source>Wallet unlock failed</source>
-        <translation>Portemonnee openen mislukt</translation>
-    </message>
-    <message>
-<<<<<<< HEAD
-        <location filename="../askpassphrasedialog.cpp" line="146"/>
-        <location filename="../askpassphrasedialog.cpp" line="157"/>
-        <location filename="../askpassphrasedialog.cpp" line="176"/>
-        <source>The passphrase entered for the wallet decryption was incorrect.</source>
-        <translation>Het opgegeven wachtwoord voor de portemonnee-ontsleuteling is niet correct.</translation>
-    </message>
-    <message>
-        <location filename="../askpassphrasedialog.cpp" line="156"/>
+        <location line="-20"/>
         <source>Wallet decryption failed</source>
         <translation>Portemonnee-ontsleuteling mislukt</translation>
-=======
-        <location line="-111"/>
-        <source>Enter the new passphrase to the wallet.&lt;br/&gt;Please use a passphrase of &lt;b&gt;10 or more random characters&lt;/b&gt;, or &lt;b&gt;eight or more words&lt;/b&gt;.</source>
-        <translation>Vul een nieuw wachtwoord in voor uw portemonnee. &lt;br/&gt; Gebruik een wachtwoord van &lt;b&gt;10 of meer lukrake karakters&lt;/b&gt;, of &lt;b&gt; acht of meer woorden&lt;/b&gt; . </translation>
-    </message>
-    <message>
-        <location line="+1"/>
-        <source>Encrypt wallet</source>
-        <translation>Versleutel portemonnee</translation>
->>>>>>> 0f4c74f9
     </message>
 </context>
 <context>
     <name>BitcoinGUI</name>
     <message>
-<<<<<<< HEAD
-        <location filename="../bitcoingui.cpp" line="185"/>
+        <location filename="../bitcoingui.cpp" line="+185"/>
         <source>&amp;Overview</source>
         <translation>&amp;Overzicht</translation>
     </message>
     <message>
-        <location filename="../bitcoingui.cpp" line="191"/>
+        <location line="+6"/>
         <source>&amp;Transactions</source>
         <translation>&amp;Transacties</translation>
     </message>
     <message>
-        <location filename="../bitcoingui.cpp" line="192"/>
+        <location line="+1"/>
         <source>Browse transaction history</source>
         <translation>Blader door transactieverleden</translation>
     </message>
     <message>
-        <location filename="../bitcoingui.cpp" line="197"/>
+        <location line="+5"/>
         <source>&amp;Address Book</source>
         <translation>&amp;Adresboek</translation>
     </message>
     <message>
-        <location filename="../bitcoingui.cpp" line="204"/>
+        <location line="+7"/>
         <source>Show the list of addresses for receiving payments</source>
         <translation>Toon lijst van adressen om betalingen mee te ontvangen</translation>
     </message>
     <message>
-        <location filename="../bitcoingui.cpp" line="203"/>
+        <location line="-1"/>
         <source>&amp;Receive coins</source>
         <translation>&amp;Ontvang munten</translation>
     </message>
     <message>
-        <location filename="../bitcoingui.cpp" line="235"/>
-=======
-        <location filename="../bitcoingui.cpp" line="+194"/>
-        <source>Browse transaction history</source>
-        <translation>Blader door transactieverleden</translation>
-    </message>
-    <message>
-        <location line="+11"/>
-        <source>&amp;Receive coins</source>
-        <translation>&amp;Ontvang munten</translation>
-    </message>
-    <message>
-        <location line="+42"/>
+        <location line="+32"/>
+        <source>E&amp;xit</source>
+        <translation>&amp;Afsluiten</translation>
+    </message>
+    <message>
+        <location line="+7"/>
+        <source>About &amp;Qt</source>
+        <translation>Over &amp;Qt</translation>
+    </message>
+    <message>
+        <location line="-33"/>
+        <source>&amp;Send coins</source>
+        <translation>&amp;Verstuur munten</translation>
+    </message>
+    <message>
+        <location line="+46"/>
+        <source>&amp;Backup Wallet</source>
+        <translation>Backup &amp;Portemonnee</translation>
+    </message>
+    <message>
+        <location line="-19"/>
+        <source>Quit application</source>
+        <translation>Programma afsluiten</translation>
+    </message>
+    <message>
+        <location line="+4"/>
+        <source>Show information about Bitcoin</source>
+        <translation>Laat informatie zien over Bitcoin</translation>
+    </message>
+    <message>
+        <location line="+3"/>
+        <source>Show information about Qt</source>
+        <translation>Toon informatie over Qt</translation>
+    </message>
+    <message>
+        <location line="-33"/>
+        <source>Send coins to a bitcoin address</source>
+        <translation>Verstuur munten naar een bitcoin-adres</translation>
+    </message>
+    <message>
+        <location line="+426"/>
+        <source>Sending...</source>
+        <translation>Versturen...</translation>
+    </message>
+    <message>
+        <location line="-391"/>
         <source>&amp;Options...</source>
         <translation>O&amp;pties...</translation>
     </message>
     <message>
-        <location line="+36"/>
+        <location line="+5"/>
+        <source>&amp;Export...</source>
+        <translation>&amp;Exporteer...</translation>
+    </message>
+    <message>
+        <location line="+1"/>
+        <source>Export the data in the current tab to a file</source>
+        <translation>Exporteer de data in de huidige tab naar een bestand</translation>
+    </message>
+    <message>
+        <location line="+52"/>
+        <source>Tabs toolbar</source>
+        <translation>Tab-werkbalk</translation>
+    </message>
+    <message>
+        <location line="-55"/>
+        <source>Show/Hide &amp;Bitcoin</source>
+        <translation>&amp;Toon/Verberg Bitcoin</translation>
+    </message>
+    <message>
+        <location line="+1"/>
+        <source>Show or hide the Bitcoin window</source>
+        <translation>Toon of verberg Bitcoin venster</translation>
+    </message>
+    <message>
+        <location line="+32"/>
         <source>&amp;File</source>
         <translation>&amp;Bestand</translation>
     </message>
     <message>
-        <location line="+9"/>
-        <source>&amp;Settings</source>
-        <translation>&amp;Instellingen</translation>
-    </message>
-    <message>
-        <location line="-99"/>
-        <source>&amp;Transactions</source>
-        <translation>&amp;Transacties</translation>
-    </message>
-    <message>
-        <location line="-6"/>
-        <source>&amp;Overview</source>
-        <translation>&amp;Overzicht</translation>
-    </message>
-    <message>
-        <location line="+50"/>
->>>>>>> 0f4c74f9
-        <source>E&amp;xit</source>
-        <translation>&amp;Afsluiten</translation>
-    </message>
-    <message>
-<<<<<<< HEAD
-        <location filename="../bitcoingui.cpp" line="242"/>
-=======
-        <location line="+7"/>
->>>>>>> 0f4c74f9
-        <source>About &amp;Qt</source>
-        <translation>Over &amp;Qt</translation>
-    </message>
-    <message>
-<<<<<<< HEAD
-        <location filename="../bitcoingui.cpp" line="209"/>
-=======
-        <location line="+16"/>
-        <source>Change the passphrase used for wallet encryption</source>
-        <translation>wijzig het wachtwoord voor uw portemonneversleuteling</translation>
-    </message>
-    <message>
-        <location line="-49"/>
->>>>>>> 0f4c74f9
-        <source>&amp;Send coins</source>
-        <translation>&amp;Verstuur munten</translation>
-    </message>
-    <message>
-<<<<<<< HEAD
-        <location filename="../bitcoingui.cpp" line="255"/>
-        <source>&amp;Backup Wallet</source>
-        <translation>Backup &amp;Portemonnee</translation>
-    </message>
-    <message>
-        <location filename="../bitcoingui.cpp" line="236"/>
-=======
-        <location line="+27"/>
->>>>>>> 0f4c74f9
-        <source>Quit application</source>
-        <translation>Programma afsluiten</translation>
-    </message>
-    <message>
-<<<<<<< HEAD
-        <location filename="../bitcoingui.cpp" line="240"/>
-=======
-        <location line="+4"/>
->>>>>>> 0f4c74f9
-        <source>Show information about Bitcoin</source>
-        <translation>Laat informatie zien over Bitcoin</translation>
-    </message>
-    <message>
-<<<<<<< HEAD
-        <location filename="../bitcoingui.cpp" line="243"/>
-=======
-        <location line="+3"/>
->>>>>>> 0f4c74f9
-        <source>Show information about Qt</source>
-        <translation>Toon informatie over Qt</translation>
-    </message>
-    <message>
-<<<<<<< HEAD
-        <location filename="../bitcoingui.cpp" line="210"/>
-        <source>Send coins to a bitcoin address</source>
-        <translation>Verstuur munten naar een bitcoin-adres</translation>
-    </message>
-    <message>
-        <location filename="../bitcoingui.cpp" line="636"/>
-        <source>Sending...</source>
-        <translation>Versturen...</translation>
-    </message>
-    <message>
-        <location filename="../bitcoingui.cpp" line="245"/>
-        <source>&amp;Options...</source>
-        <translation>O&amp;pties...</translation>
-    </message>
-    <message>
-        <location filename="../bitcoingui.cpp" line="250"/>
-        <source>&amp;Export...</source>
-        <translation>&amp;Exporteer...</translation>
-    </message>
-    <message>
-        <location filename="../bitcoingui.cpp" line="251"/>
-        <source>Export the data in the current tab to a file</source>
-        <translation>Exporteer de data in de huidige tab naar een bestand</translation>
-    </message>
-    <message>
-        <location filename="../bitcoingui.cpp" line="303"/>
-        <source>Tabs toolbar</source>
-        <translation>Tab-werkbalk</translation>
-    </message>
-    <message>
-        <location filename="../bitcoingui.cpp" line="248"/>
-        <source>Show/Hide &amp;Bitcoin</source>
-        <translation>&amp;Toon/Verberg Bitcoin</translation>
-    </message>
-    <message>
-        <location filename="../bitcoingui.cpp" line="249"/>
-        <source>Show or hide the Bitcoin window</source>
-        <translation>Toon of verberg Bitcoin venster</translation>
-    </message>
-    <message>
-        <location filename="../bitcoingui.cpp" line="281"/>
-        <source>&amp;File</source>
-        <translation>&amp;Bestand</translation>
-    </message>
-    <message>
-        <location filename="../bitcoingui.cpp" line="253"/>
+        <location line="-28"/>
         <source>Encrypt or decrypt wallet</source>
         <translation>Versleutel of ontsleutel portemonnee</translation>
     </message>
     <message>
-        <location filename="../bitcoingui.cpp" line="71"/>
+        <location line="-182"/>
         <source>Bitcoin Wallet</source>
         <translation>Bitcoin-portemonnee</translation>
     </message>
     <message>
-        <location filename="../bitcoingui.cpp" line="186"/>
+        <location line="+115"/>
         <source>Show general overview of wallet</source>
         <translation>Toon algemeen overzicht van de portemonnee</translation>
     </message>
     <message>
-        <location filename="../bitcoingui.cpp" line="296"/>
+        <location line="+110"/>
         <source>&amp;Help</source>
         <translation>&amp;Hulp</translation>
     </message>
     <message>
-        <location filename="../bitcoingui.cpp" line="632"/>
-        <source>This transaction is over the size limit. You can still send it for a fee of %1, which goes to the nodes that process your transaction and helps to support the network. Do you want to pay the fee?</source>
-        <translation type="unfinished"></translation>
-    </message>
-    <message>
-        <location filename="../bitcoingui.cpp" line="824"/>
-=======
-        <location line="+7"/>
-        <source>&amp;Export...</source>
-        <translation>&amp;Exporteer...</translation>
-    </message>
-    <message>
-        <location line="+1"/>
-        <source>Export the data in the current tab to a file</source>
-        <translation>Exporteer de data in de huidige tab naar een bestand</translation>
-    </message>
-    <message>
-        <location line="+5"/>
-        <source>Backup wallet to another location</source>
-        <translation>&amp;Backup portemonnee naar een andere locatie</translation>
-    </message>
-    <message>
-        <location line="-70"/>
-        <source>Show general overview of wallet</source>
-        <translation>Toon algemeen overzicht van de portemonnee</translation>
-    </message>
-    <message>
-        <location line="+67"/>
-        <source>Encrypt or decrypt wallet</source>
-        <translation>Versleutel of ontsleutel portemonnee</translation>
-    </message>
-    <message>
-        <location line="-43"/>
-        <source>Send coins to a bitcoin address</source>
-        <translation>Verstuur munten naar een bitcoin-adres</translation>
-    </message>
-    <message>
-        <location line="-12"/>
-        <source>Edit the list of stored addresses and labels</source>
-        <translation>Bewerk de lijst van opgeslagen adressen en labels</translation>
-    </message>
-    <message>
-        <location line="-127"/>
-        <source>Bitcoin Wallet</source>
-        <translation>Bitcoin-portemonnee</translation>
-    </message>
-    <message>
-        <location line="+126"/>
-        <source>&amp;Address Book</source>
-        <translation>&amp;Adresboek</translation>
-    </message>
-    <message>
-        <location line="+416"/>
+        <location line="+336"/>
         <source>This transaction is over the size limit. You can still send it for a fee of %1, which goes to the nodes that process your transaction and helps to support the network. Do you want to pay the fee?</source>
         <translation>Deze transactie overschrijdt de groottelimiet. Om de transactie alsnog te versturen kunt u transactiekosten betalen van %1. Deze transactiekosten gaan naar de nodes die uw transactie verwerken en het helpt op deze manier bij het ondersteunen van het Bitcoinnetwerk. Wilt u de transactiekosten betalen?</translation>
     </message>
     <message>
-        <location line="+158"/>
-        <source>Wallet is &lt;b&gt;encrypted&lt;/b&gt; and currently &lt;b&gt;unlocked&lt;/b&gt;</source>
-        <translation>Portemonnee is &lt;b&gt;versleuteld&lt;/b&gt; en momenteel &lt;b&gt;geopend&lt;/b&gt;</translation>
-    </message>
-    <message>
-        <location line="+8"/>
-        <source>Wallet is &lt;b&gt;encrypted&lt;/b&gt; and currently &lt;b&gt;locked&lt;/b&gt;</source>
-        <translation>Portemonnee is &lt;b&gt;versleuteld&lt;/b&gt; en momenteel &lt;b&gt;gesloten&lt;/b&gt;</translation>
-    </message>
-    <message>
-        <location line="+23"/>
-        <source>Backup Wallet</source>
-        <translation>Backup Portemonnee</translation>
-    </message>
-    <message>
-        <location line="+0"/>
-        <source>Wallet Data (*.dat)</source>
-        <translation>Portemonnee-data (*.dat)</translation>
-    </message>
-    <message>
-        <location line="+3"/>
->>>>>>> 0f4c74f9
+        <location line="+192"/>
         <source>Backup Failed</source>
         <translation>Backup Mislukt</translation>
     </message>
     <message>
-<<<<<<< HEAD
-        <location filename="../bitcoingui.cpp" line="824"/>
-=======
         <location line="+0"/>
->>>>>>> 0f4c74f9
         <source>There was an error trying to save the wallet data to the new location.</source>
         <translation>Er is een fout opgetreden bij het wegschrijven van de portemonnee-data naar de nieuwe locatie.</translation>
     </message>
     <message>
-<<<<<<< HEAD
-        <location filename="../bitcoingui.cpp" line="391"/>
+        <location line="-433"/>
         <source>Bitcoin client</source>
         <translation>Bitcoin client</translation>
     </message>
     <message>
-        <location filename="../bitcoingui.cpp" line="216"/>
-=======
-        <location line="-502"/>
-        <source>Tabs toolbar</source>
-        <translation>Tab-werkbalk</translation>
-    </message>
-    <message>
-        <location line="-64"/>
-        <source>&amp;About %1</source>
-        <translation>&amp;Over %1</translation>
-    </message>
-    <message>
-        <location line="-92"/>
-        <source>Block chain synchronization in progress</source>
-        <translation>Bezig met blokkenketen-synchronisatie</translation>
-    </message>
-    <message>
-        <location line="+57"/>
-        <source>Show the list of addresses for receiving payments</source>
-        <translation>Toon lijst van adressen om betalingen mee te ontvangen</translation>
-    </message>
-    <message>
-        <location line="+11"/>
-        <source>Sign &amp;message</source>
-        <translation>&amp;Onderteken Bericht</translation>
-    </message>
-    <message>
-        <location line="+1"/>
->>>>>>> 0f4c74f9
+        <location line="-175"/>
         <source>Prove you control an address</source>
         <translation>Bewijs dat u een adres bezit</translation>
     </message>
     <message>
-<<<<<<< HEAD
-        <location filename="../bitcoingui.cpp" line="418"/>
+        <location line="+202"/>
         <source>bitcoin-qt</source>
         <translation>bitcoin-qt</translation>
     </message>
     <message>
-        <location filename="../bitcoingui.cpp" line="531"/>
-=======
-        <location line="+30"/>
-        <source>Modify configuration options for bitcoin</source>
-        <translation>Wijzig instellingen van Bitcoin</translation>
-    </message>
-    <message>
-        <location line="+2"/>
-        <source>Open &amp;Bitcoin</source>
-        <translation>Open &amp;Bitcoin</translation>
-    </message>
-    <message>
-        <location line="+7"/>
-        <source>&amp;Backup Wallet</source>
-        <translation>Backup &amp;Portemonnee</translation>
-    </message>
-    <message>
-        <location line="+72"/>
-        <source>[testnet]</source>
-        <translation>[testnetwerk]</translation>
-    </message>
-    <message>
-        <location line="+172"/>
->>>>>>> 0f4c74f9
+        <location line="+113"/>
         <source>Downloaded %1 blocks of transaction history.</source>
         <translation>%1 blokken van transactiehistorie opgehaald.</translation>
     </message>
     <message numerus="yes">
-<<<<<<< HEAD
-        <location filename="../bitcoingui.cpp" line="546"/>
-=======
         <location line="+15"/>
->>>>>>> 0f4c74f9
         <source>%n second(s) ago</source>
         <translation>
             <numerusform>%n seconde geleden</numerusform>
@@ -846,19 +473,7 @@
         </translation>
     </message>
     <message numerus="yes">
-<<<<<<< HEAD
-        <location filename="../bitcoingui.cpp" line="554"/>
-=======
-        <location line="+4"/>
-        <source>%n minute(s) ago</source>
-        <translation>
-            <numerusform>%n minuut geleden</numerusform>
-            <numerusform>%n minuten geleden</numerusform>
-        </translation>
-    </message>
-    <message numerus="yes">
-        <location line="+4"/>
->>>>>>> 0f4c74f9
+        <location line="+8"/>
         <source>%n hour(s) ago</source>
         <translation>
             <numerusform>%n uur geleden</numerusform>
@@ -866,11 +481,7 @@
         </translation>
     </message>
     <message numerus="yes">
-<<<<<<< HEAD
-        <location filename="../bitcoingui.cpp" line="558"/>
-=======
         <location line="+4"/>
->>>>>>> 0f4c74f9
         <source>%n day(s) ago</source>
         <translation>
             <numerusform>%n dag geleden</numerusform>
@@ -878,66 +489,37 @@
         </translation>
     </message>
     <message>
-<<<<<<< HEAD
-        <location filename="../bitcoingui.cpp" line="564"/>
-=======
         <location line="+6"/>
->>>>>>> 0f4c74f9
         <source>Up to date</source>
         <translation>Bijgewerkt</translation>
     </message>
     <message>
-<<<<<<< HEAD
-        <location filename="../bitcoingui.cpp" line="569"/>
-=======
         <location line="+5"/>
->>>>>>> 0f4c74f9
         <source>Catching up...</source>
         <translation>Aan het bijwerken...</translation>
     </message>
     <message>
-<<<<<<< HEAD
-        <location filename="../bitcoingui.cpp" line="577"/>
-=======
         <location line="+8"/>
->>>>>>> 0f4c74f9
         <source>Last received block was generated %1.</source>
         <translation>Laatst ontvangen blok is %1 gegenereerd.</translation>
     </message>
     <message>
-<<<<<<< HEAD
-        <location filename="../bitcoingui.cpp" line="215"/>
+        <location line="-362"/>
         <source>Sign &amp;message</source>
         <translation>&amp;Onderteken Bericht</translation>
     </message>
     <message>
-        <location filename="../bitcoingui.cpp" line="663"/>
-=======
-        <location line="-288"/>
-        <source>&amp;Change Passphrase</source>
-        <translation>&amp;Wijzig Wachtwoord</translation>
-    </message>
-    <message>
-        <location line="+387"/>
->>>>>>> 0f4c74f9
+        <location line="+448"/>
         <source>Sent transaction</source>
         <translation>Verzonden transactie</translation>
     </message>
     <message>
-<<<<<<< HEAD
-        <location filename="../bitcoingui.cpp" line="664"/>
-=======
-        <location line="+1"/>
->>>>>>> 0f4c74f9
+        <location line="+1"/>
         <source>Incoming transaction</source>
         <translation>Binnenkomende transactie</translation>
     </message>
     <message>
-<<<<<<< HEAD
-        <location filename="../bitcoingui.cpp" line="665"/>
-=======
-        <location line="+1"/>
->>>>>>> 0f4c74f9
+        <location line="+1"/>
         <source>Date: %1
 Amount: %2
 Type: %3
@@ -950,76 +532,62 @@
 </translation>
     </message>
     <message>
-<<<<<<< HEAD
-        <location filename="../bitcoingui.cpp" line="239"/>
+        <location line="-426"/>
         <source>&amp;About %1</source>
         <translation>&amp;Over %1</translation>
     </message>
     <message>
-        <location filename="../bitcoingui.cpp" line="790"/>
+        <location line="+551"/>
         <source>Wallet is &lt;b&gt;encrypted&lt;/b&gt; and currently &lt;b&gt;unlocked&lt;/b&gt;</source>
         <translation>Portemonnee is &lt;b&gt;versleuteld&lt;/b&gt; en momenteel &lt;b&gt;geopend&lt;/b&gt;</translation>
     </message>
     <message>
-        <location filename="../bitcoingui.cpp" line="798"/>
+        <location line="+8"/>
         <source>Wallet is &lt;b&gt;encrypted&lt;/b&gt; and currently &lt;b&gt;locked&lt;/b&gt;</source>
         <translation>Portemonnee is &lt;b&gt;versleuteld&lt;/b&gt; en momenteel &lt;b&gt;gesloten&lt;/b&gt;</translation>
     </message>
     <message>
-        <location filename="../bitcoingui.cpp" line="246"/>
+        <location line="-552"/>
         <source>Modify configuration options for bitcoin</source>
         <translation>Wijzig instellingen van Bitcoin</translation>
     </message>
     <message>
-        <location filename="../bitcoingui.cpp" line="252"/>
+        <location line="+6"/>
         <source>&amp;Encrypt Wallet</source>
         <translation>&amp;Versleutel Portemonnee</translation>
     </message>
     <message>
-        <location filename="../bitcoingui.cpp" line="256"/>
+        <location line="+4"/>
         <source>Backup wallet to another location</source>
         <translation>&amp;Backup portemonnee naar een andere locatie</translation>
     </message>
     <message>
-        <location filename="../bitcoingui.cpp" line="257"/>
+        <location line="+1"/>
         <source>&amp;Change Passphrase</source>
         <translation>&amp;Wijzig Wachtwoord</translation>
     </message>
     <message>
-        <location filename="../bitcoingui.cpp" line="258"/>
+        <location line="+1"/>
         <source>Change the passphrase used for wallet encryption</source>
         <translation>wijzig het wachtwoord voor uw portemonneversleuteling</translation>
     </message>
     <message>
-        <location filename="../bitcoingui.cpp" line="290"/>
+        <location line="+32"/>
         <source>&amp;Settings</source>
         <translation>&amp;Instellingen</translation>
     </message>
     <message>
-        <location filename="../bitcoingui.cpp" line="327"/>
+        <location line="+37"/>
         <source>[testnet]</source>
         <translation>[testnetwerk]</translation>
     </message>
     <message>
-        <location filename="../bitcoin.cpp" line="127"/>
+        <location filename="../bitcoin.cpp" line="+127"/>
         <source>A fatal error occurred. Bitcoin can no longer continue safely and will quit.</source>
         <translation>Er is een fatale fout opgetreden. Bitcoin kan niet meer veilig doorgaan en zal nu afgesloten worden.</translation>
     </message>
     <message numerus="yes">
-        <location filename="../bitcoingui.cpp" line="482"/>
-=======
-        <location line="-350"/>
-        <source>&amp;Help</source>
-        <translation>&amp;Hulp</translation>
-    </message>
-    <message>
-        <location line="+18"/>
-        <source>Actions toolbar</source>
-        <translation>Actie-werkbalk</translation>
-    </message>
-    <message numerus="yes">
-        <location line="+147"/>
->>>>>>> 0f4c74f9
+        <location filename="../bitcoingui.cpp" line="+155"/>
         <source>%n active connection(s) to Bitcoin network</source>
         <translation>
             <numerusform>%n actieve connectie naar Bitcoinnetwerk</numerusform>
@@ -1027,7 +595,7 @@
         </translation>
     </message>
     <message numerus="yes">
-        <location filename="../bitcoingui.cpp" line="508"/>
+        <location line="+26"/>
         <source>~%n block(s) remaining</source>
         <translation>
             <numerusform>~%n blok resterend</numerusform>
@@ -1035,23 +603,17 @@
         </translation>
     </message>
     <message>
-<<<<<<< HEAD
-        <location filename="../bitcoingui.cpp" line="506"/>
-=======
-        <location line="-317"/>
-        <location line="+332"/>
->>>>>>> 0f4c74f9
+        <location line="-2"/>
         <source>Synchronizing with network...</source>
         <translation>Synchroniseren met netwerk...</translation>
     </message>
     <message>
-<<<<<<< HEAD
-        <location filename="../bitcoingui.cpp" line="519"/>
+        <location line="+13"/>
         <source>Downloaded %1 of %2 blocks of transaction history (%3% done).</source>
         <translation>%1 van %2 blokken van transactiehistorie opgehaald (%3% klaar).</translation>
     </message>
     <message numerus="yes">
-        <location filename="../bitcoingui.cpp" line="550"/>
+        <location line="+31"/>
         <source>%n minute(s) ago</source>
         <translation>
             <numerusform>%n minuut geleden</numerusform>
@@ -1059,91 +621,45 @@
         </translation>
     </message>
     <message>
-        <location filename="../bitcoingui.cpp" line="821"/>
+        <location line="+271"/>
         <source>Backup Wallet</source>
         <translation>Backup Portemonnee</translation>
     </message>
     <message>
-        <location filename="../bitcoingui.cpp" line="314"/>
+        <location line="-507"/>
         <source>Actions toolbar</source>
         <translation>Actie-werkbalk</translation>
     </message>
     <message>
-        <location filename="../bitcoingui.cpp" line="821"/>
+        <location line="+507"/>
         <source>Wallet Data (*.dat)</source>
         <translation>Portemonnee-data (*.dat)</translation>
     </message>
     <message>
-        <location filename="../bitcoingui.cpp" line="198"/>
+        <location line="-623"/>
         <source>Edit the list of stored addresses and labels</source>
         <translation>Bewerk de lijst van opgeslagen adressen en labels</translation>
-=======
-        <location filename="../bitcoin.cpp" line="+144"/>
-        <source>A fatal error occurred. Bitcoin can no longer continue safely and will quit.</source>
-        <translation>Er is een fatale fout opgetreden. Bitcoin kan niet meer veilig doorgaan en zal nu afgesloten worden.</translation>
-    </message>
-    <message>
-        <location filename="../bitcoingui.cpp" line="-227"/>
-        <source>Show the Bitcoin window</source>
-        <translation>Toon Bitcoin-venster</translation>
-    </message>
-    <message>
-        <location line="+3"/>
-        <source>&amp;Encrypt Wallet</source>
-        <translation>&amp;Versleutel Portemonnee</translation>
-    </message>
-    <message>
-        <location line="+167"/>
-        <source>bitcoin-qt</source>
-        <translation>bitcoin-qt</translation>
-    </message>
-    <message>
-        <location line="+198"/>
-        <source>Sending...</source>
-        <translation>Versturen...</translation>
-    </message>
-    <message>
-        <location line="-130"/>
-        <source>Downloaded %1 of %2 blocks of transaction history.</source>
-        <translation>%1 van %2 blokken van transactiehistorie opgehaald.</translation>
->>>>>>> 0f4c74f9
     </message>
 </context>
 <context>
     <name>DisplayOptionsPage</name>
     <message>
-<<<<<<< HEAD
-        <location filename="../optionsdialog.cpp" line="273"/>
-=======
-        <location filename="../optionsdialog.cpp" line="+269"/>
->>>>>>> 0f4c74f9
+        <location filename="../optionsdialog.cpp" line="+273"/>
         <source>&amp;Unit to show amounts in: </source>
         <translation>&amp;Eenheid om bedrag in te tonen:</translation>
     </message>
     <message>
-<<<<<<< HEAD
-        <location filename="../optionsdialog.cpp" line="277"/>
-=======
         <location line="+4"/>
->>>>>>> 0f4c74f9
         <source>Choose the default subdivision unit to show in the interface, and when sending coins</source>
         <translation>Kies de standaard onderverdelingseenheid om weer te geven in uw programma, en voor het versturen van munten</translation>
     </message>
     <message>
-<<<<<<< HEAD
-        <location filename="../optionsdialog.cpp" line="284"/>
-=======
         <location line="+7"/>
->>>>>>> 0f4c74f9
         <source>&amp;Display addresses in transaction list</source>
         <translation>&amp;Toon adressen in uw transactielijst</translation>
     </message>
     <message>
-<<<<<<< HEAD
-        <location filename="../optionsdialog.cpp" line="285"/>
-=======
-        <location line="+1"/>
->>>>>>> 0f4c74f9
+        <location line="+1"/>
         <source>Whether to show Bitcoin addresses in the transaction list</source>
         <translation>Of Bitcoinadressen getoond worden in de transactielijst</translation>
     </message>
@@ -1219,25 +735,27 @@
 <context>
     <name>MainOptionsPage</name>
     <message>
-<<<<<<< HEAD
-        <location filename="../optionsdialog.cpp" line="176"/>
+        <location filename="../optionsdialog.cpp" line="-109"/>
         <source>&amp;Minimize to the tray instead of the taskbar</source>
         <translation>&amp;Minimaliseer naar het systeemvak in plaats van de taakbalk</translation>
     </message>
     <message>
-        <location filename="../optionsdialog.cpp" line="177"/>
+        <location line="+1"/>
         <source>Show only a tray icon after minimizing the window</source>
         <translation>Laat alleen een systeemvak-icoon zien wanneer het venster geminimaliseerd is</translation>
     </message>
     <message>
-        <location filename="../optionsdialog.cpp" line="185"/>
+        <location line="+8"/>
         <source>Map port using &amp;UPnP</source>
         <translation>Portmapping via &amp;UPnP</translation>
     </message>
     <message>
-        <location filename="../optionsdialog.cpp" line="186"/>
-=======
-        <location filename="../optionsdialog.cpp" line="-111"/>
+        <location line="+1"/>
+        <source>Automatically open the Bitcoin client port on the router. This only works when your router supports UPnP and it is enabled.</source>
+        <translation>Open de Bitcoin-poort automatisch op de router. Dit werkt alleen als de router UPnP ondersteunt.</translation>
+    </message>
+    <message>
+        <location line="-15"/>
         <source>&amp;Start Bitcoin on window system startup</source>
         <translation>Start &amp;Bitcoin wanneer het systeem opstart</translation>
     </message>
@@ -1247,135 +765,62 @@
         <translation>Start Bitcoin automatisch wanneer de computer wordt aangezet</translation>
     </message>
     <message>
-        <location line="+14"/>
+        <location line="+8"/>
         <source>M&amp;inimize on close</source>
         <translation>Minimaliseer bij &amp;sluiten van het venster</translation>
     </message>
     <message>
-        <location line="-4"/>
->>>>>>> 0f4c74f9
-        <source>Automatically open the Bitcoin client port on the router. This only works when your router supports UPnP and it is enabled.</source>
-        <translation>Open de Bitcoin-poort automatisch op de router. Dit werkt alleen als de router UPnP ondersteunt.</translation>
-    </message>
-    <message>
-<<<<<<< HEAD
-        <location filename="../optionsdialog.cpp" line="171"/>
-        <source>&amp;Start Bitcoin on window system startup</source>
-        <translation>Start &amp;Bitcoin wanneer het systeem opstart</translation>
-    </message>
-    <message>
-        <location filename="../optionsdialog.cpp" line="172"/>
-        <source>Automatically start Bitcoin after the computer is turned on</source>
-        <translation>Start Bitcoin automatisch wanneer de computer wordt aangezet</translation>
-    </message>
-    <message>
-        <location filename="../optionsdialog.cpp" line="180"/>
-        <source>M&amp;inimize on close</source>
-        <translation>Minimaliseer bij &amp;sluiten van het venster</translation>
-    </message>
-    <message>
-        <location filename="../optionsdialog.cpp" line="181"/>
+        <location line="+1"/>
         <source>Minimize instead of exit the application when the window is closed. When this option is enabled, the application will be closed only after selecting Quit in the menu.</source>
         <translation>Minimaliseer het venster in de plaats van de applicatie af te sluiten als het venster gesloten wordt. Wanneer deze optie aan staan, kan de applicatie alleen worden afgesloten door Afsluiten te kiezen in het menu.</translation>
     </message>
     <message>
-        <location filename="../optionsdialog.cpp" line="189"/>
-=======
-        <location line="-6"/>
-        <source>&amp;Minimize to the tray instead of the taskbar</source>
-        <translation>&amp;Minimaliseer naar het systeemvak in plaats van de taakbalk</translation>
-    </message>
-    <message>
-        <location line="+1"/>
-        <source>Show only a tray icon after minimizing the window</source>
-        <translation>Laat alleen een systeemvak-icoon zien wanneer het venster geminimaliseerd is</translation>
-    </message>
-    <message>
-        <location line="+10"/>
-        <source>Minimize instead of exit the application when the window is closed. When this option is enabled, the application will be closed only after selecting Quit in the menu.</source>
-        <translation>Minimaliseer het venster in de plaats van de applicatie af te sluiten als het venster gesloten wordt. Wanneer deze optie aan staan, kan de applicatie alleen worden afgesloten door Afsluiten te kiezen in het menu.</translation>
-    </message>
-    <message>
-        <location line="-6"/>
-        <source>Map port using &amp;UPnP</source>
-        <translation>Portmapping via &amp;UPnP</translation>
-    </message>
-    <message>
-        <location line="+10"/>
->>>>>>> 0f4c74f9
+        <location line="+8"/>
         <source>&amp;Connect through SOCKS4 proxy:</source>
         <translation>&amp;Verbind via SOCKS4 proxy: </translation>
     </message>
     <message>
-<<<<<<< HEAD
-        <location filename="../optionsdialog.cpp" line="190"/>
-=======
-        <location line="+1"/>
->>>>>>> 0f4c74f9
+        <location line="+1"/>
         <source>Connect to the Bitcoin network through a SOCKS4 proxy (e.g. when connecting through Tor)</source>
         <translation>Verbind met het Bitcoin-netwerk door een SOCKS4 proxy (bijv. wanneer Tor gebruikt wordt)</translation>
     </message>
     <message>
-<<<<<<< HEAD
-        <location filename="../optionsdialog.cpp" line="195"/>
-=======
         <location line="+5"/>
->>>>>>> 0f4c74f9
         <source>Proxy &amp;IP: </source>
         <translation>Proxy &amp;IP:</translation>
     </message>
     <message>
-<<<<<<< HEAD
-        <location filename="../optionsdialog.cpp" line="201"/>
-=======
         <location line="+6"/>
->>>>>>> 0f4c74f9
         <source>IP address of the proxy (e.g. 127.0.0.1)</source>
         <translation>IP-adres van de proxy (bijv. 127.0.0.1)</translation>
     </message>
     <message>
-<<<<<<< HEAD
-        <location filename="../optionsdialog.cpp" line="204"/>
-=======
         <location line="+3"/>
->>>>>>> 0f4c74f9
         <source>&amp;Port: </source>
         <translation>&amp;Poort:</translation>
     </message>
     <message>
-<<<<<<< HEAD
-        <location filename="../optionsdialog.cpp" line="210"/>
-=======
         <location line="+6"/>
->>>>>>> 0f4c74f9
         <source>Port of the proxy (e.g. 1234)</source>
         <translation>Poort waarop de proxy luistert (bijv. 1234)</translation>
     </message>
     <message>
-<<<<<<< HEAD
-        <location filename="../optionsdialog.cpp" line="216"/>
-=======
         <location line="+6"/>
->>>>>>> 0f4c74f9
         <source>Optional transaction fee per kB that helps make sure your transactions are processed quickly. Most transactions are 1 kB. Fee 0.01 recommended.</source>
         <translation>Optionele transactiekosten per kB die helpen om uw transacties snel te verwerken. De meeste transacties zijn 1 kB. Transactiekosten van 0,01 wordt aangeraden</translation>
     </message>
     <message>
-<<<<<<< HEAD
-        <location filename="../optionsdialog.cpp" line="222"/>
-=======
         <location line="+6"/>
->>>>>>> 0f4c74f9
         <source>Pay transaction &amp;fee</source>
         <translation>Betaal &amp;transactiekosten</translation>
     </message>
     <message>
-        <location filename="../optionsdialog.cpp" line="232"/>
+        <location line="+10"/>
         <source>Detach databases at shutdown</source>
         <translation>Ontkoppel databases bij afsluiten</translation>
     </message>
     <message>
-        <location filename="../optionsdialog.cpp" line="233"/>
+        <location line="+1"/>
         <source>Detach block and address databases at shutdown. This means they can be moved to another data directory, but it slows down shutdown. The wallet is always detached.</source>
         <translation>Ontkoppel blok- en adresdatabases bij afsluiten. Dit betekent dat ze verplaatst kunnen worden naar een andere map, maar het vertraagt het afsluiten. De portemonnee wordt altijd ontkoppeld.</translation>
     </message>
@@ -1398,34 +843,54 @@
         <translation>Onderteken een bericht om te bewijzen dat u dit adres bezit</translation>
     </message>
     <message>
-<<<<<<< HEAD
-        <location filename="../forms/messagepage.ui" line="48"/>
+        <location line="-69"/>
         <source>Choose adress from address book</source>
         <translation>Kies adres uit adresboek</translation>
     </message>
     <message>
-        <location filename="../forms/messagepage.ui" line="93"/>
+        <location line="+45"/>
         <source>Enter the message you want to sign here</source>
         <translation>Typ hier het bericht dat u wilt ondertekenen</translation>
     </message>
     <message>
-        <location filename="../messagepage.cpp" line="89"/>
+        <location filename="../messagepage.cpp" line="+89"/>
         <source>Private key for %1 is not available.</source>
         <translation>Geheime sleutel voor %1 is niet beschikbaar.</translation>
     </message>
     <message>
-        <location filename="../messagepage.cpp" line="101"/>
+        <location line="+12"/>
         <source>Sign failed</source>
         <translation>Ondertekenen mislukt</translation>
-=======
-        <location line="-12"/>
+    </message>
+    <message>
+        <location filename="../forms/messagepage.ui" line="-55"/>
+        <source>The address to sign the message with  (e.g. 1NS17iag9jJgTHD1VXjvLCEnZuQ3rJDE9L)</source>
+        <translation>Het adres om het bericht mee te ondertekenen (Vb.: 1NS17iag9jJgTHD1VXjvLCEnZuQ3rJDE9L)</translation>
+    </message>
+    <message>
+        <location line="+20"/>
+        <source>Alt+A</source>
+        <translation>Alt+A</translation>
+    </message>
+    <message>
+        <location line="+13"/>
+        <source>Paste address from clipboard</source>
+        <translation>Plak adres vanuit klembord</translation>
+    </message>
+    <message>
+        <location line="+10"/>
+        <source>Alt+P</source>
+        <translation>Alt+P</translation>
+    </message>
+    <message>
+        <location line="+24"/>
         <source>Click &quot;Sign Message&quot; to get signature</source>
         <translation>Klik &quot;Onderteken Bericht&quot; om de handtekening te verkrijgen</translation>
     </message>
     <message>
         <location line="+15"/>
         <source>Sign &amp;Message</source>
-        <translation type="unfinished">&amp;Onderteken Bericht</translation>
+        <translation>Onderteken &amp;Bericht</translation>
     </message>
     <message>
         <location line="+11"/>
@@ -1436,72 +901,11 @@
         <location line="+3"/>
         <source>&amp;Copy to Clipboard</source>
         <translation>&amp;Kopieer naar Klembord</translation>
->>>>>>> 0f4c74f9
-    </message>
-    <message>
-        <location line="-96"/>
-        <source>The address to sign the message with  (e.g. 1NS17iag9jJgTHD1VXjvLCEnZuQ3rJDE9L)</source>
-        <translation>Het adres om het bericht mee te ondertekenen (Vb.: 1NS17iag9jJgTHD1VXjvLCEnZuQ3rJDE9L)</translation>
-    </message>
-    <message>
-<<<<<<< HEAD
-        <location filename="../forms/messagepage.ui" line="58"/>
-=======
-        <location line="+10"/>
-        <source>Choose adress from address book</source>
-        <translation>Kies adres uit adresboek</translation>
-    </message>
-    <message>
-        <location line="+10"/>
->>>>>>> 0f4c74f9
-        <source>Alt+A</source>
-        <translation>Alt+A</translation>
-    </message>
-    <message>
-        <location line="+13"/>
-        <source>Paste address from clipboard</source>
-        <translation>Plak adres vanuit klembord</translation>
-    </message>
-    <message>
-        <location line="+10"/>
-        <source>Alt+P</source>
-        <translation>Alt+P</translation>
-    </message>
-    <message>
-<<<<<<< HEAD
-        <location filename="../forms/messagepage.ui" line="105"/>
-        <source>Click &quot;Sign Message&quot; to get signature</source>
-        <translation>Klik &quot;Onderteken Bericht&quot; om de handtekening te verkrijgen</translation>
-    </message>
-    <message>
-        <location filename="../forms/messagepage.ui" line="120"/>
-        <source>&amp;Sign Message</source>
-        <translation>&amp;Onderteken Bericht</translation>
-    </message>
-    <message>
-        <location filename="../forms/messagepage.ui" line="131"/>
-        <source>Copy the current signature to the system clipboard</source>
-        <translation>Kopieer de huidige handtekening naar het systeemklembord</translation>
-    </message>
-    <message>
-        <location filename="../forms/messagepage.ui" line="134"/>
-        <source>&amp;Copy to Clipboard</source>
-        <translation>&amp;Kopieer naar Klembord</translation>
-    </message>
-    <message>
-        <location filename="../messagepage.cpp" line="74"/>
-        <location filename="../messagepage.cpp" line="89"/>
-        <location filename="../messagepage.cpp" line="101"/>
-=======
-        <location line="+12"/>
-        <source>Enter the message you want to sign here</source>
-        <translation>Typ hier het bericht dat u wilt ondertekenen</translation>
-    </message>
-    <message>
-        <location filename="../messagepage.cpp" line="+74"/>
+    </message>
+    <message>
+        <location filename="../messagepage.cpp" line="-27"/>
         <location line="+15"/>
         <location line="+12"/>
->>>>>>> 0f4c74f9
         <source>Error signing</source>
         <translation>Fout bij het ondertekenen</translation>
     </message>
@@ -1510,46 +914,21 @@
         <source>%1 is not a valid address.</source>
         <translation>%1 is geen geldig adres.</translation>
     </message>
-<<<<<<< HEAD
-=======
-    <message>
-        <location line="+15"/>
-        <source>Private key for %1 is not available.</source>
-        <translation>Geheime sleutel voor %1 is niet beschikbaar.</translation>
-    </message>
-    <message>
-        <location line="+12"/>
-        <source>Sign failed</source>
-        <translation>Ondertekenen mislukt</translation>
-    </message>
->>>>>>> 0f4c74f9
 </context>
 <context>
     <name>OptionsDialog</name>
     <message>
-<<<<<<< HEAD
-        <location filename="../optionsdialog.cpp" line="80"/>
-=======
-        <location filename="../optionsdialog.cpp" line="-144"/>
->>>>>>> 0f4c74f9
+        <location filename="../optionsdialog.cpp" line="-153"/>
         <source>Main</source>
         <translation>Algemeen</translation>
     </message>
     <message>
-<<<<<<< HEAD
-        <location filename="../optionsdialog.cpp" line="85"/>
-=======
         <location line="+5"/>
->>>>>>> 0f4c74f9
         <source>Display</source>
         <translation>Beeldscherm</translation>
     </message>
     <message>
-<<<<<<< HEAD
-        <location filename="../optionsdialog.cpp" line="105"/>
-=======
         <location line="+20"/>
->>>>>>> 0f4c74f9
         <source>Options</source>
         <translation>Opties</translation>
     </message>
@@ -1557,11 +936,16 @@
 <context>
     <name>OverviewPage</name>
     <message>
-<<<<<<< HEAD
-        <location filename="../forms/overviewpage.ui" line="14"/>
+        <location filename="../forms/overviewpage.ui" line="+14"/>
         <source>Form</source>
         <translation>Vorm</translation>
-=======
+    </message>
+    <message>
+        <location line="+26"/>
+        <source>Balance:</source>
+        <translation>Saldo:</translation>
+    </message>
+    <message>
         <location filename="../overviewpage.cpp" line="+103"/>
         <source>Your current balance</source>
         <translation>Uw huidige saldo</translation>
@@ -1570,85 +954,37 @@
         <location line="+5"/>
         <source>Total of transactions that have yet to be confirmed, and do not yet count toward the current balance</source>
         <translation>Totaal van de transacties die nog moeten worden bevestigd en nog niet zijn meegeteld in uw huidige saldo </translation>
->>>>>>> 0f4c74f9
-    </message>
-    <message>
-        <location filename="../forms/overviewpage.ui" line="+40"/>
-        <source>Balance:</source>
-        <translation>Saldo:</translation>
-    </message>
-    <message>
-<<<<<<< HEAD
-        <location filename="../overviewpage.cpp" line="103"/>
-        <source>Your current balance</source>
-        <translation>Uw huidige saldo</translation>
-    </message>
-    <message>
-        <location filename="../overviewpage.cpp" line="108"/>
-        <source>Total of transactions that have yet to be confirmed, and do not yet count toward the current balance</source>
-        <translation>Totaal van de transacties die nog moeten worden bevestigd en nog niet zijn meegeteld in uw huidige saldo </translation>
-    </message>
-    <message>
-        <location filename="../overviewpage.cpp" line="111"/>
+    </message>
+    <message>
+        <location line="+3"/>
         <source>Total number of transactions in wallet</source>
         <translation>Totaal aantal transacties in uw portemonnee</translation>
-=======
-        <location line="+21"/>
+    </message>
+    <message>
+        <location filename="../forms/overviewpage.ui" line="+14"/>
+        <source>Number of transactions:</source>
+        <translation>Aantal transacties:</translation>
+    </message>
+    <message>
+        <location line="+7"/>
         <source>0</source>
         <translation>0</translation>
     </message>
     <message>
-        <location line="+27"/>
+        <location line="+7"/>
+        <source>Unconfirmed:</source>
+        <translation>Onbevestigd:</translation>
+    </message>
+    <message>
+        <location line="+20"/>
         <source>Wallet</source>
         <translation>Portemonnee</translation>
     </message>
     <message>
-        <location line="-74"/>
-        <source>Form</source>
-        <translation>Vorm</translation>
->>>>>>> 0f4c74f9
-    </message>
-    <message>
-        <location line="+40"/>
-        <source>Number of transactions:</source>
-        <translation>Aantal transacties:</translation>
-    </message>
-    <message>
-<<<<<<< HEAD
-        <location filename="../forms/overviewpage.ui" line="61"/>
-        <source>0</source>
-        <translation>0</translation>
-    </message>
-    <message>
-        <location filename="../forms/overviewpage.ui" line="68"/>
-=======
-        <location line="+14"/>
->>>>>>> 0f4c74f9
-        <source>Unconfirmed:</source>
-        <translation>Onbevestigd:</translation>
-    </message>
-    <message>
-<<<<<<< HEAD
-        <location filename="../forms/overviewpage.ui" line="88"/>
-        <source>Wallet</source>
-        <translation>Portemonnee</translation>
-    </message>
-    <message>
-        <location filename="../forms/overviewpage.ui" line="124"/>
+        <location line="+36"/>
         <source>&lt;b&gt;Recent transactions&lt;/b&gt;</source>
         <translation>&lt;b&gt;Recente transacties&lt;/b&gt;</translation>
     </message>
-=======
-        <location line="+56"/>
-        <source>&lt;b&gt;Recent transactions&lt;/b&gt;</source>
-        <translation>&lt;b&gt;Recente transacties&lt;/b&gt;</translation>
-    </message>
-    <message>
-        <location filename="../overviewpage.cpp" line="+3"/>
-        <source>Total number of transactions in wallet</source>
-        <translation>Totaal aantal transacties in uw portemonnee</translation>
-    </message>
->>>>>>> 0f4c74f9
 </context>
 <context>
     <name>QRCodeDialog</name>
@@ -1663,40 +999,47 @@
         <translation>Label:</translation>
     </message>
     <message>
-<<<<<<< HEAD
-        <location filename="../qrcodedialog.cpp" line="121"/>
+        <location filename="../qrcodedialog.cpp" line="+121"/>
         <source>PNG Images (*.png)</source>
         <translation>PNG-Afbeeldingen (*.png)</translation>
     </message>
     <message>
-        <location filename="../qrcodedialog.cpp" line="64"/>
+        <location line="-57"/>
         <source>Resulting URI too long, try to reduce the text for label / message.</source>
         <translation>Resulterende URI te lang, probeer de tekst korter te maken voor het label/bericht.</translation>
-=======
-        <location line="-107"/>
+    </message>
+    <message>
+        <location filename="../forms/qrcodedialog.ui" line="-16"/>
+        <source>BTC</source>
+        <translation>BTC</translation>
+    </message>
+    <message>
+        <location filename="../qrcodedialog.cpp" line="+57"/>
+        <source>Save Image...</source>
+        <translation>Afbeelding Opslaan...</translation>
+    </message>
+    <message>
+        <location filename="../forms/qrcodedialog.ui" line="+39"/>
+        <source>Message:</source>
+        <translation>Bericht:</translation>
+    </message>
+    <message>
+        <location line="+42"/>
+        <source>&amp;Save As...</source>
+        <translation>&amp;Opslaan Als...</translation>
+    </message>
+    <message>
+        <location filename="../qrcodedialog.cpp" line="-75"/>
+        <source>Error encoding URI into QR Code.</source>
+        <translation>Fout tijdens encoderen URI in QR-code</translation>
+    </message>
+    <message>
+        <location filename="../forms/qrcodedialog.ui" line="-172"/>
         <source>Dialog</source>
         <translation>Dialoog</translation>
->>>>>>> 0f4c74f9
-    </message>
-    <message>
-        <location line="+91"/>
-        <source>BTC</source>
-        <translation>BTC</translation>
-    </message>
-    <message>
-<<<<<<< HEAD
-        <location filename="../qrcodedialog.cpp" line="121"/>
-=======
-        <location filename="../qrcodedialog.cpp" line="+113"/>
->>>>>>> 0f4c74f9
-        <source>Save Image...</source>
-        <translation>Afbeelding Opslaan...</translation>
-    </message>
-    <message>
-<<<<<<< HEAD
-        <location filename="../forms/qrcodedialog.ui" line="144"/>
-=======
-        <location filename="../forms/qrcodedialog.ui" line="-73"/>
+    </message>
+    <message>
+        <location line="+18"/>
         <source>QR Code</source>
         <translation>QR-code</translation>
     </message>
@@ -1705,56 +1048,62 @@
         <source>Request Payment</source>
         <translation>Vraag betaling aan</translation>
     </message>
-    <message>
-        <location line="+89"/>
->>>>>>> 0f4c74f9
-        <source>Message:</source>
-        <translation>Bericht:</translation>
-    </message>
-    <message>
-        <location line="+42"/>
-        <source>&amp;Save As...</source>
-        <translation>&amp;Opslaan Als...</translation>
-    </message>
-    <message>
-<<<<<<< HEAD
-        <location filename="../qrcodedialog.cpp" line="46"/>
-=======
-        <location filename="../qrcodedialog.cpp" line="-65"/>
->>>>>>> 0f4c74f9
-        <source>Error encoding URI into QR Code.</source>
-        <translation>Fout tijdens encoderen URI in QR-code</translation>
-    </message>
-    <message>
-<<<<<<< HEAD
-        <location filename="../forms/qrcodedialog.ui" line="14"/>
-        <source>Dialog</source>
-        <translation>Dialoog</translation>
-    </message>
-    <message>
-        <location filename="../forms/qrcodedialog.ui" line="32"/>
-        <source>QR Code</source>
-        <translation>QR-code</translation>
-    </message>
-    <message>
-        <location filename="../forms/qrcodedialog.ui" line="55"/>
-        <source>Request Payment</source>
-        <translation>Vraag betaling aan</translation>
-=======
-        <location line="+65"/>
-        <source>PNG Images (*.png)</source>
-        <translation>PNG-Afbeeldingen (*.png)</translation>
->>>>>>> 0f4c74f9
-    </message>
 </context>
 <context>
     <name>SendCoinsDialog</name>
     <message>
-<<<<<<< HEAD
-        <location filename="../forms/sendcoinsdialog.ui" line="64"/>
-=======
-        <location filename="../forms/sendcoinsdialog.ui" line="+14"/>
-        <location filename="../sendcoinsdialog.cpp" line="+123"/>
+        <location filename="../forms/sendcoinsdialog.ui" line="+64"/>
+        <source>Send to multiple recipients at once</source>
+        <translation>Verstuur aan verschillende ontvangers ineens</translation>
+    </message>
+    <message>
+        <location line="+20"/>
+        <source>Remove all transaction fields</source>
+        <translation>Verwijder alle transactievelden</translation>
+    </message>
+    <message>
+        <location line="+22"/>
+        <source>Balance:</source>
+        <translation>Saldo:</translation>
+    </message>
+    <message>
+        <location filename="../sendcoinsdialog.cpp" line="+95"/>
+        <source>&lt;b&gt;%1&lt;/b&gt; to %2 (%3)</source>
+        <translation>&lt;b&gt;%1&lt;/b&gt; aan %2 (%3)</translation>
+    </message>
+    <message>
+        <location line="+5"/>
+        <source>Confirm send coins</source>
+        <translation>Bevestig versturen munten</translation>
+    </message>
+    <message>
+        <location line="+1"/>
+        <source>Are you sure you want to send %1?</source>
+        <translation>Weet u zeker dat u %1 wil versturen?</translation>
+    </message>
+    <message>
+        <location line="+0"/>
+        <source> and </source>
+        <translation> en </translation>
+    </message>
+    <message>
+        <location line="+23"/>
+        <source>The recipient address is not valid, please recheck.</source>
+        <translation>Het ontvangstadres is niet geldig, controleer uw invoer.</translation>
+    </message>
+    <message>
+        <location line="+5"/>
+        <source>The amount to pay must be larger than 0.</source>
+        <translation>Het ingevoerde bedrag moet groter zijn dan 0.</translation>
+    </message>
+    <message>
+        <location line="+5"/>
+        <source>The amount exceeds your balance.</source>
+        <translation>Bedrag is hoger dan uw huidige saldo</translation>
+    </message>
+    <message>
+        <location filename="../forms/sendcoinsdialog.ui" line="-92"/>
+        <location filename="../sendcoinsdialog.cpp" line="-11"/>
         <location line="+5"/>
         <location line="+5"/>
         <location line="+5"/>
@@ -1765,26 +1114,17 @@
         <translation>Verstuur munten</translation>
     </message>
     <message>
-        <location line="+50"/>
->>>>>>> 0f4c74f9
-        <source>Send to multiple recipients at once</source>
-        <translation>Verstuur aan verschillende ontvangers ineens</translation>
-    </message>
-    <message>
-        <location line="+20"/>
-        <source>Remove all transaction fields</source>
-        <translation>Verwijder alle transactievelden</translation>
-    </message>
-    <message>
-        <location line="+22"/>
-        <source>Balance:</source>
-        <translation>Saldo:</translation>
-    </message>
-    <message>
-<<<<<<< HEAD
-        <location filename="../sendcoinsdialog.cpp" line="95"/>
-=======
-        <location line="+38"/>
+        <location line="+73"/>
+        <source>Clear all</source>
+        <translation>Verwijder alles</translation>
+    </message>
+    <message>
+        <location line="+26"/>
+        <source>123.456 BTC</source>
+        <translation>123.456 BTC</translation>
+    </message>
+    <message>
+        <location line="+31"/>
         <source>Confirm the send action</source>
         <translation>Bevestig de verstuuractie</translation>
     </message>
@@ -1794,84 +1134,22 @@
         <translation>&amp;Verstuur</translation>
     </message>
     <message>
-        <location filename="../sendcoinsdialog.cpp" line="-59"/>
->>>>>>> 0f4c74f9
-        <source>&lt;b&gt;%1&lt;/b&gt; to %2 (%3)</source>
-        <translation>&lt;b&gt;%1&lt;/b&gt; aan %2 (%3)</translation>
-    </message>
-    <message>
-<<<<<<< HEAD
-        <location filename="../sendcoinsdialog.cpp" line="100"/>
-=======
-        <location line="+39"/>
-        <source>The amount exceeds your balance.</source>
-        <translation>Bedrag is hoger dan uw huidige saldo</translation>
-    </message>
-    <message>
-        <location line="+5"/>
+        <location line="-80"/>
+        <source>&amp;Add recipient...</source>
+        <translation>Voeg &amp;ontvanger toe...</translation>
+    </message>
+    <message>
+        <location filename="../sendcoinsdialog.cpp" line="-9"/>
+        <source>Duplicate address found, can only send to each address once per send operation.</source>
+        <translation>Dubbel adres gevonden, u kunt slechts eenmaal naar een bepaald adres verzenden per verstuurtransactie</translation>
+    </message>
+    <message>
+        <location line="-6"/>
         <source>The total exceeds your balance when the %1 transaction fee is included.</source>
         <translation>Totaal overschrijdt uw huidige saldo wanneer de %1 transactiekosten worden meegerekend</translation>
     </message>
     <message>
-        <location line="+6"/>
-        <source>Duplicate address found, can only send to each address once per send operation.</source>
-        <translation>Dubbel adres gevonden, u kunt slechts eenmaal naar een bepaald adres verzenden per verstuurtransactie</translation>
-    </message>
-    <message>
-        <location filename="../forms/sendcoinsdialog.ui" line="-80"/>
-        <source>&amp;Add recipient...</source>
-        <translation>Voeg &amp;ontvanger toe...</translation>
-    </message>
-    <message>
-        <location line="+46"/>
-        <source>123.456 BTC</source>
-        <translation>123.456 BTC</translation>
-    </message>
-    <message>
-        <location filename="../sendcoinsdialog.cpp" line="-45"/>
->>>>>>> 0f4c74f9
-        <source>Confirm send coins</source>
-        <translation>Bevestig versturen munten</translation>
-    </message>
-    <message>
-        <location line="+1"/>
-        <source>Are you sure you want to send %1?</source>
-        <translation>Weet u zeker dat u %1 wil versturen?</translation>
-    </message>
-    <message>
-        <location line="+0"/>
-        <source> and </source>
-        <translation> en </translation>
-    </message>
-    <message>
-        <location line="+23"/>
-        <source>The recipient address is not valid, please recheck.</source>
-        <translation>Het ontvangstadres is niet geldig, controleer uw invoer.</translation>
-    </message>
-    <message>
-        <location line="+5"/>
-        <source>The amount to pay must be larger than 0.</source>
-        <translation>Het ingevoerde bedrag moet groter zijn dan 0.</translation>
-    </message>
-    <message>
-<<<<<<< HEAD
-        <location filename="../sendcoinsdialog.cpp" line="134"/>
-        <source>The amount exceeds your balance.</source>
-        <translation>Bedrag is hoger dan uw huidige saldo</translation>
-    </message>
-    <message>
-        <location filename="../forms/sendcoinsdialog.ui" line="14"/>
-        <location filename="../sendcoinsdialog.cpp" line="123"/>
-        <location filename="../sendcoinsdialog.cpp" line="128"/>
-        <location filename="../sendcoinsdialog.cpp" line="133"/>
-        <location filename="../sendcoinsdialog.cpp" line="138"/>
-        <location filename="../sendcoinsdialog.cpp" line="144"/>
-        <location filename="../sendcoinsdialog.cpp" line="149"/>
-        <location filename="../sendcoinsdialog.cpp" line="154"/>
-        <source>Send Coins</source>
-        <translation>Verstuur munten</translation>
-=======
-        <location line="+21"/>
+        <location line="+11"/>
         <source>Error: Transaction creation failed.</source>
         <translation>Fout: Aanmaak transactie mislukt</translation>
     </message>
@@ -1879,149 +1157,68 @@
         <location line="+5"/>
         <source>Error: The transaction was rejected. This might happen if some of the coins in your wallet were already spent, such as if you used a copy of wallet.dat and coins were spent in the copy but not marked as spent here.</source>
         <translation>Fout: De transactie was afgewezen. Dit kan gebeuren als u eerder uitgegeven munten opnieuw wilt versturen, zoals wanneer u een kopie van uw portemonneebestand (wallet.dat) heeft gebruikt en in de kopie deze munten zijn uitgegeven, maar in de huidige portemonnee deze nog niet als zodanig zijn gemarkeerd.</translation>
->>>>>>> 0f4c74f9
-    </message>
-    <message>
-        <location filename="../forms/sendcoinsdialog.ui" line="-26"/>
-        <source>Clear all</source>
-        <translation>Verwijder alles</translation>
-    </message>
-    <message>
-<<<<<<< HEAD
-        <location filename="../forms/sendcoinsdialog.ui" line="113"/>
-        <source>123.456 BTC</source>
-        <translation>123.456 BTC</translation>
-    </message>
-    <message>
-        <location filename="../forms/sendcoinsdialog.ui" line="144"/>
-        <source>Confirm the send action</source>
-        <translation>Bevestig de verstuuractie</translation>
-    </message>
-    <message>
-        <location filename="../forms/sendcoinsdialog.ui" line="147"/>
-        <source>S&amp;end</source>
-        <translation>&amp;Verstuur</translation>
-    </message>
-    <message>
-        <location filename="../forms/sendcoinsdialog.ui" line="67"/>
-        <source>&amp;Add recipient...</source>
-        <translation>Voeg &amp;ontvanger toe...</translation>
-    </message>
-    <message>
-        <location filename="../sendcoinsdialog.cpp" line="145"/>
-        <source>Duplicate address found, can only send to each address once per send operation.</source>
-        <translation>Dubbel adres gevonden, u kunt slechts eenmaal naar een bepaald adres verzenden per verstuurtransactie</translation>
-    </message>
-    <message>
-        <location filename="../sendcoinsdialog.cpp" line="139"/>
-        <source>The total exceeds your balance when the %1 transaction fee is included.</source>
-        <translation>Totaal overschrijdt uw huidige saldo wanneer de %1 transactiekosten worden meegerekend</translation>
-    </message>
-    <message>
-        <location filename="../sendcoinsdialog.cpp" line="150"/>
-        <source>Error: Transaction creation failed.</source>
-        <translation>Fout: Aanmaak transactie mislukt</translation>
-    </message>
-    <message>
-        <location filename="../sendcoinsdialog.cpp" line="155"/>
-        <source>Error: The transaction was rejected. This might happen if some of the coins in your wallet were already spent, such as if you used a copy of wallet.dat and coins were spent in the copy but not marked as spent here.</source>
-        <translation>Fout: De transactie was afgewezen. Dit kan gebeuren als u eerder uitgegeven munten opnieuw wilt versturen, zoals wanneer u een kopie van uw portemonneebestand (wallet.dat) heeft gebruikt en in de kopie deze munten zijn uitgegeven, maar in de huidige portemonnee deze nog niet als zodanig zijn gemarkeerd.</translation>
     </message>
 </context>
 <context>
     <name>SendCoinsEntry</name>
     <message>
-        <location filename="../forms/sendcoinsentry.ui" line="75"/>
+        <location filename="../forms/sendcoinsentry.ui" line="+75"/>
         <source>&amp;Label:</source>
         <translation>&amp;Label:</translation>
-=======
-        <location filename="../forms/sendcoinsentry.ui" line="+42"/>
+    </message>
+    <message>
+        <location line="+18"/>
+        <source>The address to send the payment to (e.g. 1NS17iag9jJgTHD1VXjvLCEnZuQ3rJDE9L)</source>
+        <translation>Het adres waaraan u wilt betalen  (bijv. 1NS17iag9jJgTHD1VXjvLCEnZuQ3rJDE9L)</translation>
+    </message>
+    <message>
+        <location line="+10"/>
+        <source>Choose address from address book</source>
+        <translation>Kies adres uit adresboek</translation>
+    </message>
+    <message>
+        <location line="+10"/>
+        <source>Alt+A</source>
+        <translation>Alt+A</translation>
+    </message>
+    <message>
+        <location line="+7"/>
+        <source>Paste address from clipboard</source>
+        <translation>Plak adres vanuit klembord</translation>
+    </message>
+    <message>
+        <location line="+10"/>
+        <source>Alt+P</source>
+        <translation>Alt+P</translation>
+    </message>
+    <message>
+        <location line="+7"/>
+        <source>Remove this recipient</source>
+        <translation>Verwijder deze ontvanger</translation>
+    </message>
+    <message>
+        <location line="-108"/>
+        <source>A&amp;mount:</source>
+        <translation>Bedra&amp;g:</translation>
+    </message>
+    <message>
+        <location line="-15"/>
+        <source>Form</source>
+        <translation>Vorm</translation>
+    </message>
+    <message>
+        <location line="+28"/>
         <source>Pay &amp;To:</source>
         <translation>Betaal &amp;Aan:</translation>
     </message>
     <message>
-        <location line="-28"/>
-        <source>Form</source>
-        <translation>Vorm</translation>
-    </message>
-    <message>
-        <location line="+15"/>
-        <source>A&amp;mount:</source>
-        <translation>Bedra&amp;g:</translation>
-    </message>
-    <message>
-        <location line="+37"/>
+        <location line="+24"/>
         <location filename="../sendcoinsentry.cpp" line="+26"/>
         <source>Enter a label for this address to add it to your address book</source>
         <translation>Vul een label in voor dit adres om het toe te voegen aan uw adresboek</translation>
->>>>>>> 0f4c74f9
-    </message>
-    <message>
-        <location line="+27"/>
-        <source>The address to send the payment to (e.g. 1NS17iag9jJgTHD1VXjvLCEnZuQ3rJDE9L)</source>
-        <translation>Het adres waaraan u wilt betalen  (bijv. 1NS17iag9jJgTHD1VXjvLCEnZuQ3rJDE9L)</translation>
-    </message>
-    <message>
-        <location line="+10"/>
-        <source>Choose address from address book</source>
-        <translation>Kies adres uit adresboek</translation>
-    </message>
-    <message>
-        <location line="+10"/>
-        <source>Alt+A</source>
-        <translation>Alt+A</translation>
-    </message>
-    <message>
-        <location line="+7"/>
-        <source>Paste address from clipboard</source>
-        <translation>Plak adres vanuit klembord</translation>
-    </message>
-    <message>
-        <location line="+10"/>
-        <source>Alt+P</source>
-        <translation>Alt+P</translation>
-    </message>
-    <message>
-<<<<<<< HEAD
-        <location filename="../forms/sendcoinsentry.ui" line="137"/>
-=======
-        <location line="-55"/>
-        <source>&amp;Label:</source>
-        <translation>&amp;Label:</translation>
-    </message>
-    <message>
-        <location line="+62"/>
->>>>>>> 0f4c74f9
-        <source>Remove this recipient</source>
-        <translation>Verwijder deze ontvanger</translation>
-    </message>
-    <message>
-<<<<<<< HEAD
-        <location filename="../forms/sendcoinsentry.ui" line="29"/>
-        <source>A&amp;mount:</source>
-        <translation>Bedra&amp;g:</translation>
-    </message>
-    <message>
-        <location filename="../forms/sendcoinsentry.ui" line="14"/>
-        <source>Form</source>
-        <translation>Vorm</translation>
-    </message>
-    <message>
-        <location filename="../forms/sendcoinsentry.ui" line="42"/>
-        <source>Pay &amp;To:</source>
-        <translation>Betaal &amp;Aan:</translation>
-    </message>
-    <message>
-        <location filename="../forms/sendcoinsentry.ui" line="66"/>
-        <location filename="../sendcoinsentry.cpp" line="26"/>
-        <source>Enter a label for this address to add it to your address book</source>
-        <translation>Vul een label in voor dit adres om het toe te voegen aan uw adresboek</translation>
-    </message>
-    <message>
-        <location filename="../sendcoinsentry.cpp" line="25"/>
-=======
+    </message>
+    <message>
         <location filename="../sendcoinsentry.cpp" line="-1"/>
->>>>>>> 0f4c74f9
         <source>Enter a Bitcoin address (e.g. 1NS17iag9jJgTHD1VXjvLCEnZuQ3rJDE9L)</source>
         <translation>Vul een Bitcoinadres in (bijv. 1NS17iag9jJgTHD1VXjvLCEnZuQ3rJDE9L)</translation>
     </message>
@@ -2029,135 +1226,109 @@
 <context>
     <name>TransactionDesc</name>
     <message>
-<<<<<<< HEAD
-        <location filename="../transactiondesc.cpp" line="22"/>
+        <location filename="../transactiondesc.cpp" line="+22"/>
         <source>Open until %1</source>
         <translation>Openen totdat %1</translation>
     </message>
     <message>
-        <location filename="../transactiondesc.cpp" line="30"/>
+        <location line="+8"/>
         <source>%1/unconfirmed</source>
         <translation>%1/onbevestigd</translation>
     </message>
     <message>
-        <location filename="../transactiondesc.cpp" line="32"/>
+        <location line="+2"/>
         <source>%1 confirmations</source>
         <translation>%1 bevestigingen</translation>
     </message>
     <message>
-        <location filename="../transactiondesc.cpp" line="20"/>
-        <source>Open for %1 blocks</source>
+        <location line="-4"/>
+        <source>%1/offline?</source>
+        <translation>%1/niet verbonden?</translation>
+    </message>
+    <message>
+        <location line="+22"/>
+        <source>&lt;b&gt;Status:&lt;/b&gt; </source>
+        <translation>&lt;b&gt;Status:&lt;/b&gt;</translation>
+    </message>
+    <message>
+        <location line="+7"/>
+        <source>, broadcast through %1 node</source>
+        <translation>, uitgezonden naar %1 node</translation>
+    </message>
+    <message>
+        <location line="+2"/>
+        <source>, broadcast through %1 nodes</source>
+        <translation>, uitgezonden naar %1 nodes</translation>
+    </message>
+    <message>
+        <location line="+4"/>
+        <source>&lt;b&gt;Date:&lt;/b&gt; </source>
+        <translation>&lt;b&gt;Datum:&lt;/b&gt;</translation>
+    </message>
+    <message>
+        <location line="+7"/>
+        <source>&lt;b&gt;Source:&lt;/b&gt; Generated&lt;br&gt;</source>
+        <translation>&lt;b&gt;Bron:&lt;/b&gt;Gegenereerd&lt;br&gt;</translation>
+    </message>
+    <message>
+        <location line="+5"/>
+        <location line="+17"/>
+        <source>&lt;b&gt;From:&lt;/b&gt; </source>
+        <translation>&lt;b&gt;Van:&lt;/b&gt; </translation>
+    </message>
+    <message>
+        <location line="+1"/>
+        <location line="+23"/>
+        <location line="+59"/>
+        <source>&lt;b&gt;To:&lt;/b&gt; </source>
+        <translation>&lt;b&gt;Aan:&lt;/b&gt; </translation>
+    </message>
+    <message>
+        <location line="-40"/>
+        <source>(%1 matures in %2 more blocks)</source>
+        <translation>(%1 komt beschikbaar na %2 blokken)</translation>
+    </message>
+    <message>
+        <location line="+48"/>
+        <location line="+8"/>
+        <location line="+15"/>
+        <source>&lt;b&gt;Debit:&lt;/b&gt; </source>
+        <translation>&lt;b&gt;Af:&lt;/b&gt; </translation>
+    </message>
+    <message>
+        <location line="+15"/>
+        <source>Comment:</source>
+        <translation>Opmerking:</translation>
+    </message>
+    <message>
+        <location line="+2"/>
+        <source>Transaction ID:</source>
+        <translation>Transactie-ID:</translation>
+    </message>
+    <message>
+        <location line="-168"/>
+        <source>, has not been successfully broadcast yet</source>
+        <translation>, is nog niet met succes uitgezonden</translation>
+    </message>
+    <message>
+        <location line="-35"/>
+        <source>Open for %1 more blocks</source>
         <translation>Openen voor %1 blokken</translation>
     </message>
     <message>
-        <location filename="../transactiondesc.cpp" line="28"/>
-=======
-        <location filename="../transactiondesc.cpp" line="+30"/>
-        <source>%1 confirmations</source>
-        <translation>%1 bevestigingen</translation>
-    </message>
-    <message>
-        <location line="+59"/>
+        <location line="+72"/>
         <source>unknown</source>
         <translation>onbekend</translation>
     </message>
     <message>
-        <location line="-69"/>
-        <source>Open until %1</source>
-        <translation>Openen totdat %1</translation>
-    </message>
-    <message>
-        <location line="+6"/>
->>>>>>> 0f4c74f9
-        <source>%1/offline?</source>
-        <translation>%1/niet verbonden?</translation>
-    </message>
-    <message>
-<<<<<<< HEAD
-        <location filename="../transactiondesc.cpp" line="50"/>
-=======
-        <location line="+2"/>
-        <source>%1/unconfirmed</source>
-        <translation>%1/onbevestigd</translation>
-    </message>
-    <message>
-        <location line="+19"/>
->>>>>>> 0f4c74f9
-        <source>&lt;b&gt;Status:&lt;/b&gt; </source>
-        <translation>&lt;b&gt;Status:&lt;/b&gt;</translation>
-    </message>
-    <message>
-<<<<<<< HEAD
-        <location filename="../transactiondesc.cpp" line="57"/>
-=======
-        <location line="+7"/>
->>>>>>> 0f4c74f9
-        <source>, broadcast through %1 node</source>
-        <translation>, uitgezonden naar %1 node</translation>
-    </message>
-    <message>
-<<<<<<< HEAD
-        <location filename="../transactiondesc.cpp" line="59"/>
-=======
-        <location line="+2"/>
->>>>>>> 0f4c74f9
-        <source>, broadcast through %1 nodes</source>
-        <translation>, uitgezonden naar %1 nodes</translation>
-    </message>
-    <message>
-<<<<<<< HEAD
-        <location filename="../transactiondesc.cpp" line="63"/>
-=======
         <location line="+4"/>
->>>>>>> 0f4c74f9
-        <source>&lt;b&gt;Date:&lt;/b&gt; </source>
-        <translation>&lt;b&gt;Datum:&lt;/b&gt;</translation>
-    </message>
-    <message>
-<<<<<<< HEAD
-        <location filename="../transactiondesc.cpp" line="70"/>
-=======
-        <location line="+7"/>
->>>>>>> 0f4c74f9
-        <source>&lt;b&gt;Source:&lt;/b&gt; Generated&lt;br&gt;</source>
-        <translation>&lt;b&gt;Bron:&lt;/b&gt;Gegenereerd&lt;br&gt;</translation>
-    </message>
-    <message>
-<<<<<<< HEAD
-        <location filename="../transactiondesc.cpp" line="75"/>
-        <location filename="../transactiondesc.cpp" line="92"/>
-=======
-        <location line="+5"/>
-        <location line="+17"/>
->>>>>>> 0f4c74f9
-        <source>&lt;b&gt;From:&lt;/b&gt; </source>
-        <translation>&lt;b&gt;Van:&lt;/b&gt; </translation>
-    </message>
-    <message>
-<<<<<<< HEAD
-        <location filename="../transactiondesc.cpp" line="93"/>
-        <location filename="../transactiondesc.cpp" line="116"/>
-        <location filename="../transactiondesc.cpp" line="175"/>
-=======
-        <location line="+1"/>
-        <location line="+23"/>
-        <location line="+59"/>
->>>>>>> 0f4c74f9
-        <source>&lt;b&gt;To:&lt;/b&gt; </source>
-        <translation>&lt;b&gt;Aan:&lt;/b&gt; </translation>
-    </message>
-    <message>
-<<<<<<< HEAD
-        <location filename="../transactiondesc.cpp" line="135"/>
-=======
-        <location line="-79"/>
         <source> (yours, label: </source>
         <translation>(Uw adres, label:</translation>
     </message>
     <message>
         <location line="+2"/>
         <source> (yours)</source>
-        <translation> (uw)</translation>
+        <translation>(uw)</translation>
     </message>
     <message>
         <location line="+35"/>
@@ -2168,123 +1339,27 @@
         <translation>&lt;b&gt;Bij:&lt;/b&gt;</translation>
     </message>
     <message>
-        <location line="-74"/>
->>>>>>> 0f4c74f9
-        <source>(%1 matures in %2 more blocks)</source>
-        <translation>(%1 komt beschikbaar na %2 blokken)</translation>
-    </message>
-    <message>
-<<<<<<< HEAD
-        <location filename="../transactiondesc.cpp" line="183"/>
-        <location filename="../transactiondesc.cpp" line="191"/>
-        <location filename="../transactiondesc.cpp" line="206"/>
-=======
-        <location line="+4"/>
+        <location line="-70"/>
         <source>(not accepted)</source>
         <translation>(niet geaccepteerd)</translation>
     </message>
     <message>
-        <location line="+44"/>
-        <location line="+8"/>
-        <location line="+15"/>
->>>>>>> 0f4c74f9
-        <source>&lt;b&gt;Debit:&lt;/b&gt; </source>
-        <translation>&lt;b&gt;Af:&lt;/b&gt; </translation>
-    </message>
-    <message>
-<<<<<<< HEAD
-        <location filename="../transactiondesc.cpp" line="221"/>
-        <source>Comment:</source>
-        <translation>Opmerking:</translation>
-    </message>
-    <message>
-        <location filename="../transactiondesc.cpp" line="223"/>
-=======
-        <location line="+17"/>
->>>>>>> 0f4c74f9
-        <source>Transaction ID:</source>
-        <translation>Transactie-ID:</translation>
-    </message>
-    <message>
-<<<<<<< HEAD
-        <location filename="../transactiondesc.cpp" line="55"/>
-=======
-        <location line="-168"/>
->>>>>>> 0f4c74f9
-        <source>, has not been successfully broadcast yet</source>
-        <translation>, is nog niet met succes uitgezonden</translation>
-    </message>
-    <message>
-<<<<<<< HEAD
-        <location filename="../transactiondesc.cpp" line="92"/>
-        <source>unknown</source>
-        <translation>onbekend</translation>
-    </message>
-    <message>
-        <location filename="../transactiondesc.cpp" line="96"/>
-        <source> (yours, label: </source>
-        <translation>(Uw adres, label:</translation>
-    </message>
-    <message>
-        <location filename="../transactiondesc.cpp" line="98"/>
-        <source> (yours)</source>
-        <translation>(uw)</translation>
-    </message>
-    <message>
-        <location filename="../transactiondesc.cpp" line="133"/>
-        <location filename="../transactiondesc.cpp" line="147"/>
-        <location filename="../transactiondesc.cpp" line="192"/>
-        <location filename="../transactiondesc.cpp" line="209"/>
-        <source>&lt;b&gt;Credit:&lt;/b&gt; </source>
-        <translation>&lt;b&gt;Bij:&lt;/b&gt;</translation>
-    </message>
-    <message>
-        <location filename="../transactiondesc.cpp" line="139"/>
-        <source>(not accepted)</source>
-        <translation>(niet geaccepteerd)</translation>
-    </message>
-    <message>
-        <location filename="../transactiondesc.cpp" line="197"/>
-=======
-        <location line="-34"/>
-        <source>Open for %1 more blocks</source>
-        <translation type="unfinished"></translation>
-    </message>
-    <message>
-        <location line="+176"/>
->>>>>>> 0f4c74f9
+        <location line="+58"/>
         <source>&lt;b&gt;Transaction fee:&lt;/b&gt; </source>
         <translation>&lt;b&gt;Transactiekosten:&lt;/b&gt; </translation>
     </message>
     <message>
-<<<<<<< HEAD
-        <location filename="../transactiondesc.cpp" line="213"/>
-=======
         <location line="+16"/>
->>>>>>> 0f4c74f9
         <source>&lt;b&gt;Net amount:&lt;/b&gt; </source>
         <translation>&lt;b&gt;Netto bedrag:&lt;/b&gt;</translation>
     </message>
     <message>
-<<<<<<< HEAD
-        <location filename="../transactiondesc.cpp" line="219"/>
-=======
         <location line="+6"/>
->>>>>>> 0f4c74f9
         <source>Message:</source>
         <translation>Bericht:</translation>
     </message>
     <message>
-<<<<<<< HEAD
-        <location filename="../transactiondesc.cpp" line="226"/>
-=======
-        <location line="+2"/>
-        <source>Comment:</source>
-        <translation>Opmerking:</translation>
-    </message>
-    <message>
-        <location line="+5"/>
->>>>>>> 0f4c74f9
+        <location line="+7"/>
         <source>Generated coins must wait 120 blocks before they can be spent.  When you generated this block, it was broadcast to the network to be added to the block chain.  If it fails to get into the chain, it will change to &quot;not accepted&quot; and not be spendable.  This may occasionally happen if another node generates a block within a few seconds of yours.</source>
         <translation>Gegeneerde munten moeten 120 blokken wachten voor ze kunnen worden uitgegeven. Uw net gegenereerde blok is uitgezonden aan het netwerk om te worden toegevoegd aan de blokkenketen. Als het niet wordt geaccepteerd in de keten, zal het blok als &quot;ongeldig&quot; worden aangemerkt en kan het niet worden uitgegeven. Dit kan soms gebeuren als een andere node net iets sneller een blok heeft gegenereerd; een paar seconden voor het uwe.</translation>
     </message>
@@ -2305,12 +1380,82 @@
 <context>
     <name>TransactionTableModel</name>
     <message>
-<<<<<<< HEAD
-        <location filename="../transactiontablemodel.cpp" line="214"/>
+        <location filename="../transactiontablemodel.cpp" line="+214"/>
         <source>Amount</source>
         <translation>Bedrag</translation>
-=======
-        <location filename="../transactiontablemodel.cpp" line="+214"/>
+    </message>
+    <message>
+        <location line="+0"/>
+        <source>Address</source>
+        <translation>Adres</translation>
+    </message>
+    <message>
+        <location line="+66"/>
+        <source>Open until %1</source>
+        <translation>Open tot %1</translation>
+    </message>
+    <message>
+        <location line="+3"/>
+        <source>Offline (%1 confirmations)</source>
+        <translation>Niet verbonden (%1 bevestigingen)</translation>
+    </message>
+    <message>
+        <location line="+23"/>
+        <source>Generated but not accepted</source>
+        <translation>Gegenereerd maar niet geaccepteerd</translation>
+    </message>
+    <message>
+        <location line="+45"/>
+        <source>Received from</source>
+        <translation>Ontvangen van</translation>
+    </message>
+    <message>
+        <location line="+3"/>
+        <source>Sent to</source>
+        <translation>Verzonden aan</translation>
+    </message>
+    <message>
+        <location line="+2"/>
+        <source>Payment to yourself</source>
+        <translation>Betaling aan uzelf</translation>
+    </message>
+    <message>
+        <location line="+2"/>
+        <source>Mined</source>
+        <translation>Ontgonnen</translation>
+    </message>
+    <message>
+        <location line="+38"/>
+        <source>(n/a)</source>
+        <translation>(nvt)</translation>
+    </message>
+    <message>
+        <location line="+199"/>
+        <source>Transaction status. Hover over this field to show number of confirmations.</source>
+        <translation>Transactiestatus. Houd de muiscursor boven dit veld om het aantal bevestigingen te laten zien.</translation>
+    </message>
+    <message>
+        <location line="+2"/>
+        <source>Date and time that the transaction was received.</source>
+        <translation>Datum en tijd waarop deze transactie is ontvangen.</translation>
+    </message>
+    <message>
+        <location line="+2"/>
+        <source>Type of transaction.</source>
+        <translation>Type transactie.</translation>
+    </message>
+    <message>
+        <location line="+2"/>
+        <source>Destination address of transaction.</source>
+        <translation>Ontvangend adres van transactie</translation>
+    </message>
+    <message>
+        <location line="+2"/>
+        <source>Amount removed from or added to balance.</source>
+        <translation>Bedrag verwijderd van of toegevoegd aan saldo</translation>
+    </message>
+    <message>
+        <location line="-389"/>
         <source>Date</source>
         <translation>Datum</translation>
     </message>
@@ -2318,21 +1463,7 @@
         <location line="+0"/>
         <source>Type</source>
         <translation>Type</translation>
->>>>>>> 0f4c74f9
-    </message>
-    <message>
-        <location line="+0"/>
-        <source>Address</source>
-        <translation>Adres</translation>
-    </message>
-<<<<<<< HEAD
-=======
-    <message>
-        <location line="+0"/>
-        <source>Amount</source>
-        <translation>Bedrag</translation>
-    </message>
->>>>>>> 0f4c74f9
+    </message>
     <message numerus="yes">
         <location line="+63"/>
         <source>Open for %n more block(s)</source>
@@ -2342,130 +1473,27 @@
         </translation>
     </message>
     <message>
-        <location line="+3"/>
-        <source>Open until %1</source>
-        <translation>Open tot %1</translation>
-    </message>
-    <message>
-        <location line="+3"/>
-        <source>Offline (%1 confirmations)</source>
-        <translation>Niet verbonden (%1 bevestigingen)</translation>
-    </message>
-    <message>
-<<<<<<< HEAD
-        <location filename="../transactiontablemodel.cpp" line="306"/>
-=======
-        <location line="+3"/>
+        <location line="+9"/>
         <source>Unconfirmed (%1 of %2 confirmations)</source>
         <translation>Onbevestigd (%1 van %2 bevestigd)</translation>
     </message>
     <message>
-        <location line="+3"/>
+        <location line="+17"/>
+        <source>This block was not received by any other nodes and will probably not be accepted!</source>
+        <translation>Dit blok is niet ontvangen bij andere nodes en zal waarschijnlijk niet worden geaccepteerd!</translation>
+    </message>
+    <message>
+        <location line="+46"/>
+        <source>Received with</source>
+        <translation>Ontvangen met</translation>
+    </message>
+    <message>
+        <location line="-60"/>
         <source>Confirmed (%1 confirmations)</source>
         <translation>Bevestigd (%1 bevestigingen)</translation>
     </message>
-    <message>
-        <location line="+14"/>
-        <source>This block was not received by any other nodes and will probably not be accepted!</source>
-        <translation>Dit blok is niet ontvangen bij andere nodes en zal waarschijnlijk niet worden geaccepteerd!</translation>
-    </message>
-    <message>
-        <location line="+3"/>
->>>>>>> 0f4c74f9
-        <source>Generated but not accepted</source>
-        <translation>Gegenereerd maar niet geaccepteerd</translation>
-    </message>
-    <message>
-<<<<<<< HEAD
-        <location filename="../transactiontablemodel.cpp" line="351"/>
-=======
-        <location line="+43"/>
-        <source>Received with</source>
-        <translation>Ontvangen met</translation>
-    </message>
-    <message>
-        <location line="+2"/>
->>>>>>> 0f4c74f9
-        <source>Received from</source>
-        <translation>Ontvangen van</translation>
-    </message>
-    <message>
-        <location line="+3"/>
-        <source>Sent to</source>
-        <translation>Verzonden aan</translation>
-    </message>
-    <message>
-        <location line="+2"/>
-        <source>Payment to yourself</source>
-        <translation>Betaling aan uzelf</translation>
-    </message>
-    <message>
-        <location line="+2"/>
-        <source>Mined</source>
-        <translation>Ontgonnen</translation>
-    </message>
-    <message>
-        <location line="+38"/>
-        <source>(n/a)</source>
-        <translation>(nvt)</translation>
-    </message>
-    <message>
-        <location line="+199"/>
-        <source>Transaction status. Hover over this field to show number of confirmations.</source>
-        <translation>Transactiestatus. Houd de muiscursor boven dit veld om het aantal bevestigingen te laten zien.</translation>
-    </message>
-    <message>
-        <location line="+2"/>
-        <source>Date and time that the transaction was received.</source>
-        <translation>Datum en tijd waarop deze transactie is ontvangen.</translation>
-    </message>
-    <message>
-        <location line="+2"/>
-        <source>Type of transaction.</source>
-        <translation>Type transactie.</translation>
-    </message>
-    <message>
-        <location line="+2"/>
-        <source>Destination address of transaction.</source>
-        <translation>Ontvangend adres van transactie</translation>
-    </message>
-    <message>
-        <location line="+2"/>
-        <source>Amount removed from or added to balance.</source>
-        <translation>Bedrag verwijderd van of toegevoegd aan saldo</translation>
-    </message>
-    <message>
-        <location filename="../transactiontablemodel.cpp" line="214"/>
-        <source>Date</source>
-        <translation>Datum</translation>
-    </message>
-    <message>
-        <location filename="../transactiontablemodel.cpp" line="214"/>
-        <source>Type</source>
-        <translation>Type</translation>
-    </message>
-    <message>
-        <location filename="../transactiontablemodel.cpp" line="286"/>
-        <source>Unconfirmed (%1 of %2 confirmations)</source>
-        <translation>Onbevestigd (%1 van %2 bevestigd)</translation>
-    </message>
-    <message>
-        <location filename="../transactiontablemodel.cpp" line="303"/>
-        <source>This block was not received by any other nodes and will probably not be accepted!</source>
-        <translation>Dit blok is niet ontvangen bij andere nodes en zal waarschijnlijk niet worden geaccepteerd!</translation>
-    </message>
-    <message>
-        <location filename="../transactiontablemodel.cpp" line="349"/>
-        <source>Received with</source>
-        <translation>Ontvangen met</translation>
-    </message>
-    <message>
-        <location filename="../transactiontablemodel.cpp" line="289"/>
-        <source>Confirmed (%1 confirmations)</source>
-        <translation>Bevestigd (%1 bevestigingen)</translation>
-    </message>
     <message numerus="yes">
-        <location line="-306"/>
+        <location line="+8"/>
         <source>Mined balance will be available in %n more blocks</source>
         <translation>
             <numerusform>Ontgonnen saldo komt beschikbaar na %n blok</numerusform>
@@ -2476,33 +1504,138 @@
 <context>
     <name>TransactionView</name>
     <message>
-<<<<<<< HEAD
-        <location filename="../transactionview.cpp" line="384"/>
+        <location filename="../transactionview.cpp" line="+384"/>
         <source>Range:</source>
         <translation>Bereik:</translation>
     </message>
     <message>
-        <location filename="../transactionview.cpp" line="392"/>
+        <location line="+8"/>
         <source>to</source>
         <translation>naar</translation>
     </message>
     <message>
-        <location filename="../transactionview.cpp" line="55"/>
-        <location filename="../transactionview.cpp" line="71"/>
+        <location line="-337"/>
+        <location line="+16"/>
         <source>All</source>
         <translation>Alles</translation>
     </message>
     <message>
-        <location filename="../transactionview.cpp" line="84"/>
+        <location line="+13"/>
         <source>Enter address or label to search</source>
         <translation>Vul adres of label in om te zoeken</translation>
-=======
-        <location filename="../transactionview.cpp" line="+124"/>
+    </message>
+    <message>
+        <location line="+198"/>
+        <source>Label</source>
+        <translation>Label</translation>
+    </message>
+    <message>
+        <location line="-224"/>
+        <source>This month</source>
+        <translation>Deze maand</translation>
+    </message>
+    <message>
+        <location line="+32"/>
+        <source>Min amount</source>
+        <translation>Min. bedrag</translation>
+    </message>
+    <message>
+        <location line="+34"/>
         <source>Copy address</source>
         <translation>Kopieer adres</translation>
     </message>
     <message>
-        <location line="-64"/>
+        <location line="+2"/>
+        <source>Copy amount</source>
+        <translation>Kopieer bedrag</translation>
+    </message>
+    <message>
+        <location line="-65"/>
+        <source>Range...</source>
+        <translation>Bereik...</translation>
+    </message>
+    <message>
+        <location line="+66"/>
+        <source>Edit label</source>
+        <translation>Bewerk label</translation>
+    </message>
+    <message>
+        <location line="-53"/>
+        <source>Sent to</source>
+        <translation>Verzonden aan</translation>
+    </message>
+    <message>
+        <location line="+196"/>
+        <source>Export Transaction Data</source>
+        <translation>Exporteer transactiegegevens</translation>
+    </message>
+    <message>
+        <location line="-193"/>
+        <source>Mined</source>
+        <translation>Ontgonnen</translation>
+    </message>
+    <message>
+        <location line="+194"/>
+        <source>Comma separated file (*.csv)</source>
+        <translation>Kommagescheiden bestand (*.csv)</translation>
+    </message>
+    <message>
+        <location line="+8"/>
+        <source>Confirmed</source>
+        <translation>Bevestigd</translation>
+    </message>
+    <message>
+        <location line="-154"/>
+        <source>Copy label</source>
+        <translation>Kopieer label</translation>
+    </message>
+    <message>
+        <location line="+155"/>
+        <source>Date</source>
+        <translation>Datum</translation>
+    </message>
+    <message>
+        <location line="+1"/>
+        <source>Type</source>
+        <translation>Type</translation>
+    </message>
+    <message>
+        <location line="+2"/>
+        <source>Address</source>
+        <translation>Adres</translation>
+    </message>
+    <message>
+        <location line="+1"/>
+        <source>Amount</source>
+        <translation>Bedrag</translation>
+    </message>
+    <message>
+        <location line="+5"/>
+        <source>Error exporting</source>
+        <translation>Fout bij exporteren</translation>
+    </message>
+    <message>
+        <location line="+0"/>
+        <source>Could not write to file %1.</source>
+        <translation>Kon niet schrijven naar bestand %1.</translation>
+    </message>
+    <message>
+        <location line="-213"/>
+        <source>To yourself</source>
+        <translation>Aan uzelf</translation>
+    </message>
+    <message>
+        <location line="-19"/>
+        <source>This week</source>
+        <translation>Deze week</translation>
+    </message>
+    <message>
+        <location line="+2"/>
+        <source>Last month</source>
+        <translation>Vorige maand</translation>
+    </message>
+    <message>
+        <location line="+1"/>
         <source>This year</source>
         <translation>Dit jaar</translation>
     </message>
@@ -2512,26 +1645,7 @@
         <translation>Ontvangen met</translation>
     </message>
     <message>
-        <location line="+2"/>
-        <source>Sent to</source>
-        <translation>Verzonden aan</translation>
->>>>>>> 0f4c74f9
-    </message>
-    <message>
-        <location line="+208"/>
-        <source>Label</source>
-        <translation>Label</translation>
-    </message>
-    <message>
-<<<<<<< HEAD
-        <location filename="../transactionview.cpp" line="58"/>
-=======
-        <location line="-157"/>
-        <source>Copy label</source>
-        <translation>Kopieer label</translation>
-    </message>
-    <message>
-        <location line="-47"/>
+        <location line="+6"/>
         <source>Other</source>
         <translation>Anders</translation>
     </message>
@@ -2541,199 +1655,12 @@
         <translation>Toon details...</translation>
     </message>
     <message>
-        <location line="-70"/>
->>>>>>> 0f4c74f9
-        <source>This month</source>
-        <translation>Deze maand</translation>
-    </message>
-    <message>
-        <location line="+32"/>
-        <source>Min amount</source>
-        <translation>Min. bedrag</translation>
-    </message>
-    <message>
-<<<<<<< HEAD
-        <location filename="../transactionview.cpp" line="124"/>
-        <source>Copy address</source>
-        <translation>Kopieer adres</translation>
-    </message>
-    <message>
-        <location filename="../transactionview.cpp" line="126"/>
-=======
-        <location line="+36"/>
->>>>>>> 0f4c74f9
-        <source>Copy amount</source>
-        <translation>Kopieer bedrag</translation>
-    </message>
-    <message>
-        <location line="-65"/>
-        <source>Range...</source>
-        <translation>Bereik...</translation>
-    </message>
-    <message>
-        <location line="+66"/>
-        <source>Edit label</source>
-        <translation>Bewerk label</translation>
-    </message>
-    <message>
-<<<<<<< HEAD
-        <location filename="../transactionview.cpp" line="74"/>
-        <source>Sent to</source>
-        <translation>Verzonden aan</translation>
-=======
-        <location line="-50"/>
-        <source>Mined</source>
-        <translation>Ontgonnen</translation>
->>>>>>> 0f4c74f9
-    </message>
-    <message>
-        <location line="+193"/>
-        <source>Export Transaction Data</source>
-        <translation>Exporteer transactiegegevens</translation>
-    </message>
-    <message>
-<<<<<<< HEAD
-        <location filename="../transactionview.cpp" line="77"/>
-        <source>Mined</source>
-        <translation>Ontgonnen</translation>
-    </message>
-    <message>
-        <location filename="../transactionview.cpp" line="271"/>
-=======
-        <location line="+1"/>
->>>>>>> 0f4c74f9
-        <source>Comma separated file (*.csv)</source>
-        <translation>Kommagescheiden bestand (*.csv)</translation>
-    </message>
-    <message>
-        <location line="+8"/>
-        <source>Confirmed</source>
-        <translation>Bevestigd</translation>
-    </message>
-    <message>
-<<<<<<< HEAD
-        <location filename="../transactionview.cpp" line="125"/>
-        <source>Copy label</source>
-        <translation>Kopieer label</translation>
-=======
-        <location line="+5"/>
-        <source>Amount</source>
-        <translation>Bedrag</translation>
-    </message>
-    <message>
-        <location line="+1"/>
+        <location line="+157"/>
         <source>ID</source>
         <translation>ID</translation>
     </message>
     <message>
-        <location line="+4"/>
-        <source>Error exporting</source>
-        <translation>Fout bij exporteren</translation>
-    </message>
-    <message>
-        <location line="+0"/>
-        <source>Could not write to file %1.</source>
-        <translation>Kon niet schrijven naar bestand %1.</translation>
-    </message>
-    <message>
-        <location line="+95"/>
-        <source>Range:</source>
-        <translation>Bereik:</translation>
-    </message>
-    <message>
-        <location line="+8"/>
-        <source>to</source>
-        <translation>naar</translation>
->>>>>>> 0f4c74f9
-    </message>
-    <message>
-        <location line="-112"/>
-        <source>Date</source>
-        <translation>Datum</translation>
-    </message>
-    <message>
-        <location line="+1"/>
-        <source>Type</source>
-        <translation>Type</translation>
-    </message>
-    <message>
-        <location line="+2"/>
-        <source>Address</source>
-        <translation>Adres</translation>
-    </message>
-    <message>
-<<<<<<< HEAD
-        <location filename="../transactionview.cpp" line="284"/>
-        <source>Amount</source>
-        <translation>Bedrag</translation>
-    </message>
-    <message>
-        <location filename="../transactionview.cpp" line="289"/>
-        <source>Error exporting</source>
-        <translation>Fout bij exporteren</translation>
-    </message>
-    <message>
-        <location filename="../transactionview.cpp" line="289"/>
-        <source>Could not write to file %1.</source>
-        <translation>Kon niet schrijven naar bestand %1.</translation>
-    </message>
-    <message>
-        <location filename="../transactionview.cpp" line="76"/>
-=======
-        <location line="-207"/>
->>>>>>> 0f4c74f9
-        <source>To yourself</source>
-        <translation>Aan uzelf</translation>
-    </message>
-    <message>
-        <location line="-19"/>
-        <source>This week</source>
-        <translation>Deze week</translation>
-    </message>
-    <message>
-        <location line="+2"/>
-        <source>Last month</source>
-        <translation>Vorige maand</translation>
-    </message>
-    <message>
-<<<<<<< HEAD
-        <location filename="../transactionview.cpp" line="60"/>
-        <source>This year</source>
-        <translation>Dit jaar</translation>
-    </message>
-    <message>
-        <location filename="../transactionview.cpp" line="72"/>
-        <source>Received with</source>
-        <translation>Ontvangen met</translation>
-    </message>
-    <message>
-        <location filename="../transactionview.cpp" line="78"/>
-        <source>Other</source>
-        <translation>Anders</translation>
-    </message>
-    <message>
-        <location filename="../transactionview.cpp" line="128"/>
-        <source>Show details...</source>
-        <translation>Toon details...</translation>
-    </message>
-    <message>
-        <location filename="../transactionview.cpp" line="285"/>
-        <source>ID</source>
-        <translation>ID</translation>
-=======
-        <location line="+25"/>
-        <source>Enter address or label to search</source>
-        <translation>Vul adres of label in om te zoeken</translation>
-    </message>
-    <message>
-        <location line="-29"/>
-        <location line="+16"/>
-        <source>All</source>
-        <translation>Alles</translation>
->>>>>>> 0f4c74f9
-    </message>
-    <message>
-        <location line="-15"/>
+        <location line="-229"/>
         <source>Today</source>
         <translation>Vandaag</translation>
     </message>
@@ -2741,11 +1668,7 @@
 <context>
     <name>WalletModel</name>
     <message>
-<<<<<<< HEAD
-        <location filename="../walletmodel.cpp" line="142"/>
-=======
-        <location filename="../walletmodel.cpp" line="+145"/>
->>>>>>> 0f4c74f9
+        <location filename="../walletmodel.cpp" line="+142"/>
         <source>Sending...</source>
         <translation>Versturen...</translation>
     </message>
@@ -2753,395 +1676,282 @@
 <context>
     <name>bitcoin-core</name>
     <message>
-<<<<<<< HEAD
-        <location filename="../bitcoinstrings.cpp" line="109"/>
+        <location filename="../bitcoinstrings.cpp" line="+109"/>
         <source>Cannot obtain a lock on data directory %s.  Bitcoin is probably already running.</source>
         <translation>Kan geen lock op de datamap %s verkrijgen. Bitcoin draait vermoedelijk reeds.</translation>
     </message>
     <message>
-        <location filename="../bitcoinstrings.cpp" line="115"/>
-=======
-        <location filename="../bitcoinstrings.cpp" line="+75"/>
-        <source>Loading addresses...</source>
-        <translation>Adressen aan het laden...</translation>
-    </message>
-    <message>
-        <location line="+2"/>
->>>>>>> 0f4c74f9
+        <location line="+6"/>
         <source>Loading block index...</source>
         <translation>Blokindex aan het laden...</translation>
     </message>
     <message>
-<<<<<<< HEAD
-        <location filename="../bitcoinstrings.cpp" line="125"/>
-=======
         <location line="+10"/>
->>>>>>> 0f4c74f9
         <source>Rescanning...</source>
         <translation>Opnieuw aan het scannen ...</translation>
     </message>
     <message>
-<<<<<<< HEAD
-        <location filename="../bitcoinstrings.cpp" line="126"/>
+        <location line="+1"/>
         <source>Done loading</source>
         <translation>Klaar met laden</translation>
     </message>
     <message>
-        <location filename="../bitcoinstrings.cpp" line="120"/>
-=======
-        <location line="-5"/>
->>>>>>> 0f4c74f9
+        <location line="-6"/>
         <source>Wallet needed to be rewritten: restart Bitcoin to complete</source>
         <translation>Portemonnee moest herschreven worden: Herstart Bitcoin om te voltooien</translation>
     </message>
     <message>
-<<<<<<< HEAD
-        <location filename="../bitcoinstrings.cpp" line="121"/>
+        <location line="+1"/>
         <source>Error loading wallet.dat</source>
         <translation>Fout bij laden wallet.dat</translation>
     </message>
     <message>
-        <location filename="../bitcoinstrings.cpp" line="122"/>
+        <location line="+1"/>
         <source>Cannot downgrade wallet</source>
         <translation>Kan portemonnee niet downgraden</translation>
     </message>
     <message>
-        <location filename="../bitcoinstrings.cpp" line="124"/>
+        <location line="+2"/>
         <source>Cannot write default address</source>
         <translation>Kan standaard adres niet schrijven</translation>
     </message>
     <message>
-        <location filename="../bitcoinstrings.cpp" line="46"/>
+        <location line="-78"/>
         <source>Options:</source>
         <translation>Opties:
 </translation>
     </message>
     <message>
-        <location filename="../bitcoinstrings.cpp" line="8"/>
+        <location line="-38"/>
         <source>Error: Wallet locked, unable to create transaction.</source>
-        <translation type="unfinished"></translation>
-    </message>
-    <message>
-        <location filename="../bitcoinstrings.cpp" line="9"/>
+        <translation>Fout: Portemonnee gesloten, transactie maken niet mogelijk </translation>
+    </message>
+    <message>
+        <location line="+1"/>
         <source>Error: This transaction requires a transaction fee of at least %s because of its amount, complexity, or use of recently received funds.</source>
-        <translation type="unfinished"></translation>
-    </message>
-    <message>
-        <location filename="../bitcoinstrings.cpp" line="12"/>
+        <translation>Fout: Deze transactie heeft transactiekosten nodig van tenminste %s, vanwege zijn grootte, ingewikkeldheid, of het gebruik van onlangs ontvangen munten </translation>
+    </message>
+    <message>
+        <location line="+3"/>
         <source>Error: Transaction creation failed.</source>
-        <translation type="unfinished">Fout: Aanmaak transactie mislukt</translation>
-    </message>
-    <message>
-        <location filename="../bitcoinstrings.cpp" line="14"/>
+        <translation>Fout: Aanmaak transactie mislukt</translation>
+    </message>
+    <message>
+        <location line="+2"/>
         <source>Error: The transaction was rejected. This might happen if some of the coins in your wallet were already spent, such as if you used a copy of wallet.dat and coins were spent in the copy but not marked as spent here.</source>
-        <translation type="unfinished">Fout: De transactie was afgewezen. Dit kan gebeuren als u eerder uitgegeven munten opnieuw wilt versturen, zoals wanneer u een kopie van uw portemonneebestand (wallet.dat) heeft gebruikt en in de kopie deze munten zijn uitgegeven, maar in de huidige portemonnee deze nog niet als zodanig zijn gemarkeerd.</translation>
-    </message>
-    <message>
-        <location filename="../bitcoinstrings.cpp" line="43"/>
+        <translation>Fout: De transactie was afgewezen. Dit kan gebeuren als u eerder uitgegeven munten opnieuw wilt versturen, zoals wanneer u een kopie van uw portemonneebestand (wallet.dat) heeft gebruikt en in de kopie deze munten zijn uitgegeven, maar in de huidige portemonnee deze nog niet als zodanig zijn gemarkeerd.</translation>
+    </message>
+    <message>
+        <location line="+29"/>
         <source>Send command to -server or bitcoind</source>
         <translation>Stuur commando naar -server of bitcoind
 </translation>
     </message>
     <message>
-        <location filename="../bitcoinstrings.cpp" line="50"/>
-=======
-        <location line="-2"/>
-        <source>Error loading wallet.dat: Wallet corrupted</source>
-        <translation>Fout bij laden wallet.dat: Portemonnee corrupt</translation>
-    </message>
-    <message>
-        <location line="+1"/>
-        <source>Error loading wallet.dat: Wallet requires newer version of Bitcoin</source>
-        <translation>Fout bij laden wallet.dat: Portemonnee vereist een nieuwere versie van Bitcoin</translation>
-    </message>
-    <message>
-        <location line="+8"/>
-        <source>Invalid -proxy address</source>
-        <translation>Foutief -proxy adres</translation>
-    </message>
-    <message>
-        <location line="-74"/>
-        <source>Specify pid file (default: bitcoind.pid)</source>
-        <translation>Specifieer pid-bestand (standaard: bitcoind.pid)
-</translation>
-    </message>
-    <message>
-        <location line="+75"/>
-        <source>Invalid amount for -paytxfee=&lt;amount&gt;</source>
-        <translation>Ongeldig bedrag voor -paytxfee=&lt;bedrag&gt;</translation>
-    </message>
-    <message>
-        <location line="-79"/>
-        <source>List commands</source>
-        <translation>List van commando&apos;s
-</translation>
-    </message>
-    <message>
-        <location line="+83"/>
-        <source>Error: CreateThread(StartNode) failed</source>
-        <translation>Fout: CreateThread(StartNode) is mislukt</translation>
-    </message>
-    <message>
-        <location line="-77"/>
->>>>>>> 0f4c74f9
+        <location line="+7"/>
         <source>Don&apos;t generate coins</source>
         <translation>Genereer geen munten
 </translation>
     </message>
     <message>
-<<<<<<< HEAD
-        <location filename="../bitcoinstrings.cpp" line="53"/>
+        <location line="+3"/>
         <source>Specify data directory</source>
         <translation>Stel datamap in
 </translation>
     </message>
     <message>
-        <location filename="../bitcoinstrings.cpp" line="54"/>
+        <location line="+1"/>
         <source>Set database cache size in megabytes (default: 25)</source>
         <translation>Stel databankcachegrootte in in megabytes (standaard: 25)</translation>
     </message>
     <message>
-        <location filename="../bitcoinstrings.cpp" line="59"/>
+        <location line="+5"/>
         <source>Listen for connections on &lt;port&gt; (default: 8333 or testnet: 18333)</source>
         <translation>Luister voor verbindingen op &lt;poort&gt; (standaard: 8333 of testnet: 18333)</translation>
     </message>
     <message>
-        <location filename="../bitcoinstrings.cpp" line="61"/>
+        <location line="+2"/>
         <source>Add a node to connect to and attempt to keep the connection open</source>
         <translation>Voeg een knooppunt om te verbinden toe en probeer de verbinding open te houden</translation>
     </message>
     <message>
-        <location filename="../bitcoinstrings.cpp" line="83"/>
-=======
-        <location line="-4"/>
-        <source>Options:</source>
-        <translation>Opties:
-</translation>
-    </message>
-    <message>
-        <location line="+16"/>
-        <source>Find peers using internet relay chat (default: 0)</source>
-        <translation>Vind anderen door middel van Internet Relay Chat (standaard: 0)</translation>
-    </message>
-    <message>
-        <location line="+13"/>
-        <source>Accept command line and JSON-RPC commands</source>
-        <translation>Aanvaard commandoregel en JSON-RPC commando&apos;s
-</translation>
-    </message>
-    <message>
-        <location line="-16"/>
-        <source>Maintain at most &lt;n&gt; connections to peers (default: 125)</source>
-        <translation>Onderhoud maximaal &lt;n&gt; verbindingen naar peers (standaard: 125)</translation>
-    </message>
-    <message>
-        <location line="+21"/>
->>>>>>> 0f4c74f9
+        <location line="+22"/>
         <source>Send trace/debug info to console instead of debug.log file</source>
         <translation>Stuur trace/debug-info naar de console in plaats van het debug.log bestand</translation>
     </message>
     <message>
-<<<<<<< HEAD
-        <location filename="../bitcoinstrings.cpp" line="86"/>
-=======
         <location line="+3"/>
->>>>>>> 0f4c74f9
         <source>Password for JSON-RPC connections</source>
         <translation>Wachtwoord voor JSON-RPC verbindingen
 </translation>
     </message>
     <message>
-<<<<<<< HEAD
-        <location filename="../bitcoinstrings.cpp" line="89"/>
-=======
-        <location line="+2"/>
-        <source>Allow JSON-RPC connections from specified IP address</source>
-        <translation>Sta JSON-RPC verbindingen van opgegeven IP adres toe
-</translation>
-    </message>
-    <message>
-        <location line="+1"/>
->>>>>>> 0f4c74f9
+        <location line="+3"/>
         <source>Send commands to node running on &lt;ip&gt; (default: 127.0.0.1)</source>
         <translation>Verstuur commando&apos;s naar proces dat op &lt;ip&gt; draait (standaard: 127.0.0.1)
 </translation>
     </message>
     <message>
-<<<<<<< HEAD
-        <location filename="../bitcoinstrings.cpp" line="68"/>
+        <location line="-21"/>
         <source>Number of seconds to keep misbehaving peers from reconnecting (default: 86400)</source>
         <translation>Aantal seconden dat zich misdragende peers niet opnieuw mogen verbinden (standaard: 86400)</translation>
     </message>
     <message>
-        <location filename="../bitcoinstrings.cpp" line="129"/>
+        <location line="+61"/>
         <source>Warning: -paytxfee is set very high.  This is the transaction fee you will pay if you send a transaction.</source>
         <translation>Waarschuwing: -paytxfee is zeer hoog ingesteld.  Dit zijn de transactiekosten die u betaalt bij het versturen van een transactie.</translation>
     </message>
     <message>
-        <location filename="../bitcoinstrings.cpp" line="133"/>
+        <location line="+4"/>
         <source>Unable to bind to port %d on this computer.  Bitcoin is probably already running.</source>
         <translation>Kan niet binden aan poort %d op deze computer. Bitcoin draait vermoedelijk reeds.</translation>
     </message>
     <message>
-        <location filename="../bitcoinstrings.cpp" line="38"/>
+        <location line="-95"/>
         <source>Warning: Please check that your computer&apos;s date and time are correct.  If your clock is wrong Bitcoin will not work properly.</source>
         <translation>Waarschuwing: Controleer dat de datum en tijd op uw computer correct zijn ingesteld. Als uw klok fout staat zal Bitcoin niet correct werken.</translation>
     </message>
     <message>
-        <location filename="../bitcoinstrings.cpp" line="102"/>
-=======
-        <location line="+19"/>
-        <source>Cannot obtain a lock on data directory %s. Bitcoin is probably already running.</source>
-        <translation>Kan geen lock op de datamap %s verkrijgen. Bitcoin draait vermoedelijk reeds.</translation>
-    </message>
-    <message>
-        <location line="+4"/>
-        <source>Error loading addr.dat</source>
-        <translation>Fout bij laden addr.dat</translation>
-    </message>
-    <message>
-        <location line="-10"/>
->>>>>>> 0f4c74f9
+        <location line="+64"/>
         <source>Server certificate file (default: server.cert)</source>
         <translation>Certificaat-bestand voor server (standaard: server.cert)
 </translation>
     </message>
     <message>
-<<<<<<< HEAD
-        <location filename="../bitcoinstrings.cpp" line="77"/>
+        <location line="-25"/>
         <source>Fee per KB to add to transactions you send</source>
         <translation>Kosten per KB om aan transacties toe te voegen die u verstuurt</translation>
     </message>
     <message>
-        <location filename="../bitcoinstrings.cpp" line="79"/>
+        <location line="+2"/>
         <source>Run in the background as a daemon and accept commands</source>
         <translation>Draai in de achtergrond als daemon en aanvaard commando&apos;s
 </translation>
     </message>
     <message>
-        <location filename="../bitcoinstrings.cpp" line="80"/>
+        <location line="+1"/>
         <source>Use the test network</source>
         <translation>Gebruik het testnetwerk
 </translation>
     </message>
     <message>
-        <location filename="../bitcoinstrings.cpp" line="82"/>
+        <location line="+2"/>
         <source>Prepend debug output with timestamp</source>
         <translation>Voorzie de debuggingsuitvoer van een tijdsaanduiding</translation>
     </message>
     <message>
-        <location filename="../bitcoinstrings.cpp" line="104"/>
+        <location line="+22"/>
         <source>Acceptable ciphers (default: TLSv1+HIGH:!SSLv2:!aNULL:!eNULL:!AH:!3DES:@STRENGTH)</source>
         <translation>Aanvaardbare ciphers (standaard: TLSv1+HIGH:!SSLv2:!aNULL:!eNULL:!AH:!3DES:@STRENGTH)</translation>
     </message>
     <message>
-        <location filename="../bitcoinstrings.cpp" line="84"/>
+        <location line="-20"/>
         <source>Send trace/debug info to debugger</source>
         <translation>Stuur trace/debug-info naar debugger</translation>
     </message>
     <message>
-        <location filename="../bitcoinstrings.cpp" line="90"/>
+        <location line="+6"/>
         <source>Execute command when the best block changes (%s in cmd is replaced by block hash)</source>
         <translation>Voer commando uit zodra het beste blok verandert (%s in cmd wordt vervangen door blockhash)</translation>
     </message>
     <message>
-        <location filename="../bitcoinstrings.cpp" line="85"/>
+        <location line="-5"/>
         <source>Username for JSON-RPC connections</source>
         <translation>Gebruikersnaam voor JSON-RPC verbindingen
 </translation>
     </message>
     <message>
-        <location filename="../bitcoinstrings.cpp" line="87"/>
+        <location line="+2"/>
         <source>Listen for JSON-RPC connections on &lt;port&gt; (default: 8332)</source>
         <translation>Luister voor JSON-RPC verbindingen op &lt;poort&gt; (standaard: 8332)
 </translation>
     </message>
     <message>
-        <location filename="../bitcoinstrings.cpp" line="93"/>
+        <location line="+6"/>
         <source>Upgrade wallet to latest format</source>
         <translation>Vernieuw portemonnee naar nieuwste versie</translation>
     </message>
     <message>
-        <location filename="../bitcoinstrings.cpp" line="94"/>
+        <location line="+1"/>
         <source>Set key pool size to &lt;n&gt; (default: 100)</source>
         <translation>Stel sleutelpoelgrootte in op &lt;n&gt; (standaard: 100)
 </translation>
     </message>
     <message>
-        <location filename="../bitcoinstrings.cpp" line="95"/>
+        <location line="+1"/>
         <source>Rescan the block chain for missing wallet transactions</source>
         <translation>Doorzoek de blokkenketen op ontbrekende portemonnee-transacties</translation>
     </message>
     <message>
-        <location filename="../bitcoinstrings.cpp" line="96"/>
+        <location line="+1"/>
         <source>How many blocks to check at startup (default: 2500, 0 = all)</source>
         <translation>Het aantal blokken na te kijken bij opstarten (standaard: 2500, 0=alle)</translation>
     </message>
     <message>
-        <location filename="../bitcoinstrings.cpp" line="97"/>
+        <location line="+1"/>
         <source>How thorough the block verification is (0-6, default: 1)</source>
         <translation>De grondigheid van de blokverificatie (0-6, standaard: 1)</translation>
     </message>
     <message>
-        <location filename="../bitcoinstrings.cpp" line="101"/>
+        <location line="+4"/>
         <source>Use OpenSSL (https) for JSON-RPC connections</source>
         <translation>Gebruik OpenSSL (https) voor JSON-RPC verbindingen
 </translation>
     </message>
     <message>
-        <location filename="../bitcoinstrings.cpp" line="57"/>
+        <location line="-44"/>
         <source>Connect through socks4 proxy</source>
         <translation>Verbind via socks4 proxy
 </translation>
     </message>
     <message>
-        <location filename="../bitcoinstrings.cpp" line="71"/>
+        <location line="+14"/>
         <source>Maximum per-connection receive buffer, &lt;n&gt;*1000 bytes (default: 10000)</source>
         <translation>Maximale ontvangstbuffer per connectie, &lt;n&gt;*1000 bytes (standaard: 10000)</translation>
     </message>
     <message>
-        <location filename="../bitcoinstrings.cpp" line="74"/>
+        <location line="+3"/>
         <source>Use Universal Plug and Play to map the listening port (default: 0)</source>
         <translation type="unfinished">Gebruik UPnP om de luisterende poort te mappen (standaard: 0)</translation>
     </message>
     <message>
-        <location filename="../bitcoinstrings.cpp" line="62"/>
+        <location line="-12"/>
         <source>Connect only to the specified node</source>
         <translation>Verbind alleen met deze node
 </translation>
     </message>
     <message>
-        <location filename="../bitcoinstrings.cpp" line="64"/>
+        <location line="+2"/>
         <source>Accept connections from outside (default: 1)</source>
         <translation>Accepteer verbindingen van buitenaf (standaard: 1)</translation>
     </message>
     <message>
-        <location filename="../bitcoinstrings.cpp" line="65"/>
+        <location line="+1"/>
         <source>Set language, for example &quot;de_DE&quot; (default: system locale)</source>
         <translation>Stel taal in, bijvoorbeeld &apos;&apos;de_DE&quot; (standaard: systeeminstellingen)</translation>
     </message>
     <message>
-        <location filename="../bitcoinstrings.cpp" line="72"/>
+        <location line="+7"/>
         <source>Maximum per-connection send buffer, &lt;n&gt;*1000 bytes (default: 10000)</source>
         <translation>Maximale zendbuffer per connectie, &lt;n&gt;*1000 bytes (standaard: 10000)</translation>
     </message>
     <message>
-        <location filename="../bitcoinstrings.cpp" line="73"/>
+        <location line="+1"/>
         <source>Use Universal Plug and Play to map the listening port (default: 1)</source>
         <translation type="unfinished">Gebruik UPnP om de luisterende poort te mappen (standaard: 1)</translation>
     </message>
     <message>
-        <location filename="../bitcoinstrings.cpp" line="81"/>
+        <location line="+8"/>
         <source>Output extra debugging information</source>
         <translation>Toon extra debuggingsinformatie</translation>
     </message>
     <message>
-        <location filename="../bitcoinstrings.cpp" line="13"/>
+        <location line="-68"/>
         <source>Sending...</source>
         <translation>Aan het versturen...</translation>
     </message>
     <message>
-        <location filename="../bitcoinstrings.cpp" line="98"/>
+        <location line="+85"/>
         <source>
 SSL options: (see the Bitcoin Wiki for SSL setup instructions)</source>
         <translation>
@@ -3149,17 +1959,17 @@
 </translation>
     </message>
     <message>
-        <location filename="../bitcoinstrings.cpp" line="18"/>
+        <location line="-80"/>
         <source>Invalid amount</source>
         <translation>Ongeldig aantal</translation>
     </message>
     <message>
-        <location filename="../bitcoinstrings.cpp" line="19"/>
+        <location line="+1"/>
         <source>Insufficient funds</source>
         <translation>Ontoereikend saldo</translation>
     </message>
     <message>
-        <location filename="../bitcoinstrings.cpp" line="22"/>
+        <location line="+3"/>
         <source>%s, you must set a rpcpassword in the configuration file:
  %s
 It is recommended you use the following random password:
@@ -3178,17 +1988,17 @@
 </translation>
     </message>
     <message>
-        <location filename="../bitcoinstrings.cpp" line="21"/>
+        <location line="-1"/>
         <source>To use the %s option</source>
         <translation>Om de %s optie te gebruiken</translation>
     </message>
     <message>
-        <location filename="../bitcoinstrings.cpp" line="31"/>
+        <location line="+10"/>
         <source>Error</source>
         <translation>Fout</translation>
     </message>
     <message>
-        <location filename="../bitcoinstrings.cpp" line="33"/>
+        <location line="+2"/>
         <source>You must set rpcpassword=&lt;password&gt; in the configuration file:
 %s
 If the file does not exist, create it with owner-readable-only file permissions.</source>
@@ -3197,170 +2007,172 @@
 Als het bestand niet bestaat, maak het dan aan, met een alleen-lezen-permissie.</translation>
     </message>
     <message>
-        <location filename="../bitcoinstrings.cpp" line="41"/>
+        <location line="+8"/>
         <source>Bitcoin version</source>
         <translation>Bitcoinversie</translation>
     </message>
     <message>
-        <location filename="../bitcoinstrings.cpp" line="42"/>
+        <location line="+1"/>
         <source>Usage:</source>
         <translation>Gebruik:</translation>
     </message>
     <message>
-        <location filename="../bitcoinstrings.cpp" line="55"/>
+        <location line="+13"/>
         <source>Set database disk log size in megabytes (default: 100)</source>
         <translation>Stel databankloggrootte in in megabytes (standaard: 100)</translation>
     </message>
     <message>
-        <location filename="../bitcoinstrings.cpp" line="113"/>
+        <location line="+58"/>
         <source>Loading addresses...</source>
         <translation>Adressen aan het laden...</translation>
     </message>
     <message>
-        <location filename="../bitcoinstrings.cpp" line="117"/>
+        <location line="+4"/>
         <source>Loading wallet...</source>
         <translation>Portemonnee aan het laden...</translation>
     </message>
     <message>
-        <location filename="../bitcoinstrings.cpp" line="20"/>
+        <location line="-97"/>
         <source>Warning: Disk space is low</source>
         <translation>Waarschuwing: Weinig schijfruimte over</translation>
     </message>
     <message>
-        <location filename="../bitcoinstrings.cpp" line="112"/>
+        <location line="+92"/>
         <source>Bitcoin</source>
         <translation>Bitcoin</translation>
     </message>
     <message>
-        <location filename="../bitcoinstrings.cpp" line="128"/>
+        <location line="+16"/>
         <source>Invalid amount for -paytxfee=&lt;amount&gt;</source>
         <translation>Ongeldig bedrag voor -paytxfee=&lt;bedrag&gt;</translation>
     </message>
     <message>
-        <location filename="../bitcoinstrings.cpp" line="132"/>
+        <location line="+4"/>
         <source>Error: CreateThread(StartNode) failed</source>
         <translation>Fout: CreateThread(StartNode) is mislukt</translation>
     </message>
     <message>
-        <location filename="../bitcoinstrings.cpp" line="127"/>
+        <location line="-5"/>
         <source>Invalid -proxy address</source>
         <translation>Foutief -proxy adres</translation>
     </message>
     <message>
-        <location filename="../bitcoinstrings.cpp" line="114"/>
+        <location line="-13"/>
         <source>Error loading addr.dat</source>
         <translation>Fout bij laden addr.dat</translation>
     </message>
     <message>
-        <location filename="../bitcoinstrings.cpp" line="116"/>
+        <location line="+2"/>
         <source>Error loading blkindex.dat</source>
         <translation>Fout bij laden blkindex.dat</translation>
     </message>
     <message>
-        <location filename="../bitcoinstrings.cpp" line="118"/>
+        <location line="+2"/>
         <source>Error loading wallet.dat: Wallet corrupted</source>
         <translation>Fout bij laden wallet.dat: Portemonnee corrupt</translation>
     </message>
     <message>
-        <location filename="../bitcoinstrings.cpp" line="119"/>
+        <location line="+1"/>
         <source>Error loading wallet.dat: Wallet requires newer version of Bitcoin</source>
         <translation>Fout bij laden wallet.dat: Portemonnee vereist een nieuwere versie van Bitcoin</translation>
     </message>
     <message>
-        <location filename="../bitcoinstrings.cpp" line="123"/>
+        <location line="+4"/>
         <source>Cannot initialize keypool</source>
         <translation>Kan sleutel-pool niet initialiseren</translation>
     </message>
     <message>
-        <location filename="../bitcoinstrings.cpp" line="32"/>
+        <location line="-91"/>
         <source>An error occurred while setting up the RPC port %u for listening: %s</source>
         <translation>Er is een fout opgetreden tijdens het opzetten van de inkomende RPC-poort %u: %s</translation>
     </message>
     <message>
-        <location filename="../bitcoinstrings.cpp" line="44"/>
+        <location line="+12"/>
         <source>List commands</source>
         <translation>List van commando&apos;s
 </translation>
     </message>
     <message>
-        <location filename="../bitcoinstrings.cpp" line="45"/>
+        <location line="+1"/>
         <source>Get help for a command</source>
         <translation>Toon hulp voor een commando
 </translation>
     </message>
     <message>
-        <location filename="../bitcoinstrings.cpp" line="47"/>
+        <location line="+2"/>
         <source>Specify configuration file (default: bitcoin.conf)</source>
         <translation>Specifieer configuratiebestand (standaard: bitcoin.conf)
 </translation>
     </message>
     <message>
-        <location filename="../bitcoinstrings.cpp" line="48"/>
+        <location line="+1"/>
         <source>Specify pid file (default: bitcoind.pid)</source>
         <translation>Specifieer pid-bestand (standaard: bitcoind.pid)
 </translation>
     </message>
     <message>
-        <location filename="../bitcoinstrings.cpp" line="49"/>
+        <location line="+1"/>
         <source>Generate coins</source>
         <translation>Genereer munten
 </translation>
     </message>
     <message>
-        <location filename="../bitcoinstrings.cpp" line="51"/>
+        <location line="+2"/>
         <source>Start minimized</source>
         <translation>Geminimaliseerd starten
 </translation>
     </message>
     <message>
-        <location filename="../bitcoinstrings.cpp" line="52"/>
+        <location line="+1"/>
         <source>Show splash screen on startup (default: 1)</source>
         <translation>Laat laadscherm zien bij het opstarten. (standaard: 1)</translation>
     </message>
     <message>
-        <location filename="../bitcoinstrings.cpp" line="56"/>
+        <location line="+4"/>
         <source>Specify connection timeout (in milliseconds)</source>
         <translation>Specificeer de time-out tijd (in milliseconden)
 </translation>
     </message>
     <message>
-        <location filename="../bitcoinstrings.cpp" line="58"/>
+        <location line="+2"/>
         <source>Allow DNS lookups for addnode and connect</source>
         <translation>Sta DNS-naslag toe voor addnode en connect
 </translation>
     </message>
     <message>
-        <location filename="../bitcoinstrings.cpp" line="60"/>
+        <location line="+2"/>
         <source>Maintain at most &lt;n&gt; connections to peers (default: 125)</source>
         <translation>Onderhoud maximaal &lt;n&gt; verbindingen naar peers (standaard: 125)</translation>
     </message>
     <message>
-        <location filename="../bitcoinstrings.cpp" line="63"/>
+        <location line="+3"/>
         <source>Find peers using internet relay chat (default: 0)</source>
         <translation>Vind anderen door middel van Internet Relay Chat (standaard: 0)</translation>
     </message>
     <message>
-        <location filename="../bitcoinstrings.cpp" line="66"/>
+        <location line="+3"/>
         <source>Find peers using DNS lookup (default: 1)</source>
         <translation>Vind andere nodes d.m.v. DNS-naslag (standaard: 1)</translation>
     </message>
     <message>
-        <location filename="../bitcoinstrings.cpp" line="67"/>
+        <location line="+1"/>
         <source>Threshold for disconnecting misbehaving peers (default: 100)</source>
         <translation>Drempel om verbinding te verbreken naar zich misdragende peers (standaard: 100)</translation>
     </message>
     <message>
-        <location filename="../bitcoinstrings.cpp" line="78"/>
+        <location line="+11"/>
         <source>Accept command line and JSON-RPC commands</source>
         <translation>Aanvaard commandoregel en JSON-RPC commando&apos;s
 </translation>
     </message>
     <message>
-        <location filename="../bitcoinstrings.cpp" line="88"/>
+        <location line="+10"/>
         <source>Allow JSON-RPC connections from specified IP address</source>
         <translation>Sta JSON-RPC verbindingen van opgegeven IP adres toe
-=======
-        <location line="+1"/>
+</translation>
+    </message>
+    <message>
+        <location line="+15"/>
         <source>Server private key (default: server.pem)</source>
         <translation>Geheime sleutel voor server (standaard: server.pem)
 </translation>
@@ -3372,314 +2184,12 @@
 </translation>
     </message>
     <message>
-        <location line="-53"/>
-        <source>Start minimized</source>
-        <translation>Geminimaliseerd starten
-</translation>
-    </message>
-    <message>
-        <location line="+1"/>
-        <source>Show splash screen on startup (default: 1)</source>
-        <translation>Laat laadscherm zien bij het opstarten. (standaard: 1)</translation>
-    </message>
-    <message>
-        <location line="+13"/>
-        <source>Find peers using DNS lookup (default: 1)</source>
-        <translation>Vind andere nodes d.m.v. DNS-naslag (standaard: 1)</translation>
-    </message>
-    <message>
-        <location line="+5"/>
-        <source>Maximum per-connection receive buffer, &lt;n&gt;*1000 bytes (default: 10000)</source>
-        <translation>Maximale ontvangstbuffer per connectie, &lt;n&gt;*1000 bytes (standaard: 10000)</translation>
-    </message>
-    <message>
-        <location line="+3"/>
-        <source>Use Universal Plug and Play to map the listening port (default: 0)</source>
-        <translation type="unfinished">Gebruik UPnP om de luisterende poort te mappen (standaard: 0)</translation>
-    </message>
-    <message>
         <location line="-32"/>
-        <source>Bitcoin version</source>
-        <translation>Bitcoinversie</translation>
-    </message>
-    <message>
-        <location line="+71"/>
-        <source>Loading wallet...</source>
-        <translation>Portemonnee aan het laden...</translation>
-    </message>
-    <message>
-        <location line="-70"/>
-        <source>Usage:</source>
-        <translation>Gebruik:</translation>
-    </message>
-    <message>
-        <location line="+82"/>
-        <source>Warning: -paytxfee is set very high.  This is the transaction fee you will pay if you send a transaction.</source>
-        <translation>Waarschuwing: -paytxfee is zeer hoog ingesteld.  Dit zijn de transactiekosten die u betaalt bij het versturen van een transactie.</translation>
-    </message>
-    <message>
-        <location line="+5"/>
-        <source>Unable to bind to port %d on this computer.  Bitcoin is probably already running.</source>
-        <translation>Kan niet binden aan poort %d op deze computer. Bitcoin draait vermoedelijk reeds.</translation>
-    </message>
-    <message>
-        <location line="+3"/>
-        <source>Warning: Please check that your computer&apos;s date and time are correct.  If your clock is wrong Bitcoin will not work properly.</source>
-        <translation>Waarschuwing: Controleer dat de datum en tijd op uw computer correct zijn ingesteld. Als uw klok fout staat zal Bitcoin niet correct werken.</translation>
-    </message>
-    <message>
-        <location line="-4"/>
-        <source>Warning: Disk space is low</source>
-        <translation>Waarschuwing: Weinig schijfruimte over</translation>
-    </message>
-    <message>
-        <location line="-7"/>
-        <source>Done loading</source>
-        <translation>Klaar met laden</translation>
-    </message>
-    <message>
-        <location line="+14"/>
-        <source>beta</source>
-        <translation>beta</translation>
-    </message>
-    <message>
-        <location line="-24"/>
-        <source>Error loading blkindex.dat</source>
-        <translation>Fout bij laden blkindex.dat</translation>
-    </message>
-    <message>
-        <location line="+5"/>
-        <source>Error loading wallet.dat</source>
-        <translation>Fout bij laden wallet.dat</translation>
-    </message>
-    <message>
-        <location line="+1"/>
-        <source>Cannot downgrade wallet</source>
-        <translation>Kan portemonnee niet downgraden</translation>
-    </message>
-    <message>
-        <location line="+1"/>
-        <source>Cannot initialize keypool</source>
-        <translation>Kan sleutel-pool niet initialiseren</translation>
-    </message>
-    <message>
-        <location line="+1"/>
-        <source>Cannot write default address</source>
-        <translation>Kan standaard adres niet schrijven</translation>
-    </message>
-    <message>
-        <location line="-76"/>
-        <source>Send command to -server or bitcoind</source>
-        <translation>Stuur commando naar -server of bitcoind
-</translation>
-    </message>
-    <message>
-        <location line="+2"/>
-        <source>Get help for a command</source>
-        <translation>Toon hulp voor een commando
-</translation>
-    </message>
-    <message>
-        <location line="+2"/>
-        <source>Specify configuration file (default: bitcoin.conf)</source>
-        <translation>Specifieer configuratiebestand (standaard: bitcoin.conf)
-</translation>
-    </message>
-    <message>
-        <location line="+2"/>
-        <source>Generate coins</source>
-        <translation>Genereer munten
-</translation>
-    </message>
-    <message>
-        <location line="+52"/>
-        <source>Acceptable ciphers (default: TLSv1+HIGH:!SSLv2:!aNULL:!eNULL:!AH:!3DES:@STRENGTH)</source>
-        <translation>Aanvaardbare ciphers (standaard: TLSv1+HIGH:!SSLv2:!aNULL:!eNULL:!AH:!3DES:@STRENGTH)</translation>
-    </message>
-    <message>
-        <location line="-48"/>
-        <source>Specify data directory</source>
-        <translation>Stel datamap in
-</translation>
-    </message>
-    <message>
-        <location line="+1"/>
-        <source>Set database cache size in megabytes (default: 25)</source>
-        <translation>Stel databankcachegrootte in in megabytes (standaard: 25)</translation>
-    </message>
-    <message>
-        <location line="+1"/>
-        <source>Specify connection timeout (in milliseconds)</source>
-        <translation>Specificeer de time-out tijd (in milliseconden)
-</translation>
-    </message>
-    <message>
-        <location line="+1"/>
-        <source>Connect through socks4 proxy</source>
-        <translation>Verbind via socks4 proxy
-</translation>
-    </message>
-    <message>
-        <location line="+1"/>
-        <source>Allow DNS lookups for addnode and connect</source>
-        <translation>Sta DNS-naslag toe voor addnode en connect
-</translation>
-    </message>
-    <message>
-        <location line="+1"/>
-        <source>Listen for connections on &lt;port&gt; (default: 8333 or testnet: 18333)</source>
-        <translation>Luister voor verbindingen op &lt;poort&gt; (standaard: 8333 of testnet: 18333)</translation>
-    </message>
-    <message>
-        <location line="+2"/>
-        <source>Add a node to connect to and attempt to keep the connection open</source>
-        <translation>Voeg een knooppunt om te verbinden toe en probeer de verbinding open te houden</translation>
-    </message>
-    <message>
-        <location line="+1"/>
-        <source>Connect only to the specified node</source>
-        <translation>Verbind alleen met deze node
-</translation>
-    </message>
-    <message>
-        <location line="+2"/>
-        <source>Accept connections from outside (default: 1)</source>
-        <translation>Accepteer verbindingen van buitenaf (standaard: 1)</translation>
-    </message>
-    <message>
-        <location line="+1"/>
-        <source>Set language, for example &quot;de_DE&quot; (default: system locale)</source>
-        <translation>Stel taal in, bijvoorbeeld &apos;&apos;de_DE&quot; (standaard: systeeminstellingen)</translation>
-    </message>
-    <message>
-        <location line="+2"/>
-        <source>Threshold for disconnecting misbehaving peers (default: 100)</source>
-        <translation>Drempel om verbinding te verbreken naar zich misdragende peers (standaard: 100)</translation>
-    </message>
-    <message>
-        <location line="+21"/>
-        <source>Execute command when the best block changes (%s in cmd is replaced by block hash)</source>
-        <translation>Voer commando uit zodra het beste blok verandert (%s in cmd wordt vervangen door blockhash)</translation>
-    </message>
-    <message>
-        <location line="-20"/>
-        <source>Number of seconds to keep misbehaving peers from reconnecting (default: 86400)</source>
-        <translation>Aantal seconden dat zich misdragende peers niet opnieuw mogen verbinden (standaard: 86400)</translation>
-    </message>
-    <message>
-        <location line="+4"/>
-        <source>Maximum per-connection send buffer, &lt;n&gt;*1000 bytes (default: 10000)</source>
-        <translation>Maximale zendbuffer per connectie, &lt;n&gt;*1000 bytes (standaard: 10000)</translation>
-    </message>
-    <message>
-        <location line="+1"/>
-        <source>Use Universal Plug and Play to map the listening port (default: 1)</source>
-        <translation type="unfinished">Gebruik UPnP om de luisterende poort te mappen (standaard: 1)</translation>
-    </message>
-    <message>
-        <location line="+2"/>
-        <source>Fee per KB to add to transactions you send</source>
-        <translation>Kosten per KB om aan transacties toe te voegen die u verstuurt</translation>
-    </message>
-    <message>
-        <location line="+2"/>
-        <source>Run in the background as a daemon and accept commands</source>
-        <translation>Draai in de achtergrond als daemon en aanvaard commando&apos;s
-</translation>
-    </message>
-    <message>
-        <location line="+1"/>
-        <source>Use the test network</source>
-        <translation>Gebruik het testnetwerk
-</translation>
-    </message>
-    <message>
-        <location line="+1"/>
-        <source>Output extra debugging information</source>
-        <translation>Toon extra debuggingsinformatie</translation>
-    </message>
-    <message>
-        <location line="+1"/>
-        <source>Prepend debug output with timestamp</source>
-        <translation>Voorzie de debuggingsuitvoer van een tijdsaanduiding</translation>
-    </message>
-    <message>
-        <location line="+2"/>
-        <source>Send trace/debug info to debugger</source>
-        <translation>Stuur trace/debug-info naar debugger</translation>
-    </message>
-    <message>
-        <location line="+1"/>
-        <source>Username for JSON-RPC connections</source>
-        <translation>Gebruikersnaam voor JSON-RPC verbindingen
-</translation>
-    </message>
-    <message>
-        <location line="+2"/>
-        <source>Listen for JSON-RPC connections on &lt;port&gt; (default: 8332)</source>
-        <translation>Luister voor JSON-RPC verbindingen op &lt;poort&gt; (standaard: 8332)
-</translation>
-    </message>
-    <message>
-        <location line="+6"/>
-        <source>Upgrade wallet to latest format</source>
-        <translation>Vernieuw portemonnee naar nieuwste versie</translation>
-    </message>
-    <message>
-        <location line="+1"/>
-        <source>Set key pool size to &lt;n&gt; (default: 100)</source>
-        <translation>Stel sleutelpoelgrootte in op &lt;n&gt; (standaard: 100)
-</translation>
-    </message>
-    <message>
-        <location line="+1"/>
-        <source>Rescan the block chain for missing wallet transactions</source>
-        <translation>Doorzoek de blokkenketen op ontbrekende portemonnee-transacties</translation>
-    </message>
-    <message>
-        <location line="+1"/>
-        <source>How many blocks to check at startup (default: 2500, 0 = all)</source>
-        <translation>Het aantal blokken na te kijken bij opstarten (standaard: 2500, 0=alle)</translation>
-    </message>
-    <message>
-        <location line="+1"/>
-        <source>How thorough the block verification is (0-6, default: 1)</source>
-        <translation>De grondigheid van de blokverificatie (0-6, standaard: 1)</translation>
-    </message>
-    <message>
-        <location line="+1"/>
-        <source>
-SSL options: (see the Bitcoin Wiki for SSL setup instructions)</source>
-        <translation>
-SSL opties: (zie de Bitcoin wiki voor SSL instructies)
-</translation>
-    </message>
-    <message>
-        <location line="+3"/>
-        <source>Use OpenSSL (https) for JSON-RPC connections</source>
-        <translation>Gebruik OpenSSL (https) voor JSON-RPC verbindingen
->>>>>>> 0f4c74f9
-</translation>
-    </message>
-    <message>
-        <location filename="../bitcoinstrings.cpp" line="103"/>
-        <source>Server private key (default: server.pem)</source>
-        <translation>Geheime sleutel voor server (standaard: server.pem)
-</translation>
-    </message>
-    <message>
-        <location filename="../bitcoinstrings.cpp" line="107"/>
-        <source>This help message</source>
-        <translation>Dit helpbericht
-</translation>
-    </message>
-    <message>
-        <location filename="../bitcoinstrings.cpp" line="75"/>
         <source>Detach block and address databases. Increases shutdown time (default: 0)</source>
         <translation>Ontkoppel blok- en adresdatabases. Verhoogt afsluittijd (standaard: 0)</translation>
     </message>
     <message>
-        <location filename="../bitcoinstrings.cpp" line="108"/>
+        <location line="+33"/>
         <source>Usage</source>
         <translation>Gebruik</translation>
     </message>
