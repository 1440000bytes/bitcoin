<?xml version="1.0" encoding="utf-8"?>
<!DOCTYPE TS>
<TS version="2.0" language="nb">
<defaultcodec>UTF-8</defaultcodec>
<context>
    <name>AboutDialog</name>
    <message>
        <location filename="../forms/aboutdialog.ui" line="14"/>
        <source>About Bitcoin</source>
        <translation>Om Bitcoin</translation>
    </message>
    <message>
        <location filename="../forms/aboutdialog.ui" line="53"/>
        <source>&lt;b&gt;Bitcoin&lt;/b&gt; version</source>
        <translation>&lt;b&gt;Bitcoin&lt;/b&gt; versjon</translation>
    </message>
    <message>
        <location filename="../forms/aboutdialog.ui" line="85"/>
        <source>Copyright © 2009-2012 Bitcoin Developers

This is experimental software.

Distributed under the MIT/X11 software license, see the accompanying file license.txt or http://www.opensource.org/licenses/mit-license.php.

This product includes software developed by the OpenSSL Project for use in the OpenSSL Toolkit (http://www.openssl.org/) and cryptographic software written by Eric Young (eay@cryptsoft.com) and UPnP software written by Thomas Bernard.</source>
        <translation>Copyright © 2009-2012 Bitcoin Utviklerne

Dette er eksperimentell programvare.

Distribuert under MIT/X11 programvarelisensen, se medfølgende fil license.txt eller http://www.opensource.org/licenses/mit-license.php.

Dette produktet inneholder programvare utviklet av OpenSSL prosjektet for bruk i OpenSSL Toolkit (http://www.openssl.org/) og kryptografisk programvare skrevet av Eric Young (eay@cryptsoft.com) og UPnP programvare skrevet av Thomas Bernard.</translation>
    </message>
</context>
<context>
    <name>AddressBookPage</name>
    <message>
        <location filename="../forms/addressbookpage.ui" line="14"/>
        <source>Address Book</source>
        <translation>Adressebok</translation>
    </message>
    <message>
        <location filename="../forms/addressbookpage.ui" line="20"/>
        <source>These are your Bitcoin addresses for receiving payments.  You may want to give a different one to each sender so you can keep track of who is paying you.</source>
        <translation>Dette er dine Bitcoin adresser for å motta betalinger.  Du kan gi en separat adresse til hver avsender slik at du kan holde oversikt over hvem som betaler deg.</translation>
    </message>
    <message>
        <location filename="../forms/addressbookpage.ui" line="33"/>
        <source>Double-click to edit address or label</source>
        <translation>Dobbeltklikk for å redigere adresse eller merkelapp</translation>
    </message>
    <message>
        <location filename="../forms/addressbookpage.ui" line="57"/>
        <source>Create a new address</source>
        <translation>Lag en ny adresse</translation>
    </message>
    <message>
        <location filename="../forms/addressbookpage.ui" line="60"/>
        <source>&amp;New Address...</source>
        <translation>&amp;Ny adresse...</translation>
    </message>
    <message>
        <location filename="../forms/addressbookpage.ui" line="71"/>
        <source>Copy the currently selected address to the system clipboard</source>
        <translation>Kopier den valgte adressen til systemets utklippstavle</translation>
    </message>
    <message>
        <location filename="../forms/addressbookpage.ui" line="74"/>
        <source>&amp;Copy to Clipboard</source>
        <translation>&amp;Kopier til utklippstavle</translation>
    </message>
    <message>
        <location filename="../forms/addressbookpage.ui" line="99"/>
        <source>&amp;Sign Message</source>
        <translation>&amp;Signér Melding</translation>
    </message>
    <message>
        <location filename="../forms/addressbookpage.ui" line="110"/>
        <source>Delete the currently selected address from the list. Only sending addresses can be deleted.</source>
        <translation>Slett den valgte adressen fra listen. Bare adresser for sending kan slettes.</translation>
    </message>
    <message>
        <location filename="../forms/addressbookpage.ui" line="113"/>
        <source>&amp;Delete</source>
        <translation>&amp;Slett</translation>
    </message>
    <message>
        <location filename="../forms/addressbookpage.ui" line="85"/>
        <source>Show &amp;QR Code</source>
        <translation>Vis &amp;QR Kode</translation>
    </message>
    <message>
        <location filename="../forms/addressbookpage.ui" line="96"/>
        <source>Sign a message to prove you own this address</source>
        <translation>Signér en melding for å bevise at du eier denne adressen</translation>
    </message>
    <message>
        <location filename="../addressbookpage.cpp" line="279"/>
        <source>Comma separated file (*.csv)</source>
        <translation>Kommaseparert fil (*.csv)</translation>
    </message>
    <message>
        <location filename="../addressbookpage.cpp" line="62"/>
        <source>Copy label</source>
        <translation>Kopier merkelapp</translation>
    </message>
    <message>
        <location filename="../addressbookpage.cpp" line="61"/>
        <source>Copy address</source>
        <translation>Kopier adresse</translation>
    </message>
    <message>
        <location filename="../addressbookpage.cpp" line="63"/>
        <source>Edit</source>
        <translation>Rediger</translation>
    </message>
    <message>
        <location filename="../addressbookpage.cpp" line="64"/>
        <source>Delete</source>
        <translation>Slett</translation>
    </message>
    <message>
        <location filename="../addressbookpage.cpp" line="292"/>
        <source>Could not write to file %1.</source>
        <translation>Kunne ikke skrive til filen %1.</translation>
    </message>
    <message>
        <location filename="../addressbookpage.cpp" line="278"/>
        <source>Export Address Book Data</source>
        <translation>Eksporter adressebok</translation>
    </message>
    <message>
        <location filename="../addressbookpage.cpp" line="292"/>
        <source>Error exporting</source>
        <translation>Feil ved eksportering</translation>
    </message>
</context>
<context>
    <name>AddressTableModel</name>
    <message>
        <location filename="../addresstablemodel.cpp" line="78"/>
        <source>Label</source>
        <translation>Merkelapp</translation>
    </message>
    <message>
        <location filename="../addresstablemodel.cpp" line="78"/>
        <source>Address</source>
        <translation>Adresse</translation>
    </message>
    <message>
        <location filename="../addresstablemodel.cpp" line="114"/>
        <source>(no label)</source>
        <translation>(ingen merkelapp)</translation>
    </message>
</context>
<context>
    <name>AskPassphraseDialog</name>
    <message>
        <location filename="../forms/askpassphrasedialog.ui" line="61"/>
        <source>New passphrase</source>
        <translation>Ny adgangsfrase</translation>
    </message>
    <message>
        <location filename="../askpassphrasedialog.cpp" line="46"/>
        <source>This operation needs your wallet passphrase to decrypt the wallet.</source>
        <translation>Denne operasjonen krever adgangsfrasen til lommeboken for å dekryptere den.</translation>
    </message>
    <message>
        <location filename="../forms/askpassphrasedialog.ui" line="94"/>
        <source>TextLabel</source>
        <translation>Merkelapp</translation>
    </message>
    <message>
<<<<<<< HEAD
        <location filename="../askpassphrasedialog.cpp" line="38"/>
        <source>This operation needs your wallet passphrase to unlock the wallet.</source>
        <translation>Denne operasjonen krever adgangsfrasen til lommeboken for å låse den opp.</translation>
    </message>
    <message>
        <location filename="../forms/askpassphrasedialog.ui" line="75"/>
        <source>Repeat new passphrase</source>
        <translation>Gjenta ny adgangsfrase</translation>
=======
        <location filename="../askpassphrasedialog.cpp" line="102"/>
        <source>WARNING: If you encrypt your wallet and lose your passphrase, you will &lt;b&gt;LOSE ALL OF YOUR BITCOINS&lt;/b&gt;!
Are you sure you wish to encrypt your wallet?</source>
        <translation>ADVARSEL: Hvis du krypterer lommeboken og mister adgangsfrasen vil du &lt;b&gt;MISTE ALLE DINE BITCOINS&lt;/b&gt;!
Er du sikker på at du vil kryptere lommeboken?</translation>
    </message>
    <message>
        <location filename="../askpassphrasedialog.cpp" line="145"/>
        <source>Wallet unlock failed</source>
        <translation>Opplåsing av lommebok feilet</translation>
    </message>
    <message>
        <location filename="../askpassphrasedialog.cpp" line="34"/>
        <source>Enter the new passphrase to the wallet.&lt;br/&gt;Please use a passphrase of &lt;b&gt;10 or more random characters&lt;/b&gt;, or &lt;b&gt;eight or more words&lt;/b&gt;.</source>
        <translation>Skriv inn den nye adgangsfrasen for lommeboken.&lt;br/&gt;Vennligst bruk en adgangsfrase med &lt;b&gt;10 eller flere tilfeldige tegn&lt;/b&gt;, eller &lt;b&gt;åtte eller flere ord&lt;/b&gt;.</translation>
    </message>
    <message>
        <location filename="../askpassphrasedialog.cpp" line="113"/>
        <source>Bitcoin will close now to finish the encryption process. Remember that encrypting your wallet cannot fully protect your bitcoins from being stolen by malware infecting your computer.</source>
        <translation>Bitcoin vil nå lukkes for å fullføre krypteringsprosessen. Husk at kryptering av lommeboken ikke fullt ut kan beskytte dine bitcoins fra å bli stjålet om skadevare infiserer datamaskinen.</translation>
>>>>>>> 6ec7ac15
    </message>
    <message>
        <location filename="../forms/askpassphrasedialog.ui" line="26"/>
        <source>Dialog</source>
        <translation>Dialog</translation>
    </message>
    <message>
<<<<<<< HEAD
        <location filename="../forms/askpassphrasedialog.ui" line="47"/>
        <source>Enter passphrase</source>
        <translation>Angi adgangsfrase</translation>
=======
        <location filename="../askpassphrasedialog.cpp" line="126"/>
        <location filename="../askpassphrasedialog.cpp" line="133"/>
        <location filename="../askpassphrasedialog.cpp" line="175"/>
        <location filename="../askpassphrasedialog.cpp" line="181"/>
        <source>Wallet encryption failed</source>
        <translation>Kryptering av lommebok feilet</translation>
>>>>>>> 6ec7ac15
    </message>
    <message>
        <location filename="../askpassphrasedialog.cpp" line="51"/>
        <source>Decrypt wallet</source>
        <translation>Dekrypter lommebok</translation>
    </message>
    <message>
        <location filename="../askpassphrasedialog.cpp" line="35"/>
        <source>Encrypt wallet</source>
        <translation>Krypter lommebok</translation>
    </message>
    <message>
        <location filename="../askpassphrasedialog.cpp" line="54"/>
        <source>Change passphrase</source>
        <translation>Endre adgangsfrase</translation>
    </message>
    <message>
        <location filename="../askpassphrasedialog.cpp" line="55"/>
        <source>Enter the old and new passphrase to the wallet.</source>
        <translation>Skriv inn gammel og ny adgangsfrase for lommeboken.</translation>
    </message>
    <message>
<<<<<<< HEAD
        <location filename="../askpassphrasedialog.cpp" line="101"/>
        <source>Confirm wallet encryption</source>
        <translation>Bekreft kryptering av lommebok</translation>
    </message>
    <message>
        <location filename="../askpassphrasedialog.cpp" line="117"/>
        <location filename="../askpassphrasedialog.cpp" line="124"/>
        <location filename="../askpassphrasedialog.cpp" line="166"/>
        <location filename="../askpassphrasedialog.cpp" line="172"/>
        <source>Wallet encryption failed</source>
        <translation>Kryptering av lommebok feilet</translation>
=======
        <location filename="../askpassphrasedialog.cpp" line="43"/>
        <source>Unlock wallet</source>
        <translation>Lås opp lommebok</translation>
    </message>
    <message>
        <location filename="../askpassphrasedialog.cpp" line="117"/>
        <source>IMPORTANT: Any previous backups you have made of your wallet file should be replaced with the newly generated, encrypted wallet file. For security reasons, previous backups of the unencrypted wallet file will become useless as soon as you start using the new, encrypted wallet.</source>
        <translation type="unfinished"></translation>
    </message>
    <message>
        <location filename="../askpassphrasedialog.cpp" line="146"/>
        <location filename="../askpassphrasedialog.cpp" line="157"/>
        <location filename="../askpassphrasedialog.cpp" line="176"/>
        <source>The passphrase entered for the wallet decryption was incorrect.</source>
        <translation>Adgangsfrasen angitt for dekryptering av lommeboken var feil.</translation>
    </message>
    <message>
        <location filename="../askpassphrasedialog.cpp" line="170"/>
        <source>Wallet passphrase was successfully changed.</source>
        <translation>Adgangsfrase for lommebok endret.</translation>
>>>>>>> 6ec7ac15
    </message>
    <message>
        <location filename="../askpassphrasedialog.cpp" line="111"/>
        <location filename="../askpassphrasedialog.cpp" line="169"/>
        <source>Wallet encrypted</source>
        <translation>Lommebok kryptert</translation>
    </message>
    <message>
<<<<<<< HEAD
        <location filename="../askpassphrasedialog.cpp" line="112"/>
        <source>Bitcoin will close now to finish the encryption process. Remember that encrypting your wallet cannot fully protect your bitcoins from being stolen by malware infecting your computer.</source>
        <translation>Bitcoin vil nå lukkes for å fullføre krypteringsprosessen. Husk at kryptering av lommeboken ikke fullt ut kan beskytte dine bitcoins fra å bli stjålet om skadevare infiserer datamaskinen.</translation>
=======
        <location filename="../askpassphrasedialog.cpp" line="156"/>
        <source>Wallet decryption failed</source>
        <translation>Dekryptering av lommebok feilet</translation>
>>>>>>> 6ec7ac15
    </message>
    <message>
        <location filename="../askpassphrasedialog.cpp" line="127"/>
        <source>Wallet encryption failed due to an internal error. Your wallet was not encrypted.</source>
        <translation>Kryptering av lommebok feilet på grunn av en intern feil. Din lommebok ble ikke kryptert.</translation>
    </message>
    <message>
        <location filename="../askpassphrasedialog.cpp" line="134"/>
        <location filename="../askpassphrasedialog.cpp" line="182"/>
        <source>The supplied passphrases do not match.</source>
        <translation>De angitte adgangsfrasene er ulike.</translation>
    </message>
    <message>
<<<<<<< HEAD
        <location filename="../askpassphrasedialog.cpp" line="147"/>
        <source>Wallet decryption failed</source>
        <translation>Dekryptering av lommebok feilet</translation>
    </message>
    <message>
        <location filename="../askpassphrasedialog.cpp" line="161"/>
        <source>Wallet passphrase was successfully changed.</source>
        <translation>Adgangsfrase for lommebok endret.</translation>
    </message>
    <message>
        <location filename="../askpassphrasedialog.cpp" line="208"/>
        <location filename="../askpassphrasedialog.cpp" line="232"/>
=======
        <location filename="../askpassphrasedialog.cpp" line="217"/>
        <location filename="../askpassphrasedialog.cpp" line="241"/>
>>>>>>> 6ec7ac15
        <source>Warning: The Caps Lock key is on.</source>
        <translation>Advarsel: Caps lock tasten er på.</translation>
    </message>
    <message>
        <location filename="../askpassphrasedialog.cpp" line="34"/>
        <source>Enter the new passphrase to the wallet.&lt;br/&gt;Please use a passphrase of &lt;b&gt;10 or more random characters&lt;/b&gt;, or &lt;b&gt;eight or more words&lt;/b&gt;.</source>
        <translation>Skriv inn den nye adgangsfrasen for lommeboken.&lt;br/&gt;Vennligst bruk en adgangsfrase med &lt;b&gt;10 eller flere tilfeldige tegn&lt;/b&gt;, eller &lt;b&gt;åtte eller flere ord&lt;/b&gt;.</translation>
    </message>
    <message>
        <location filename="../askpassphrasedialog.cpp" line="43"/>
        <source>Unlock wallet</source>
        <translation>Lås opp lommebok</translation>
    </message>
    <message>
        <location filename="../askpassphrasedialog.cpp" line="102"/>
        <source>WARNING: If you encrypt your wallet and lose your passphrase, you will &lt;b&gt;LOSE ALL OF YOUR BITCOINS&lt;/b&gt;!
Are you sure you wish to encrypt your wallet?</source>
        <translation>ADVARSEL: Hvis du krypterer lommeboken og mister adgangsfrasen vil du &lt;b&gt;MISTE ALLE DINE BITCOINS&lt;/b&gt;!
Er du sikker på at du vil kryptere lommeboken?</translation>
    </message>
    <message>
        <location filename="../askpassphrasedialog.cpp" line="136"/>
        <source>Wallet unlock failed</source>
        <translation>Opplåsing av lommebok feilet</translation>
    </message>
    <message>
        <location filename="../askpassphrasedialog.cpp" line="137"/>
        <location filename="../askpassphrasedialog.cpp" line="148"/>
        <location filename="../askpassphrasedialog.cpp" line="167"/>
        <source>The passphrase entered for the wallet decryption was incorrect.</source>
        <translation>Adgangsfrasen angitt for dekryptering av lommeboken var feil.</translation>
    </message>
</context>
<context>
    <name>BitcoinGUI</name>
    <message>
        <location filename="../bitcoingui.cpp" line="206"/>
        <source>Show the list of addresses for receiving payments</source>
        <translation>Vis listen over adresser for mottak av betalinger</translation>
    </message>
    <message>
        <location filename="../bitcoingui.cpp" line="252"/>
        <source>&amp;Export...</source>
        <translation>&amp;Eksporter...</translation>
    </message>
    <message>
        <location filename="../bitcoingui.cpp" line="238"/>
        <source>Quit application</source>
        <translation>Avslutt applikasjonen</translation>
    </message>
    <message>
        <location filename="../bitcoingui.cpp" line="242"/>
        <source>Show information about Bitcoin</source>
        <translation>Vis informasjon om Bitcoin</translation>
    </message>
    <message>
        <location filename="../bitcoingui.cpp" line="211"/>
        <source>&amp;Send coins</source>
        <translation>&amp;Send bitcoins</translation>
    </message>
    <message>
        <location filename="../bitcoingui.cpp" line="199"/>
        <source>&amp;Address Book</source>
        <translation>&amp;Adressebok</translation>
    </message>
    <message>
        <location filename="../bitcoingui.cpp" line="621"/>
        <source>Sending...</source>
        <translation>Sender...</translation>
    </message>
    <message>
        <location filename="../bitcoingui.cpp" line="260"/>
        <source>Change the passphrase used for wallet encryption</source>
        <translation>Endre adgangsfrasen brukt for kryptering av lommebok</translation>
    </message>
    <message>
        <location filename="../bitcoingui.cpp" line="200"/>
        <source>Edit the list of stored addresses and labels</source>
        <translation>Rediger listen over adresser og deres merkelapper</translation>
    </message>
    <message>
        <location filename="../bitcoingui.cpp" line="205"/>
        <source>&amp;Receive coins</source>
        <translation>&amp;Motta bitcoins</translation>
    </message>
    <message>
        <location filename="../bitcoingui.cpp" line="188"/>
        <source>Show general overview of wallet</source>
        <translation>Vis generell oversikt over lommeboken</translation>
    </message>
    <message>
        <location filename="../bitcoingui.cpp" line="187"/>
        <source>&amp;Overview</source>
        <translation>&amp;Oversikt</translation>
    </message>
    <message>
        <location filename="../bitcoingui.cpp" line="193"/>
        <source>&amp;Transactions</source>
        <translation>&amp;Transaksjoner</translation>
    </message>
    <message>
        <location filename="../bitcoingui.cpp" line="283"/>
        <source>&amp;File</source>
        <translation>&amp;Fil</translation>
    </message>
    <message>
        <location filename="../bitcoingui.cpp" line="146"/>
        <location filename="../bitcoingui.cpp" line="478"/>
        <source>Synchronizing with network...</source>
        <translation>Synkroniserer med nettverk...</translation>
    </message>
    <message>
        <location filename="../bitcoingui.cpp" line="212"/>
        <source>Send coins to a bitcoin address</source>
        <translation>Send bitcoins til en adresse</translation>
    </message>
    <message>
        <location filename="../bitcoingui.cpp" line="253"/>
        <source>Export the data in the current tab to a file</source>
        <translation>Eksporter data fra nåværende fane til fil</translation>
    </message>
    <message numerus="yes">
        <location filename="../bitcoingui.cpp" line="524"/>
        <source>%n hour(s) ago</source>
        <translation>
            <numerusform>for %n time siden</numerusform>
            <numerusform>for %n timer siden</numerusform>
        </translation>
    </message>
    <message>
        <location filename="../bitcoingui.cpp" line="298"/>
        <source>&amp;Help</source>
        <translation>&amp;Hjelp</translation>
    </message>
    <message>
        <location filename="../bitcoingui.cpp" line="194"/>
        <source>Browse transaction history</source>
        <translation>Vis transaksjonshistorikk</translation>
    </message>
    <message>
        <location filename="../bitcoingui.cpp" line="247"/>
        <source>&amp;Options...</source>
        <translation>&amp;Innstillinger...</translation>
    </message>
    <message>
        <location filename="../bitcoingui.cpp" line="255"/>
        <source>Encrypt or decrypt wallet</source>
        <translation>Krypter eller dekrypter lommebok</translation>
    </message>
    <message numerus="yes">
        <location filename="../bitcoingui.cpp" line="463"/>
        <source>%n active connection(s) to Bitcoin network</source>
        <translation>
            <numerusform>%n aktiv forbindelse til Bitcoin-nettverket</numerusform>
            <numerusform>%n aktive forbindelser til Bitcoin-nettverket</numerusform>
        </translation>
    </message>
    <message>
        <location filename="../bitcoingui.cpp" line="305"/>
        <source>Tabs toolbar</source>
        <translation>Verktøylinje for faner</translation>
    </message>
    <message>
        <location filename="../bitcoingui.cpp" line="806"/>
        <source>Backup Wallet</source>
        <translation>Sikkerhetskopiér Lommebok</translation>
    </message>
    <message>
        <location filename="../bitcoingui.cpp" line="806"/>
        <source>Wallet Data (*.dat)</source>
        <translation>Lommeboksdata (*.dat)</translation>
    </message>
    <message>
        <location filename="../bitcoingui.cpp" line="501"/>
        <source>Downloaded %1 blocks of transaction history.</source>
        <translation>Lastet ned %1 blokker med transaksjonshistorikk.</translation>
    </message>
    <message>
        <location filename="../bitcoingui.cpp" line="73"/>
        <source>Bitcoin Wallet</source>
        <translation>Bitcoin Lommebok</translation>
    </message>
    <message numerus="yes">
        <location filename="../bitcoingui.cpp" line="520"/>
        <source>%n minute(s) ago</source>
        <translation>
            <numerusform>for %n minutt siden</numerusform>
            <numerusform>for %n minutter siden</numerusform>
        </translation>
    </message>
    <message>
        <location filename="../bitcoingui.cpp" line="329"/>
        <source>[testnet]</source>
        <translation>[testnett]</translation>
    </message>
    <message>
        <location filename="../bitcoingui.cpp" line="547"/>
        <source>Last received block was generated %1.</source>
        <translation>Siste mottatte blokk ble generert %1.</translation>
    </message>
    <message numerus="yes">
        <location filename="../bitcoingui.cpp" line="528"/>
        <source>%n day(s) ago</source>
        <translation>
            <numerusform>for %n dag siden</numerusform>
            <numerusform>for %n dager siden</numerusform>
        </translation>
    </message>
    <message>
        <location filename="../bitcoingui.cpp" line="534"/>
        <source>Up to date</source>
        <translation>Ajour</translation>
    </message>
    <message>
        <location filename="../bitcoingui.cpp" line="539"/>
        <source>Catching up...</source>
        <translation>Kommer ajour...</translation>
    </message>
    <message>
        <location filename="../bitcoingui.cpp" line="218"/>
        <source>Prove you control an address</source>
        <translation>Bevis at du kontrollerer en adresse</translation>
    </message>
    <message numerus="yes">
        <location filename="../bitcoingui.cpp" line="516"/>
        <source>%n second(s) ago</source>
        <translation>
            <numerusform>for %n sekund siden</numerusform>
            <numerusform>for %n sekunder siden</numerusform>
        </translation>
    </message>
    <message>
        <location filename="../bitcoingui.cpp" line="616"/>
        <source>This transaction is over the size limit.  You can still send it for a fee of %1, which goes to the nodes that process your transaction and helps to support the network.  Do you want to pay the fee?</source>
        <translation>Denne transaksjonen overstiger størrelsesbegrensningen.  Du kan likevel sende den med et gebyr på %1, som går til nodene som prosesserer transaksjonen din og støtter nettverket.  Vil du betale gebyret?</translation>
    </message>
    <message>
        <location filename="../bitcoingui.cpp" line="648"/>
        <source>Sent transaction</source>
        <translation>Sendt transaksjon</translation>
    </message>
    <message>
        <location filename="../bitcoingui.cpp" line="649"/>
        <source>Incoming transaction</source>
        <translation>Innkommende transaksjon</translation>
    </message>
    <message>
        <location filename="../bitcoingui.cpp" line="650"/>
        <source>Date: %1
Amount: %2
Type: %3
Address: %4
</source>
        <translation>Dato: %1
Beløp: %2
Type: %3
Adresse: %4
</translation>
    </message>
    <message>
        <location filename="../bitcoingui.cpp" line="237"/>
        <source>E&amp;xit</source>
        <translation>&amp;Avslutt</translation>
    </message>
    <message>
        <location filename="../bitcoingui.cpp" line="775"/>
        <source>Wallet is &lt;b&gt;encrypted&lt;/b&gt; and currently &lt;b&gt;unlocked&lt;/b&gt;</source>
        <translation>Lommeboken er &lt;b&gt;kryptert&lt;/b&gt; og for tiden &lt;b&gt;ulåst&lt;/b&gt;</translation>
    </message>
    <message>
        <location filename="../bitcoingui.cpp" line="783"/>
        <source>Wallet is &lt;b&gt;encrypted&lt;/b&gt; and currently &lt;b&gt;locked&lt;/b&gt;</source>
        <translation>Lommeboken er &lt;b&gt;kryptert&lt;/b&gt; og for tiden &lt;b&gt;låst&lt;/b&gt;</translation>
    </message>
    <message>
        <location filename="../bitcoingui.cpp" line="245"/>
        <source>Show information about Qt</source>
        <translation>Vis informasjon om Qt</translation>
    </message>
    <message>
        <location filename="../bitcoingui.cpp" line="149"/>
        <source>Block chain synchronization in progress</source>
        <translation>Synkronisering av blokk-kjede igang</translation>
    </message>
    <message>
        <location filename="../bitcoingui.cpp" line="217"/>
        <source>Sign &amp;message</source>
        <translation>Signér &amp;melding</translation>
    </message>
    <message>
        <location filename="../bitcoingui.cpp" line="244"/>
        <source>About &amp;Qt</source>
        <translation>Om &amp;Qt</translation>
    </message>
    <message>
        <location filename="../bitcoingui.cpp" line="248"/>
        <source>Modify configuration options for bitcoin</source>
        <translation>Endre innstillinger for bitcoin</translation>
    </message>
    <message>
        <location filename="../bitcoingui.cpp" line="254"/>
        <source>&amp;Encrypt Wallet</source>
        <translation>&amp;Krypter Lommebok</translation>
    </message>
    <message>
        <location filename="../bitcoingui.cpp" line="257"/>
        <source>&amp;Backup Wallet</source>
        <translation>Lag &amp;Sikkerhetskopi av Lommebok</translation>
    </message>
    <message>
        <location filename="../bitcoingui.cpp" line="489"/>
        <source>Downloaded %1 of %2 blocks of transaction history.</source>
        <translation>Lastet ned %1 av %2 blokker med transaksjonshistorikk.</translation>
    </message>
    <message>
        <location filename="../bitcoingui.cpp" line="809"/>
        <source>Backup Failed</source>
        <translation>Sikkerhetskopiering feilet</translation>
    </message>
    <message>
        <location filename="../bitcoingui.cpp" line="809"/>
        <source>There was an error trying to save the wallet data to the new location.</source>
        <translation>En feil oppstod ved lagring av lommebok til nytt sted</translation>
    </message>
    <message>
        <location filename="../bitcoingui.cpp" line="258"/>
        <source>Backup wallet to another location</source>
        <translation>Sikkerhetskopiér lommebok til annet sted</translation>
    </message>
    <message>
        <location filename="../bitcoin.cpp" line="144"/>
        <source>A fatal error occurred. Bitcoin can no longer continue safely and will quit.</source>
        <translation>En fatal feil har inntruffet. Det er ikke trygt å fortsette og Bitcoin må derfor avslutte.</translation>
    </message>
    <message>
        <location filename="../bitcoingui.cpp" line="292"/>
        <source>&amp;Settings</source>
        <translation>&amp;Innstillinger</translation>
    </message>
    <message>
        <location filename="../bitcoingui.cpp" line="316"/>
        <source>Actions toolbar</source>
        <translation>Verktøylinje for handlinger</translation>
    </message>
    <message>
        <location filename="../bitcoingui.cpp" line="421"/>
        <source>bitcoin-qt</source>
        <translation>bitcoin-qt</translation>
    </message>
    <message>
        <location filename="../bitcoingui.cpp" line="241"/>
        <source>&amp;About %1</source>
        <translation> &amp;Om %1</translation>
    </message>
    <message>
        <location filename="../bitcoingui.cpp" line="259"/>
        <source>&amp;Change Passphrase</source>
        <translation>&amp;Endre Adgangsfrase</translation>
    </message>
    <message>
        <location filename="../bitcoingui.cpp" line="250"/>
        <source>Open &amp;Bitcoin</source>
        <translation>Åpne &amp;Bitcoin</translation>
    </message>
    <message>
        <location filename="../bitcoingui.cpp" line="251"/>
        <source>Show the Bitcoin window</source>
        <translation>Vis Bitcoin-vinduet</translation>
    </message>
</context>
<context>
    <name>DisplayOptionsPage</name>
    <message>
        <location filename="../optionsdialog.cpp" line="269"/>
        <source>&amp;Unit to show amounts in: </source>
        <translation>&amp;Enhet for å vise beløp i: </translation>
    </message>
    <message>
        <location filename="../optionsdialog.cpp" line="273"/>
        <source>Choose the default subdivision unit to show in the interface, and when sending coins</source>
        <translation>Velg standard underenhet som skal vises i grensesnittet og ved sending av mynter</translation>
    </message>
    <message>
        <location filename="../optionsdialog.cpp" line="280"/>
        <source>&amp;Display addresses in transaction list</source>
        <translation>&amp;Vis adresser i transaksjonslisten</translation>
    </message>
    <message>
        <location filename="../optionsdialog.cpp" line="281"/>
        <source>Whether to show Bitcoin addresses in the transaction list</source>
        <translation type="unfinished">Om Bitcoin-adresser skal vises i transaksjonslisten eller ikke</translation>
    </message>
</context>
<context>
    <name>EditAddressDialog</name>
    <message>
        <location filename="../forms/editaddressdialog.ui" line="14"/>
        <source>Edit Address</source>
        <translation>Rediger adresse</translation>
    </message>
    <message>
        <location filename="../forms/editaddressdialog.ui" line="25"/>
        <source>&amp;Label</source>
        <translation>&amp;Merkelapp</translation>
    </message>
    <message>
        <location filename="../forms/editaddressdialog.ui" line="35"/>
        <source>The label associated with this address book entry</source>
        <translation>Merkelappen koblet til denne adressen i adresseboken</translation>
    </message>
    <message>
        <location filename="../forms/editaddressdialog.ui" line="42"/>
        <source>&amp;Address</source>
        <translation>&amp;Adresse</translation>
    </message>
    <message>
        <location filename="../forms/editaddressdialog.ui" line="52"/>
        <source>The address associated with this address book entry. This can only be modified for sending addresses.</source>
        <translation>Adressen til denne oppføringen i adresseboken. Denne kan kun endres for utsendingsadresser.</translation>
    </message>
    <message>
        <location filename="../editaddressdialog.cpp" line="20"/>
        <source>New receiving address</source>
        <translation>Ny mottaksadresse</translation>
    </message>
    <message>
        <location filename="../editaddressdialog.cpp" line="24"/>
        <source>New sending address</source>
        <translation>Ny utsendingsadresse</translation>
    </message>
    <message>
        <location filename="../editaddressdialog.cpp" line="27"/>
        <source>Edit receiving address</source>
        <translation>Rediger mottaksadresse</translation>
    </message>
    <message>
        <location filename="../editaddressdialog.cpp" line="31"/>
        <source>Edit sending address</source>
        <translation>Rediger utsendingsadresse</translation>
    </message>
    <message>
        <location filename="../editaddressdialog.cpp" line="91"/>
        <source>The entered address &quot;%1&quot; is already in the address book.</source>
        <translation>Den oppgitte adressen &quot;%1&quot; er allerede i adresseboken.</translation>
    </message>
    <message>
        <location filename="../editaddressdialog.cpp" line="101"/>
        <source>Could not unlock wallet.</source>
        <translation>Kunne ikke låse opp lommeboken.</translation>
    </message>
    <message>
        <location filename="../editaddressdialog.cpp" line="106"/>
        <source>New key generation failed.</source>
        <translation>Generering av ny nøkkel feilet.</translation>
    </message>
    <message>
        <location filename="../editaddressdialog.cpp" line="96"/>
        <source>The entered address &quot;%1&quot; is not a valid bitcoin address.</source>
        <translation>en oppgitte adressen &quot;%1&quot; er ikke en gyldig bitcoin-adresse.</translation>
    </message>
</context>
<context>
    <name>MainOptionsPage</name>
    <message>
        <location filename="../optionsdialog.cpp" line="171"/>
        <source>Automatically start Bitcoin after the computer is turned on</source>
        <translation>Start Bitcoin automatisk når datamaskinen blir slått på</translation>
    </message>
    <message>
        <location filename="../optionsdialog.cpp" line="170"/>
        <source>&amp;Start Bitcoin on window system startup</source>
        <translation>&amp;Start Bitcoin ved oppstart</translation>
    </message>
    <message>
        <location filename="../optionsdialog.cpp" line="176"/>
        <source>Show only a tray icon after minimizing the window</source>
        <translation>Vis kun ikon i systemkurv etter minimering av vinduet</translation>
    </message>
    <message>
        <location filename="../optionsdialog.cpp" line="185"/>
        <source>M&amp;inimize on close</source>
        <translation>M&amp;inimér ved lukking</translation>
    </message>
    <message>
        <location filename="../optionsdialog.cpp" line="186"/>
        <source>Minimize instead of exit the application when the window is closed. When this option is enabled, the application will be closed only after selecting Quit in the menu.</source>
        <translation>Minimerer vinduet istedenfor å avslutte applikasjonen når vinduet lukkes. Når dette er slått på avsluttes applikasjonen kun ved å velge avslutt i menyen.</translation>
    </message>
    <message>
        <location filename="../optionsdialog.cpp" line="181"/>
        <source>Automatically open the Bitcoin client port on the router. This only works when your router supports UPnP and it is enabled.</source>
        <translation>Åpne automatisk Bitcoin klientporten på ruteren. Dette virker kun om din ruter støtter UPnP og dette er påslått.</translation>
    </message>
    <message>
        <location filename="../optionsdialog.cpp" line="175"/>
        <source>&amp;Minimize to the tray instead of the taskbar</source>
        <translation>&amp;Minimer til systemkurv istedenfor oppgavelinjen</translation>
    </message>
    <message>
        <location filename="../optionsdialog.cpp" line="180"/>
        <source>Map port using &amp;UPnP</source>
        <translation>Sett opp port vha. &amp;UPnP</translation>
    </message>
    <message>
        <location filename="../optionsdialog.cpp" line="190"/>
        <source>&amp;Connect through SOCKS4 proxy:</source>
        <translation>&amp;Koble til gjennom SOCKS4 proxy:</translation>
    </message>
    <message>
        <location filename="../optionsdialog.cpp" line="191"/>
        <source>Connect to the Bitcoin network through a SOCKS4 proxy (e.g. when connecting through Tor)</source>
        <translation>Koble til Bitcoin nettverket gjennom en SOCKS4 mellomtjener (f.eks. for tilkobling gjennom Tor)</translation>
    </message>
    <message>
        <location filename="../optionsdialog.cpp" line="202"/>
        <source>IP address of the proxy (e.g. 127.0.0.1)</source>
        <translation>IP-adresse for mellomtjener (f.eks. 127.0.0.1)</translation>
    </message>
    <message>
        <location filename="../optionsdialog.cpp" line="205"/>
        <source>&amp;Port: </source>
        <translation>&amp;Port: </translation>
    </message>
    <message>
        <location filename="../optionsdialog.cpp" line="211"/>
        <source>Port of the proxy (e.g. 1234)</source>
        <translation>Port for mellomtjener (f.eks. 1234)</translation>
    </message>
    <message>
        <location filename="../optionsdialog.cpp" line="217"/>
        <source>Optional transaction fee per kB that helps make sure your transactions are processed quickly. Most transactions are 1 kB. Fee 0.01 recommended.</source>
        <translation>Valgfritt transaksjonsgebyr per kB som sikrer at dine transaksjoner blir raskt prosessert. De fleste transaksjoner er 1 kB. Et gebyr på 0.01 er anbefalt.</translation>
    </message>
    <message>
        <location filename="../optionsdialog.cpp" line="223"/>
        <source>Pay transaction &amp;fee</source>
        <translation>Betal transaksjons&amp;gebyr</translation>
    </message>
    <message>
        <location filename="../optionsdialog.cpp" line="196"/>
        <source>Proxy &amp;IP: </source>
        <translation>Mellomtjeners &amp;IP: </translation>
    </message>
</context>
<context>
    <name>MessagePage</name>
    <message>
        <location filename="../forms/messagepage.ui" line="105"/>
        <source>Click &quot;Sign Message&quot; to get signature</source>
        <translation>Klikk &quot;Signér Melding&quot; for signatur</translation>
    </message>
    <message>
        <location filename="../forms/messagepage.ui" line="117"/>
        <source>Sign a message to prove you own this address</source>
        <translation>Signér en melding for å bevise at du eier denne adressen</translation>
    </message>
    <message>
        <location filename="../messagepage.cpp" line="101"/>
        <source>Sign failed</source>
        <translation>Signering feilet</translation>
    </message>
    <message>
        <location filename="../forms/messagepage.ui" line="131"/>
        <source>Copy the current signature to the system clipboard</source>
        <translation>Kopier valgt signatur til utklippstavle</translation>
    </message>
    <message>
        <location filename="../forms/messagepage.ui" line="14"/>
        <source>Message</source>
        <translation>Melding</translation>
    </message>
    <message>
        <location filename="../forms/messagepage.ui" line="20"/>
        <source>You can sign messages with your addresses to prove you own them. Be careful not to sign anything vague, as phishing attacks may try to trick you into signing your identity over to them. Only sign fully-detailed statements you agree to.</source>
        <translation>Du kan signere meldinger med dine adresser for å bevise at du eier dem. Ikke signér vage meldinger da phishing-angrep kan prøve å lure deg til å signere din identitet over til andre. Signér kun fullt detaljerte utsagn som du er enig i.</translation>
    </message>
    <message>
        <location filename="../forms/messagepage.ui" line="38"/>
        <source>The address to sign the message with  (e.g. 1NS17iag9jJgTHD1VXjvLCEnZuQ3rJDE9L)</source>
        <translation>Adressen for signering av meldingen (f.eks. 1NS17iag9jJgTHD1VXjvLCEnZuQ3rJDE9L)</translation>
    </message>
    <message>
        <location filename="../forms/messagepage.ui" line="48"/>
        <source>Choose adress from address book</source>
        <translation>Velg adresse fra adresseboken</translation>
    </message>
    <message>
        <location filename="../forms/messagepage.ui" line="58"/>
        <source>Alt+A</source>
        <translation>Alt+A</translation>
    </message>
    <message>
        <location filename="../forms/messagepage.ui" line="71"/>
        <source>Paste address from clipboard</source>
        <translation>Lim inn adresse fra utklippstavlen</translation>
    </message>
    <message>
        <location filename="../forms/messagepage.ui" line="81"/>
        <source>Alt+P</source>
        <translation>Alt+P</translation>
    </message>
    <message>
        <location filename="../forms/messagepage.ui" line="93"/>
        <source>Enter the message you want to sign here</source>
        <translation>Skriv inn meldingen du vil signere her</translation>
    </message>
    <message>
        <location filename="../forms/messagepage.ui" line="120"/>
        <source>&amp;Sign Message</source>
        <translation>&amp;Signér Melding</translation>
    </message>
    <message>
        <location filename="../forms/messagepage.ui" line="134"/>
        <source>&amp;Copy to Clipboard</source>
        <translation>&amp;Kopier til utklippstavle</translation>
    </message>
    <message>
        <location filename="../messagepage.cpp" line="74"/>
        <location filename="../messagepage.cpp" line="89"/>
        <location filename="../messagepage.cpp" line="101"/>
        <source>Error signing</source>
        <translation>Feil ved signering</translation>
    </message>
    <message>
        <location filename="../messagepage.cpp" line="74"/>
        <source>%1 is not a valid address.</source>
        <translation>%1 er ikke en gyldig adresse</translation>
    </message>
    <message>
        <location filename="../messagepage.cpp" line="89"/>
        <source>Private key for %1 is not available.</source>
        <translation>Privat nøkkel for %1 er ikke tilgjengelig.</translation>
    </message>
</context>
<context>
    <name>OptionsDialog</name>
    <message>
        <location filename="../optionsdialog.cpp" line="79"/>
        <source>Main</source>
        <translation>Hoved</translation>
    </message>
    <message>
        <location filename="../optionsdialog.cpp" line="84"/>
        <source>Display</source>
        <translation>Visning</translation>
    </message>
    <message>
        <location filename="../optionsdialog.cpp" line="104"/>
        <source>Options</source>
        <translation>Innstillinger</translation>
    </message>
</context>
<context>
    <name>OverviewPage</name>
    <message>
        <location filename="../overviewpage.cpp" line="111"/>
        <source>Total number of transactions in wallet</source>
        <translation>Totalt antall transaksjoner i lommeboken</translation>
    </message>
    <message>
        <location filename="../forms/overviewpage.ui" line="14"/>
        <source>Form</source>
        <translation>Skjema</translation>
    </message>
    <message>
        <location filename="../forms/overviewpage.ui" line="61"/>
        <source>0</source>
        <translation>0</translation>
    </message>
    <message>
        <location filename="../forms/overviewpage.ui" line="88"/>
        <source>Wallet</source>
        <translation>Lommebok</translation>
    </message>
    <message>
        <location filename="../forms/overviewpage.ui" line="124"/>
        <source>&lt;b&gt;Recent transactions&lt;/b&gt;</source>
        <translation>&lt;b&gt;Siste transaksjoner&lt;/b&gt;</translation>
    </message>
    <message>
        <location filename="../forms/overviewpage.ui" line="54"/>
        <source>Number of transactions:</source>
        <translation>Antall transaksjoner:</translation>
    </message>
    <message>
        <location filename="../forms/overviewpage.ui" line="40"/>
        <source>Balance:</source>
        <translation>Saldo:</translation>
    </message>
    <message>
        <location filename="../overviewpage.cpp" line="103"/>
        <source>Your current balance</source>
        <translation>Din nåværende saldo</translation>
    </message>
    <message>
        <location filename="../forms/overviewpage.ui" line="68"/>
        <source>Unconfirmed:</source>
        <translation>Ubekreftet</translation>
    </message>
    <message>
        <location filename="../overviewpage.cpp" line="108"/>
        <source>Total of transactions that have yet to be confirmed, and do not yet count toward the current balance</source>
        <translation>Totalt antall ubekreftede transaksjoner som ikke telles med i saldo enda</translation>
    </message>
</context>
<context>
    <name>QRCodeDialog</name>
    <message>
        <location filename="../forms/qrcodedialog.ui" line="121"/>
        <source>Label:</source>
        <translation>Merkelapp:</translation>
    </message>
    <message>
        <location filename="../forms/qrcodedialog.ui" line="186"/>
        <source>&amp;Save As...</source>
        <translation>&amp;Lagre Som...</translation>
    </message>
    <message>
        <location filename="../qrcodedialog.cpp" line="113"/>
        <source>PNG Images (*.png)</source>
        <translation>PNG bilder (*.png)</translation>
    </message>
    <message>
        <location filename="../qrcodedialog.cpp" line="113"/>
        <source>Save Image...</source>
        <translation type="unfinished"></translation>
    </message>
    <message>
        <location filename="../forms/qrcodedialog.ui" line="14"/>
        <source>Dialog</source>
        <translation>Dialog</translation>
    </message>
    <message>
        <location filename="../forms/qrcodedialog.ui" line="32"/>
        <source>QR Code</source>
        <translation>QR Kode</translation>
    </message>
    <message>
        <location filename="../forms/qrcodedialog.ui" line="105"/>
        <source>BTC</source>
        <translation>BTC</translation>
    </message>
    <message>
        <location filename="../forms/qrcodedialog.ui" line="144"/>
        <source>Message:</source>
        <translation>Melding:</translation>
    </message>
    <message>
        <location filename="../forms/qrcodedialog.ui" line="55"/>
        <source>Request Payment</source>
        <translation>Etterspør Betaling</translation>
    </message>
    <message>
        <location filename="../forms/qrcodedialog.ui" line="70"/>
        <source>Amount:</source>
        <translation>Beløp:</translation>
    </message>
    <message>
        <location filename="../qrcodedialog.cpp" line="48"/>
        <source>Error encoding URI into QR Code.</source>
        <translation>Feil ved koding av URI i QR kode.</translation>
    </message>
</context>
<context>
    <name>SendCoinsDialog</name>
    <message>
        <location filename="../forms/sendcoinsdialog.ui" line="14"/>
        <location filename="../sendcoinsdialog.cpp" line="123"/>
        <location filename="../sendcoinsdialog.cpp" line="128"/>
        <location filename="../sendcoinsdialog.cpp" line="133"/>
        <location filename="../sendcoinsdialog.cpp" line="138"/>
        <location filename="../sendcoinsdialog.cpp" line="144"/>
        <location filename="../sendcoinsdialog.cpp" line="149"/>
        <location filename="../sendcoinsdialog.cpp" line="154"/>
        <source>Send Coins</source>
        <translation>Send Bitcoins</translation>
    </message>
    <message>
        <location filename="../sendcoinsdialog.cpp" line="100"/>
        <source>Confirm send coins</source>
        <translation>Bekreft sending av bitcoins</translation>
    </message>
    <message>
        <location filename="../sendcoinsdialog.cpp" line="101"/>
        <source>Are you sure you want to send %1?</source>
        <translation>Er du sikker på at du vil sende %1?</translation>
    </message>
    <message>
        <location filename="../sendcoinsdialog.cpp" line="101"/>
        <source> and </source>
        <translation> og </translation>
    </message>
    <message>
        <location filename="../sendcoinsdialog.cpp" line="129"/>
        <source>The amount to pay must be larger than 0.</source>
        <translation>Beløpen som skal betales må være over 0.</translation>
    </message>
    <message>
        <location filename="../sendcoinsdialog.cpp" line="139"/>
        <source>The total exceeds your balance when the %1 transaction fee is included.</source>
        <translation>Totalbeløpet overstiger saldo etter at %1 transaksjonsgebyr er lagt til.</translation>
    </message>
    <message>
        <location filename="../forms/sendcoinsdialog.ui" line="84"/>
        <source>Remove all transaction fields</source>
        <translation>Fjern alle transaksjonsfelter</translation>
    </message>
    <message>
        <location filename="../sendcoinsdialog.cpp" line="155"/>
        <source>Error: The transaction was rejected. This might happen if some of the coins in your wallet were already spent, such as if you used a copy of wallet.dat and coins were spent in the copy but not marked as spent here.</source>
        <translation>Feil: Transaksjonen ble avvist. Dette kan skje om noe av beløpet allerede var brukt, f.eks. hvis du kopierte wallet.dat og noen bitcoins ble brukt i kopien men ikke ble markert som brukt her.</translation>
    </message>
    <message>
        <location filename="../forms/sendcoinsdialog.ui" line="144"/>
        <source>Confirm the send action</source>
        <translation>Bekreft sending</translation>
    </message>
    <message>
        <location filename="../forms/sendcoinsdialog.ui" line="113"/>
        <source>123.456 BTC</source>
        <translation>123.456 BTC</translation>
    </message>
    <message>
        <location filename="../sendcoinsdialog.cpp" line="95"/>
        <source>&lt;b&gt;%1&lt;/b&gt; to %2 (%3)</source>
        <translation>&lt;b&gt;%1&lt;/b&gt; til %2 (%3)</translation>
    </message>
    <message>
<<<<<<< HEAD
        <location filename="../sendcoinsdialog.cpp" line="124"/>
        <source>The recipient address is not valid, please recheck.</source>
        <translation>Adresse for mottaker er ugyldig.</translation>
=======
        <location filename="../forms/sendcoinsdialog.ui" line="147"/>
        <source>S&amp;end</source>
        <translation type="unfinished"></translation>
>>>>>>> 6ec7ac15
    </message>
    <message>
        <location filename="../sendcoinsdialog.cpp" line="134"/>
        <source>The amount exceeds your balance.</source>
        <translation>Beløpet overstiger saldo.</translation>
    </message>
    <message>
        <location filename="../sendcoinsdialog.cpp" line="145"/>
        <source>Duplicate address found, can only send to each address once per send operation.</source>
        <translation>Duplikate adresser funnet. Kan bare sende én gang til hver adresse per operasjon.</translation>
    </message>
    <message>
        <location filename="../sendcoinsdialog.cpp" line="150"/>
        <source>Error: Transaction creation failed.</source>
        <translation>Feil: Opprettelse av transaksjon feilet.</translation>
    </message>
    <message>
        <location filename="../forms/sendcoinsdialog.ui" line="64"/>
        <source>Send to multiple recipients at once</source>
        <translation>Send til flere enn én mottaker</translation>
    </message>
    <message>
        <location filename="../forms/sendcoinsdialog.ui" line="67"/>
        <source>&amp;Add recipient...</source>
        <translation>&amp;Legg til mottaker...</translation>
    </message>
    <message>
        <location filename="../forms/sendcoinsdialog.ui" line="87"/>
        <source>Clear all</source>
        <translation>Fjern alle</translation>
    </message>
    <message>
        <location filename="../forms/sendcoinsdialog.ui" line="106"/>
        <source>Balance:</source>
        <translation>Saldo:</translation>
    </message>
    <message>
        <location filename="../forms/sendcoinsdialog.ui" line="147"/>
        <source>&amp;Send</source>
        <translation>&amp;Send</translation>
    </message>
</context>
<context>
    <name>SendCoinsEntry</name>
    <message>
        <location filename="../forms/sendcoinsentry.ui" line="75"/>
        <source>&amp;Label:</source>
        <translation>&amp;Merkelapp:</translation>
    </message>
    <message>
        <location filename="../forms/sendcoinsentry.ui" line="14"/>
        <source>Form</source>
        <translation>Skjema</translation>
    </message>
    <message>
        <location filename="../forms/sendcoinsentry.ui" line="29"/>
        <source>A&amp;mount:</source>
        <translation>&amp;Beløp:</translation>
    </message>
    <message>
        <location filename="../forms/sendcoinsentry.ui" line="42"/>
        <source>Pay &amp;To:</source>
        <translation>Betal &amp;Til:</translation>
    </message>
    <message>
        <location filename="../forms/sendcoinsentry.ui" line="66"/>
        <location filename="../sendcoinsentry.cpp" line="26"/>
        <source>Enter a label for this address to add it to your address book</source>
        <translation>Skriv inn en merkelapp for denne adressen for å legge den til i din adressebok</translation>
    </message>
    <message>
        <location filename="../forms/sendcoinsentry.ui" line="93"/>
        <source>The address to send the payment to  (e.g. 1NS17iag9jJgTHD1VXjvLCEnZuQ3rJDE9L)</source>
        <translation>Adressen betalingen skal sendes til  (f.eks. 1NS17iag9jJgTHD1VXjvLCEnZuQ3rJDE9L)</translation>
    </message>
    <message>
        <location filename="../forms/sendcoinsentry.ui" line="103"/>
        <source>Choose address from address book</source>
        <translation>Velg adresse fra adresseboken</translation>
    </message>
    <message>
        <location filename="../forms/sendcoinsentry.ui" line="113"/>
        <source>Alt+A</source>
        <translation>Alt+A</translation>
    </message>
    <message>
        <location filename="../forms/sendcoinsentry.ui" line="120"/>
        <source>Paste address from clipboard</source>
        <translation>Lim inn adresse fra utklippstavlen</translation>
    </message>
    <message>
        <location filename="../forms/sendcoinsentry.ui" line="130"/>
        <source>Alt+P</source>
        <translation>Alt+P</translation>
    </message>
    <message>
        <location filename="../forms/sendcoinsentry.ui" line="137"/>
        <source>Remove this recipient</source>
        <translation>Fjern denne mottakeren</translation>
    </message>
    <message>
        <location filename="../sendcoinsentry.cpp" line="25"/>
        <source>Enter a Bitcoin address (e.g. 1NS17iag9jJgTHD1VXjvLCEnZuQ3rJDE9L)</source>
        <translation>Skriv inn en Bitcoin adresse (f.eks. 1NS17iag9jJgTHD1VXjvLCEnZuQ3rJDE9L)</translation>
    </message>
</context>
<context>
    <name>TransactionDesc</name>
    <message>
        <location filename="../transactiondesc.cpp" line="18"/>
        <source>Open for %1 blocks</source>
        <translation>Åpen for %1 blokker</translation>
    </message>
    <message>
        <location filename="../transactiondesc.cpp" line="26"/>
        <source>%1/offline?</source>
        <translation>%1/frakoblet?</translation>
    </message>
    <message>
        <location filename="../transactiondesc.cpp" line="47"/>
        <source>&lt;b&gt;Status:&lt;/b&gt; </source>
        <translation>&lt;b&gt;Status:&lt;/b&gt; </translation>
    </message>
    <message>
        <location filename="../transactiondesc.cpp" line="54"/>
        <source>, broadcast through %1 node</source>
        <translation>, kringkast gjennom %1 node</translation>
    </message>
    <message>
        <location filename="../transactiondesc.cpp" line="56"/>
        <source>, broadcast through %1 nodes</source>
        <translation>, kringkast gjennom %1 noder</translation>
    </message>
    <message>
        <location filename="../transactiondesc.cpp" line="60"/>
        <source>&lt;b&gt;Date:&lt;/b&gt; </source>
        <translation>&lt;b&gt;Dato:&lt;/b&gt; </translation>
    </message>
    <message>
        <location filename="../transactiondesc.cpp" line="67"/>
        <source>&lt;b&gt;Source:&lt;/b&gt; Generated&lt;br&gt;</source>
        <translation>&lt;b&gt;Kilde:&lt;/b&gt; Generert&lt;br&gt;</translation>
    </message>
    <message>
<<<<<<< HEAD
        <location filename="../transactiondesc.cpp" line="73"/>
        <location filename="../transactiondesc.cpp" line="90"/>
=======
        <location filename="../transactiondesc.cpp" line="88"/>
        <location filename="../transactiondesc.cpp" line="105"/>
>>>>>>> 6ec7ac15
        <source>&lt;b&gt;From:&lt;/b&gt; </source>
        <translation>&lt;b&gt;Fra:&lt;/b&gt; </translation>
    </message>
    <message>
<<<<<<< HEAD
        <location filename="../transactiondesc.cpp" line="90"/>
        <source>unknown</source>
        <translation>ukjent</translation>
    </message>
    <message>
        <location filename="../transactiondesc.cpp" line="91"/>
        <location filename="../transactiondesc.cpp" line="114"/>
        <location filename="../transactiondesc.cpp" line="173"/>
=======
        <location filename="../transactiondesc.cpp" line="106"/>
        <location filename="../transactiondesc.cpp" line="129"/>
        <location filename="../transactiondesc.cpp" line="188"/>
>>>>>>> 6ec7ac15
        <source>&lt;b&gt;To:&lt;/b&gt; </source>
        <translation>&lt;b&gt;Til:&lt;/b&gt; </translation>
    </message>
    <message>
<<<<<<< HEAD
        <location filename="../transactiondesc.cpp" line="94"/>
=======
        <location filename="../transactiondesc.cpp" line="109"/>
>>>>>>> 6ec7ac15
        <source> (yours, label: </source>
        <translation> (din, merkelapp: </translation>
    </message>
    <message>
<<<<<<< HEAD
        <location filename="../transactiondesc.cpp" line="96"/>
=======
        <location filename="../transactiondesc.cpp" line="111"/>
>>>>>>> 6ec7ac15
        <source> (yours)</source>
        <translation> (din)</translation>
    </message>
    <message>
<<<<<<< HEAD
        <location filename="../transactiondesc.cpp" line="131"/>
        <location filename="../transactiondesc.cpp" line="145"/>
        <location filename="../transactiondesc.cpp" line="190"/>
        <location filename="../transactiondesc.cpp" line="207"/>
=======
        <location filename="../transactiondesc.cpp" line="146"/>
        <location filename="../transactiondesc.cpp" line="160"/>
        <location filename="../transactiondesc.cpp" line="205"/>
        <location filename="../transactiondesc.cpp" line="222"/>
>>>>>>> 6ec7ac15
        <source>&lt;b&gt;Credit:&lt;/b&gt; </source>
        <translation>&lt;b&gt;Kredit:&lt;/b&gt; </translation>
    </message>
    <message>
<<<<<<< HEAD
        <location filename="../transactiondesc.cpp" line="133"/>
=======
        <location filename="../transactiondesc.cpp" line="148"/>
>>>>>>> 6ec7ac15
        <source>(%1 matures in %2 more blocks)</source>
        <translation>(%1 modnes om %2 flere blokker)</translation>
    </message>
    <message>
        <location filename="../transactiondesc.cpp" line="211"/>
        <source>&lt;b&gt;Net amount:&lt;/b&gt; </source>
        <translation>&lt;b&gt;Nettobeløp:&lt;/b&gt; </translation>
    </message>
    <message>
        <location filename="../transactiondesc.cpp" line="217"/>
        <source>Message:</source>
        <translation>Melding:</translation>
    </message>
    <message>
        <location filename="../transactiondesc.cpp" line="219"/>
        <source>Comment:</source>
        <translation>Kommentar:</translation>
    </message>
    <message>
        <location filename="../transactiondesc.cpp" line="221"/>
        <source>Transaction ID:</source>
        <translation>Transaksjons-ID:</translation>
    </message>
    <message>
        <location filename="../transactiondesc.cpp" line="224"/>
        <source>Generated coins must wait 120 blocks before they can be spent.  When you generated this block, it was broadcast to the network to be added to the block chain.  If it fails to get into the chain, it will change to &quot;not accepted&quot; and not be spendable.  This may occasionally happen if another node generates a block within a few seconds of yours.</source>
        <translation>Genererte mynter må vente 120 blokker før de kan brukes.  Da du genererte denne blokken ble den kringkastet på nettverket for å bli lagt til i kjeden av blokker.  Hvis den ikke kommer med i kjeden vil den endre seg til &quot;ikke akseptert og pengene vil ikke kunne brukes.  Dette vil noen ganger skje hvis en annen node genererer en blokk noen sekunder i tid fra din egen.</translation>
    </message>
    <message>
        <location filename="../transactiondesc.cpp" line="20"/>
        <source>Open until %1</source>
        <translation>Åpen til %1</translation>
    </message>
    <message>
        <location filename="../transactiondesc.cpp" line="28"/>
        <source>%1/unconfirmed</source>
        <translation>%1/ubekreftet</translation>
    </message>
    <message>
        <location filename="../transactiondesc.cpp" line="30"/>
        <source>%1 confirmations</source>
        <translation>%1 bekreftelser</translation>
    </message>
    <message>
        <location filename="../transactiondesc.cpp" line="52"/>
        <source>, has not been successfully broadcast yet</source>
        <translation>, har ikke blitt kringkastet uten problemer enda.</translation>
    </message>
    <message>
<<<<<<< HEAD
        <location filename="../transactiondesc.cpp" line="137"/>
=======
        <location filename="../transactiondesc.cpp" line="105"/>
        <source>unknown</source>
        <translation>ukjent</translation>
    </message>
    <message>
        <location filename="../transactiondesc.cpp" line="152"/>
>>>>>>> 6ec7ac15
        <source>(not accepted)</source>
        <translation>(ikke akseptert)</translation>
    </message>
    <message>
<<<<<<< HEAD
        <location filename="../transactiondesc.cpp" line="181"/>
        <location filename="../transactiondesc.cpp" line="189"/>
        <location filename="../transactiondesc.cpp" line="204"/>
=======
        <location filename="../transactiondesc.cpp" line="196"/>
        <location filename="../transactiondesc.cpp" line="204"/>
        <location filename="../transactiondesc.cpp" line="219"/>
>>>>>>> 6ec7ac15
        <source>&lt;b&gt;Debit:&lt;/b&gt; </source>
        <translation>&lt;b&gt;Debet:&lt;/b&gt; </translation>
    </message>
    <message>
<<<<<<< HEAD
        <location filename="../transactiondesc.cpp" line="195"/>
        <source>&lt;b&gt;Transaction fee:&lt;/b&gt; </source>
        <translation>&lt;b&gt;Transaksjonsgebyr:&lt;/b&gt; </translation>
    </message>
=======
        <location filename="../transactiondesc.cpp" line="210"/>
        <source>&lt;b&gt;Transaction fee:&lt;/b&gt; </source>
        <translation>&lt;b&gt;Transaksjonsgebyr:&lt;/b&gt; </translation>
    </message>
    <message>
        <location filename="../transactiondesc.cpp" line="226"/>
        <source>&lt;b&gt;Net amount:&lt;/b&gt; </source>
        <translation>&lt;b&gt;Nettobeløp:&lt;/b&gt; </translation>
    </message>
    <message>
        <location filename="../transactiondesc.cpp" line="232"/>
        <source>Message:</source>
        <translation>Melding:</translation>
    </message>
    <message>
        <location filename="../transactiondesc.cpp" line="234"/>
        <source>Comment:</source>
        <translation>Kommentar:</translation>
    </message>
    <message>
        <location filename="../transactiondesc.cpp" line="237"/>
        <source>Generated coins must wait 120 blocks before they can be spent.  When you generated this block, it was broadcast to the network to be added to the block chain.  If it fails to get into the chain, it will change to &quot;not accepted&quot; and not be spendable.  This may occasionally happen if another node generates a block within a few seconds of yours.</source>
        <translation>Genererte mynter må vente 120 blokker før de kan brukes.  Da du genererte denne blokken ble den kringkastet på nettverket for å bli lagt til i kjeden av blokker.  Hvis den ikke kommer med i kjeden vil den endre seg til &quot;ikke akseptert og pengene vil ikke kunne brukes.  Dette vil noen ganger skje hvis en annen node genererer en blokk noen sekunder i tid fra din egen.</translation>
    </message>
>>>>>>> 6ec7ac15
</context>
<context>
    <name>TransactionDescDialog</name>
    <message>
        <location filename="../forms/transactiondescdialog.ui" line="14"/>
        <source>Transaction details</source>
        <translation>Transaksjonsdetaljer</translation>
    </message>
    <message>
        <location filename="../forms/transactiondescdialog.ui" line="20"/>
        <source>This pane shows a detailed description of the transaction</source>
        <translation>Her vises en detaljert beskrivelse av transaksjonen</translation>
    </message>
</context>
<context>
    <name>TransactionTableModel</name>
    <message>
        <location filename="../transactiontablemodel.cpp" line="214"/>
        <source>Date</source>
        <translation>Dato</translation>
    </message>
    <message>
        <location filename="../transactiontablemodel.cpp" line="214"/>
        <source>Type</source>
        <translation>Type</translation>
    </message>
    <message>
        <location filename="../transactiontablemodel.cpp" line="214"/>
        <source>Address</source>
        <translation>Adresse</translation>
    </message>
    <message>
        <location filename="../transactiontablemodel.cpp" line="214"/>
        <source>Amount</source>
        <translation>Beløp</translation>
    </message>
    <message numerus="yes">
        <location filename="../transactiontablemodel.cpp" line="277"/>
        <source>Open for %n block(s)</source>
        <translation>
            <numerusform>Åpen for %n blokk</numerusform>
            <numerusform>Åpen for %n blokker</numerusform>
        </translation>
    </message>
    <message>
        <location filename="../transactiontablemodel.cpp" line="286"/>
        <source>Unconfirmed (%1 of %2 confirmations)</source>
        <translation>Ubekreftet (%1 av %2 bekreftelser)</translation>
    </message>
    <message>
        <location filename="../transactiontablemodel.cpp" line="289"/>
        <source>Confirmed (%1 confirmations)</source>
        <translation>Bekreftet (%1 bekreftelser)</translation>
    </message>
    <message>
        <location filename="../transactiontablemodel.cpp" line="303"/>
        <source>This block was not received by any other nodes and will probably not be accepted!</source>
        <translation>Denne blokken har ikke blitt mottatt av noen andre noder og vil sannsynligvis ikke bli akseptert!</translation>
    </message>
    <message>
        <location filename="../transactiontablemodel.cpp" line="306"/>
        <source>Generated but not accepted</source>
        <translation>Generert men ikke akseptert</translation>
    </message>
    <message>
        <location filename="../transactiontablemodel.cpp" line="349"/>
        <source>Received with</source>
        <translation>Mottatt med</translation>
    </message>
    <message>
        <location filename="../transactiontablemodel.cpp" line="351"/>
        <source>Received from</source>
        <translation>Mottatt fra</translation>
    </message>
    <message>
        <location filename="../transactiontablemodel.cpp" line="354"/>
        <source>Sent to</source>
        <translation>Sendt til</translation>
    </message>
    <message>
        <location filename="../transactiontablemodel.cpp" line="356"/>
        <source>Payment to yourself</source>
        <translation>Betaling til deg selv</translation>
    </message>
    <message>
        <location filename="../transactiontablemodel.cpp" line="358"/>
        <source>Mined</source>
        <translation>Utvunnet</translation>
    </message>
    <message>
        <location filename="../transactiontablemodel.cpp" line="396"/>
        <source>(n/a)</source>
        <translation>-</translation>
    </message>
    <message>
        <location filename="../transactiontablemodel.cpp" line="595"/>
        <source>Transaction status. Hover over this field to show number of confirmations.</source>
        <translation>Transaksjonsstatus. Hold muspekeren over dette feltet for å se antall bekreftelser.</translation>
    </message>
    <message>
        <location filename="../transactiontablemodel.cpp" line="597"/>
        <source>Date and time that the transaction was received.</source>
        <translation>Dato og tid for da transaksjonen ble mottat.</translation>
    </message>
    <message>
        <location filename="../transactiontablemodel.cpp" line="599"/>
        <source>Type of transaction.</source>
        <translation>Type transaksjon.</translation>
    </message>
    <message>
        <location filename="../transactiontablemodel.cpp" line="601"/>
        <source>Destination address of transaction.</source>
        <translation>Mottaksadresse for transaksjonen</translation>
    </message>
    <message>
        <location filename="../transactiontablemodel.cpp" line="603"/>
        <source>Amount removed from or added to balance.</source>
        <translation>Beløp fjernet eller lagt til saldo.</translation>
    </message>
    <message>
        <location filename="../transactiontablemodel.cpp" line="280"/>
        <source>Open until %1</source>
        <translation>Åpen til %1</translation>
    </message>
    <message>
        <location filename="../transactiontablemodel.cpp" line="283"/>
        <source>Offline (%1 confirmations)</source>
        <translation>Frakoblet (%1 bekreftelser)</translation>
    </message>
    <message numerus="yes">
        <location filename="../transactiontablemodel.cpp" line="297"/>
        <source>Mined balance will be available in %n more blocks</source>
        <translation>
            <numerusform>Utvunnet saldo vil bli tilgjengelig om %n blokk</numerusform>
            <numerusform>Utvunnet saldo vil bli tilgjengelig om %n blokker</numerusform>
        </translation>
    </message>
</context>
<context>
    <name>TransactionView</name>
    <message>
        <location filename="../transactionview.cpp" line="60"/>
        <source>This year</source>
        <translation>Dette året</translation>
    </message>
    <message>
        <location filename="../transactionview.cpp" line="283"/>
        <source>Address</source>
        <translation>Adresse</translation>
    </message>
    <message>
        <location filename="../transactionview.cpp" line="61"/>
        <source>Range...</source>
        <translation>Intervall...</translation>
    </message>
    <message>
        <location filename="../transactionview.cpp" line="72"/>
        <source>Received with</source>
        <translation>Mottatt med</translation>
    </message>
    <message>
        <location filename="../transactionview.cpp" line="126"/>
        <source>Copy amount</source>
        <translation>Kopiér beløp</translation>
    </message>
    <message>
        <location filename="../transactionview.cpp" line="74"/>
        <source>Sent to</source>
        <translation>Sendt til</translation>
    </message>
    <message>
        <location filename="../transactionview.cpp" line="56"/>
        <source>Today</source>
        <translation>I dag</translation>
    </message>
    <message>
        <location filename="../transactionview.cpp" line="57"/>
        <source>This week</source>
        <translation>Denne uken</translation>
    </message>
    <message>
        <location filename="../transactionview.cpp" line="58"/>
        <source>This month</source>
        <translation>Denne måneden</translation>
    </message>
    <message>
        <location filename="../transactionview.cpp" line="59"/>
        <source>Last month</source>
        <translation>Forrige måned</translation>
    </message>
    <message>
        <location filename="../transactionview.cpp" line="76"/>
        <source>To yourself</source>
        <translation>Til deg selv</translation>
    </message>
    <message>
        <location filename="../transactionview.cpp" line="77"/>
        <source>Mined</source>
        <translation>Utvunnet</translation>
    </message>
    <message>
        <location filename="../transactionview.cpp" line="78"/>
        <source>Other</source>
        <translation>Andre</translation>
    </message>
    <message>
        <location filename="../transactionview.cpp" line="84"/>
        <source>Enter address or label to search</source>
        <translation>Skriv inn adresse eller merkelapp for søk</translation>
    </message>
    <message>
        <location filename="../transactionview.cpp" line="90"/>
        <source>Min amount</source>
        <translation>Minimumsbeløp</translation>
    </message>
    <message>
        <location filename="../transactionview.cpp" line="124"/>
        <source>Copy address</source>
        <translation>Kopier adresse</translation>
    </message>
    <message>
        <location filename="../transactionview.cpp" line="125"/>
        <source>Copy label</source>
        <translation>Kopier merkelapp</translation>
    </message>
    <message>
        <location filename="../transactionview.cpp" line="281"/>
        <source>Type</source>
        <translation>Type</translation>
    </message>
    <message>
        <location filename="../transactionview.cpp" line="284"/>
        <source>Amount</source>
        <translation>Beløp</translation>
    </message>
    <message>
        <location filename="../transactionview.cpp" line="285"/>
        <source>ID</source>
        <translation>ID</translation>
    </message>
    <message>
        <location filename="../transactionview.cpp" line="289"/>
        <source>Error exporting</source>
        <translation>Feil ved eksport</translation>
    </message>
    <message>
        <location filename="../transactionview.cpp" line="289"/>
        <source>Could not write to file %1.</source>
        <translation>Kunne ikke skrive til filen %1.</translation>
    </message>
    <message>
        <location filename="../transactionview.cpp" line="384"/>
        <source>Range:</source>
        <translation>Intervall:</translation>
    </message>
    <message>
        <location filename="../transactionview.cpp" line="392"/>
        <source>to</source>
        <translation>til</translation>
    </message>
    <message>
        <location filename="../transactionview.cpp" line="280"/>
        <source>Date</source>
        <translation>Dato</translation>
    </message>
    <message>
        <location filename="../transactionview.cpp" line="282"/>
        <source>Label</source>
        <translation>Merkelapp</translation>
    </message>
    <message>
        <location filename="../transactionview.cpp" line="279"/>
        <source>Confirmed</source>
        <translation>Bekreftet</translation>
    </message>
    <message>
        <location filename="../transactionview.cpp" line="127"/>
        <source>Edit label</source>
        <translation>Rediger merkelapp</translation>
    </message>
    <message>
        <location filename="../transactionview.cpp" line="55"/>
        <location filename="../transactionview.cpp" line="71"/>
        <source>All</source>
        <translation>Alle</translation>
    </message>
    <message>
        <location filename="../transactionview.cpp" line="128"/>
        <source>Show details...</source>
        <translation>Vis detaljer...</translation>
    </message>
    <message>
        <location filename="../transactionview.cpp" line="270"/>
        <source>Export Transaction Data</source>
        <translation>Eksporter transaksjonsdata</translation>
    </message>
    <message>
        <location filename="../transactionview.cpp" line="271"/>
        <source>Comma separated file (*.csv)</source>
        <translation>Kommaseparert fil (*.csv)</translation>
    </message>
</context>
<context>
    <name>WalletModel</name>
    <message>
        <location filename="../walletmodel.cpp" line="145"/>
        <source>Sending...</source>
        <translation>Sender...</translation>
    </message>
</context>
<context>
    <name>bitcoin-core</name>
    <message>
        <location filename="../bitcoinstrings.cpp" line="8"/>
        <source>Bitcoin version</source>
        <translation>Bitcoin versjon</translation>
    </message>
    <message>
        <location filename="../bitcoinstrings.cpp" line="75"/>
        <source>Loading addresses...</source>
        <translation>Laster adresser...</translation>
    </message>
    <message>
        <location filename="../bitcoinstrings.cpp" line="79"/>
        <source>Loading wallet...</source>
        <translation>Laster lommebok...</translation>
    </message>
    <message>
        <location filename="../bitcoinstrings.cpp" line="87"/>
        <source>Rescanning...</source>
        <translation>Leser gjennom...</translation>
    </message>
    <message>
        <location filename="../bitcoinstrings.cpp" line="88"/>
        <source>Done loading</source>
        <translation>Ferdig med lasting</translation>
    </message>
    <message>
        <location filename="../bitcoinstrings.cpp" line="9"/>
        <source>Usage:</source>
        <translation>Bruk:</translation>
    </message>
    <message>
        <location filename="../bitcoinstrings.cpp" line="72"/>
        <source>Cannot obtain a lock on data directory %s.  Bitcoin is probably already running.</source>
        <translation>Kunne ikke låse datamappen %s.  Bitcoin kjører sannsynligvis allerede.</translation>
    </message>
    <message>
        <location filename="../bitcoinstrings.cpp" line="78"/>
        <source>Error loading blkindex.dat</source>
        <translation>Feil ved lasting av blkindex.dat</translation>
    </message>
    <message>
        <location filename="../bitcoinstrings.cpp" line="83"/>
        <source>Error loading wallet.dat</source>
        <translation>Feil ved lasting av wallet.dat</translation>
    </message>
    <message>
        <location filename="../bitcoinstrings.cpp" line="80"/>
        <source>Error loading wallet.dat: Wallet corrupted</source>
        <translation>Feil ved lasting av wallet.dat: Lommeboken er skadet</translation>
    </message>
    <message>
        <location filename="../bitcoinstrings.cpp" line="81"/>
        <source>Error loading wallet.dat: Wallet requires newer version of Bitcoin</source>
        <translation>Feil ved lasting av wallet.dat: Lommeboken krever en nyere versjon av Bitcoin</translation>
    </message>
    <message>
        <location filename="../bitcoinstrings.cpp" line="82"/>
        <source>Wallet needed to be rewritten: restart Bitcoin to complete</source>
        <translation>Lommeboken måtte skrives om: start Bitcoin på nytt for å fullføre</translation>
    </message>
    <message>
        <location filename="../bitcoinstrings.cpp" line="11"/>
        <source>List commands</source>
        <translation>List opp kommandoer</translation>
    </message>
    <message>
        <location filename="../bitcoinstrings.cpp" line="12"/>
        <source>Get help for a command</source>
        <translation>Vis hjelpetekst for en kommando</translation>
    </message>
    <message>
        <location filename="../bitcoinstrings.cpp" line="13"/>
        <source>Options:</source>
        <translation>Innstillinger:</translation>
    </message>
    <message>
        <location filename="../bitcoinstrings.cpp" line="10"/>
        <source>Send command to -server or bitcoind</source>
        <translation>Send kommando til -server eller bitcoind</translation>
    </message>
    <message>
        <location filename="../bitcoinstrings.cpp" line="16"/>
        <source>Generate coins</source>
        <translation>Generér bitcoins</translation>
    </message>
    <message>
        <location filename="../bitcoinstrings.cpp" line="90"/>
        <source>Invalid amount for -paytxfee=&lt;amount&gt;</source>
        <translation>Ugyldig gebyrbeløp for -paytxfee=&lt;beløp&gt;</translation>
    </message>
    <message>
        <location filename="../bitcoinstrings.cpp" line="20"/>
        <source>Specify data directory</source>
        <translation>Angi mappe for datafiler</translation>
    </message>
    <message>
        <location filename="../bitcoinstrings.cpp" line="94"/>
        <source>Error: CreateThread(StartNode) failed</source>
        <translation>Feil: CreateThread(StartNode) feilet</translation>
    </message>
    <message>
        <location filename="../bitcoinstrings.cpp" line="95"/>
        <source>Warning: Disk space is low</source>
        <translation>Advarsel: Lite ledig diskplass</translation>
    </message>
    <message>
        <location filename="../bitcoinstrings.cpp" line="27"/>
        <source>Add a node to connect to and attempt to keep the connection open</source>
        <translation>Legg til node for tilkobling og hold forbindelsen åpen</translation>
    </message>
    <message>
        <location filename="../bitcoinstrings.cpp" line="99"/>
        <source>Warning: Please check that your computer&apos;s date and time are correct.  If your clock is wrong Bitcoin will not work properly.</source>
        <translation>Advarsel: Vennligst sjekk at dato og klokke er riktig innstilt på datamaskinen.  Hvis klokken er feil vil ikke Bitcoin fungere ordentlig.</translation>
    </message>
    <message>
        <location filename="../bitcoinstrings.cpp" line="26"/>
        <source>Maintain at most &lt;n&gt; connections to peers (default: 125)</source>
        <translation>Hold maks &lt;n&gt; koblinger åpne til andre noder (standardverdi: 125)</translation>
    </message>
    <message>
        <location filename="../bitcoinstrings.cpp" line="33"/>
        <source>Threshold for disconnecting misbehaving peers (default: 100)</source>
        <translation>Grenseverdi for å koble fra noder med dårlig oppførsel (standardverdi: 100)</translation>
    </message>
    <message>
        <location filename="../bitcoinstrings.cpp" line="51"/>
        <source>Listen for JSON-RPC connections on &lt;port&gt; (default: 8332)</source>
        <translation>Lytt etter JSON-RPC tilkoblinger på &lt;port&gt; (standardverdi: 8332)</translation>
    </message>
    <message>
        <location filename="../bitcoinstrings.cpp" line="52"/>
        <source>Allow JSON-RPC connections from specified IP address</source>
        <translation>Tillat JSON-RPC tilkoblinger fra angitt IP-adresse</translation>
    </message>
    <message>
        <location filename="../bitcoinstrings.cpp" line="53"/>
        <source>Send commands to node running on &lt;ip&gt; (default: 127.0.0.1)</source>
        <translation>Send kommandoer til node på &lt;ip&gt; (standardverdi: 127.0.0.1)</translation>
    </message>
    <message>
        <location filename="../bitcoinstrings.cpp" line="59"/>
        <source>Rescan the block chain for missing wallet transactions</source>
        <translation>Se gjennom blokk-kjeden etter manglende lommeboktransaksjoner</translation>
    </message>
    <message>
        <location filename="../bitcoinstrings.cpp" line="65"/>
        <source>Use OpenSSL (https) for JSON-RPC connections</source>
        <translation>Bruk OpenSSL (https) for JSON-RPC forbindelser</translation>
    </message>
    <message>
        <location filename="../bitcoinstrings.cpp" line="54"/>
        <source>Execute command when the best block changes (%s in cmd is replaced by block hash)</source>
        <translation>Eksekvér kommando når beste blokk endrer seg (%s i kommandoen erstattes med blokkens hash)</translation>
    </message>
    <message>
        <location filename="../bitcoinstrings.cpp" line="57"/>
        <source>Upgrade wallet to latest format</source>
        <translation>Oppgradér lommebok til nyeste format</translation>
    </message>
    <message>
        <location filename="../bitcoinstrings.cpp" line="68"/>
        <source>Acceptable ciphers (default: TLSv1+HIGH:!SSLv2:!aNULL:!eNULL:!AH:!3DES:@STRENGTH)</source>
        <translation>Akseptable krypteringsmetoder (standardverdi: TLSv1+HIGH:!SSLv2:!aNULL:!eNULL:!AH:!3DES:@STRENGTH)</translation>
    </message>
    <message>
        <location filename="../bitcoinstrings.cpp" line="60"/>
        <source>How many blocks to check at startup (default: 2500, 0 = all)</source>
        <translation>Hvor mange blokker som skal sjekkes ved oppstart (standardverdi: 2500, 0 = alle)</translation>
    </message>
    <message>
        <location filename="../bitcoinstrings.cpp" line="61"/>
        <source>How thorough the block verification is (0-6, default: 1)</source>
        <translation>Hvor grundig verifisering av blokker gjøres (0-6, standardverdi: 1)</translation>
    </message>
    <message>
        <location filename="../bitcoinstrings.cpp" line="42"/>
        <source>Accept command line and JSON-RPC commands</source>
        <translation>Ta imot kommandolinje- og JSON-RPC-kommandoer</translation>
    </message>
    <message>
        <location filename="../bitcoinstrings.cpp" line="44"/>
        <source>Use the test network</source>
        <translation>Bruk testnettverket</translation>
    </message>
    <message>
        <location filename="../bitcoinstrings.cpp" line="46"/>
        <source>Prepend debug output with timestamp</source>
        <translation>Sett tidsstempel på debugmeldinger</translation>
    </message>
    <message>
        <location filename="../bitcoinstrings.cpp" line="47"/>
        <source>Send trace/debug info to console instead of debug.log file</source>
        <translation>Send spor/debug informasjon til konsollet istedenfor debug.log filen</translation>
    </message>
    <message>
        <location filename="../bitcoinstrings.cpp" line="48"/>
        <source>Send trace/debug info to debugger</source>
        <translation>Send spor/debug informasjon til debugger</translation>
    </message>
    <message>
        <location filename="../bitcoinstrings.cpp" line="76"/>
        <source>Error loading addr.dat</source>
        <translation>Feil ved lasting av addr.dat</translation>
    </message>
    <message>
        <location filename="../bitcoinstrings.cpp" line="24"/>
        <source>Allow DNS lookups for addnode and connect</source>
        <translation>Tillat DNS-oppslag for addnode og connect</translation>
    </message>
    <message>
        <location filename="../bitcoinstrings.cpp" line="37"/>
        <source>Maximum per-connection receive buffer, &lt;n&gt;*1000 bytes (default: 10000)</source>
        <translation>Maksimum mottaksbuffer per tilkobling, &lt;n&gt;*1000 bytes (standardverdi: 10000)</translation>
    </message>
    <message>
        <location filename="../bitcoinstrings.cpp" line="28"/>
        <source>Connect only to the specified node</source>
        <translation>Koble kun til angitt node</translation>
    </message>
    <message>
        <location filename="../bitcoinstrings.cpp" line="31"/>
        <source>Set language, for example &quot;de_DE&quot; (default: system locale)</source>
        <translation>Sett språk, for eksempel &quot;nb_NO&quot; (standardverdi: fra operativsystem)</translation>
    </message>
    <message>
        <location filename="../bitcoinstrings.cpp" line="39"/>
        <source>Use Universal Plug and Play to map the listening port (default: 1)</source>
        <translation type="unfinished">Bruk UPnP for lytteport (standardverdi: 1)</translation>
    </message>
    <message>
        <location filename="../bitcoinstrings.cpp" line="40"/>
        <source>Use Universal Plug and Play to map the listening port (default: 0)</source>
        <translation type="unfinished">Bruk UPnP for lytteport (standardverdi: 0)</translation>
    </message>
    <message>
        <location filename="../bitcoinstrings.cpp" line="45"/>
        <source>Output extra debugging information</source>
        <translation>Gi ut ekstra debuginformasjon</translation>
    </message>
    <message>
        <location filename="../bitcoinstrings.cpp" line="62"/>
        <source>
SSL options: (see the Bitcoin Wiki for SSL setup instructions)</source>
        <translation>
SSL innstillinger: (se Bitcoin Wiki for instruksjoner om SSL oppsett)</translation>
    </message>
    <message>
        <location filename="../bitcoinstrings.cpp" line="77"/>
        <source>Loading block index...</source>
        <translation>Laster blokkindeks...</translation>
    </message>
    <message>
        <location filename="../bitcoinstrings.cpp" line="85"/>
        <source>Cannot initialize keypool</source>
        <translation>Kan ikke initialisere nøkkellager</translation>
    </message>
    <message>
        <location filename="../bitcoinstrings.cpp" line="89"/>
        <source>Invalid -proxy address</source>
        <translation>Ugyldig -proxy adresse for mellomtjener</translation>
    </message>
    <message>
        <location filename="../bitcoinstrings.cpp" line="91"/>
        <source>Warning: -paytxfee is set very high.  This is the transaction fee you will pay if you send a transaction.</source>
        <translation>Advarsel: -paytxfee er satt veldig høyt.  Dette er transaksjonsgebyret du betaler når du sender en transaksjon.</translation>
    </message>
    <message>
        <location filename="../bitcoinstrings.cpp" line="96"/>
        <source>Unable to bind to port %d on this computer.  Bitcoin is probably already running.</source>
        <translation>Klarer ikke binde til port %d på denne datamaskinen.  Bitcoin kjører sannsynligvis allerede.</translation>
    </message>
    <message>
        <location filename="../bitcoinstrings.cpp" line="102"/>
        <source>beta</source>
        <translation>beta</translation>
    </message>
    <message>
        <location filename="../bitcoinstrings.cpp" line="84"/>
        <source>Cannot downgrade wallet</source>
        <translation>Kan ikke nedgradere lommebok</translation>
    </message>
    <message>
        <location filename="../bitcoinstrings.cpp" line="14"/>
        <source>Specify configuration file (default: bitcoin.conf)</source>
        <translation>Angi konfigurasjonsfil (standardverdi: bitcoin.conf)</translation>
    </message>
    <message>
        <location filename="../bitcoinstrings.cpp" line="15"/>
        <source>Specify pid file (default: bitcoind.pid)</source>
        <translation>Angi pid-fil (standardverdi: bitcoind.pid)</translation>
    </message>
    <message>
        <location filename="../bitcoinstrings.cpp" line="17"/>
        <source>Don&apos;t generate coins</source>
        <translation>Ikke generér bitcoins</translation>
    </message>
    <message>
        <location filename="../bitcoinstrings.cpp" line="18"/>
        <source>Start minimized</source>
        <translation>Start minimert
</translation>
    </message>
    <message>
        <location filename="../bitcoinstrings.cpp" line="19"/>
        <source>Show splash screen on startup (default: 1)</source>
        <translation>Vis splashskjerm ved oppstart (standardverdi: 1)</translation>
    </message>
    <message>
        <location filename="../bitcoinstrings.cpp" line="21"/>
        <source>Set database cache size in megabytes (default: 25)</source>
        <translation>Sett størrelse på mellomlager for database i megabytes (standardverdi: 25)</translation>
    </message>
    <message>
        <location filename="../bitcoinstrings.cpp" line="22"/>
        <source>Specify connection timeout (in milliseconds)</source>
        <translation>Angi tidsavbrudd for forbindelse (i millisekunder)</translation>
    </message>
    <message>
        <location filename="../bitcoinstrings.cpp" line="23"/>
        <source>Connect through socks4 proxy</source>
        <translation>Koble til gjennom socks4 proxy</translation>
    </message>
    <message>
        <location filename="../bitcoinstrings.cpp" line="25"/>
        <source>Listen for connections on &lt;port&gt; (default: 8333 or testnet: 18333)</source>
        <translation>Lytt etter tilkoblinger på &lt;port&gt; (standardverdi: 8333 eller testnet: 18333)</translation>
    </message>
    <message>
        <location filename="../bitcoinstrings.cpp" line="29"/>
        <source>Find peers using internet relay chat (default: 0)</source>
        <translation>Finn andre noder via internet relay chat (standardverdi: 0)</translation>
    </message>
    <message>
        <location filename="../bitcoinstrings.cpp" line="30"/>
        <source>Accept connections from outside (default: 1)</source>
        <translation>Ta imot tilkoblinger fra utsiden (standardverdi: 1)</translation>
    </message>
    <message>
        <location filename="../bitcoinstrings.cpp" line="32"/>
        <source>Find peers using DNS lookup (default: 1)</source>
        <translation>Finn andre noder gjennom DNS-oppslag (standardverdi: 1)</translation>
    </message>
    <message>
        <location filename="../bitcoinstrings.cpp" line="34"/>
        <source>Number of seconds to keep misbehaving peers from reconnecting (default: 86400)</source>
        <translation>Antall sekunder noder med dårlig oppførsel hindres fra å koble til på nytt (standardverdi: 86400)</translation>
    </message>
    <message>
        <location filename="../bitcoinstrings.cpp" line="38"/>
        <source>Maximum per-connection send buffer, &lt;n&gt;*1000 bytes (default: 10000)</source>
        <translation>Maksimum sendebuffer per tilkobling, &lt;n&gt;*1000 bytes (standardverdi: 10000)</translation>
    </message>
    <message>
        <location filename="../bitcoinstrings.cpp" line="41"/>
        <source>Fee per KB to add to transactions you send</source>
        <translation>Gebyr per KB for transaksjoner du sender</translation>
    </message>
    <message>
        <location filename="../bitcoinstrings.cpp" line="43"/>
        <source>Run in the background as a daemon and accept commands</source>
        <translation>Kjør i bakgrunnen som daemon og ta imot kommandoer</translation>
    </message>
    <message>
        <location filename="../bitcoinstrings.cpp" line="49"/>
        <source>Username for JSON-RPC connections</source>
        <translation>Brukernavn for JSON-RPC forbindelser</translation>
    </message>
    <message>
        <location filename="../bitcoinstrings.cpp" line="50"/>
        <source>Password for JSON-RPC connections</source>
        <translation>Passord for JSON-RPC forbindelser</translation>
    </message>
    <message>
        <location filename="../bitcoinstrings.cpp" line="58"/>
        <source>Set key pool size to &lt;n&gt; (default: 100)</source>
        <translation>Angi størrelse på nøkkel-lager til &lt;n&gt; (standardverdi: 100)</translation>
    </message>
    <message>
        <location filename="../bitcoinstrings.cpp" line="66"/>
        <source>Server certificate file (default: server.cert)</source>
        <translation>Servers sertifikat (standardverdi: server.cert)</translation>
    </message>
    <message>
        <location filename="../bitcoinstrings.cpp" line="67"/>
        <source>Server private key (default: server.pem)</source>
        <translation>Servers private nøkkel (standardverdi: server.pem)</translation>
    </message>
    <message>
        <location filename="../bitcoinstrings.cpp" line="71"/>
        <source>This help message</source>
        <translation>Denne hjelpemeldingen</translation>
    </message>
    <message>
        <location filename="../bitcoinstrings.cpp" line="86"/>
        <source>Cannot write default address</source>
        <translation>Kan ikke skrive standardadresse</translation>
    </message>
</context>
</TS><|MERGE_RESOLUTION|>--- conflicted
+++ resolved
@@ -71,8 +71,8 @@
     </message>
     <message>
         <location filename="../forms/addressbookpage.ui" line="99"/>
-        <source>&amp;Sign Message</source>
-        <translation>&amp;Signér Melding</translation>
+        <source>Sign &amp;Message</source>
+        <translation>Signér &amp;melding</translation>
     </message>
     <message>
         <location filename="../forms/addressbookpage.ui" line="110"/>
@@ -171,7 +171,6 @@
         <translation>Merkelapp</translation>
     </message>
     <message>
-<<<<<<< HEAD
         <location filename="../askpassphrasedialog.cpp" line="38"/>
         <source>This operation needs your wallet passphrase to unlock the wallet.</source>
         <translation>Denne operasjonen krever adgangsfrasen til lommeboken for å låse den opp.</translation>
@@ -180,28 +179,6 @@
         <location filename="../forms/askpassphrasedialog.ui" line="75"/>
         <source>Repeat new passphrase</source>
         <translation>Gjenta ny adgangsfrase</translation>
-=======
-        <location filename="../askpassphrasedialog.cpp" line="102"/>
-        <source>WARNING: If you encrypt your wallet and lose your passphrase, you will &lt;b&gt;LOSE ALL OF YOUR BITCOINS&lt;/b&gt;!
-Are you sure you wish to encrypt your wallet?</source>
-        <translation>ADVARSEL: Hvis du krypterer lommeboken og mister adgangsfrasen vil du &lt;b&gt;MISTE ALLE DINE BITCOINS&lt;/b&gt;!
-Er du sikker på at du vil kryptere lommeboken?</translation>
-    </message>
-    <message>
-        <location filename="../askpassphrasedialog.cpp" line="145"/>
-        <source>Wallet unlock failed</source>
-        <translation>Opplåsing av lommebok feilet</translation>
-    </message>
-    <message>
-        <location filename="../askpassphrasedialog.cpp" line="34"/>
-        <source>Enter the new passphrase to the wallet.&lt;br/&gt;Please use a passphrase of &lt;b&gt;10 or more random characters&lt;/b&gt;, or &lt;b&gt;eight or more words&lt;/b&gt;.</source>
-        <translation>Skriv inn den nye adgangsfrasen for lommeboken.&lt;br/&gt;Vennligst bruk en adgangsfrase med &lt;b&gt;10 eller flere tilfeldige tegn&lt;/b&gt;, eller &lt;b&gt;åtte eller flere ord&lt;/b&gt;.</translation>
-    </message>
-    <message>
-        <location filename="../askpassphrasedialog.cpp" line="113"/>
-        <source>Bitcoin will close now to finish the encryption process. Remember that encrypting your wallet cannot fully protect your bitcoins from being stolen by malware infecting your computer.</source>
-        <translation>Bitcoin vil nå lukkes for å fullføre krypteringsprosessen. Husk at kryptering av lommeboken ikke fullt ut kan beskytte dine bitcoins fra å bli stjålet om skadevare infiserer datamaskinen.</translation>
->>>>>>> 6ec7ac15
     </message>
     <message>
         <location filename="../forms/askpassphrasedialog.ui" line="26"/>
@@ -209,74 +186,42 @@
         <translation>Dialog</translation>
     </message>
     <message>
-<<<<<<< HEAD
         <location filename="../forms/askpassphrasedialog.ui" line="47"/>
         <source>Enter passphrase</source>
         <translation>Angi adgangsfrase</translation>
-=======
+    </message>
+    <message>
+        <location filename="../askpassphrasedialog.cpp" line="51"/>
+        <source>Decrypt wallet</source>
+        <translation>Dekrypter lommebok</translation>
+    </message>
+    <message>
+        <location filename="../askpassphrasedialog.cpp" line="35"/>
+        <source>Encrypt wallet</source>
+        <translation>Krypter lommebok</translation>
+    </message>
+    <message>
+        <location filename="../askpassphrasedialog.cpp" line="54"/>
+        <source>Change passphrase</source>
+        <translation>Endre adgangsfrase</translation>
+    </message>
+    <message>
+        <location filename="../askpassphrasedialog.cpp" line="55"/>
+        <source>Enter the old and new passphrase to the wallet.</source>
+        <translation>Skriv inn gammel og ny adgangsfrase for lommeboken.</translation>
+    </message>
+    <message>
+        <location filename="../askpassphrasedialog.cpp" line="101"/>
+        <source>Confirm wallet encryption</source>
+        <translation>Bekreft kryptering av lommebok</translation>
+    </message>
+    <message>
         <location filename="../askpassphrasedialog.cpp" line="126"/>
         <location filename="../askpassphrasedialog.cpp" line="133"/>
         <location filename="../askpassphrasedialog.cpp" line="175"/>
         <location filename="../askpassphrasedialog.cpp" line="181"/>
         <source>Wallet encryption failed</source>
         <translation>Kryptering av lommebok feilet</translation>
->>>>>>> 6ec7ac15
-    </message>
-    <message>
-        <location filename="../askpassphrasedialog.cpp" line="51"/>
-        <source>Decrypt wallet</source>
-        <translation>Dekrypter lommebok</translation>
-    </message>
-    <message>
-        <location filename="../askpassphrasedialog.cpp" line="35"/>
-        <source>Encrypt wallet</source>
-        <translation>Krypter lommebok</translation>
-    </message>
-    <message>
-        <location filename="../askpassphrasedialog.cpp" line="54"/>
-        <source>Change passphrase</source>
-        <translation>Endre adgangsfrase</translation>
-    </message>
-    <message>
-        <location filename="../askpassphrasedialog.cpp" line="55"/>
-        <source>Enter the old and new passphrase to the wallet.</source>
-        <translation>Skriv inn gammel og ny adgangsfrase for lommeboken.</translation>
-    </message>
-    <message>
-<<<<<<< HEAD
-        <location filename="../askpassphrasedialog.cpp" line="101"/>
-        <source>Confirm wallet encryption</source>
-        <translation>Bekreft kryptering av lommebok</translation>
-    </message>
-    <message>
-        <location filename="../askpassphrasedialog.cpp" line="117"/>
-        <location filename="../askpassphrasedialog.cpp" line="124"/>
-        <location filename="../askpassphrasedialog.cpp" line="166"/>
-        <location filename="../askpassphrasedialog.cpp" line="172"/>
-        <source>Wallet encryption failed</source>
-        <translation>Kryptering av lommebok feilet</translation>
-=======
-        <location filename="../askpassphrasedialog.cpp" line="43"/>
-        <source>Unlock wallet</source>
-        <translation>Lås opp lommebok</translation>
-    </message>
-    <message>
-        <location filename="../askpassphrasedialog.cpp" line="117"/>
-        <source>IMPORTANT: Any previous backups you have made of your wallet file should be replaced with the newly generated, encrypted wallet file. For security reasons, previous backups of the unencrypted wallet file will become useless as soon as you start using the new, encrypted wallet.</source>
-        <translation type="unfinished"></translation>
-    </message>
-    <message>
-        <location filename="../askpassphrasedialog.cpp" line="146"/>
-        <location filename="../askpassphrasedialog.cpp" line="157"/>
-        <location filename="../askpassphrasedialog.cpp" line="176"/>
-        <source>The passphrase entered for the wallet decryption was incorrect.</source>
-        <translation>Adgangsfrasen angitt for dekryptering av lommeboken var feil.</translation>
-    </message>
-    <message>
-        <location filename="../askpassphrasedialog.cpp" line="170"/>
-        <source>Wallet passphrase was successfully changed.</source>
-        <translation>Adgangsfrase for lommebok endret.</translation>
->>>>>>> 6ec7ac15
     </message>
     <message>
         <location filename="../askpassphrasedialog.cpp" line="111"/>
@@ -285,15 +230,14 @@
         <translation>Lommebok kryptert</translation>
     </message>
     <message>
-<<<<<<< HEAD
-        <location filename="../askpassphrasedialog.cpp" line="112"/>
+        <location filename="../askpassphrasedialog.cpp" line="113"/>
         <source>Bitcoin will close now to finish the encryption process. Remember that encrypting your wallet cannot fully protect your bitcoins from being stolen by malware infecting your computer.</source>
         <translation>Bitcoin vil nå lukkes for å fullføre krypteringsprosessen. Husk at kryptering av lommeboken ikke fullt ut kan beskytte dine bitcoins fra å bli stjålet om skadevare infiserer datamaskinen.</translation>
-=======
-        <location filename="../askpassphrasedialog.cpp" line="156"/>
-        <source>Wallet decryption failed</source>
-        <translation>Dekryptering av lommebok feilet</translation>
->>>>>>> 6ec7ac15
+    </message>
+    <message>
+        <location filename="../askpassphrasedialog.cpp" line="117"/>
+        <source>IMPORTANT: Any previous backups you have made of your wallet file should be replaced with the newly generated, encrypted wallet file. For security reasons, previous backups of the unencrypted wallet file will become useless as soon as you start using the new, encrypted wallet.</source>
+        <translation type="unfinished"></translation>
     </message>
     <message>
         <location filename="../askpassphrasedialog.cpp" line="127"/>
@@ -307,23 +251,18 @@
         <translation>De angitte adgangsfrasene er ulike.</translation>
     </message>
     <message>
-<<<<<<< HEAD
-        <location filename="../askpassphrasedialog.cpp" line="147"/>
+        <location filename="../askpassphrasedialog.cpp" line="156"/>
         <source>Wallet decryption failed</source>
         <translation>Dekryptering av lommebok feilet</translation>
     </message>
     <message>
-        <location filename="../askpassphrasedialog.cpp" line="161"/>
+        <location filename="../askpassphrasedialog.cpp" line="170"/>
         <source>Wallet passphrase was successfully changed.</source>
         <translation>Adgangsfrase for lommebok endret.</translation>
     </message>
     <message>
-        <location filename="../askpassphrasedialog.cpp" line="208"/>
-        <location filename="../askpassphrasedialog.cpp" line="232"/>
-=======
         <location filename="../askpassphrasedialog.cpp" line="217"/>
         <location filename="../askpassphrasedialog.cpp" line="241"/>
->>>>>>> 6ec7ac15
         <source>Warning: The Caps Lock key is on.</source>
         <translation>Advarsel: Caps lock tasten er på.</translation>
     </message>
@@ -345,14 +284,14 @@
 Er du sikker på at du vil kryptere lommeboken?</translation>
     </message>
     <message>
-        <location filename="../askpassphrasedialog.cpp" line="136"/>
+        <location filename="../askpassphrasedialog.cpp" line="145"/>
         <source>Wallet unlock failed</source>
         <translation>Opplåsing av lommebok feilet</translation>
     </message>
     <message>
-        <location filename="../askpassphrasedialog.cpp" line="137"/>
-        <location filename="../askpassphrasedialog.cpp" line="148"/>
-        <location filename="../askpassphrasedialog.cpp" line="167"/>
+        <location filename="../askpassphrasedialog.cpp" line="146"/>
+        <location filename="../askpassphrasedialog.cpp" line="157"/>
+        <location filename="../askpassphrasedialog.cpp" line="176"/>
         <source>The passphrase entered for the wallet decryption was incorrect.</source>
         <translation>Adgangsfrasen angitt for dekryptering av lommeboken var feil.</translation>
     </message>
@@ -1152,55 +1091,49 @@
         <translation>&lt;b&gt;%1&lt;/b&gt; til %2 (%3)</translation>
     </message>
     <message>
-<<<<<<< HEAD
         <location filename="../sendcoinsdialog.cpp" line="124"/>
         <source>The recipient address is not valid, please recheck.</source>
         <translation>Adresse for mottaker er ugyldig.</translation>
-=======
+    </message>
+    <message>
+        <location filename="../sendcoinsdialog.cpp" line="134"/>
+        <source>The amount exceeds your balance.</source>
+        <translation>Beløpet overstiger saldo.</translation>
+    </message>
+    <message>
+        <location filename="../sendcoinsdialog.cpp" line="145"/>
+        <source>Duplicate address found, can only send to each address once per send operation.</source>
+        <translation>Duplikate adresser funnet. Kan bare sende én gang til hver adresse per operasjon.</translation>
+    </message>
+    <message>
+        <location filename="../sendcoinsdialog.cpp" line="150"/>
+        <source>Error: Transaction creation failed.</source>
+        <translation>Feil: Opprettelse av transaksjon feilet.</translation>
+    </message>
+    <message>
+        <location filename="../forms/sendcoinsdialog.ui" line="64"/>
+        <source>Send to multiple recipients at once</source>
+        <translation>Send til flere enn én mottaker</translation>
+    </message>
+    <message>
+        <location filename="../forms/sendcoinsdialog.ui" line="67"/>
+        <source>&amp;Add recipient...</source>
+        <translation>&amp;Legg til mottaker...</translation>
+    </message>
+    <message>
+        <location filename="../forms/sendcoinsdialog.ui" line="87"/>
+        <source>Clear all</source>
+        <translation>Fjern alle</translation>
+    </message>
+    <message>
+        <location filename="../forms/sendcoinsdialog.ui" line="106"/>
+        <source>Balance:</source>
+        <translation>Saldo:</translation>
+    </message>
+    <message>
         <location filename="../forms/sendcoinsdialog.ui" line="147"/>
         <source>S&amp;end</source>
         <translation type="unfinished"></translation>
->>>>>>> 6ec7ac15
-    </message>
-    <message>
-        <location filename="../sendcoinsdialog.cpp" line="134"/>
-        <source>The amount exceeds your balance.</source>
-        <translation>Beløpet overstiger saldo.</translation>
-    </message>
-    <message>
-        <location filename="../sendcoinsdialog.cpp" line="145"/>
-        <source>Duplicate address found, can only send to each address once per send operation.</source>
-        <translation>Duplikate adresser funnet. Kan bare sende én gang til hver adresse per operasjon.</translation>
-    </message>
-    <message>
-        <location filename="../sendcoinsdialog.cpp" line="150"/>
-        <source>Error: Transaction creation failed.</source>
-        <translation>Feil: Opprettelse av transaksjon feilet.</translation>
-    </message>
-    <message>
-        <location filename="../forms/sendcoinsdialog.ui" line="64"/>
-        <source>Send to multiple recipients at once</source>
-        <translation>Send til flere enn én mottaker</translation>
-    </message>
-    <message>
-        <location filename="../forms/sendcoinsdialog.ui" line="67"/>
-        <source>&amp;Add recipient...</source>
-        <translation>&amp;Legg til mottaker...</translation>
-    </message>
-    <message>
-        <location filename="../forms/sendcoinsdialog.ui" line="87"/>
-        <source>Clear all</source>
-        <translation>Fjern alle</translation>
-    </message>
-    <message>
-        <location filename="../forms/sendcoinsdialog.ui" line="106"/>
-        <source>Balance:</source>
-        <translation>Saldo:</translation>
-    </message>
-    <message>
-        <location filename="../forms/sendcoinsdialog.ui" line="147"/>
-        <source>&amp;Send</source>
-        <translation>&amp;Send</translation>
     </message>
 </context>
 <context>
@@ -1305,98 +1238,68 @@
         <translation>&lt;b&gt;Kilde:&lt;/b&gt; Generert&lt;br&gt;</translation>
     </message>
     <message>
-<<<<<<< HEAD
-        <location filename="../transactiondesc.cpp" line="73"/>
-        <location filename="../transactiondesc.cpp" line="90"/>
-=======
-        <location filename="../transactiondesc.cpp" line="88"/>
-        <location filename="../transactiondesc.cpp" line="105"/>
->>>>>>> 6ec7ac15
+        <location filename="../transactiondesc.cpp" line="72"/>
+        <location filename="../transactiondesc.cpp" line="89"/>
         <source>&lt;b&gt;From:&lt;/b&gt; </source>
         <translation>&lt;b&gt;Fra:&lt;/b&gt; </translation>
     </message>
     <message>
-<<<<<<< HEAD
-        <location filename="../transactiondesc.cpp" line="90"/>
+        <location filename="../transactiondesc.cpp" line="89"/>
         <source>unknown</source>
         <translation>ukjent</translation>
     </message>
     <message>
-        <location filename="../transactiondesc.cpp" line="91"/>
-        <location filename="../transactiondesc.cpp" line="114"/>
-        <location filename="../transactiondesc.cpp" line="173"/>
-=======
-        <location filename="../transactiondesc.cpp" line="106"/>
-        <location filename="../transactiondesc.cpp" line="129"/>
-        <location filename="../transactiondesc.cpp" line="188"/>
->>>>>>> 6ec7ac15
+        <location filename="../transactiondesc.cpp" line="90"/>
+        <location filename="../transactiondesc.cpp" line="113"/>
+        <location filename="../transactiondesc.cpp" line="172"/>
         <source>&lt;b&gt;To:&lt;/b&gt; </source>
         <translation>&lt;b&gt;Til:&lt;/b&gt; </translation>
     </message>
     <message>
-<<<<<<< HEAD
-        <location filename="../transactiondesc.cpp" line="94"/>
-=======
-        <location filename="../transactiondesc.cpp" line="109"/>
->>>>>>> 6ec7ac15
+        <location filename="../transactiondesc.cpp" line="93"/>
         <source> (yours, label: </source>
         <translation> (din, merkelapp: </translation>
     </message>
     <message>
-<<<<<<< HEAD
-        <location filename="../transactiondesc.cpp" line="96"/>
-=======
-        <location filename="../transactiondesc.cpp" line="111"/>
->>>>>>> 6ec7ac15
+        <location filename="../transactiondesc.cpp" line="95"/>
         <source> (yours)</source>
         <translation> (din)</translation>
     </message>
     <message>
-<<<<<<< HEAD
-        <location filename="../transactiondesc.cpp" line="131"/>
-        <location filename="../transactiondesc.cpp" line="145"/>
-        <location filename="../transactiondesc.cpp" line="190"/>
-        <location filename="../transactiondesc.cpp" line="207"/>
-=======
-        <location filename="../transactiondesc.cpp" line="146"/>
-        <location filename="../transactiondesc.cpp" line="160"/>
-        <location filename="../transactiondesc.cpp" line="205"/>
-        <location filename="../transactiondesc.cpp" line="222"/>
->>>>>>> 6ec7ac15
+        <location filename="../transactiondesc.cpp" line="130"/>
+        <location filename="../transactiondesc.cpp" line="144"/>
+        <location filename="../transactiondesc.cpp" line="189"/>
+        <location filename="../transactiondesc.cpp" line="206"/>
         <source>&lt;b&gt;Credit:&lt;/b&gt; </source>
         <translation>&lt;b&gt;Kredit:&lt;/b&gt; </translation>
     </message>
     <message>
-<<<<<<< HEAD
-        <location filename="../transactiondesc.cpp" line="133"/>
-=======
-        <location filename="../transactiondesc.cpp" line="148"/>
->>>>>>> 6ec7ac15
+        <location filename="../transactiondesc.cpp" line="132"/>
         <source>(%1 matures in %2 more blocks)</source>
         <translation>(%1 modnes om %2 flere blokker)</translation>
     </message>
     <message>
-        <location filename="../transactiondesc.cpp" line="211"/>
+        <location filename="../transactiondesc.cpp" line="210"/>
         <source>&lt;b&gt;Net amount:&lt;/b&gt; </source>
         <translation>&lt;b&gt;Nettobeløp:&lt;/b&gt; </translation>
     </message>
     <message>
-        <location filename="../transactiondesc.cpp" line="217"/>
+        <location filename="../transactiondesc.cpp" line="216"/>
         <source>Message:</source>
         <translation>Melding:</translation>
     </message>
     <message>
-        <location filename="../transactiondesc.cpp" line="219"/>
+        <location filename="../transactiondesc.cpp" line="218"/>
         <source>Comment:</source>
         <translation>Kommentar:</translation>
     </message>
     <message>
-        <location filename="../transactiondesc.cpp" line="221"/>
+        <location filename="../transactiondesc.cpp" line="220"/>
         <source>Transaction ID:</source>
         <translation>Transaksjons-ID:</translation>
     </message>
     <message>
-        <location filename="../transactiondesc.cpp" line="224"/>
+        <location filename="../transactiondesc.cpp" line="223"/>
         <source>Generated coins must wait 120 blocks before they can be spent.  When you generated this block, it was broadcast to the network to be added to the block chain.  If it fails to get into the chain, it will change to &quot;not accepted&quot; and not be spendable.  This may occasionally happen if another node generates a block within a few seconds of yours.</source>
         <translation>Genererte mynter må vente 120 blokker før de kan brukes.  Da du genererte denne blokken ble den kringkastet på nettverket for å bli lagt til i kjeden av blokker.  Hvis den ikke kommer med i kjeden vil den endre seg til &quot;ikke akseptert og pengene vil ikke kunne brukes.  Dette vil noen ganger skje hvis en annen node genererer en blokk noen sekunder i tid fra din egen.</translation>
     </message>
@@ -1421,64 +1324,22 @@
         <translation>, har ikke blitt kringkastet uten problemer enda.</translation>
     </message>
     <message>
-<<<<<<< HEAD
-        <location filename="../transactiondesc.cpp" line="137"/>
-=======
-        <location filename="../transactiondesc.cpp" line="105"/>
-        <source>unknown</source>
-        <translation>ukjent</translation>
-    </message>
-    <message>
-        <location filename="../transactiondesc.cpp" line="152"/>
->>>>>>> 6ec7ac15
+        <location filename="../transactiondesc.cpp" line="136"/>
         <source>(not accepted)</source>
         <translation>(ikke akseptert)</translation>
     </message>
     <message>
-<<<<<<< HEAD
-        <location filename="../transactiondesc.cpp" line="181"/>
-        <location filename="../transactiondesc.cpp" line="189"/>
-        <location filename="../transactiondesc.cpp" line="204"/>
-=======
-        <location filename="../transactiondesc.cpp" line="196"/>
-        <location filename="../transactiondesc.cpp" line="204"/>
-        <location filename="../transactiondesc.cpp" line="219"/>
->>>>>>> 6ec7ac15
+        <location filename="../transactiondesc.cpp" line="180"/>
+        <location filename="../transactiondesc.cpp" line="188"/>
+        <location filename="../transactiondesc.cpp" line="203"/>
         <source>&lt;b&gt;Debit:&lt;/b&gt; </source>
         <translation>&lt;b&gt;Debet:&lt;/b&gt; </translation>
     </message>
     <message>
-<<<<<<< HEAD
-        <location filename="../transactiondesc.cpp" line="195"/>
+        <location filename="../transactiondesc.cpp" line="194"/>
         <source>&lt;b&gt;Transaction fee:&lt;/b&gt; </source>
         <translation>&lt;b&gt;Transaksjonsgebyr:&lt;/b&gt; </translation>
     </message>
-=======
-        <location filename="../transactiondesc.cpp" line="210"/>
-        <source>&lt;b&gt;Transaction fee:&lt;/b&gt; </source>
-        <translation>&lt;b&gt;Transaksjonsgebyr:&lt;/b&gt; </translation>
-    </message>
-    <message>
-        <location filename="../transactiondesc.cpp" line="226"/>
-        <source>&lt;b&gt;Net amount:&lt;/b&gt; </source>
-        <translation>&lt;b&gt;Nettobeløp:&lt;/b&gt; </translation>
-    </message>
-    <message>
-        <location filename="../transactiondesc.cpp" line="232"/>
-        <source>Message:</source>
-        <translation>Melding:</translation>
-    </message>
-    <message>
-        <location filename="../transactiondesc.cpp" line="234"/>
-        <source>Comment:</source>
-        <translation>Kommentar:</translation>
-    </message>
-    <message>
-        <location filename="../transactiondesc.cpp" line="237"/>
-        <source>Generated coins must wait 120 blocks before they can be spent.  When you generated this block, it was broadcast to the network to be added to the block chain.  If it fails to get into the chain, it will change to &quot;not accepted&quot; and not be spendable.  This may occasionally happen if another node generates a block within a few seconds of yours.</source>
-        <translation>Genererte mynter må vente 120 blokker før de kan brukes.  Da du genererte denne blokken ble den kringkastet på nettverket for å bli lagt til i kjeden av blokker.  Hvis den ikke kommer med i kjeden vil den endre seg til &quot;ikke akseptert og pengene vil ikke kunne brukes.  Dette vil noen ganger skje hvis en annen node genererer en blokk noen sekunder i tid fra din egen.</translation>
-    </message>
->>>>>>> 6ec7ac15
 </context>
 <context>
     <name>TransactionDescDialog</name>
