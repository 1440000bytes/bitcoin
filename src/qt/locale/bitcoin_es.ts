<TS language="es" version="2.1">
<context>
    <name>AddressBookPage</name>
    <message>
        <source>Right-click to edit address or label</source>
        <translation>Clic derecho para editar la dirección o etiqueta</translation>
    </message>
    <message>
        <source>Create a new address</source>
        <translation>Crear una nueva dirección</translation>
    </message>
    <message>
        <source>&amp;New</source>
        <translation>&amp;Nuevo</translation>
    </message>
    <message>
        <source>Copy the currently selected address to the system clipboard</source>
        <translation>Copiar la dirección seleccionada al portapapeles del sistema</translation>
    </message>
    <message>
        <source>&amp;Copy</source>
        <translation>&amp;Copiar</translation>
    </message>
    <message>
        <source>C&amp;lose</source>
        <translation>C&amp;errar</translation>
    </message>
    <message>
        <source>Delete the currently selected address from the list</source>
        <translation>Eliminar la dirección seleccionada de la lista</translation>
    </message>
    <message>
        <source>Enter address or label to search</source>
        <translation>Introduzca una dirección o etiqueta que buscar</translation>
    </message>
    <message>
        <source>Export the data in the current tab to a file</source>
        <translation>Exportar los datos en la ficha actual a un archivo</translation>
    </message>
    <message>
        <source>&amp;Export</source>
        <translation>&amp;Exportar</translation>
    </message>
    <message>
        <source>&amp;Delete</source>
        <translation>&amp;Eliminar</translation>
    </message>
    <message>
        <source>Choose the address to send coins to</source>
        <translation>Seleccione la dirección a la que enviar monedas</translation>
    </message>
    <message>
        <source>Choose the address to receive coins with</source>
        <translation>Seleccione la dirección de la que recibir monedas</translation>
    </message>
    <message>
        <source>C&amp;hoose</source>
        <translation>E&amp;scoger</translation>
    </message>
    <message>
        <source>Sending addresses</source>
        <translation>Direcciones de envío</translation>
    </message>
    <message>
        <source>Receiving addresses</source>
        <translation>Direcciones de recepción</translation>
    </message>
    <message>
        <source>These are your Bitcoin addresses for sending payments. Always check the amount and the receiving address before sending coins.</source>
        <translation>Estas son sus direcciones Bitcoin para enviar pagos. Verifique siempre la cantidad y la dirección de recepción antes de enviar bitcoins.</translation>
    </message>
    <message>
        <source>&amp;Copy Address</source>
        <translation>&amp;Copiar Dirección</translation>
    </message>
    <message>
        <source>Copy &amp;Label</source>
        <translation>Copiar &amp;Etiqueta</translation>
    </message>
    <message>
        <source>&amp;Edit</source>
        <translation>&amp;Editar</translation>
    </message>
    <message>
        <source>Export Address List</source>
        <translation>Exportar lista de direcciones</translation>
    </message>
    <message>
        <source>Comma separated file (*.csv)</source>
        <translation>Archivo separado de coma (*.csv)</translation>
    </message>
    <message>
        <source>Exporting Failed</source>
        <translation>Falló la exportación</translation>
    </message>
    <message>
        <source>There was an error trying to save the address list to %1. Please try again.</source>
        <translation>Había un error intentando guardar la lista de direcciones en %1. Por favor inténtelo de nuevo.</translation>
    </message>
</context>
<context>
    <name>AddressTableModel</name>
    <message>
        <source>Label</source>
        <translation>Etiqueta</translation>
    </message>
    <message>
        <source>Address</source>
        <translation>Dirección</translation>
    </message>
    <message>
        <source>(no label)</source>
        <translation>(sin etiqueta)</translation>
    </message>
</context>
<context>
    <name>AskPassphraseDialog</name>
    <message>
        <source>Passphrase Dialog</source>
        <translation>Diálogo de contraseña</translation>
    </message>
    <message>
        <source>Enter passphrase</source>
        <translation>Introducir contraseña</translation>
    </message>
    <message>
        <source>New passphrase</source>
        <translation>Nueva contraseña</translation>
    </message>
    <message>
        <source>Repeat new passphrase</source>
        <translation>Repita la nueva contraseña</translation>
    </message>
    <message>
        <source>Show password</source>
        <translation>Mostrar contraseña</translation>
    </message>
    <message>
        <source>Enter the new passphrase to the wallet.&lt;br/&gt;Please use a passphrase of &lt;b&gt;ten or more random characters&lt;/b&gt;, or &lt;b&gt;eight or more words&lt;/b&gt;.</source>
        <translation>Introduzca la nueva contraseña del monedero. &lt;br/&gt;Por favor utilice una contraseña de &lt;b&gt;diez o más carácteres aleatorios&lt;/b&gt;, o &lt;b&gt;ocho o más palabras&lt;/b&gt;.</translation>
    </message>
    <message>
        <source>Encrypt wallet</source>
        <translation>Cifrar monedero</translation>
    </message>
    <message>
        <source>This operation needs your wallet passphrase to unlock the wallet.</source>
        <translation>Esta operación necesita su contraseña de monedero para desbloquear el monedero.</translation>
    </message>
    <message>
        <source>Unlock wallet</source>
        <translation>Desbloquear monedero</translation>
    </message>
    <message>
        <source>This operation needs your wallet passphrase to decrypt the wallet.</source>
        <translation>Esta operación necesita su contraseña para descifrar el monedero.</translation>
    </message>
    <message>
        <source>Decrypt wallet</source>
        <translation>Descifrar monedero</translation>
    </message>
    <message>
        <source>Change passphrase</source>
        <translation>Cambiar contraseña</translation>
    </message>
    <message>
        <source>Enter the old passphrase and new passphrase to the wallet.</source>
        <translation>Introduzca la contraseña antigua y la nueva para el monedero.</translation>
    </message>
    <message>
        <source>Confirm wallet encryption</source>
        <translation>Confirmar cifrado del monedero</translation>
    </message>
    <message>
        <source>Warning: If you encrypt your wallet and lose your passphrase, you will &lt;b&gt;LOSE ALL OF YOUR BITCOINS&lt;/b&gt;!</source>
        <translation>Advertencia: Si cifra su monedero y pierde su contraseña&lt;b&gt;¡PERDERÁ TODOS SUS BITCOINS!&lt;/b&gt;</translation>
    </message>
    <message>
        <source>Are you sure you wish to encrypt your wallet?</source>
        <translation>¿Seguro que desea cifrar su monedero?</translation>
    </message>
    <message>
        <source>Wallet encrypted</source>
        <translation>Monedero cifrado</translation>
    </message>
    <message>
        <source>Your wallet is now encrypted. Remember that encrypting your wallet cannot fully protect your bitcoins from being stolen by malware infecting your computer.</source>
        <translation>Monedero encriptado. Recuerda que encriptando tu monedero no garantiza mantener a salvo tus bitcoins en caso de tener viruses en el ordenador.</translation>
    </message>
    <message>
        <source>IMPORTANT: Any previous backups you have made of your wallet file should be replaced with the newly generated, encrypted wallet file. For security reasons, previous backups of the unencrypted wallet file will become useless as soon as you start using the new, encrypted wallet.</source>
        <translation>IMPORTANTE: Cualquier copia de seguridad anterior que haya hecho en su archivo de monedero debería ser reemplazada con el archivo de monedero cifrado generado recientemente. Por razones de seguridad, las copias de seguridad anteriores del archivo de monedero descifrado serán inútiles en cuanto empiece a utilizar el nuevo monedero cifrado.</translation>
    </message>
    <message>
        <source>Wallet encryption failed</source>
        <translation>Fracasó el cifrado del monedero</translation>
    </message>
    <message>
        <source>Wallet encryption failed due to an internal error. Your wallet was not encrypted.</source>
        <translation>Falló el cifrado del monedero debido a un error interno. Su monedero no fue cifrado.</translation>
    </message>
    <message>
        <source>The supplied passphrases do not match.</source>
        <translation>La contraseña introducida no coincide.</translation>
    </message>
    <message>
        <source>Wallet unlock failed</source>
        <translation>Fracasó el desbloqueo del monedero</translation>
    </message>
    <message>
        <source>The passphrase entered for the wallet decryption was incorrect.</source>
        <translation>La contraseña introducida para el cifrado del monedero es incorrecta.</translation>
    </message>
    <message>
        <source>Wallet decryption failed</source>
        <translation>Fracasó el cifrado del monedero</translation>
    </message>
    <message>
        <source>Wallet passphrase was successfully changed.</source>
        <translation>La contraseña del monedero se ha cambiado con éxito.</translation>
    </message>
    <message>
        <source>Warning: The Caps Lock key is on!</source>
        <translation>Alerta: ¡La clave de bloqueo Caps está activa!</translation>
    </message>
</context>
<context>
    <name>BanTableModel</name>
    <message>
        <source>IP/Netmask</source>
        <translation>IP/Máscara</translation>
    </message>
    <message>
        <source>Banned Until</source>
        <translation>Bloqueado Hasta</translation>
    </message>
</context>
<context>
    <name>BitcoinGUI</name>
    <message>
        <source>Sign &amp;message...</source>
        <translation>Firmar &amp;mensaje...</translation>
    </message>
    <message>
        <source>Synchronizing with network...</source>
        <translation>Sincronizando con la red…</translation>
    </message>
    <message>
        <source>&amp;Overview</source>
        <translation>&amp;Vista general</translation>
    </message>
    <message>
        <source>Show general overview of wallet</source>
        <translation>Mostrar vista general del monedero</translation>
    </message>
    <message>
        <source>&amp;Transactions</source>
        <translation>&amp;Transacciones</translation>
    </message>
    <message>
        <source>Browse transaction history</source>
        <translation>Examinar el historial de transacciones</translation>
    </message>
    <message>
        <source>E&amp;xit</source>
        <translation>S&amp;alir</translation>
    </message>
    <message>
        <source>Quit application</source>
        <translation>Salir de la aplicación</translation>
    </message>
    <message>
        <source>&amp;About %1</source>
        <translation>&amp;Acerca de %1</translation>
    </message>
    <message>
        <source>Show information about %1</source>
        <translation>Mostrar información acerca de %1</translation>
    </message>
    <message>
        <source>About &amp;Qt</source>
        <translation>Acerca de &amp;Qt</translation>
    </message>
    <message>
        <source>Show information about Qt</source>
        <translation>Mostrar información acerca de Qt</translation>
    </message>
    <message>
        <source>&amp;Options...</source>
        <translation>&amp;Opciones...</translation>
    </message>
    <message>
        <source>Modify configuration options for %1</source>
        <translation>Modificar las opciones de configuración para %1</translation>
    </message>
    <message>
        <source>&amp;Encrypt Wallet...</source>
        <translation>&amp;Cifrar monedero…</translation>
    </message>
    <message>
        <source>&amp;Backup Wallet...</source>
        <translation>&amp;Guardar copia del monedero...</translation>
    </message>
    <message>
        <source>&amp;Change Passphrase...</source>
        <translation>&amp;Cambiar la contraseña…</translation>
    </message>
    <message>
        <source>Open &amp;URI...</source>
        <translation>Abrir &amp;URI...</translation>
    </message>
    <message>
        <source>Wallet:</source>
        <translation>Monedero</translation>
    </message>
    <message>
        <source>Click to disable network activity.</source>
        <translation>Pulsar para deshabilitar la actividad de red.</translation>
    </message>
    <message>
        <source>Network activity disabled.</source>
        <translation>Actividad de red deshabilitada.</translation>
    </message>
    <message>
        <source>Click to enable network activity again.</source>
        <translation>Pulsar para volver a habilitar la actividad de red.</translation>
    </message>
    <message>
        <source>Syncing Headers (%1%)...</source>
        <translation>Sincronizando cabeceras (%1%)</translation>
    </message>
    <message>
        <source>Reindexing blocks on disk...</source>
        <translation>Reindexando bloques en disco...</translation>
    </message>
    <message>
        <source>Proxy is &lt;b&gt;enabled&lt;/b&gt;: %1</source>
        <translation>Proxy está&lt;b&gt;habilitado&lt;/b&gt;: %1</translation>
    </message>
    <message>
        <source>Send coins to a Bitcoin address</source>
        <translation>Enviar bitcoins a una dirección Bitcoin</translation>
    </message>
    <message>
        <source>Backup wallet to another location</source>
        <translation>Copia de seguridad del monedero en otra ubicación</translation>
    </message>
    <message>
        <source>Change the passphrase used for wallet encryption</source>
        <translation>Cambiar la contraseña utilizada para el cifrado del monedero</translation>
    </message>
    <message>
        <source>&amp;Debug window</source>
        <translation>&amp;Ventana de depuración</translation>
    </message>
    <message>
        <source>Open debugging and diagnostic console</source>
        <translation>Abrir la consola de depuración y diagnóstico</translation>
    </message>
    <message>
        <source>&amp;Verify message...</source>
        <translation>&amp;Verificar mensaje...</translation>
    </message>
    <message>
        <source>Bitcoin</source>
        <translation>Bitcoin</translation>
    </message>
    <message>
        <source>&amp;Send</source>
        <translation>&amp;Enviar</translation>
    </message>
    <message>
        <source>&amp;Receive</source>
        <translation>&amp;Recibir</translation>
    </message>
    <message>
        <source>&amp;Show / Hide</source>
        <translation>&amp;Mostrar / Ocultar</translation>
    </message>
    <message>
        <source>Show or hide the main Window</source>
        <translation>Mostrar u ocultar la ventana principal</translation>
    </message>
    <message>
        <source>Encrypt the private keys that belong to your wallet</source>
        <translation>Cifrar las claves privadas de su monedero</translation>
    </message>
    <message>
        <source>Sign messages with your Bitcoin addresses to prove you own them</source>
        <translation>Firmar mensajes con sus direcciones Bitcoin para demostrar la propiedad</translation>
    </message>
    <message>
        <source>Verify messages to ensure they were signed with specified Bitcoin addresses</source>
        <translation>Verificar mensajes comprobando que están firmados con direcciones Bitcoin concretas</translation>
    </message>
    <message>
        <source>&amp;File</source>
        <translation>&amp;Archivo</translation>
    </message>
    <message>
        <source>&amp;Settings</source>
        <translation>&amp;Configuración</translation>
    </message>
    <message>
        <source>&amp;Help</source>
        <translation>&amp;Ayuda</translation>
    </message>
    <message>
        <source>Tabs toolbar</source>
        <translation>Barra de pestañas</translation>
    </message>
    <message>
        <source>Request payments (generates QR codes and bitcoin: URIs)</source>
        <translation>Solicitar pagos (generando códigos QR e identificadores URI "bitcoin:")</translation>
    </message>
    <message>
        <source>Show the list of used sending addresses and labels</source>
        <translation>Mostrar la lista de direcciones de envío y etiquetas</translation>
    </message>
    <message>
        <source>Show the list of used receiving addresses and labels</source>
        <translation>Muestra la lista de direcciones de recepción y etiquetas</translation>
    </message>
    <message>
        <source>Open a bitcoin: URI or payment request</source>
        <translation>Abrir un identificador URI "bitcoin:" o una petición de pago</translation>
    </message>
    <message>
        <source>&amp;Command-line options</source>
        <translation>&amp;Opciones de consola de comandos</translation>
    </message>
    <message numerus="yes">
        <source>%n active connection(s) to Bitcoin network</source>
        <translation><numerusform>%n conexión activa hacia la red Bitcoin</numerusform><numerusform>%n conexiones activas hacia la red Bitcoin</numerusform></translation>
    </message>
    <message>
        <source>Indexing blocks on disk...</source>
        <translation>Indexando bloques en disco...</translation>
    </message>
    <message>
        <source>Processing blocks on disk...</source>
        <translation>Procesando bloques en disco...</translation>
    </message>
    <message numerus="yes">
        <source>Processed %n block(s) of transaction history.</source>
        <translation><numerusform>%n bloque procesado del historial de transacciones.</numerusform><numerusform>%n bloques procesados del historial de transacciones.</numerusform></translation>
    </message>
    <message>
        <source>%1 behind</source>
        <translation>%1 atrás</translation>
    </message>
    <message>
        <source>Last received block was generated %1 ago.</source>
        <translation>El último bloque recibido fue generado hace %1.</translation>
    </message>
    <message>
        <source>Transactions after this will not yet be visible.</source>
        <translation>Las transacciones posteriores aún no están visibles.</translation>
    </message>
    <message>
        <source>Error</source>
        <translation>Error</translation>
    </message>
    <message>
        <source>Warning</source>
        <translation>Aviso</translation>
    </message>
    <message>
        <source>Information</source>
        <translation>Información</translation>
    </message>
    <message>
        <source>Up to date</source>
        <translation>Actualizado</translation>
    </message>
    <message>
        <source>&amp;Sending addresses</source>
        <translation>Direcciones de &amp;envío</translation>
    </message>
    <message>
        <source>&amp;Receiving addresses</source>
        <translation>Direcciones de &amp;recepción</translation>
    </message>
    <message>
        <source>Open Wallet</source>
        <translation>Abrir Monedero</translation>
    </message>
    <message>
        <source>Open a wallet</source>
        <translation>Abrir un monedero</translation>
    </message>
    <message>
        <source>Close Wallet...</source>
        <translation>Cerrar Monedero...</translation>
    </message>
    <message>
        <source>Close wallet</source>
        <translation>Cerrar monedero</translation>
    </message>
    <message>
        <source>Show the %1 help message to get a list with possible Bitcoin command-line options</source>
        <translation>Mostrar el mensaje de ayuda %1 para obtener una lista de los posibles comandos de linea de comandos de Bitcoin</translation>
    </message>
    <message>
        <source>Opening Wallet &lt;b&gt;%1&lt;/b&gt;...</source>
        <translation>Abriendo monedero &lt;b&gt;%1&lt;/b&gt;...</translation>
    </message>
    <message>
        <source>Open Wallet Failed</source>
        <translation>Fallo al abrir monedero</translation>
    </message>
    <message>
        <source>&amp;Window</source>
        <translation>&amp;Ventana</translation>
    </message>
    <message>
        <source>Minimize</source>
        <translation>Minimizar</translation>
    </message>
    <message>
        <source>Zoom</source>
        <translation>Acercar</translation>
    </message>
    <message>
        <source>Restore</source>
        <translation>Restaurar</translation>
    </message>
    <message>
        <source>Main Window</source>
        <translation>Ventana principal</translation>
    </message>
    <message>
        <source>%1 client</source>
        <translation>%1 cliente</translation>
    </message>
    <message>
        <source>Connecting to peers...</source>
        <translation>Conectando a pares...</translation>
    </message>
    <message>
        <source>Catching up...</source>
        <translation>Actualizando...</translation>
    </message>
    <message>
        <source>Date: %1
</source>
        <translation>Fecha: %1
</translation>
    </message>
    <message>
        <source>Amount: %1
</source>
        <translation>Amount: %1
</translation>
    </message>
    <message>
        <source>Wallet: %1
</source>
        <translation>Monedero: %1</translation>
    </message>
    <message>
        <source>Type: %1
</source>
        <translation>Tipo: %1
</translation>
    </message>
    <message>
        <source>Label: %1
</source>
        <translation>Etiqueta: %1
</translation>
    </message>
    <message>
        <source>Address: %1
</source>
        <translation>Dirección: %1
</translation>
    </message>
    <message>
        <source>Sent transaction</source>
        <translation>Transacción enviada</translation>
    </message>
    <message>
        <source>Incoming transaction</source>
        <translation>Transacción entrante</translation>
    </message>
    <message>
        <source>HD key generation is &lt;b&gt;enabled&lt;/b&gt;</source>
        <translation>La generación de clave HD está &lt;b&gt;habilitada&lt;/b&gt;</translation>
    </message>
    <message>
        <source>HD key generation is &lt;b&gt;disabled&lt;/b&gt;</source>
        <translation>La generación de clave HD está &lt;b&gt;deshabilitada&lt;/b&gt;</translation>
    </message>
    <message>
        <source>Private key &lt;b&gt;disabled&lt;/b&gt;</source>
        <translation>Clave privada &lt;b&gt;deshabilitado&lt;/b&gt;</translation>
    </message>
    <message>
        <source>Wallet is &lt;b&gt;encrypted&lt;/b&gt; and currently &lt;b&gt;unlocked&lt;/b&gt;</source>
        <translation>El monedero está &lt;b&gt;cifrado&lt;/b&gt; y actualmente &lt;b&gt;desbloqueado&lt;/b&gt;</translation>
    </message>
    <message>
        <source>Wallet is &lt;b&gt;encrypted&lt;/b&gt; and currently &lt;b&gt;locked&lt;/b&gt;</source>
        <translation>El monedero está &lt;b&gt;cifrado&lt;/b&gt; y actualmente &lt;b&gt;bloqueado&lt;/b&gt;</translation>
    </message>
    <message>
        <source>A fatal error occurred. Bitcoin can no longer continue safely and will quit.</source>
        <translation>Ha ocurrido un error fatal. Bitcoin no puede seguir seguro y se cerrará.</translation>
    </message>
</context>
<context>
    <name>CoinControlDialog</name>
    <message>
        <source>Coin Selection</source>
        <translation>Selección de la moneda</translation>
    </message>
    <message>
        <source>Quantity:</source>
        <translation>Cantidad:</translation>
    </message>
    <message>
        <source>Bytes:</source>
        <translation>Bytes:</translation>
    </message>
    <message>
        <source>Amount:</source>
        <translation>Cuantía:</translation>
    </message>
    <message>
        <source>Fee:</source>
        <translation>Comisión:</translation>
    </message>
    <message>
        <source>Dust:</source>
        <translation>Polvo:</translation>
    </message>
    <message>
        <source>After Fee:</source>
        <translation>Después de aplicar la comisión:</translation>
    </message>
    <message>
        <source>Change:</source>
        <translation>Cambio:</translation>
    </message>
    <message>
        <source>(un)select all</source>
        <translation>(des)marcar todos</translation>
    </message>
    <message>
        <source>Tree mode</source>
        <translation>Modo árbol</translation>
    </message>
    <message>
        <source>List mode</source>
        <translation>Modo lista</translation>
    </message>
    <message>
        <source>Amount</source>
        <translation>Cantidad</translation>
    </message>
    <message>
        <source>Received with label</source>
        <translation>Recibido con etiqueta</translation>
    </message>
    <message>
        <source>Received with address</source>
        <translation>Recibido con dirección</translation>
    </message>
    <message>
        <source>Date</source>
        <translation>Fecha</translation>
    </message>
    <message>
        <source>Confirmations</source>
        <translation>Confirmaciones</translation>
    </message>
    <message>
        <source>Confirmed</source>
        <translation>Confirmado</translation>
    </message>
    <message>
        <source>Copy address</source>
        <translation>Copiar ubicación</translation>
    </message>
    <message>
        <source>Copy label</source>
        <translation>Copiar etiqueta</translation>
    </message>
    <message>
        <source>Copy amount</source>
        <translation>Copiar cantidad</translation>
    </message>
    <message>
        <source>Copy transaction ID</source>
        <translation>Copiar ID de transacción</translation>
    </message>
    <message>
        <source>Lock unspent</source>
        <translation>Bloquear lo no gastado</translation>
    </message>
    <message>
        <source>Unlock unspent</source>
        <translation>Desbloquear lo no gastado</translation>
    </message>
    <message>
        <source>Copy quantity</source>
        <translation>Copiar cantidad</translation>
    </message>
    <message>
        <source>Copy fee</source>
        <translation>Copiar comisión</translation>
    </message>
    <message>
        <source>Copy after fee</source>
        <translation>Copiar después de comisión</translation>
    </message>
    <message>
        <source>Copy bytes</source>
        <translation>Copiar bytes</translation>
    </message>
    <message>
        <source>Copy dust</source>
        <translation>Copiar polvo</translation>
    </message>
    <message>
        <source>Copy change</source>
        <translation>Copiar cambio</translation>
    </message>
    <message>
        <source>(%1 locked)</source>
        <translation>(%1 bloqueado)</translation>
    </message>
    <message>
        <source>yes</source>
        <translation>sí</translation>
    </message>
    <message>
        <source>no</source>
        <translation>no</translation>
    </message>
    <message>
        <source>This label turns red if any recipient receives an amount smaller than the current dust threshold.</source>
        <translation>Esta etiqueta se vuelve roja si algún destinatario recibe una cantidad inferior al actual umbral de polvo.</translation>
    </message>
    <message>
        <source>Can vary +/- %1 satoshi(s) per input.</source>
        <translation>Puede variar +/- %1 satoshi(s) por entrada.</translation>
    </message>
    <message>
        <source>(no label)</source>
        <translation>(sin etiqueta)</translation>
    </message>
    <message>
        <source>change from %1 (%2)</source>
        <translation>cambia desde %1 (%2)</translation>
    </message>
    <message>
        <source>(change)</source>
        <translation>(cambio)</translation>
    </message>
</context>
<context>
    <name>EditAddressDialog</name>
    <message>
        <source>Edit Address</source>
        <translation>Editar Dirección</translation>
    </message>
    <message>
        <source>&amp;Label</source>
        <translation>&amp;Etiqueta</translation>
    </message>
    <message>
        <source>The label associated with this address list entry</source>
        <translation>La etiqueta asociada con esta entrada de la lista de direcciones</translation>
    </message>
    <message>
        <source>The address associated with this address list entry. This can only be modified for sending addresses.</source>
        <translation>La dirección asociada con esta entrada de la lista de direcciones. Solo puede ser modificada para direcciones de envío.</translation>
    </message>
    <message>
        <source>&amp;Address</source>
        <translation>&amp;Dirección</translation>
    </message>
    <message>
        <source>New sending address</source>
        <translation>Nueva dirección de envío</translation>
    </message>
    <message>
        <source>Edit receiving address</source>
        <translation>Editar dirección de recepción</translation>
    </message>
    <message>
        <source>Edit sending address</source>
        <translation>Editar dirección de envío</translation>
    </message>
    <message>
        <source>The entered address "%1" is not a valid Bitcoin address.</source>
        <translation>La dirección introducida "%1" no es una dirección Bitcoin válida.</translation>
    </message>
    <message>
        <source>Address "%1" already exists as a receiving address with label "%2" and so cannot be added as a sending address.</source>
        <translation>La dirección "%1" ya existe como dirección de recepción con la etiqueta "%2" y, por lo tanto, no se puede agregar como dirección de envío.</translation>
    </message>
    <message>
        <source>The entered address "%1" is already in the address book with label "%2".</source>
        <translation>La dirección ingresada "%1" ya está en la libreta de direcciones con la etiqueta "%2".</translation>
    </message>
    <message>
        <source>Could not unlock wallet.</source>
        <translation>No se pudo desbloquear el monedero.</translation>
    </message>
    <message>
        <source>New key generation failed.</source>
        <translation>Falló la generación de la nueva clave.</translation>
    </message>
</context>
<context>
    <name>FreespaceChecker</name>
    <message>
        <source>A new data directory will be created.</source>
        <translation>Se creará un nuevo directorio de datos.</translation>
    </message>
    <message>
        <source>name</source>
        <translation>nombre</translation>
    </message>
    <message>
        <source>Directory already exists. Add %1 if you intend to create a new directory here.</source>
        <translation>El directorio ya existe. Añada %1 si pretende crear un directorio nuevo.</translation>
    </message>
    <message>
        <source>Path already exists, and is not a directory.</source>
        <translation>La ruta ya existe y no es un directorio.</translation>
    </message>
    <message>
        <source>Cannot create data directory here.</source>
        <translation>No se puede crear un directorio de datos aquí.</translation>
    </message>
</context>
<context>
    <name>GuiNetWatch</name>
    </context>
<context>
    <name>HelpMessageDialog</name>
    <message>
        <source>version</source>
        <translation>versión</translation>
    </message>
    <message>
        <source>(%1-bit)</source>
        <translation>(%1-bit)</translation>
    </message>
    <message>
        <source>About %1</source>
        <translation>Acerca de %1</translation>
    </message>
    <message>
        <source>Command-line options</source>
        <translation>Opciones de la línea de comandos</translation>
    </message>
</context>
<context>
    <name>Intro</name>
    <message>
        <source>Welcome</source>
        <translation>Bienvenido</translation>
    </message>
    <message>
        <source>Welcome to %1.</source>
        <translation>Bienvenido a %1</translation>
    </message>
    <message>
        <source>As this is the first time the program is launched, you can choose where %1 will store its data.</source>
        <translation>Al ser la primera vez que se ejecuta el programa, puede elegir dónde %1 almacenará sus datos.</translation>
    </message>
    <message>
        <source>When you click OK, %1 will begin to download and process the full %4 block chain (%2GB) starting with the earliest transactions in %3 when %4 initially launched.</source>
        <translation>Cuando haga click en OK, %1 se empezará a descargar la %4 cadena de bloques completa (%2GB) empezando por la transacción más antigua en %3 cuando se publicó %4 originalmente.</translation>
    </message>
    <message>
        <source>This initial synchronisation is very demanding, and may expose hardware problems with your computer that had previously gone unnoticed. Each time you run %1, it will continue downloading where it left off.</source>
        <translation>La sincronización inicial demanda muchos recursos y podría revelar problemas de hardware que no se han notado previamente. Cada vez que ejecuta %1, continuará descargando a partir del punto anterior.</translation>
    </message>
    <message>
        <source>If you have chosen to limit block chain storage (pruning), the historical data must still be downloaded and processed, but will be deleted afterward to keep your disk usage low.</source>
        <translation>Si ha elegido limitar el almacenamiento de la cadena de bloques ("prunning"), se descargarán y procesarán los datos históricos igualmente, sin embargo, estos se eliminarán después para mantener un bajo uso del disco.</translation>
    </message>
    <message>
        <source>Use the default data directory</source>
        <translation>Utilizar el directorio de datos predeterminado</translation>
    </message>
    <message>
        <source>Use a custom data directory:</source>
        <translation>Utilizar un directorio de datos personalizado:</translation>
    </message>
    <message>
        <source>Bitcoin</source>
        <translation>Bitcoin</translation>
    </message>
    <message>
        <source>At least %1 GB of data will be stored in this directory, and it will grow over time.</source>
        <translation>Se almacenará cuanto menos %1 GB de datos en este directorio, y crecerá con el transcurso del tiempo.</translation>
    </message>
    <message>
        <source>Approximately %1 GB of data will be stored in this directory.</source>
        <translation>Se almacenará aproximadamente %1 GB de datos en este directorio.</translation>
    </message>
    <message>
        <source>%1 will download and store a copy of the Bitcoin block chain.</source>
        <translation>%1 descargará y almacenará una copia de la cadena de bloques de Bitcoin.</translation>
    </message>
    <message>
        <source>The wallet will also be stored in this directory.</source>
        <translation>El monedero se almacenará en este directorio.</translation>
    </message>
    <message>
        <source>Error: Specified data directory "%1" cannot be created.</source>
        <translation>Error: no ha podido crearse el directorio de datos especificado "%1".</translation>
    </message>
    <message>
        <source>Error</source>
        <translation>Error</translation>
    </message>
    <message numerus="yes">
        <source>%n GB of free space available</source>
        <translation><numerusform>%n GB de espacio libre</numerusform><numerusform>%n GB de espacio disponible</numerusform></translation>
    </message>
    <message numerus="yes">
        <source>(of %n GB needed)</source>
        <translation><numerusform>(de %n GB necesitados)</numerusform><numerusform>(de %n GB requeridos)</numerusform></translation>
    </message>
</context>
<context>
    <name>MempoolStats</name>
    <message>
        <source>N/A</source>
        <translation>N/D</translation>
    </message>
    </context>
<context>
    <name>ModalOverlay</name>
    <message>
        <source>Form</source>
        <translation>Formulario</translation>
    </message>
    <message>
        <source>Recent transactions may not yet be visible, and therefore your wallet's balance might be incorrect. This information will be correct once your wallet has finished synchronizing with the bitcoin network, as detailed below.</source>
        <translation>Las transacciones recientes aún no pueden ser visibles, y por lo tanto el saldo de su monedero podría ser incorrecto. Esta información será correcta cuando su monedero haya terminado de sincronizarse con la red de bitcoin, como se detalla abajo.</translation>
    </message>
    <message>
        <source>Attempting to spend bitcoins that are affected by not-yet-displayed transactions will not be accepted by the network.</source>
        <translation>La red no aceptará el intentar gastar bitcoins que están afectados por transacciones aún no mostradas.</translation>
    </message>
    <message>
        <source>Number of blocks left</source>
        <translation>Número de bloques restantes</translation>
    </message>
    <message>
        <source>Unknown...</source>
        <translation>Desconocido...</translation>
    </message>
    <message>
        <source>Last block time</source>
        <translation>Hora del último bloque</translation>
    </message>
    <message>
        <source>Progress</source>
        <translation>Progreso</translation>
    </message>
    <message>
        <source>Progress increase per hour</source>
        <translation>Avance del progreso por hora</translation>
    </message>
    <message>
        <source>calculating...</source>
        <translation>calculando...</translation>
    </message>
    <message>
        <source>Estimated time left until synced</source>
        <translation>Tiempo estimado restante hasta la sincronización</translation>
    </message>
    <message>
        <source>Hide</source>
        <translation>Ocultar</translation>
    </message>
    <message>
        <source>Unknown. Syncing Headers (%1, %2%)...</source>
<<<<<<< HEAD
        <translation>Desconocido. Sincronizando Cabeceras (%1, %2%)...</translation>
=======
        <translation>Desconocido. Sincronizando cabeceras (%1, %2%)...</translation>
    </message>
</context>
<context>
    <name>NetWatchLogModel</name>
    <message>
        <source>Type</source>
        <comment>NetWatch: Type header</comment>
        <translation>Tipo</translation>
    </message>
    <message>
        <source>Address</source>
        <comment>NetWatch: Address header</comment>
        <translation>Dirección</translation>
>>>>>>> bdbe9f59
    </message>
</context>
<context>
    <name>OpenURIDialog</name>
    <message>
        <source>Open URI</source>
        <translation>Abrir URI</translation>
    </message>
    <message>
        <source>Open payment request from URI or file</source>
        <translation>Abrir solicitud de pago a partir de un identificador URI o de un archivo</translation>
    </message>
    <message>
        <source>URI:</source>
        <translation>URI:</translation>
    </message>
    <message>
        <source>Select payment request file</source>
        <translation>Seleccionar archivo de solicitud de pago</translation>
    </message>
    <message>
        <source>Select payment request file to open</source>
        <translation>Seleccionar el archivo de solicitud de pago para abrir</translation>
    </message>
</context>
<context>
    <name>OptionsDialog</name>
    <message>
        <source>Options</source>
        <translation>Opciones</translation>
    </message>
    <message>
        <source>&amp;Main</source>
        <translation>&amp;Principal</translation>
    </message>
    <message>
        <source>Automatically start %1 after logging in to the system.</source>
        <translation>Iniciar automaticamente  %1 al encender el sistema.</translation>
    </message>
    <message>
        <source>&amp;Start %1 on system login</source>
        <translation>&amp;Iniciar %1 al iniciar el sistema</translation>
    </message>
    <message>
        <source>Size of &amp;database cache</source>
        <translation>Tamaño del cache de la &amp;base de datos</translation>
    </message>
    <message>
        <source>Number of script &amp;verification threads</source>
        <translation>Número de hilos de &amp;verificación de scripts</translation>
    </message>
    <message>
        <source>IP address of the proxy (e.g. IPv4: 127.0.0.1 / IPv6: ::1)</source>
        <translation>Dirección IP del proxy (p. ej. IPv4: 127.0.0.1 / IPv6: ::1)</translation>
    </message>
    <message>
        <source>Shows if the supplied default SOCKS5 proxy is used to reach peers via this network type.</source>
        <translation>Muestra si el proxy SOCKS5 predeterminado se utiliza para conectarse a pares a través de este tipo de red.</translation>
    </message>
    <message>
        <source>Use separate SOCKS&amp;5 proxy to reach peers via Tor hidden services:</source>
        <translation>Usar proxy SOCKS&amp;5 para alcanzar nodos via servicios ocultos Tor:</translation>
    </message>
    <message>
        <source>Hide the icon from the system tray.</source>
        <translation>Ocultar ícono de la bandeja de sistema.</translation>
    </message>
    <message>
        <source>&amp;Hide tray icon</source>
        <translation>&amp;Ocultar ícono de la barra de tareas</translation>
    </message>
    <message>
        <source>Minimize instead of exit the application when the window is closed. When this option is enabled, the application will be closed only after selecting Exit in the menu.</source>
        <translation>Minimizar en lugar de salir de la aplicación cuando la ventana está cerrada. Cuando se activa esta opción, la aplicación sólo se cerrará después de seleccionar Salir en el menú.</translation>
    </message>
    <message>
        <source>Third party URLs (e.g. a block explorer) that appear in the transactions tab as context menu items. %s in the URL is replaced by transaction hash. Multiple URLs are separated by vertical bar |.</source>
        <translation>Identificadores URL de terceros (por ejemplo, un explorador de bloques) que aparecen en la pestaña de transacciones como elementos del menú contextual. El %s en la URL es reemplazado por el valor hash de la transacción. Se pueden separar URL múltiples por una barra vertical |.</translation>
    </message>
    <message>
        <source>Open the %1 configuration file from the working directory.</source>
        <translation>Abre el fichero de configuración %1 en el directorio de trabajo.</translation>
    </message>
    <message>
        <source>Open Configuration File</source>
        <translation>Abrir fichero de configuración</translation>
    </message>
    <message>
        <source>Reset all client options to default.</source>
        <translation>Restablecer todas las opciones predeterminadas del cliente.</translation>
    </message>
    <message>
        <source>&amp;Reset Options</source>
        <translation>&amp;Restablecer opciones</translation>
    </message>
    <message>
        <source>&amp;Network</source>
        <translation>&amp;Red</translation>
    </message>
    <message>
        <source>Disables some advanced features but all blocks will still be fully validated. Reverting this setting requires re-downloading the entire blockchain. Actual disk usage may be somewhat higher.</source>
        <translation>Desactiva algunas características avanzadas, pero todos los bloques se validarán por completo. Revertir esta configuración requiere volver a descargar todo el blockchain. El uso real del disco puede ser algo mayor.</translation>
    </message>
    <message>
        <source>Prune &amp;block storage to</source>
        <translation>Podar el almacenamiento de &amp;bloques para</translation>
    </message>
    <message>
        <source>Reverting this setting requires re-downloading the entire blockchain.</source>
        <translation>Revertir estas configuraciones requiere re-descargar el blockchain entero.</translation>
    </message>
    <message>
        <source>MiB</source>
        <translation>MiB</translation>
    </message>
    <message>
        <source>(0 = auto, &lt;0 = leave that many cores free)</source>
        <translation>(0 = automático, &lt;0 = dejar libres ese número de núcleos)</translation>
    </message>
    <message>
        <source>W&amp;allet</source>
        <translation>&amp;Monedero</translation>
    </message>
    <message>
        <source>Expert</source>
        <translation>Experto</translation>
    </message>
    <message>
        <source>Enable coin &amp;control features</source>
        <translation>Habilitar funcionalidad de &amp;Coin Control</translation>
    </message>
    <message>
        <source>If you disable the spending of unconfirmed change, the change from a transaction cannot be used until that transaction has at least one confirmation. This also affects how your balance is computed.</source>
        <translation>Si desactiva el gasto del cambio no confirmado, no se podrá usar el cambio de una transacción hasta que se alcance al menos una confirmación. Esto afecta también a cómo se calcula su saldo.</translation>
    </message>
    <message>
        <source>&amp;Spend unconfirmed change</source>
        <translation>&amp;Gastar cambio no confirmado</translation>
    </message>
    <message>
        <source>Automatically open the Bitcoin client port on the router. This only works when your router supports UPnP and it is enabled.</source>
        <translation>Abrir automáticamente el puerto del cliente Bitcoin en el router. Esta opción solo funciona si el router admite UPnP y está activado.</translation>
    </message>
    <message>
        <source>Map port using &amp;UPnP</source>
        <translation>Mapear el puerto mediante &amp;UPnP</translation>
    </message>
    <message>
        <source>Accept connections from outside.</source>
        <translation>Aceptar conexiones desde el exterior.</translation>
    </message>
    <message>
        <source>Allow incomin&amp;g connections</source>
        <translation>Permitir conexiones entrantes</translation>
    </message>
    <message>
        <source>Connect to the Bitcoin network through a SOCKS5 proxy.</source>
        <translation>Conectarse a la red Bitcoin a través de un proxy SOCKS5.</translation>
    </message>
    <message>
        <source>&amp;Connect through SOCKS5 proxy (default proxy):</source>
        <translation>&amp;Conectarse a través de proxy SOCKS5 (proxy predeterminado):</translation>
    </message>
    <message>
        <source>Proxy &amp;IP:</source>
        <translation>Dirección &amp;IP del proxy:</translation>
    </message>
    <message>
        <source>&amp;Port:</source>
        <translation>&amp;Puerto:</translation>
    </message>
    <message>
        <source>Port of the proxy (e.g. 9050)</source>
        <translation>Puerto del servidor proxy (ej. 9050)</translation>
    </message>
    <message>
        <source>Used for reaching peers via:</source>
        <translation>Usado para alcanzar pares via:</translation>
    </message>
    <message>
        <source>IPv4</source>
        <translation>IPv4</translation>
    </message>
    <message>
        <source>IPv6</source>
        <translation>IPv6</translation>
    </message>
    <message>
        <source>Tor</source>
        <translation>Tor</translation>
    </message>
    <message>
        <source>Connect to the Bitcoin network through a separate SOCKS5 proxy for Tor hidden services.</source>
        <translation>Conectar a la red Bitcoin mediante un proxy SOCKS5 por separado para los servicios ocultos de Tor.</translation>
    </message>
    <message>
        <source>&amp;Window</source>
        <translation>&amp;Ventana</translation>
    </message>
    <message>
        <source>Show only a tray icon after minimizing the window.</source>
        <translation>Minimizar la ventana a la bandeja de iconos del sistema.</translation>
    </message>
    <message>
        <source>&amp;Minimize to the tray instead of the taskbar</source>
        <translation>&amp;Minimizar a la bandeja en vez de a la barra de tareas</translation>
    </message>
    <message>
        <source>M&amp;inimize on close</source>
        <translation>M&amp;inimizar al cerrar</translation>
    </message>
    <message>
        <source>&amp;Display</source>
        <translation>&amp;Interfaz</translation>
    </message>
    <message>
        <source>User Interface &amp;language:</source>
        <translation>I&amp;dioma de la interfaz de usuario</translation>
    </message>
    <message>
        <source>The user interface language can be set here. This setting will take effect after restarting %1.</source>
        <translation>El idioma de la interfaz de usuario puede establecerse aquí. Esta configuración tendrá efecto tras reiniciar %1.</translation>
    </message>
    <message>
        <source>&amp;Unit to show amounts in:</source>
        <translation>&amp;Unidad en la cual mostrar las cantidades:</translation>
    </message>
    <message>
        <source>Choose the default subdivision unit to show in the interface and when sending coins.</source>
        <translation>Elegir la subdivisión predeterminada para mostrar cantidades en la interfaz y cuando se envían bitcoins.</translation>
    </message>
    <message>
        <source>Whether to show coin control features or not.</source>
        <translation>Mostrar o no funcionalidad de Coin Control</translation>
    </message>
    <message>
        <source>&amp;Third party transaction URLs</source>
        <translation>URLs de transacciones de terceros</translation>
    </message>
    <message>
        <source>Options set in this dialog are overridden by the command line or in the configuration file:</source>
        <translation>Las opciones establecidas en este diálogo serán invalidadas por la línea de comando o en el fichero de configuración:</translation>
    </message>
    <message>
        <source>&amp;OK</source>
        <translation>&amp;Aceptar</translation>
    </message>
    <message>
        <source>&amp;Cancel</source>
        <translation>&amp;Cancelar</translation>
    </message>
    <message>
        <source>default</source>
        <translation>predeterminado</translation>
    </message>
    <message>
        <source>none</source>
        <translation>ninguna</translation>
    </message>
    <message>
        <source>Bitcoin Core</source>
        <translation>Bitcoin Core</translation>
    </message>
    <message>
        <source>Confirm options reset</source>
        <translation>Confirme el restablecimiento de las opciones</translation>
    </message>
    <message>
        <source>Client restart required to activate changes.</source>
        <translation>Se necesita reiniciar el cliente para activar los cambios.</translation>
    </message>
    <message>
        <source>Client will be shut down. Do you want to proceed?</source>
        <translation>El cliente se cerrará. ¿Desea continuar?</translation>
    </message>
    <message>
        <source>Configuration options</source>
        <translation>Opciones de configuración</translation>
    </message>
    <message>
        <source>The configuration file is used to specify advanced user options which override GUI settings. Additionally, any command-line options will override this configuration file.</source>
        <translation>El fichero de configuración se utiliza para especificar opciones de usuario avanzadas que reemplazar las configuraciones de la interfaz gráfica de usuario. Adicionalmente, cualquier opción introducida en la línea de comandos reemplazará a este fichero de configuración.</translation>
    </message>
    <message>
        <source>Error</source>
        <translation>Error</translation>
    </message>
    <message>
        <source>The configuration file could not be opened.</source>
        <translation>No se pudo abrir el fichero de configuración.</translation>
    </message>
    <message>
        <source>This change would require a client restart.</source>
        <translation>Este cambio exige el reinicio del cliente.</translation>
    </message>
    <message>
        <source>The supplied proxy address is invalid.</source>
        <translation>La dirección proxy indicada es inválida.</translation>
    </message>
</context>
<context>
    <name>OverviewPage</name>
    <message>
        <source>Form</source>
        <translation>Formulario</translation>
    </message>
    <message>
        <source>The displayed information may be out of date. Your wallet automatically synchronizes with the Bitcoin network after a connection is established, but this process has not completed yet.</source>
        <translation>La información mostrada puede estar desactualizada. Su monedero se sincroniza automáticamente con la red Bitcoin después de que se haya establecido una conexión, pero este proceso aún no se ha completado.</translation>
    </message>
    <message>
        <source>Watch-only:</source>
        <translation>Solo observación:</translation>
    </message>
    <message>
        <source>Available:</source>
        <translation>Disponible:</translation>
    </message>
    <message>
        <source>Your current spendable balance</source>
        <translation>Su saldo disponible actual</translation>
    </message>
    <message>
        <source>Pending:</source>
        <translation>Pendiente:</translation>
    </message>
    <message>
        <source>Total of transactions that have yet to be confirmed, and do not yet count toward the spendable balance</source>
        <translation>Total de transacciones pendientes de confirmar y que aún no contribuye al saldo disponible</translation>
    </message>
    <message>
        <source>Immature:</source>
        <translation>No madurado:</translation>
    </message>
    <message>
        <source>Mined balance that has not yet matured</source>
        <translation>Saldo recién minado que aún no ha madurado.</translation>
    </message>
    <message>
        <source>Balances</source>
        <translation>Saldos</translation>
    </message>
    <message>
        <source>Total:</source>
        <translation>Total:</translation>
    </message>
    <message>
        <source>Your current total balance</source>
        <translation>Su saldo actual total</translation>
    </message>
    <message>
        <source>Your current balance in watch-only addresses</source>
        <translation>Su saldo actual en direcciones watch-only (solo-observación)</translation>
    </message>
    <message>
        <source>Spendable:</source>
        <translation>Gastable:</translation>
    </message>
    <message>
        <source>Recent transactions</source>
        <translation>Transacciones recientes</translation>
    </message>
    <message>
        <source>Unconfirmed transactions to watch-only addresses</source>
        <translation>Transacciones sin confirmar en direcciones watch-only (solo-observación)</translation>
    </message>
    <message>
        <source>Mined balance in watch-only addresses that has not yet matured</source>
        <translation>Saldo minado en direcciones watch-only que aún no ha madurado</translation>
    </message>
    <message>
        <source>Current total balance in watch-only addresses</source>
        <translation>Saldo total en las direcciones watch-only (solo-observación)</translation>
    </message>
</context>
<context>
    <name>PairingPage</name>
    </context>
<context>
    <name>PaymentServer</name>
    <message>
        <source>Payment request error</source>
        <translation>Fallo en la solicitud de pago</translation>
    </message>
    <message>
        <source>Cannot start bitcoin: click-to-pay handler</source>
        <translation>No se puede iniciar bitcoin: encargado click-para-pagar</translation>
    </message>
    <message>
        <source>URI handling</source>
        <translation>Manejo de URI</translation>
    </message>
    <message>
        <source>'bitcoin://' is not a valid URI. Use 'bitcoin:' instead.</source>
        <translation>'bitcoin: //' no es un URI válido. Use 'bitcoin:' en su lugar.</translation>
    </message>
    <message>
        <source>You are using a BIP70 URL which will be unsupported in the future.</source>
        <translation>Está utilizando una URL BIP70 la cual dejará de tener soporte en el futuro.</translation>
    </message>
    <message>
        <source>Payment request fetch URL is invalid: %1</source>
        <translation>La búsqueda de solicitud de pago URL es válida: %1</translation>
    </message>
    <message>
        <source>Cannot process payment request because BIP70 support was not compiled in.</source>
        <translation>No se puede procesar la petición de pago debido a que no se ha incluido el soporte de BIP70.</translation>
    </message>
    <message>
        <source>Invalid payment address %1</source>
        <translation>Dirección de pago inválida %1</translation>
    </message>
    <message>
        <source>URI cannot be parsed! This can be caused by an invalid Bitcoin address or malformed URI parameters.</source>
        <translation>URI no puede ser analizado! Esto puede ser causado por una dirección Bitcoin inválida o parametros URI mal formados.</translation>
    </message>
    <message>
        <source>Payment request file handling</source>
        <translation>Manejo del archivo de solicitud de pago</translation>
    </message>
    <message>
        <source>Payment request file cannot be read! This can be caused by an invalid payment request file.</source>
        <translation>¡El archivo de solicitud de pago no puede ser leído! Esto puede ser causado por un archivo de solicitud de pago inválido.</translation>
    </message>
    <message>
        <source>Payment request rejected</source>
        <translation>Solicitud de pago rechazada</translation>
    </message>
    <message>
        <source>Payment request network doesn't match client network.</source>
        <translation>La red de solicitud de pago no coincide con la red cliente.</translation>
    </message>
    <message>
        <source>Payment request expired.</source>
        <translation>Solicitud de pago caducada.</translation>
    </message>
    <message>
        <source>Payment request is not initialized.</source>
        <translation>La solicitud de pago no se ha iniciado.</translation>
    </message>
    <message>
        <source>Unverified payment requests to custom payment scripts are unsupported.</source>
        <translation>Solicitudes de pago sin verificar a scripts de pago habitual no se soportan.</translation>
    </message>
    <message>
        <source>Invalid payment request.</source>
        <translation>Solicitud de pago inválida.</translation>
    </message>
    <message>
        <source>Requested payment amount of %1 is too small (considered dust).</source>
        <translation>Cantidad de pago solicitada de %1 es demasiado pequeña (considerado polvo).</translation>
    </message>
    <message>
        <source>Refund from %1</source>
        <translation>Reembolsar desde %1</translation>
    </message>
    <message>
        <source>Payment request %1 is too large (%2 bytes, allowed %3 bytes).</source>
        <translation>Solicitud de pago de %1 es demasiado grande (%2 bytes, permitidos %3 bytes).</translation>
    </message>
    <message>
        <source>Error communicating with %1: %2</source>
        <translation>Fallo al comunicar con %1: %2</translation>
    </message>
    <message>
        <source>Payment request cannot be parsed!</source>
        <translation>¡La solicitud de pago no puede ser analizada!</translation>
    </message>
    <message>
        <source>Bad response from server %1</source>
        <translation>Mala respuesta desde el servidor %1</translation>
    </message>
    <message>
        <source>Network request error</source>
        <translation>Fallo de solicitud de red</translation>
    </message>
    <message>
        <source>Payment acknowledged</source>
        <translation>Pago declarado</translation>
    </message>
</context>
<context>
    <name>PeerTableModel</name>
    <message>
        <source>User Agent</source>
        <translation>User Agent</translation>
    </message>
    <message>
        <source>Node/Service</source>
        <translation>Nodo/Servicio</translation>
    </message>
    <message>
        <source>NodeId</source>
        <translation>ID de nodo</translation>
    </message>
    <message>
        <source>Ping</source>
        <translation>Ping</translation>
    </message>
    <message>
        <source>Sent</source>
        <translation>Enviado</translation>
    </message>
    <message>
        <source>Received</source>
        <translation>Recibido</translation>
    </message>
</context>
<context>
    <name>QObject</name>
    <message>
        <source>Amount</source>
        <translation>Cantidad</translation>
    </message>
    <message>
        <source>Enter a Bitcoin address (e.g. %1)</source>
        <translation>Introducir una dirección Bitcoin (p. ej. %1)</translation>
    </message>
    <message>
        <source>%1 d</source>
        <translation>%1 d</translation>
    </message>
    <message>
        <source>%1 h</source>
        <translation>%1 h</translation>
    </message>
    <message>
        <source>%1 m</source>
        <translation>%1 m</translation>
    </message>
    <message>
        <source>%1 s</source>
        <translation>%1 s</translation>
    </message>
    <message>
        <source>None</source>
        <translation>Ninguno</translation>
    </message>
    <message>
        <source>N/A</source>
        <translation>N/D</translation>
    </message>
    <message>
        <source>%1 ms</source>
        <translation>%1 ms</translation>
    </message>
    <message numerus="yes">
        <source>%n second(s)</source>
        <translation><numerusform>%n segundo</numerusform><numerusform>%n segundos</numerusform></translation>
    </message>
    <message numerus="yes">
        <source>%n minute(s)</source>
        <translation><numerusform>%n minuto</numerusform><numerusform>%n minutos</numerusform></translation>
    </message>
    <message numerus="yes">
        <source>%n hour(s)</source>
        <translation><numerusform>%n hora</numerusform><numerusform>%n horas</numerusform></translation>
    </message>
    <message numerus="yes">
        <source>%n day(s)</source>
        <translation><numerusform>%n día</numerusform><numerusform>%n días</numerusform></translation>
    </message>
    <message numerus="yes">
        <source>%n week(s)</source>
        <translation><numerusform>%n semana</numerusform><numerusform>%n semanas</numerusform></translation>
    </message>
    <message>
        <source>%1 and %2</source>
        <translation>%1 y %2</translation>
    </message>
    <message numerus="yes">
        <source>%n year(s)</source>
        <translation><numerusform>%n año</numerusform><numerusform>%n años</numerusform></translation>
    </message>
    <message>
        <source>%1 B</source>
        <translation>%1 B</translation>
    </message>
    <message>
        <source>%1 KB</source>
        <translation>%1 KB</translation>
    </message>
    <message>
        <source>%1 MB</source>
        <translation>%1 MB</translation>
    </message>
    <message>
        <source>%1 GB</source>
        <translation>%1 GB</translation>
    </message>
    <message>
        <source>%1 didn't yet exit safely...</source>
        <translation>%1 no se ha cerrado de forma segura todavía...</translation>
    </message>
    <message>
        <source>unknown</source>
        <translation>desconocido</translation>
    </message>
    <message>
        <source>Blk</source>
        <comment>Tx Watch: Block type abbreviation</comment>
        <translation>Blq</translation>
    </message>
    <message>
        <source>Txn</source>
        <comment>Tx Watch: Transaction type abbreviation</comment>
        <translation>Tsn</translation>
    </message>
</context>
<context>
    <name>QObject::QObject</name>
    <message>
        <source>Error parsing command line arguments: %1.</source>
        <translation>Error al parsear los argumentos de la línea de comando: %1.</translation>
    </message>
    <message>
        <source>Error: Specified data directory "%1" does not exist.</source>
        <translation>Error: El directorio de datos «%1» especificado no existe.</translation>
    </message>
    <message>
        <source>Error: Cannot parse configuration file: %1.</source>
        <translation>Error: No se puede analizar/parsear el archivo de configuración: %1.</translation>
    </message>
    <message>
        <source>Error: %1</source>
        <translation>Error: %1</translation>
    </message>
</context>
<context>
    <name>QRImageWidget</name>
    <message>
        <source>&amp;Save Image...</source>
        <translation>&amp;Guardar imagen...</translation>
    </message>
    <message>
        <source>&amp;Copy Image</source>
        <translation>&amp;Copiar imagen</translation>
    </message>
    <message>
        <source>Resulting URI too long, try to reduce the text for label / message.</source>
        <translation>URI resultante demasiado grande, trate de reducir el texto de etiqueta / mensaje.</translation>
    </message>
    <message>
        <source>Error encoding URI into QR Code.</source>
        <translation>Fallo al codificar URI en código QR.</translation>
    </message>
    <message>
        <source>Save QR Code</source>
        <translation>Guardar código QR</translation>
    </message>
    <message>
        <source>PNG Image (*.png)</source>
        <translation>Imagen PNG (*.png)</translation>
    </message>
</context>
<context>
    <name>RPCConsole</name>
    <message>
        <source>N/A</source>
        <translation>N/D</translation>
    </message>
    <message>
        <source>Client version</source>
        <translation>Versión del cliente</translation>
    </message>
    <message>
        <source>&amp;Information</source>
        <translation>&amp;Información</translation>
    </message>
    <message>
        <source>Debug window</source>
        <translation>Ventana de depuración</translation>
    </message>
    <message>
        <source>General</source>
        <translation>General</translation>
    </message>
    <message>
        <source>Using BerkeleyDB version</source>
        <translation>Utilizando la versión de BerkeleyDB</translation>
    </message>
    <message>
        <source>Datadir</source>
        <translation>Datadir</translation>
    </message>
    <message>
        <source>To specify a non-default location of the data directory use the '%1' option.</source>
        <translation>Para especificar una ubicación distinta a la ubicación por defecto del directorio de datos, use la opción '%1'.</translation>
    </message>
    <message>
        <source>Blocksdir</source>
        <translation>Blocksdir</translation>
    </message>
    <message>
        <source>To specify a non-default location of the blocks directory use the '%1' option.</source>
        <translation>Para especificar una ubicación distinta a la ubicación por defecto del directorio de bloques, use la opción '%1'.</translation>
    </message>
    <message>
        <source>Startup time</source>
        <translation>Hora de inicio</translation>
    </message>
    <message>
        <source>Network</source>
        <translation>Red</translation>
    </message>
    <message>
        <source>Name</source>
        <translation>Nombre</translation>
    </message>
    <message>
        <source>Number of connections</source>
        <translation>Número de conexiones</translation>
    </message>
    <message>
        <source>Block chain</source>
        <translation>Cadena de bloques</translation>
    </message>
    <message>
        <source>Current number of blocks</source>
        <translation>Número actual de bloques</translation>
    </message>
    <message>
        <source>Memory Pool</source>
        <translation>Piscina de Memoria</translation>
    </message>
    <message>
        <source>Current number of transactions</source>
        <translation>Número actual de transacciones</translation>
    </message>
    <message>
        <source>Memory usage</source>
        <translation>Uso de memoria</translation>
    </message>
    <message>
        <source>Wallet: </source>
        <translation>Monedero:</translation>
    </message>
    <message>
        <source>(none)</source>
        <translation>(ninguno)</translation>
    </message>
    <message>
        <source>&amp;Reset</source>
        <translation>&amp;Reiniciar</translation>
    </message>
    <message>
        <source>Received</source>
        <translation>Recibido</translation>
    </message>
    <message>
        <source>Sent</source>
        <translation>Enviado</translation>
    </message>
    <message>
        <source>&amp;Peers</source>
        <translation>&amp;Pares</translation>
    </message>
    <message>
        <source>Banned peers</source>
        <translation>Pares bloqueados</translation>
    </message>
    <message>
        <source>Select a peer to view detailed information.</source>
        <translation>Seleccionar un par para ver su información detallada.</translation>
    </message>
    <message>
        <source>Whitelisted</source>
        <translation>En la lista blanca</translation>
    </message>
    <message>
        <source>Direction</source>
        <translation>Dirección</translation>
    </message>
    <message>
        <source>Version</source>
        <translation>Versión</translation>
    </message>
    <message>
        <source>Starting Block</source>
        <translation>Importando bloques...</translation>
    </message>
    <message>
        <source>Synced Headers</source>
        <translation>Cabeceras Sincronizadas</translation>
    </message>
    <message>
        <source>Synced Blocks</source>
        <translation>Bloques Sincronizados</translation>
    </message>
    <message>
        <source>User Agent</source>
        <translation>User Agent</translation>
    </message>
    <message>
        <source>Open the %1 debug log file from the current data directory. This can take a few seconds for large log files.</source>
        <translation>Abrir el archivo de depuración %1 desde el directorio de datos actual. Puede tardar unos segundos para ficheros de gran tamaño.</translation>
    </message>
    <message>
        <source>Decrease font size</source>
        <translation>Disminuir tamaño de letra</translation>
    </message>
    <message>
        <source>Increase font size</source>
        <translation>Aumentar tamaño de letra</translation>
    </message>
    <message>
        <source>Services</source>
        <translation>Servicios</translation>
    </message>
    <message>
        <source>Ban Score</source>
        <translation>Puntuación de bloqueo</translation>
    </message>
    <message>
        <source>Connection Time</source>
        <translation>Duración de la conexión</translation>
    </message>
    <message>
        <source>Last Send</source>
        <translation>Último envío</translation>
    </message>
    <message>
        <source>Last Receive</source>
        <translation>Última recepción</translation>
    </message>
    <message>
        <source>Ping Time</source>
        <translation>Tiempo de Ping</translation>
    </message>
    <message>
        <source>The duration of a currently outstanding ping.</source>
        <translation>La duración de un ping actualmente en proceso.</translation>
    </message>
    <message>
        <source>Ping Wait</source>
        <translation>Espera de Ping</translation>
    </message>
    <message>
        <source>Min Ping</source>
        <translation>Min Ping</translation>
    </message>
    <message>
        <source>Time Offset</source>
        <translation>Desplazamiento de tiempo</translation>
    </message>
    <message>
        <source>Last block time</source>
        <translation>Hora del último bloque</translation>
    </message>
    <message>
        <source>&amp;Open</source>
        <translation>&amp;Abrir</translation>
    </message>
    <message>
        <source>&amp;Console</source>
        <translation>&amp;Consola</translation>
    </message>
    <message>
        <source>&amp;Network Traffic</source>
        <translation>&amp;Tráfico de Red</translation>
    </message>
    <message>
        <source>Totals</source>
        <translation>Total:</translation>
    </message>
    <message>
        <source>In:</source>
        <translation>Entrante:</translation>
    </message>
    <message>
        <source>Out:</source>
        <translation>Saliente:</translation>
    </message>
    <message>
        <source>Debug log file</source>
        <translation>Archivo de registro de depuración</translation>
    </message>
    <message>
        <source>Clear console</source>
        <translation>Borrar consola</translation>
    </message>
    <message>
        <source>1 &amp;hour</source>
        <translation>1 &amp;hora</translation>
    </message>
    <message>
        <source>1 &amp;day</source>
        <translation>1 &amp;día</translation>
    </message>
    <message>
        <source>1 &amp;week</source>
        <translation>1 &amp;semana</translation>
    </message>
    <message>
        <source>1 &amp;year</source>
        <translation>1 &amp;año</translation>
    </message>
    <message>
        <source>&amp;Disconnect</source>
        <translation>&amp;Desconectar</translation>
    </message>
    <message>
        <source>Ban for</source>
        <translation>Prohibir para</translation>
    </message>
    <message>
        <source>&amp;Unban</source>
        <translation>&amp;Unban</translation>
    </message>
    <message>
        <source>Welcome to the %1 RPC console.</source>
        <translation>Bienvenido a la consola RPC %1.</translation>
    </message>
    <message>
        <source>Use up and down arrows to navigate history, and %1 to clear screen.</source>
        <translation>Utilice las teclas de navegación para revisar el historial, y %1 para limpiar la pantalla.</translation>
    </message>
    <message>
        <source>Type %1 for an overview of available commands.</source>
        <translation>Presione %1 para una vista previa de los comandos disponibles.</translation>
    </message>
    <message>
        <source>For more information on using this console type %1.</source>
        <translation>Para mas información sobre el uso de este tipo de consola %1</translation>
    </message>
    <message>
        <source>WARNING: Scammers have been active, telling users to type commands here, stealing their wallet contents. Do not use this console without fully understanding the ramifications of a command.</source>
        <translation>ADVERTENCIA: Los estafadores están solicitando a los usuarios introducir ordenes aquí, lo que ocasiona que estos roben los contenidos del monedero. No utilice esta consola sin comprender completamente las implicancias de cada orden.</translation>
    </message>
    <message>
        <source>Network activity disabled</source>
        <translation>Actividad de red deshabilitada</translation>
    </message>
    <message>
        <source>Executing command without any wallet</source>
        <translation>Ejecutar comando sin monedero</translation>
    </message>
    <message>
        <source>Executing command using "%1" wallet</source>
        <translation>Ejecutar comando usando "%1" monedero</translation>
    </message>
    <message>
        <source>(node id: %1)</source>
        <translation>(nodo: %1)</translation>
    </message>
    <message>
        <source>via %1</source>
        <translation>via %1</translation>
    </message>
    <message>
        <source>never</source>
        <translation>nunca</translation>
    </message>
    <message>
        <source>Inbound</source>
        <translation>Entrante</translation>
    </message>
    <message>
        <source>Outbound</source>
        <translation>Saliente</translation>
    </message>
    <message>
        <source>Yes</source>
        <translation>Sí</translation>
    </message>
    <message>
        <source>No</source>
        <translation>No</translation>
    </message>
    <message>
        <source>Unknown</source>
        <translation>Desconocido</translation>
    </message>
</context>
<context>
    <name>ReceiveCoinsDialog</name>
    <message>
        <source>&amp;Amount:</source>
        <translation>Cantidad</translation>
    </message>
    <message>
        <source>&amp;Label:</source>
        <translation>&amp;Etiqueta:</translation>
    </message>
    <message>
        <source>&amp;Message:</source>
        <translation>Mensaje:</translation>
    </message>
    <message>
        <source>An optional message to attach to the payment request, which will be displayed when the request is opened. Note: The message will not be sent with the payment over the Bitcoin network.</source>
        <translation>Un mensaje opcional para adjuntar a la solicitud de pago, que se muestra cuando se abre la solicitud. Nota: El mensaje no se enviará con el pago por la red Bitcoin.</translation>
    </message>
    <message>
        <source>An optional label to associate with the new receiving address.</source>
        <translation>Etiqueta opcional para asociar con la nueva dirección de recepción.</translation>
    </message>
    <message>
        <source>Use this form to request payments. All fields are &lt;b&gt;optional&lt;/b&gt;.</source>
        <translation>Utilice este formulario para solicitar pagos. Todos los campos son &lt;b&gt;opcionales&lt;/b&gt;.</translation>
    </message>
    <message>
        <source>An optional amount to request. Leave this empty or zero to not request a specific amount.</source>
        <translation>Para solicitar una cantidad opcional. Deje este vacío o cero para no solicitar una cantidad específica.</translation>
    </message>
    <message>
        <source>Clear all fields of the form.</source>
        <translation>Vaciar todos los campos del formulario.</translation>
    </message>
    <message>
        <source>Clear</source>
        <translation>Vaciar</translation>
    </message>
    <message>
        <source>Native segwit addresses (aka Bech32 or BIP-173) reduce your transaction fees later on and offer better protection against typos, but old wallets don't support them. When unchecked, an address compatible with older wallets will be created instead.</source>
        <translation>Las direcciones segwit nativas (también conocidas como Bech32 o BIP-173) reducen las comisiones de transacción más adelante y ofrecen una mejor protección contra errores tipográficos, pero las billeteras antiguas no las admiten. Cuando no está marcada, se creará una dirección compatible con billeteras más antiguas.</translation>
    </message>
    <message>
        <source>Generate native segwit (Bech32) address</source>
        <translation>Generar dirección segwit nativa (Bech32)</translation>
    </message>
    <message>
        <source>Requested payments history</source>
        <translation>Historial de pagos solicitados</translation>
    </message>
    <message>
        <source>&amp;Request payment</source>
        <translation>&amp;Solicitar pago</translation>
    </message>
    <message>
        <source>Show the selected request (does the same as double clicking an entry)</source>
        <translation>Muestra la petición seleccionada (También doble clic)</translation>
    </message>
    <message>
        <source>Show</source>
        <translation>Mostrar</translation>
    </message>
    <message>
        <source>Remove the selected entries from the list</source>
        <translation>Borrar las entradas seleccionadas de la lista</translation>
    </message>
    <message>
        <source>Remove</source>
        <translation>Eliminar</translation>
    </message>
    <message>
        <source>Copy URI</source>
        <translation>Copiar URI</translation>
    </message>
    <message>
        <source>Copy label</source>
        <translation>Copiar etiqueta</translation>
    </message>
    <message>
        <source>Copy message</source>
        <translation>Copiar imagen</translation>
    </message>
    <message>
        <source>Copy amount</source>
        <translation>Copiar cantidad</translation>
    </message>
</context>
<context>
    <name>ReceiveRequestDialog</name>
    <message>
        <source>QR Code</source>
        <translation>Código QR</translation>
    </message>
    <message>
        <source>Copy &amp;URI</source>
        <translation>Copiar &amp;URI</translation>
    </message>
    <message>
        <source>Copy &amp;Address</source>
        <translation>Copiar &amp;Dirección</translation>
    </message>
    <message>
        <source>&amp;Save Image...</source>
        <translation>Guardar Imagen...</translation>
    </message>
    <message>
        <source>Request payment to %1</source>
        <translation>Solicitar pago a %1</translation>
    </message>
    <message>
        <source>Payment information</source>
        <translation>Información de pago</translation>
    </message>
    <message>
        <source>URI</source>
        <translation>URI</translation>
    </message>
    <message>
        <source>Address</source>
        <translation>Dirección</translation>
    </message>
    <message>
        <source>Amount</source>
        <translation>Cantidad</translation>
    </message>
    <message>
        <source>Label</source>
        <translation>Etiqueta</translation>
    </message>
    <message>
        <source>Message</source>
        <translation>Mensaje</translation>
    </message>
    <message>
        <source>Wallet</source>
        <translation>Monedero</translation>
    </message>
</context>
<context>
    <name>RecentRequestsTableModel</name>
    <message>
        <source>Date</source>
        <translation>Fecha</translation>
    </message>
    <message>
        <source>Label</source>
        <translation>Etiqueta</translation>
    </message>
    <message>
        <source>Message</source>
        <translation>Mensaje</translation>
    </message>
    <message>
        <source>(no label)</source>
        <translation>(sin etiqueta)</translation>
    </message>
    <message>
        <source>(no message)</source>
        <translation>(no hay mensaje)</translation>
    </message>
    <message>
        <source>(no amount requested)</source>
        <translation>(no hay solicitud de cantidad)</translation>
    </message>
    <message>
        <source>Requested</source>
        <translation>Solicitado</translation>
    </message>
</context>
<context>
    <name>SendCoinsDialog</name>
    <message>
        <source>Send Coins</source>
        <translation>Enviar bitcoins</translation>
    </message>
    <message>
        <source>Coin Control Features</source>
        <translation>Características de Coin Control</translation>
    </message>
    <message>
        <source>Inputs...</source>
        <translation>Entradas...</translation>
    </message>
    <message>
        <source>automatically selected</source>
        <translation>seleccionado automáticamente</translation>
    </message>
    <message>
        <source>Insufficient funds!</source>
        <translation>Fondos insuficientes!</translation>
    </message>
    <message>
        <source>Quantity:</source>
        <translation>Cantidad:</translation>
    </message>
    <message>
        <source>Bytes:</source>
        <translation>Bytes:</translation>
    </message>
    <message>
        <source>Amount:</source>
        <translation>Cuantía:</translation>
    </message>
    <message>
        <source>Fee:</source>
        <translation>Comisión:</translation>
    </message>
    <message>
        <source>After Fee:</source>
        <translation>Después de comisión:</translation>
    </message>
    <message>
        <source>Change:</source>
        <translation>Cambio:</translation>
    </message>
    <message>
        <source>If this is activated, but the change address is empty or invalid, change will be sent to a newly generated address.</source>
        <translation>Si se marca esta opción pero la dirección de cambio está vacía o es inválida, el cambio se enviará a una nueva dirección recién generada.</translation>
    </message>
    <message>
        <source>Custom change address</source>
        <translation>Dirección propia</translation>
    </message>
    <message>
        <source>Transaction Fee:</source>
        <translation>Comisión de Transacción:</translation>
    </message>
    <message>
        <source>Choose...</source>
        <translation>Elija...</translation>
    </message>
    <message>
        <source>Using the fallbackfee can result in sending a transaction that will take several hours or days (or never) to confirm. Consider choosing your fee manually or wait until you have validated the complete chain.</source>
        <translation>Si utilizas la comisión por defecto, la transacción puede tardar varias horas o incluso días (o nunca) en confirmarse. Considera elegir la comisión de forma manual o espera hasta que se haya validado completamente la cadena.</translation>
    </message>
    <message>
        <source>Warning: Fee estimation is currently not possible.</source>
        <translation>Advertencia: En este momento no se puede estimar la comisión.</translation>
    </message>
    <message>
        <source>collapse fee-settings</source>
        <translation>Colapsar ajustes de comisión.</translation>
    </message>
    <message>
        <source>Specify a custom fee per kB (1,000 bytes) of the transaction's virtual size.

Note:  Since the fee is calculated on a per-byte basis, a fee of "100 satoshis per kB" for a transaction size of 500 bytes (half of 1 kB) would ultimately yield a fee of only 50 satoshis.</source>
        <translation>Especifique una comisión personalizada por kB (1,000 bytes) del tamaño virtual de la transacción.

Nota: Dado que la comisión se calcula por byte, una comisión de "100 satoshis por kB" para un tamaño de transacción de 500 bytes (la mitad de 1 kB) finalmente generará una comisión de solo 50 satoshis.</translation>
    </message>
    <message>
        <source>per kilobyte</source>
        <translation>por kilobyte</translation>
    </message>
    <message>
        <source>Hide</source>
        <translation>Ocultar</translation>
    </message>
    <message>
        <source>Recommended:</source>
        <translation>Recomendada:</translation>
    </message>
    <message>
        <source>Custom:</source>
        <translation>Personalizada:</translation>
    </message>
    <message>
        <source>(Smart fee not initialized yet. This usually takes a few blocks...)</source>
        <translation>(Aún no se ha inicializado la Comisión Inteligente. Esto generalmente tarda pocos bloques...)</translation>
    </message>
    <message>
        <source>Send to multiple recipients at once</source>
        <translation>Enviar a múltiples destinatarios de una vez</translation>
    </message>
    <message>
        <source>Add &amp;Recipient</source>
        <translation>Añadir &amp;destinatario</translation>
    </message>
    <message>
        <source>Clear all fields of the form.</source>
        <translation>Vaciar todos los campos del formulario</translation>
    </message>
    <message>
        <source>Dust:</source>
        <translation>Polvo:</translation>
    </message>
    <message>
        <source>When there is less transaction volume than space in the blocks, miners as well as relaying nodes may enforce a minimum fee. Paying only this minimum fee is just fine, but be aware that this can result in a never confirming transaction once there is more demand for bitcoin transactions than the network can process.</source>
        <translation>Cuando hay menos volumen de transacciónes que espacio en los bloques, los mineros y los nodos de retransmisión pueden imponer una comisión mínima. Pagar solo esta comisión mínima está bien, pero tenga en cuenta que esto puede resultar en una transacción nunca confirmada una vez que haya más demanda de transacciones de Bitcoin de la que la red puede procesar.</translation>
    </message>
    <message>
        <source>A too low fee might result in a never confirming transaction (read the tooltip)</source>
        <translation>Una comisión muy pequeña puede derivar en una transacción que nunca será confirmada</translation>
    </message>
    <message>
        <source>Confirmation time target:</source>
        <translation>Objetivo de tiempo de confirmación</translation>
    </message>
    <message>
        <source>Enable Replace-By-Fee</source>
        <translation>Habilitar Replace-By-Fee</translation>
    </message>
    <message>
        <source>With Replace-By-Fee (BIP-125) you can increase a transaction's fee after it is sent. Without this, a higher fee may be recommended to compensate for increased transaction delay risk.</source>
        <translation>Con Replace-By-Fee (BIP-125) puede incrementar la comisión después de haber enviado la transacción. Si no utiliza esto, se recomienda que añada una comisión mayor para compensar el riesgo adicional de que la transacción se retrase.</translation>
    </message>
    <message>
        <source>Clear &amp;All</source>
        <translation>Vaciar &amp;todo</translation>
    </message>
    <message>
        <source>Balance:</source>
        <translation>Saldo:</translation>
    </message>
    <message>
        <source>Confirm the send action</source>
        <translation>Confirmar el envío</translation>
    </message>
    <message>
        <source>S&amp;end</source>
        <translation>&amp;Enviar</translation>
    </message>
    <message>
        <source>Copy quantity</source>
        <translation>Copiar cantidad</translation>
    </message>
    <message>
        <source>Copy amount</source>
        <translation>Copiar cantidad</translation>
    </message>
    <message>
        <source>Copy fee</source>
        <translation>Copiar comisión</translation>
    </message>
    <message>
        <source>Copy after fee</source>
        <translation>Copiar después de comisión</translation>
    </message>
    <message>
        <source>Copy bytes</source>
        <translation>Copiar bytes</translation>
    </message>
    <message>
        <source>Copy dust</source>
        <translation>Copiar polvo</translation>
    </message>
    <message>
        <source>Copy change</source>
        <translation>Copiar cambio</translation>
    </message>
    <message>
        <source>%1 (%2 blocks)</source>
        <translation>%1 (%2 bloques)</translation>
    </message>
    <message>
        <source>%1 to %2</source>
        <translation>%1 a %2</translation>
    </message>
    <message>
        <source>Are you sure you want to send?</source>
        <translation>¿Seguro que quiere enviar?</translation>
    </message>
    <message>
        <source>or</source>
        <translation>o</translation>
    </message>
    <message>
        <source>You can increase the fee later (signals Replace-By-Fee, BIP-125).</source>
        <translation>Puede incrementar la comisión más tarde (usa Replace-By-Fee, BIP-125).</translation>
    </message>
    <message>
        <source>from wallet %1</source>
        <translation>de monedero %1</translation>
    </message>
    <message>
        <source>Please, review your transaction.</source>
        <translation>Por favor, revisa tu transacción</translation>
    </message>
    <message>
        <source>Transaction fee</source>
        <translation>Comisión de transacción</translation>
    </message>
    <message>
        <source>Not signalling Replace-By-Fee, BIP-125.</source>
        <translation>No usa Replace-By-Fee, BIP-125.</translation>
    </message>
    <message>
        <source>Total Amount</source>
        <translation>Monto total</translation>
    </message>
    <message>
        <source>Confirm send coins</source>
        <translation>Confirmar enviar monedas</translation>
    </message>
    <message>
        <source>The recipient address is not valid. Please recheck.</source>
        <translation>La dirección de destinatario no es válida. Por favor revísela.</translation>
    </message>
    <message>
        <source>The amount to pay must be larger than 0.</source>
        <translation>La cantidad a pagar debe de ser mayor que 0.</translation>
    </message>
    <message>
        <source>The amount exceeds your balance.</source>
        <translation>La cantidad excede su saldo.</translation>
    </message>
    <message>
        <source>The total exceeds your balance when the %1 transaction fee is included.</source>
        <translation>El total excede su saldo cuando la comisión de transacción de %1 es incluida.</translation>
    </message>
    <message>
        <source>Duplicate address found: addresses should only be used once each.</source>
        <translation>Dirección duplicada encontrada: la dirección sólo debería ser utilizada una vez por cada uso.</translation>
    </message>
    <message>
        <source>Transaction creation failed!</source>
        <translation>¡Falló la creación de transacción!</translation>
    </message>
    <message>
        <source>The transaction was rejected with the following reason: %1</source>
        <translation>Se ha rechazado la transacción por la siguiente razón: %1</translation>
    </message>
    <message>
        <source>A fee higher than %1 is considered an absurdly high fee.</source>
        <translation>Una comisión mayor que %1 se considera una comisión irracionalmente alta.</translation>
    </message>
    <message>
        <source>Payment request expired.</source>
        <translation>Solicitud de pago caducada.</translation>
    </message>
    <message numerus="yes">
        <source>Estimated to begin confirmation within %n block(s).</source>
        <translation><numerusform>Estimado para empezar la confirmación dentro de %n bloque.</numerusform><numerusform>Estimado para empezar la confirmación dentro de %n bloques.</numerusform></translation>
    </message>
    <message>
        <source>Warning: Invalid Bitcoin address</source>
        <translation>Alerta: dirección Bitcoin inválida</translation>
    </message>
    <message>
        <source>Warning: Unknown change address</source>
        <translation>Alerta: dirección de cambio desconocida</translation>
    </message>
    <message>
        <source>Confirm custom change address</source>
        <translation>Confirmar dirección de cambio personalizada</translation>
    </message>
    <message>
        <source>The address you selected for change is not part of this wallet. Any or all funds in your wallet may be sent to this address. Are you sure?</source>
        <translation>La dirección que ha seleccionado para cambiar no es parte de este monedero. ninguno o todos los fondos de su monedero pueden ser enviados a esta dirección. ¿Está seguro?</translation>
    </message>
    <message>
        <source>(no label)</source>
        <translation>(sin etiqueta)</translation>
    </message>
</context>
<context>
    <name>SendCoinsEntry</name>
    <message>
        <source>A&amp;mount:</source>
        <translation>Ca&amp;ntidad:</translation>
    </message>
    <message>
        <source>Pay &amp;To:</source>
        <translation>&amp;Pagar a:</translation>
    </message>
    <message>
        <source>&amp;Label:</source>
        <translation>&amp;Etiqueta:</translation>
    </message>
    <message>
        <source>Choose previously used address</source>
        <translation>Escoger direcciones previamente usadas</translation>
    </message>
    <message>
        <source>This is a normal payment.</source>
        <translation>Esto es un pago ordinario.</translation>
    </message>
    <message>
        <source>The Bitcoin address to send the payment to</source>
        <translation>Dirección Bitcoin a la que enviar el pago</translation>
    </message>
    <message>
        <source>Alt+A</source>
        <translation>Alt+A</translation>
    </message>
    <message>
        <source>Paste address from clipboard</source>
        <translation>Pegar dirección desde portapapeles</translation>
    </message>
    <message>
        <source>Alt+P</source>
        <translation>Alt+P</translation>
    </message>
    <message>
        <source>Remove this entry</source>
        <translation>Eliminar esta transacción</translation>
    </message>
    <message>
        <source>The fee will be deducted from the amount being sent. The recipient will receive less bitcoins than you enter in the amount field. If multiple recipients are selected, the fee is split equally.</source>
        <translation>La comisión será deducida de la cantidad que sea mandada. El destinatario recibirá menos bitcoins de la cantidad introducida en el campo Cantidad. Si hay varios destinatarios, la comisión será distribuida a partes iguales.</translation>
    </message>
    <message>
        <source>S&amp;ubtract fee from amount</source>
        <translation>Restar comisiones de la cantidad.</translation>
    </message>
    <message>
        <source>Use available balance</source>
        <translation>Usar balance disponible</translation>
    </message>
    <message>
        <source>Message:</source>
        <translation>Mensaje:</translation>
    </message>
    <message>
        <source>This is an unauthenticated payment request.</source>
        <translation>Esta es una petición de pago no autentificada.</translation>
    </message>
    <message>
        <source>This is an authenticated payment request.</source>
        <translation>Esta es una petición de pago autentificada.</translation>
    </message>
    <message>
        <source>Enter a label for this address to add it to the list of used addresses</source>
        <translation>Introduce una etiqueta para esta dirección para añadirla a la lista de direcciones utilizadas</translation>
    </message>
    <message>
        <source>A message that was attached to the bitcoin: URI which will be stored with the transaction for your reference. Note: This message will not be sent over the Bitcoin network.</source>
        <translation>Un mensaje que se adjuntó a la bitcoin: URL que será almacenada con la transacción para su referencia. Nota: Este mensaje no se envía a través de la red Bitcoin.</translation>
    </message>
    <message>
        <source>Pay To:</source>
        <translation>Paga a:</translation>
    </message>
    <message>
        <source>Memo:</source>
        <translation>Memo:</translation>
    </message>
    <message>
        <source>Enter a label for this address to add it to your address book</source>
        <translation>Introduzca una etiqueta para esta dirección para añadirla a su lista de direcciones.</translation>
    </message>
</context>
<context>
    <name>SendConfirmationDialog</name>
    <message>
        <source>Yes</source>
        <translation>Sí</translation>
    </message>
</context>
<context>
    <name>ShutdownWindow</name>
    <message>
        <source>%1 is shutting down...</source>
        <translation>%1 se esta cerrando...</translation>
    </message>
    <message>
        <source>Do not shut down the computer until this window disappears.</source>
        <translation>No apague el equipo hasta que desaparezca esta ventana.</translation>
    </message>
</context>
<context>
    <name>SignVerifyMessageDialog</name>
    <message>
        <source>Signatures - Sign / Verify a Message</source>
        <translation>Firmas - Firmar / verificar un mensaje</translation>
    </message>
    <message>
        <source>&amp;Sign Message</source>
        <translation>&amp;Firmar mensaje</translation>
    </message>
    <message>
        <source>You can sign messages/agreements with your addresses to prove you can receive bitcoins sent to them. Be careful not to sign anything vague or random, as phishing attacks may try to trick you into signing your identity over to them. Only sign fully-detailed statements you agree to.</source>
        <translation>Puede firmar los mensajes con sus direcciones para demostrar que las posee. Tenga cuidado de no firmar cualquier cosa de manera vaga o aleatoria, pues los ataques de phishing pueden tratar de engañarle firmando su identidad a través de ellos. Sólo firme declaraciones totalmente detalladas con las que usted esté de acuerdo.</translation>
    </message>
    <message>
        <source>The Bitcoin address to sign the message with</source>
        <translation>Dirección Bitcoin con la que firmar el mensaje</translation>
    </message>
    <message>
        <source>Choose previously used address</source>
        <translation>Escoger dirección previamente usada</translation>
    </message>
    <message>
        <source>Alt+A</source>
        <translation>Alt+A</translation>
    </message>
    <message>
        <source>Paste address from clipboard</source>
        <translation>Pegar dirección desde portapapeles</translation>
    </message>
    <message>
        <source>Alt+P</source>
        <translation>Alt+P</translation>
    </message>
    <message>
        <source>Enter the message you want to sign here</source>
        <translation>Introduzca el mensaje que desea firmar aquí</translation>
    </message>
    <message>
        <source>Signature</source>
        <translation>Firma</translation>
    </message>
    <message>
        <source>Copy the current signature to the system clipboard</source>
        <translation>Copiar la firma actual al portapapeles del sistema</translation>
    </message>
    <message>
        <source>Sign the message to prove you own this Bitcoin address</source>
        <translation>Firmar el mensaje para demostrar que se posee esta dirección Bitcoin</translation>
    </message>
    <message>
        <source>Sign &amp;Message</source>
        <translation>Firmar &amp;mensaje</translation>
    </message>
    <message>
        <source>Reset all sign message fields</source>
        <translation>Vaciar todos los campos de la firma de mensaje</translation>
    </message>
    <message>
        <source>Clear &amp;All</source>
        <translation>Vaciar &amp;todo</translation>
    </message>
    <message>
        <source>&amp;Verify Message</source>
        <translation>&amp;Verificar mensaje</translation>
    </message>
    <message>
        <source>Enter the receiver's address, message (ensure you copy line breaks, spaces, tabs, etc. exactly) and signature below to verify the message. Be careful not to read more into the signature than what is in the signed message itself, to avoid being tricked by a man-in-the-middle attack. Note that this only proves the signing party receives with the address, it cannot prove sendership of any transaction!</source>
        <translation>Introduzca la dirección para la firma, el mensaje (asegurándose de copiar tal cual los saltos de línea, espacios, tabulaciones, etc.) y la firma a continuación para verificar el mensaje. Tenga cuidado de no asumir más información de lo que dice el propio mensaje firmado para evitar fraudes basados en ataques de tipo man-in-the-middle. </translation>
    </message>
    <message>
        <source>The Bitcoin address the message was signed with</source>
        <translation>La dirección Bitcoin con la que se firmó el mensaje</translation>
    </message>
    <message>
        <source>Verify the message to ensure it was signed with the specified Bitcoin address</source>
        <translation>Verificar el mensaje para comprobar que fue firmado con la dirección Bitcoin indicada</translation>
    </message>
    <message>
        <source>Verify &amp;Message</source>
        <translation>Verificar &amp;mensaje</translation>
    </message>
    <message>
        <source>Reset all verify message fields</source>
        <translation>Vaciar todos los campos de la verificación de mensaje</translation>
    </message>
    <message>
        <source>Click "Sign Message" to generate signature</source>
        <translation>Click en "Fírmar mensaje" para generar una firma</translation>
    </message>
    <message>
        <source>The entered address is invalid.</source>
        <translation>La dirección introducida no es válida.</translation>
    </message>
    <message>
        <source>Please check the address and try again.</source>
        <translation>Por favor revise la dirección e inténtelo de nuevo.</translation>
    </message>
    <message>
        <source>The entered address does not refer to a key.</source>
        <translation>La dirección introducida no remite a una clave.</translation>
    </message>
    <message>
        <source>Wallet unlock was cancelled.</source>
        <translation>El desbloqueo del monedero fue cancelado.</translation>
    </message>
    <message>
        <source>Private key for the entered address is not available.</source>
        <translation>La clave privada de la dirección introducida no está disponible.</translation>
    </message>
    <message>
        <source>Message signing failed.</source>
        <translation>Falló la firma del mensaje.</translation>
    </message>
    <message>
        <source>Message signed.</source>
        <translation>Mensaje firmado.</translation>
    </message>
    <message>
        <source>The signature could not be decoded.</source>
        <translation>La firma no pudo descodificarse.</translation>
    </message>
    <message>
        <source>Please check the signature and try again.</source>
        <translation>Por favor compruebe la firma y pruebe de nuevo.</translation>
    </message>
    <message>
        <source>The signature did not match the message digest.</source>
        <translation>La firma no se combinó con el mensaje.</translation>
    </message>
    <message>
        <source>Message verification failed.</source>
        <translation>Falló la verificación del mensaje.</translation>
    </message>
    <message>
        <source>Message verified.</source>
        <translation>Mensaje verificado.</translation>
    </message>
</context>
<context>
    <name>SplashScreen</name>
    <message>
        <source>[testnet]</source>
        <translation>[testnet]</translation>
    </message>
</context>
<context>
    <name>TrafficGraphWidget</name>
    <message>
        <source>KB/s</source>
        <translation>KB/s</translation>
    </message>
</context>
<context>
    <name>TransactionDesc</name>
    <message numerus="yes">
        <source>Open for %n more block(s)</source>
        <translation><numerusform>Abrir para %n bloque más</numerusform><numerusform>Abrir para %n bloques más</numerusform></translation>
    </message>
    <message>
        <source>Open until %1</source>
        <translation>Abierto hasta %1</translation>
    </message>
    <message>
        <source>conflicted with a transaction with %1 confirmations</source>
        <translation>Hay un conflicto con una transacción con %1 confirmaciones</translation>
    </message>
    <message>
        <source>0/unconfirmed, %1</source>
        <translation>0/no confirmado, %1</translation>
    </message>
    <message>
        <source>in memory pool</source>
        <translation>en el pool de memoria</translation>
    </message>
    <message>
        <source>not in memory pool</source>
        <translation>no en el pool de memoria</translation>
    </message>
    <message>
        <source>abandoned</source>
        <translation>abandonado</translation>
    </message>
    <message>
        <source>%1/unconfirmed</source>
        <translation>%1/no confirmado</translation>
    </message>
    <message>
        <source>%1 confirmations</source>
        <translation>confirmaciones %1</translation>
    </message>
    <message>
        <source>Status</source>
        <translation>Estado</translation>
    </message>
    <message>
        <source>Date</source>
        <translation>Fecha</translation>
    </message>
    <message>
        <source>Source</source>
        <translation>Fuente</translation>
    </message>
    <message>
        <source>Generated</source>
        <translation>Generado</translation>
    </message>
    <message>
        <source>From</source>
        <translation>Desde</translation>
    </message>
    <message>
        <source>unknown</source>
        <translation>desconocido</translation>
    </message>
    <message>
        <source>To</source>
        <translation>Para</translation>
    </message>
    <message>
        <source>own address</source>
        <translation>dirección propia</translation>
    </message>
    <message>
        <source>watch-only</source>
        <translation>de observación</translation>
    </message>
    <message>
        <source>label</source>
        <translation>etiqueta</translation>
    </message>
    <message>
        <source>Credit</source>
        <translation>Credito</translation>
    </message>
    <message numerus="yes">
        <source>matures in %n more block(s)</source>
        <translation><numerusform>disponible en %n bloque más</numerusform><numerusform>disponible en %n bloques más</numerusform></translation>
    </message>
    <message>
        <source>not accepted</source>
        <translation>no aceptada</translation>
    </message>
    <message>
        <source>Debit</source>
        <translation>Enviado</translation>
    </message>
    <message>
        <source>Total debit</source>
        <translation>Total enviado</translation>
    </message>
    <message>
        <source>Total credit</source>
        <translation>Total recibido</translation>
    </message>
    <message>
        <source>Transaction fee</source>
        <translation>Comisión de transacción</translation>
    </message>
    <message>
        <source>Net amount</source>
        <translation>Cantidad neta</translation>
    </message>
    <message>
        <source>Message</source>
        <translation>Mensaje</translation>
    </message>
    <message>
        <source>Comment</source>
        <translation>Comentario</translation>
    </message>
    <message>
        <source>Transaction ID</source>
        <translation>Identificador de transacción (ID)</translation>
    </message>
    <message>
        <source>Transaction total size</source>
        <translation>Tamaño total de transacción</translation>
    </message>
    <message>
        <source>Transaction virtual size</source>
        <translation>Tamaño virtual de transacción</translation>
    </message>
    <message>
        <source>Output index</source>
        <translation>Indice de salida</translation>
    </message>
    <message>
        <source>Merchant</source>
        <translation>Vendedor</translation>
    </message>
    <message>
        <source>Generated coins must mature %1 blocks before they can be spent. When you generated this block, it was broadcast to the network to be added to the block chain. If it fails to get into the chain, its state will change to "not accepted" and it won't be spendable. This may occasionally happen if another node generates a block within a few seconds of yours.</source>
        <translation>Los bitcoins generados deben madurar %1 bloques antes de que puedan gastarse. Cuando generó este bloque, se transmitió a la red para que se añadiera a la cadena de bloques. Si no consigue entrar en la cadena, su estado cambiará a "no aceptado" y ya no se podrá gastar. Esto puede ocurrir ocasionalmente si otro nodo genera un bloque a pocos segundos del suyo.</translation>
    </message>
    <message>
        <source>Debug information</source>
        <translation>Información de depuración</translation>
    </message>
    <message>
        <source>Transaction</source>
        <translation>Transacción</translation>
    </message>
    <message>
        <source>Inputs</source>
        <translation>Entradas</translation>
    </message>
    <message>
        <source>Amount</source>
        <translation>Cantidad</translation>
    </message>
    <message>
        <source>true</source>
        <translation>verdadero</translation>
    </message>
    <message>
        <source>false</source>
        <translation>falso</translation>
    </message>
</context>
<context>
    <name>TransactionDescDialog</name>
    <message>
        <source>This pane shows a detailed description of the transaction</source>
        <translation>Esta ventana muestra información detallada sobre la transacción</translation>
    </message>
    <message>
        <source>Details for %1</source>
        <translation>Detalles para %1</translation>
    </message>
</context>
<context>
    <name>TransactionTableModel</name>
    <message>
        <source>Date</source>
        <translation>Fecha</translation>
    </message>
    <message>
        <source>Type</source>
        <translation>Tipo</translation>
    </message>
    <message>
        <source>Label</source>
        <translation>Etiqueta</translation>
    </message>
    <message numerus="yes">
        <source>Open for %n more block(s)</source>
        <translation><numerusform>Abrir para %n bloque más</numerusform><numerusform>Abrir para %n bloques más</numerusform></translation>
    </message>
    <message>
        <source>Open until %1</source>
        <translation>Abierto hasta %1</translation>
    </message>
    <message>
        <source>Unconfirmed</source>
        <translation>Sin confirmar</translation>
    </message>
    <message>
        <source>Abandoned</source>
        <translation>Abandonado</translation>
    </message>
    <message>
        <source>Confirming (%1 of %2 recommended confirmations)</source>
        <translation>Confirmando (%1 de %2 confirmaciones recomendadas)</translation>
    </message>
    <message>
        <source>Confirmed (%1 confirmations)</source>
        <translation>Confirmado (%1 confirmaciones)</translation>
    </message>
    <message>
        <source>Conflicted</source>
        <translation>En conflicto</translation>
    </message>
    <message>
        <source>Immature (%1 confirmations, will be available after %2)</source>
        <translation>No disponible (%1 confirmaciones. Estarán disponibles al cabo de %2)</translation>
    </message>
    <message>
        <source>Generated but not accepted</source>
        <translation>Generado pero no aceptado</translation>
    </message>
    <message>
        <source>Received with</source>
        <translation>Recibido con</translation>
    </message>
    <message>
        <source>Received from</source>
        <translation>Recibidos de</translation>
    </message>
    <message>
        <source>Sent to</source>
        <translation>Enviado a</translation>
    </message>
    <message>
        <source>Payment to yourself</source>
        <translation>Pago proprio</translation>
    </message>
    <message>
        <source>Mined</source>
        <translation>Minado</translation>
    </message>
    <message>
        <source>watch-only</source>
        <translation>de observación</translation>
    </message>
    <message>
        <source>(n/a)</source>
        <translation>(nd)</translation>
    </message>
    <message>
        <source>(no label)</source>
        <translation>(sin etiqueta)</translation>
    </message>
    <message>
        <source>Transaction status. Hover over this field to show number of confirmations.</source>
        <translation>Estado de transacción. Pasa el ratón sobre este campo para ver el número de confirmaciones.</translation>
    </message>
    <message>
        <source>Date and time that the transaction was received.</source>
        <translation>Fecha y hora en que se recibió la transacción.</translation>
    </message>
    <message>
        <source>Type of transaction.</source>
        <translation>Tipo de transacción.</translation>
    </message>
    <message>
        <source>Whether or not a watch-only address is involved in this transaction.</source>
        <translation>Si una dirección watch-only está involucrada en esta transacción o no.</translation>
    </message>
    <message>
        <source>User-defined intent/purpose of the transaction.</source>
        <translation>Descripción de la transacción definido por el usuario.</translation>
    </message>
    <message>
        <source>Amount removed from or added to balance.</source>
        <translation>Cantidad retirada o añadida al saldo.</translation>
    </message>
</context>
<context>
    <name>TransactionView</name>
    <message>
        <source>All</source>
        <translation>Todo</translation>
    </message>
    <message>
        <source>Today</source>
        <translation>Hoy</translation>
    </message>
    <message>
        <source>This week</source>
        <translation>Esta semana</translation>
    </message>
    <message>
        <source>This month</source>
        <translation>Este mes</translation>
    </message>
    <message>
        <source>Last month</source>
        <translation>Mes pasado</translation>
    </message>
    <message>
        <source>This year</source>
        <translation>Este año</translation>
    </message>
    <message>
        <source>Range...</source>
        <translation>Rango...</translation>
    </message>
    <message>
        <source>Received with</source>
        <translation>Recibido con</translation>
    </message>
    <message>
        <source>Sent to</source>
        <translation>Enviado a</translation>
    </message>
    <message>
        <source>Mined</source>
        <translation>Minado</translation>
    </message>
    <message>
        <source>Other</source>
        <translation>Otra</translation>
    </message>
    <message>
        <source>Enter address, transaction id, or label to search</source>
        <translation>Introduzca dirección, id de transacción o etiqueta a buscar</translation>
    </message>
    <message>
        <source>Min amount</source>
        <translation>Cantidad mínima</translation>
    </message>
    <message>
        <source>Abandon transaction</source>
        <translation>Transacción abandonada</translation>
    </message>
    <message>
        <source>Increase transaction fee</source>
        <translation>Incrementar cuota de transacción</translation>
    </message>
    <message>
        <source>Copy address</source>
        <translation>Copiar ubicación</translation>
    </message>
    <message>
        <source>Copy label</source>
        <translation>Copiar etiqueta</translation>
    </message>
    <message>
        <source>Copy amount</source>
        <translation>Copiar cantidad</translation>
    </message>
    <message>
        <source>Copy transaction ID</source>
        <translation>Copiar ID de transacción</translation>
    </message>
    <message>
        <source>Copy raw transaction</source>
        <translation>Copiar transacción raw</translation>
    </message>
    <message>
        <source>Copy full transaction details</source>
        <translation>Copiar todos los detalles de la transacción</translation>
    </message>
    <message>
        <source>Edit label</source>
        <translation>Editar etiqueta</translation>
    </message>
    <message>
        <source>Show transaction details</source>
        <translation>Mostrar detalles de la transacción</translation>
    </message>
    <message>
        <source>Export Transaction History</source>
        <translation>Exportar historial de transacciones</translation>
    </message>
    <message>
        <source>Comma separated file (*.csv)</source>
        <translation>Archivo separado de coma (*.csv)</translation>
    </message>
    <message>
        <source>Confirmed</source>
        <translation>Confirmado</translation>
    </message>
    <message>
        <source>Watch-only</source>
        <translation>De observación</translation>
    </message>
    <message>
        <source>Date</source>
        <translation>Fecha</translation>
    </message>
    <message>
        <source>Type</source>
        <translation>Tipo</translation>
    </message>
    <message>
        <source>Label</source>
        <translation>Etiqueta</translation>
    </message>
    <message>
        <source>Address</source>
        <translation>Dirección</translation>
    </message>
    <message>
        <source>ID</source>
        <translation>ID</translation>
    </message>
    <message>
        <source>Exporting Failed</source>
        <translation>Falló la exportación</translation>
    </message>
    <message>
        <source>There was an error trying to save the transaction history to %1.</source>
        <translation>Ha habido un error al intentar guardar la transacción con %1.</translation>
    </message>
    <message>
        <source>Exporting Successful</source>
        <translation>Exportación finalizada</translation>
    </message>
    <message>
        <source>The transaction history was successfully saved to %1.</source>
        <translation>La transacción ha sido guardada en %1.</translation>
    </message>
    <message>
        <source>Range:</source>
        <translation>Rango:</translation>
    </message>
    <message>
        <source>to</source>
        <translation>para</translation>
    </message>
</context>
<context>
    <name>UnitDisplayStatusBarControl</name>
    <message>
        <source>Unit to show amounts in. Click to select another unit.</source>
        <translation>Unidad en la que se muestran las cantidades. Haga clic para seleccionar otra unidad.</translation>
    </message>
</context>
<context>
    <name>WalletController</name>
    <message>
        <source>Close wallet</source>
        <translation>Cerrar monedero</translation>
    </message>
    <message>
        <source>Are you sure you wish to close wallet &lt;i&gt;%1&lt;/i&gt;?</source>
        <translation>¿Está seguro que desea cerra el monedero &lt;i&gt;%1&lt;/i&gt;?</translation>
    </message>
    <message>
        <source>Closing the wallet for too long can result in having to resync the entire chain if pruning is enabled.</source>
        <translation>Cerrar la monedero durante demasiado tiempo puede causar resincronizado de toda la cadena si la poda es habilitado.</translation>
    </message>
</context>
<context>
    <name>WalletFrame</name>
    <message>
        <source>No wallet has been loaded.</source>
        <translation>No se ha cargado ningún monedero</translation>
    </message>
</context>
<context>
    <name>WalletModel</name>
    <message>
        <source>Send Coins</source>
        <translation>Enviar</translation>
    </message>
    <message>
        <source>Fee bump error</source>
        <translation>Error de incremento de comisión</translation>
    </message>
    <message>
        <source>Increasing transaction fee failed</source>
        <translation>Ha fallado el incremento de la comisión de transacción.</translation>
    </message>
    <message>
        <source>Do you want to increase the fee?</source>
        <translation>¿Desea incrementar la comisión?</translation>
    </message>
    <message>
        <source>Current fee:</source>
        <translation>Comisión actual:</translation>
    </message>
    <message>
        <source>Increase:</source>
        <translation>Incremento:</translation>
    </message>
    <message>
        <source>New fee:</source>
        <translation>Nueva comisión:</translation>
    </message>
    <message>
        <source>Confirm fee bump</source>
        <translation>Confirmar incremento de comisión.</translation>
    </message>
    <message>
        <source>Can't sign transaction.</source>
        <translation>No se ha podido firmar la transacción.</translation>
    </message>
    <message>
        <source>Could not commit transaction</source>
        <translation>No se pudo confirmar la transacción</translation>
    </message>
    <message>
        <source>default wallet</source>
        <translation>Monedero predeterminado</translation>
    </message>
</context>
<context>
    <name>WalletView</name>
    <message>
        <source>&amp;Export</source>
        <translation>&amp;Exportar</translation>
    </message>
    <message>
        <source>Export the data in the current tab to a file</source>
        <translation>Exportar a un archivo los datos de esta pestaña</translation>
    </message>
    <message>
        <source>Backup Wallet</source>
        <translation>Copia de seguridad del monedero</translation>
    </message>
    <message>
        <source>Wallet Data (*.dat)</source>
        <translation>Datos de monedero (*.dat)</translation>
    </message>
    <message>
        <source>Backup Failed</source>
        <translation>La copia de seguridad ha fallado</translation>
    </message>
    <message>
        <source>There was an error trying to save the wallet data to %1.</source>
        <translation>Ha habido un error al intentar guardar los datos del monedero en %1.</translation>
    </message>
    <message>
        <source>Backup Successful</source>
        <translation>Se ha completado con éxito la copia de respaldo</translation>
    </message>
    <message>
        <source>The wallet data was successfully saved to %1.</source>
        <translation>Los datos del monedero se han guardado con éxito en %1.</translation>
    </message>
    <message>
        <source>Cancel</source>
        <translation>Cancelar</translation>
    </message>
</context>
<context>
    <name>bitcoin-core</name>
    <message>
        <source>Distributed under the MIT software license, see the accompanying file %s or %s</source>
        <translation>Distribuido bajo la licencia de software MIT, vea el archivo adjunto %s o %s</translation>
    </message>
    <message>
        <source>Prune configured below the minimum of %d MiB.  Please use a higher number.</source>
        <translation>La Poda se ha configurado por debajo del minimo de %d MiB. Por favor utiliza un valor más alto.</translation>
    </message>
    <message>
        <source>Prune: last wallet synchronisation goes beyond pruned data. You need to -reindex (download the whole blockchain again in case of pruned node)</source>
        <translation>Poda: la ultima sincronizacion del monedero sobrepasa los datos podados. Necesitas reindexar con -reindex (o descargar la cadena de bloques de nuevo en el caso de un nodo podado)</translation>
    </message>
    <message>
        <source>Rescans are not possible in pruned mode. You will need to use -reindex which will download the whole blockchain again.</source>
        <translation>Nos es posible re-escanear en modo podado.Necesitas utilizar -reindex el cual descargara la cadena de bloques al completo de nuevo.</translation>
    </message>
    <message>
        <source>Error: A fatal internal error occurred, see debug.log for details</source>
        <translation>Un error interno fatal ocurrió, ver debug.log para detalles</translation>
    </message>
    <message>
        <source>Pruning blockstore...</source>
        <translation>Poda blockstore ...</translation>
    </message>
    <message>
        <source>Unable to start HTTP server. See debug log for details.</source>
        <translation>No se ha podido comenzar el servidor HTTP. Ver debug log para detalles.</translation>
    </message>
    <message>
        <source>Bitcoin Core</source>
        <translation>Bitcoin Core</translation>
    </message>
    <message>
        <source>The %s developers</source>
        <translation>Los desarrolladores de %s</translation>
    </message>
    <message>
        <source>Can't generate a change-address key. No keys in the internal keypool and can't generate any keys.</source>
        <translation>No se puede generar una clave de cambio-de-dirección. No hay claves en el cojunto de claves internas y no se pueden generar claves.</translation>
    </message>
    <message>
        <source>Cannot obtain a lock on data directory %s. %s is probably already running.</source>
        <translation>No se puede bloquear el directorio %s. %s ya se está ejecutando.</translation>
    </message>
    <message>
        <source>Cannot provide specific connections and have addrman find outgoing connections at the same.</source>
        <translation>No es posible mostrar las conexiones indicadas y tener addrman buscando conexiones al mismo tiempo.</translation>
    </message>
    <message>
        <source>Error reading %s! All keys read correctly, but transaction data or address book entries might be missing or incorrect.</source>
        <translation>Error leyendo %s!. Todas las claves se han leido correctamente, pero los datos de transacciones o la libreta de direcciones pueden faltar o ser incorrectos.</translation>
    </message>
    <message>
        <source>Please check that your computer's date and time are correct! If your clock is wrong, %s will not work properly.</source>
        <translation>Por favor, compruebe si la fecha y hora en su computadora son correctas! Si su reloj esta mal, %s no trabajara correctamente. </translation>
    </message>
    <message>
        <source>Please contribute if you find %s useful. Visit %s for further information about the software.</source>
        <translation>Contribuya si encuentra %s de utilidad. Visite %s para mas información acerca del programa.</translation>
    </message>
    <message>
        <source>The block database contains a block which appears to be from the future. This may be due to your computer's date and time being set incorrectly. Only rebuild the block database if you are sure that your computer's date and time are correct</source>
        <translation>La base de datos de bloques contiene un bloque que parece ser del futuro. Esto puede ser porque la fecha y hora de tu ordenador están mal ajustados. Reconstruye la base de datos de bloques solo si estas seguro de que la fecha y hora de tu ordenador estan ajustados correctamente.</translation>
    </message>
    <message>
        <source>This is a pre-release test build - use at your own risk - do not use for mining or merchant applications</source>
        <translation>Esta es una versión de prueba prelanzada - utilícelo a su propio riesgo - no lo utilice para aplicaciones de minería o comerciales</translation>
    </message>
    <message>
        <source>This is the transaction fee you may discard if change is smaller than dust at this level</source>
        <translation>Esta es la comisión de transacción que puedes descartar si el cambio es menor que el polvo a este nivel</translation>
    </message>
    <message>
        <source>Unable to replay blocks. You will need to rebuild the database using -reindex-chainstate.</source>
        <translation>No se ha podido reproducir los bloques. Deberá reconstruir la base de datos utilizando -reindex-chainstate.</translation>
    </message>
    <message>
        <source>Unable to rewind the database to a pre-fork state. You will need to redownload the blockchain</source>
        <translation>No es posible reconstruir la base de datos a un estado anterior. Debe descargar de nuevo la cadena de bloques.</translation>
    </message>
    <message>
        <source>Warning: The network does not appear to fully agree! Some miners appear to be experiencing issues.</source>
        <translation>Advertencia: ¡La red no parece coincidir del todo! Algunos mineros parecen estar experimentando problemas.</translation>
    </message>
    <message>
        <source>Warning: We do not appear to fully agree with our peers! You may need to upgrade, or other nodes may need to upgrade.</source>
        <translation>Advertencia: ¡No parecemos estar del todo con nuestros pares! Puede que necesite actualizarse, o puede que otros nodos necesiten actualizarse.</translation>
    </message>
    <message>
        <source>%d of last 100 blocks have unexpected version</source>
        <translation>%d de los últimos 100 bloques tienen versión no esperada</translation>
    </message>
    <message>
        <source>%s corrupt, salvage failed</source>
        <translation>%s corrupto. Fracasó la recuperacion</translation>
    </message>
    <message>
        <source>-maxmempool must be at least %d MB</source>
        <translation>-maxmempool debe ser por lo menos de %d MB</translation>
    </message>
    <message>
        <source>Cannot resolve -%s address: '%s'</source>
        <translation>No se puede resolver -%s direccion: '%s'</translation>
    </message>
    <message>
        <source>Change index out of range</source>
        <translation>Cambio de indice fuera de rango</translation>
    </message>
    <message>
        <source>Config setting for %s only applied on %s network when in [%s] section.</source>
        <translation>La configuración para %s solo se aplica en la red %s cuando son en la sección [%s].</translation>
    </message>
    <message>
        <source>Copyright (C) %i-%i</source>
        <translation>Copyright (C) %i-%i</translation>
    </message>
    <message>
        <source>Corrupted block database detected</source>
        <translation>Corrupción de base de datos de bloques detectada.</translation>
    </message>
    <message>
        <source>Do you want to rebuild the block database now?</source>
        <translation>¿Quieres reconstruir la base de datos de bloques ahora?</translation>
    </message>
    <message>
        <source>Error initializing block database</source>
        <translation>Error al inicializar la base de datos de bloques</translation>
    </message>
    <message>
        <source>Error initializing wallet database environment %s!</source>
        <translation>Error al inicializar el entorno de la base de datos del monedero  %s</translation>
    </message>
    <message>
        <source>Error loading %s</source>
        <translation>Error cargando %s</translation>
    </message>
    <message>
        <source>Error loading %s: Private keys can only be disabled during creation</source>
        <translation>Error cargando %s: las claves privadas solo pueden ser deshabilitado durante la creación</translation>
    </message>
    <message>
        <source>Error loading %s: Wallet corrupted</source>
        <translation>Error cargando %s: Monedero dañado</translation>
    </message>
    <message>
        <source>Error loading %s: Wallet requires newer version of %s</source>
        <translation>Error cargando %s: Monedero requiere un versión mas reciente de %s</translation>
    </message>
    <message>
        <source>Error loading block database</source>
        <translation>Error cargando base de datos de bloques</translation>
    </message>
    <message>
        <source>Error opening block database</source>
        <translation>Error al abrir base de datos de bloques.</translation>
    </message>
    <message>
        <source>Error: Disk space is low!</source>
        <translation>Error: ¡Espacio en disco bajo!</translation>
    </message>
    <message>
        <source>Failed to listen on any port. Use -listen=0 if you want this.</source>
        <translation>Ha fallado la escucha en todos los puertos. Use -listen=0 si desea esto.</translation>
    </message>
    <message>
        <source>Failed to rescan the wallet during initialization</source>
        <translation>Fallo al escanear el monedero durante la inicialización</translation>
    </message>
    <message>
        <source>Importing...</source>
        <translation>Importando...</translation>
    </message>
    <message>
        <source>Incorrect or no genesis block found. Wrong datadir for network?</source>
        <translation>Incorrecto o bloque de génesis no encontrado. Datadir equivocada para la red?</translation>
    </message>
    <message>
        <source>Initialization sanity check failed. %s is shutting down.</source>
        <translation>La inicialización de la verificación de validez falló. Se está apagando %s.</translation>
    </message>
    <message>
        <source>Invalid amount for -%s=&lt;amount&gt;: '%s'</source>
        <translation>Cantidad no valida para -%s=&lt;amount&gt;: '%s'</translation>
    </message>
    <message>
        <source>Invalid amount for -discardfee=&lt;amount&gt;: '%s'</source>
        <translation>Cantidad inválida para -discardfee=&lt;amount&gt;: '%s'</translation>
    </message>
    <message>
        <source>Invalid amount for -fallbackfee=&lt;amount&gt;: '%s'</source>
        <translation>Cantidad inválida para -fallbackfee=&lt;amount&gt;: '%s'</translation>
    </message>
    <message>
        <source>Specified blocks directory "%s" does not exist.</source>
        <translation>El directorio de bloques «%s» especificado no existe.</translation>
    </message>
    <message>
        <source>Unable to create the PID file '%s': %s</source>
        <translation>No es posible crear el fichero PID '%s': %s</translation>
    </message>
    <message>
        <source>Upgrading txindex database</source>
        <translation>Actualización de la base de datos txindex</translation>
    </message>
    <message>
        <source>Loading P2P addresses...</source>
        <translation>Cargando direcciones P2P ...</translation>
    </message>
    <message>
        <source>Loading banlist...</source>
        <translation>Cargando banlist...</translation>
    </message>
    <message>
        <source>Not enough file descriptors available.</source>
        <translation>No hay suficientes descriptores de archivo disponibles. </translation>
    </message>
    <message>
        <source>Prune cannot be configured with a negative value.</source>
        <translation>Pode no se puede configurar con un valor negativo.</translation>
    </message>
    <message>
        <source>Prune mode is incompatible with -txindex.</source>
        <translation>El modo recorte es incompatible con -txindex.</translation>
    </message>
    <message>
        <source>Replaying blocks...</source>
        <translation>Reproduciendo bloques ...</translation>
    </message>
    <message>
        <source>Rewinding blocks...</source>
        <translation>Verificando bloques...</translation>
    </message>
    <message>
        <source>The source code is available from %s.</source>
        <translation>El código fuente esta disponible desde %s.</translation>
    </message>
    <message>
        <source>Transaction fee and change calculation failed</source>
        <translation>El cálculo de la comisión de transacción y del cambio han fallado</translation>
    </message>
    <message>
        <source>Unable to bind to %s on this computer. %s is probably already running.</source>
        <translation>No se ha podido conectar con %s en este equipo. %s es posible que este todavia en ejecución.</translation>
    </message>
    <message>
        <source>Unable to generate keys</source>
        <translation>Incapaz de generar claves</translation>
    </message>
    <message>
        <source>Unsupported logging category %s=%s.</source>
        <translation>Categoría de registro no soportada %s=%s.</translation>
    </message>
    <message>
        <source>Upgrading UTXO database</source>
        <translation>Actualizando la base de datos UTXO</translation>
    </message>
    <message>
        <source>User Agent comment (%s) contains unsafe characters.</source>
        <translation>El comentario del Agente de Usuario (%s) contiene caracteres inseguros.</translation>
    </message>
    <message>
        <source>Verifying blocks...</source>
        <translation>Verificando bloques...</translation>
    </message>
    <message>
        <source>Wallet needed to be rewritten: restart %s to complete</source>
        <translation>Es necesario reescribir el monedero: reiniciar %s para completar</translation>
    </message>
    <message>
        <source>Error: Listening for incoming connections failed (listen returned error %s)</source>
        <translation>Error: la escucha para conexiones entrantes falló (la escucha regresó el error %s)</translation>
    </message>
    <message>
        <source>Invalid amount for -maxtxfee=&lt;amount&gt;: '%s' (must be at least the minrelay fee of %s to prevent stuck transactions)</source>
        <translation>Cantidad no válida para -maxtxfee=&lt;amount&gt;: '%s' (debe ser por lo menos la comisión mínima de %s para prevenir transacciones atascadas)</translation>
    </message>
    <message>
        <source>The transaction amount is too small to send after the fee has been deducted</source>
        <translation>Monto de transacción muy pequeña luego de la deducción por comisión</translation>
    </message>
    <message>
        <source>You need to rebuild the database using -reindex to go back to unpruned mode.  This will redownload the entire blockchain</source>
        <translation>Necesitas reconstruir la base de datos utilizando -reindex para volver al modo sin recorte. Esto volverá a descargar toda la cadena de bloques</translation>
    </message>
    <message>
        <source>Error reading from database, shutting down.</source>
        <translation>Error al leer la base de datos, cerrando.</translation>
    </message>
    <message>
        <source>Error upgrading chainstate database</source>
        <translation>Error actualizando la base de datos chainstate</translation>
    </message>
    <message>
        <source>Information</source>
        <translation>Información</translation>
    </message>
    <message>
        <source>Invalid -onion address or hostname: '%s'</source>
        <translation>Dirección -onion o nombre de host inválido: '%s'</translation>
    </message>
    <message>
        <source>Invalid -proxy address or hostname: '%s'</source>
        <translation>Dirección -proxy o nombre de host inválido: '%s'</translation>
    </message>
    <message>
        <source>Invalid amount for -paytxfee=&lt;amount&gt;: '%s' (must be at least %s)</source>
        <translation>Cantidad inválida para -paytxfee=&lt;amount&gt;: '%s' (debe ser por lo menos %s)</translation>
    </message>
    <message>
        <source>Invalid netmask specified in -whitelist: '%s'</source>
        <translation>Máscara de red inválida especificada en -whitelist: '%s'</translation>
    </message>
    <message>
        <source>Need to specify a port with -whitebind: '%s'</source>
        <translation>Necesita especificar un puerto con -whitebind: '%s'</translation>
    </message>
    <message>
        <source>Reducing -maxconnections from %d to %d, because of system limitations.</source>
        <translation>Reduciendo -maxconnections de %d a %d, debido a limitaciones del sistema.</translation>
    </message>
    <message>
        <source>Section [%s] is not recognized.</source>
        <translation>La sección [%s] no se ha reconocido.</translation>
    </message>
    <message>
        <source>Signing transaction failed</source>
        <translation>Transacción falló</translation>
    </message>
    <message>
        <source>Specified -walletdir "%s" does not exist</source>
        <translation>El -walletdir indicado "%s" no existe</translation>
    </message>
    <message>
        <source>Specified -walletdir "%s" is a relative path</source>
        <translation>Indique -walletdir "%s" como una ruta relativa</translation>
    </message>
    <message>
        <source>Specified -walletdir "%s" is not a directory</source>
        <translation>El -walletdir "%s" indicado no es un directorio</translation>
    </message>
    <message>
        <source>The specified config file %s does not exist
</source>
        <translation>El fichero de configuración %s especificado no existe
</translation>
    </message>
    <message>
        <source>The transaction amount is too small to pay the fee</source>
        <translation>Cantidad de la transacción demasiado pequeña para pagar la comisión</translation>
    </message>
    <message>
        <source>This is experimental software.</source>
        <translation>Este software es experimental.</translation>
    </message>
    <message>
        <source>Transaction amount too small</source>
        <translation>Cantidad de la transacción demasiado pequeña</translation>
    </message>
    <message>
        <source>Transaction too large for fee policy</source>
        <translation>Transacción demasiado grande para la política de comisiones</translation>
    </message>
    <message>
        <source>Transaction too large</source>
        <translation>Transacción demasiado grande, intenta dividirla en varias.</translation>
    </message>
    <message>
        <source>Unable to bind to %s on this computer (bind returned error %s)</source>
        <translation>No es posible conectar con %s en este sistema (bind ha dado el error %s)</translation>
    </message>
    <message>
        <source>Unable to generate initial keys</source>
        <translation>No es posible generar llaves iniciales</translation>
    </message>
    <message>
        <source>Verifying wallet(s)...</source>
        <translation>Verificando monedero(s)...</translation>
    </message>
    <message>
        <source>Wallet %s resides outside wallet directory %s</source>
        <translation>Monedero %s situado fuera del directorio de monedero %s</translation>
    </message>
    <message>
        <source>Warning</source>
        <translation>Aviso</translation>
    </message>
    <message>
        <source>Warning: unknown new rules activated (versionbit %i)</source>
        <translation>Advertencia: nuevas reglas desconocidas activadas (versionbit %i)</translation>
    </message>
    <message>
        <source>Zapping all transactions from wallet...</source>
        <translation>Eliminando todas las transacciones del monedero...</translation>
    </message>
    <message>
        <source>-maxtxfee is set very high! Fees this large could be paid on a single transaction.</source>
        <translation>-maxtxfee tiene un ajuste muy elevado! Comisiones muy grandes podrían ser pagadas en una única transaccion.</translation>
    </message>
    <message>
        <source>This is the transaction fee you may pay when fee estimates are not available.</source>
        <translation>Esta es la comisión de transacción que debe pagar cuando las estimaciones de comisión no estén disponibles.</translation>
    </message>
    <message>
        <source>This product includes software developed by the OpenSSL Project for use in the OpenSSL Toolkit %s and cryptographic software written by Eric Young and UPnP software written by Thomas Bernard.</source>
        <translation>Este producto incluye software desarrollado por el Proyecto OpenSSL para utilizarlo en el juego de herramientas OpenSSL %s y software criptográfico escrito por Eric Young y software UPnP escrito por Thomas Bernard.</translation>
    </message>
    <message>
        <source>Total length of network version string (%i) exceeds maximum length (%i). Reduce the number or size of uacomments.</source>
        <translation>La longitud total de la cadena de versión de red ( %i ) supera la longitud máxima ( %i ) . Reducir el número o tamaño de uacomments .</translation>
    </message>
    <message>
        <source>Warning: Wallet file corrupt, data salvaged! Original %s saved as %s in %s; if your balance or transactions are incorrect you should restore from a backup.</source>
        <translation>Aviso: fichero de monedero corrupto, datos recuperados! Original %s guardado como %s en %s; si su balance de transacciones es incorrecto, debe restaurar desde una copia de seguridad.</translation>
    </message>
    <message>
        <source>%s is set very high!</source>
        <translation>¡%s se establece muy alto!</translation>
    </message>
    <message>
        <source>Error loading wallet %s. Duplicate -wallet filename specified.</source>
        <translation>Error cargando el monedero %s. Se ha especificado un nombre de fichero -wallet duplicado.</translation>
    </message>
    <message>
        <source>Keypool ran out, please call keypoolrefill first</source>
        <translation>Keypool se ha agotado, llame a keypoolrefill primero</translation>
    </message>
    <message>
        <source>Starting network threads...</source>
        <translation>Iniciando funciones de red...</translation>
    </message>
    <message>
        <source>The wallet will avoid paying less than the minimum relay fee.</source>
        <translation>El monedero evitará pagar menos que la cuota de retransmisión mínima.</translation>
    </message>
    <message>
        <source>This is the minimum transaction fee you pay on every transaction.</source>
        <translation>Esta es la comisión mínima de transacción que usted paga en cada transacción.</translation>
    </message>
    <message>
        <source>This is the transaction fee you will pay if you send a transaction.</source>
        <translation>Esta es la comisión de transacción que pagará si envía una transacción.</translation>
    </message>
    <message>
        <source>Transaction amounts must not be negative</source>
        <translation>Las cantidades de transacción no deben ser negativa</translation>
    </message>
    <message>
        <source>Transaction has too long of a mempool chain</source>
        <translation>La transacción tiene demasiado tiempo de una cadena de mempool</translation>
    </message>
    <message>
        <source>Transaction must have at least one recipient</source>
        <translation>La transacción debe de tener al menos un receptor</translation>
    </message>
    <message>
        <source>Unknown network specified in -onlynet: '%s'</source>
        <translation>La red especificada en -onlynet '%s' es desconocida</translation>
    </message>
    <message>
        <source>Insufficient funds</source>
        <translation>Fondos insuficientes</translation>
    </message>
    <message>
        <source>Cannot upgrade a non HD split wallet without upgrading to support pre split keypool. Please use -upgradewallet=169900 or -upgradewallet with no version specified.</source>
        <translation>No se puede actualizar un monedero dividido sin HD sin actualizar para admitir el keypool pre dividido. Utilice -upgradewallet = 169900 o -upgradewallet sin una versión especificada.</translation>
    </message>
    <message>
        <source>Fee estimation failed. Fallbackfee is disabled. Wait a few blocks or enable -fallbackfee.</source>
        <translation>Estimación de la comisión fallida. Fallbackfee está deshabilitado. Espere unos pocos bloques o habilite -fallbackfee.</translation>
    </message>
    <message>
        <source>Warning: Private keys detected in wallet {%s} with disabled private keys</source>
        <translation>Advertencia: claves privadas detectadas en el monedero {%s} con claves privadas deshabilitadas</translation>
    </message>
    <message>
        <source>Cannot write to data directory '%s'; check permissions.</source>
        <translation>No se puede escribir en el directorio de datos '%s';  verificar permisos.</translation>
    </message>
    <message>
        <source>Loading block index...</source>
        <translation>Cargando el índice de bloques...</translation>
    </message>
    <message>
        <source>Loading wallet...</source>
        <translation>Cargando monedero...</translation>
    </message>
    <message>
        <source>Cannot downgrade wallet</source>
        <translation>No se puede cambiar a una versión mas antigua el monedero</translation>
    </message>
    <message>
        <source>Rescanning...</source>
        <translation>Reexplorando...</translation>
    </message>
    <message>
        <source>Done loading</source>
        <translation>Se terminó de cargar</translation>
    </message>
    <message>
        <source>Error</source>
        <translation>Error</translation>
    </message>
</context>
</TS><|MERGE_RESOLUTION|>--- conflicted
+++ resolved
@@ -508,6 +508,10 @@
     <message>
         <source>Open Wallet Failed</source>
         <translation>Fallo al abrir monedero</translation>
+    </message>
+    <message>
+        <source>No wallets available</source>
+        <translation>No hay carteras disponibles</translation>
     </message>
     <message>
         <source>&amp;Window</source>
@@ -986,10 +990,7 @@
     </message>
     <message>
         <source>Unknown. Syncing Headers (%1, %2%)...</source>
-<<<<<<< HEAD
         <translation>Desconocido. Sincronizando Cabeceras (%1, %2%)...</translation>
-=======
-        <translation>Desconocido. Sincronizando cabeceras (%1, %2%)...</translation>
     </message>
 </context>
 <context>
@@ -1003,7 +1004,6 @@
         <source>Address</source>
         <comment>NetWatch: Address header</comment>
         <translation>Dirección</translation>
->>>>>>> bdbe9f59
     </message>
 </context>
 <context>
@@ -1649,6 +1649,10 @@
     <message>
         <source>Error encoding URI into QR Code.</source>
         <translation>Fallo al codificar URI en código QR.</translation>
+    </message>
+    <message>
+        <source>QR code support not available.</source>
+        <translation>Soporte de código QR no disponible.</translation>
     </message>
     <message>
         <source>Save QR Code</source>
@@ -3430,6 +3434,10 @@
         <translation>La inicialización de la verificación de validez falló. Se está apagando %s.</translation>
     </message>
     <message>
+        <source>Invalid P2P permission: '%s'</source>
+        <translation>Permiso P2P inválido: '%s'</translation>
+    </message>
+    <message>
         <source>Invalid amount for -%s=&lt;amount&gt;: '%s'</source>
         <translation>Cantidad no valida para -%s=&lt;amount&gt;: '%s'</translation>
     </message>
@@ -3446,6 +3454,12 @@
         <translation>El directorio de bloques «%s» especificado no existe.</translation>
     </message>
     <message>
+        <source>The specified R/W config file %s does not exist
+</source>
+        <translation>El fichero de R/W configuración %s especificado no existe
+</translation>
+    </message>
+    <message>
         <source>Unable to create the PID file '%s': %s</source>
         <translation>No es posible crear el fichero PID '%s': %s</translation>
     </message>
@@ -3540,6 +3554,10 @@
     <message>
         <source>Error upgrading chainstate database</source>
         <translation>Error actualizando la base de datos chainstate</translation>
+    </message>
+    <message>
+        <source>Error: Disk space is low for %s</source>
+        <translation>Error: ¡Espacio en disco bajo por %s!</translation>
     </message>
     <message>
         <source>Information</source>
