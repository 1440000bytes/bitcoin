<TS language="zh_CN" version="2.1">
<context>
    <name>AddressBookPage</name>
    <message>
        <source>Right-click to edit address or label</source>
        <translation>鼠标右击编辑地址或标签</translation>
    </message>
    <message>
        <source>Create a new address</source>
        <translation>创建新地址</translation>
    </message>
    <message>
        <source>&amp;New</source>
        <translation>新建(&amp;N)</translation>
    </message>
    <message>
        <source>Copy the currently selected address to the system clipboard</source>
        <translation>复制当前选中的地址到系统剪贴板</translation>
    </message>
    <message>
        <source>&amp;Copy</source>
        <translation>复制(&amp;C)</translation>
    </message>
    <message>
        <source>C&amp;lose</source>
        <translation>关闭(&amp;l)</translation>
    </message>
    <message>
        <source>Delete the currently selected address from the list</source>
        <translation>从列表中删除选中的地址</translation>
    </message>
    <message>
        <source>Enter address or label to search</source>
        <translation>输入地址或标签进行搜索</translation>
    </message>
    <message>
        <source>Export the data in the current tab to a file</source>
        <translation>将当前标签页数据导出到文件</translation>
    </message>
    <message>
        <source>&amp;Export</source>
        <translation>导出(&amp;E)</translation>
    </message>
    <message>
        <source>&amp;Delete</source>
        <translation>删除(&amp;D)</translation>
    </message>
    <message>
        <source>Choose the address to send coins to</source>
        <translation>选择要付钱过去的地址</translation>
    </message>
    <message>
        <source>Choose the address to receive coins with</source>
        <translation>选择要收钱进来的地址</translation>
    </message>
    <message>
        <source>C&amp;hoose</source>
        <translation>选择</translation>
    </message>
    <message>
        <source>Sending addresses</source>
        <translation>付款地址</translation>
    </message>
    <message>
        <source>Receiving addresses</source>
        <translation>收款地址</translation>
    </message>
    <message>
        <source>These are your Bitcoin addresses for sending payments. Always check the amount and the receiving address before sending coins.</source>
        <translation>这些是你要付款过去的比特币地址。在付钱之前，务必要检查金额和收款地址是否正确。</translation>
    </message>
    <message>
        <source>These are your Bitcoin addresses for receiving payments. It is recommended to use a new receiving address for each transaction.</source>
        <translation>这些是你用来收款的比特币地址。建议在每次交易时，都使用一个新的收款地址。</translation>
    </message>
    <message>
        <source>&amp;Copy Address</source>
        <translation>复制地址</translation>
    </message>
    <message>
        <source>Copy &amp;Label</source>
        <translation>复制标签</translation>
    </message>
    <message>
        <source>&amp;Edit</source>
        <translation>编辑</translation>
    </message>
    <message>
        <source>Export Address List</source>
        <translation>导出地址列表</translation>
    </message>
    <message>
        <source>Comma separated file (*.csv)</source>
        <translation>逗号分隔文件 (*.csv)</translation>
    </message>
    <message>
        <source>Exporting Failed</source>
        <translation>导出失败</translation>
    </message>
    <message>
        <source>There was an error trying to save the address list to %1. Please try again.</source>
        <translation>存储地址列表到 %1 时发生错误。请再试一次。</translation>
    </message>
</context>
<context>
    <name>AddressTableModel</name>
    <message>
        <source>Label</source>
        <translation>标签</translation>
    </message>
    <message>
        <source>Address</source>
        <translation>地址</translation>
    </message>
    <message>
        <source>(no label)</source>
        <translation>(无标签)</translation>
    </message>
</context>
<context>
    <name>AskPassphraseDialog</name>
    <message>
        <source>Passphrase Dialog</source>
        <translation>密码对话框</translation>
    </message>
    <message>
        <source>Enter passphrase</source>
        <translation>输入密码</translation>
    </message>
    <message>
        <source>New passphrase</source>
        <translation>新密码</translation>
    </message>
    <message>
        <source>Repeat new passphrase</source>
        <translation>重复新密码</translation>
    </message>
    <message>
        <source>Show password</source>
        <translation>显示密码</translation>
    </message>
    <message>
        <source>Enter the new passphrase to the wallet.&lt;br/&gt;Please use a passphrase of &lt;b&gt;ten or more random characters&lt;/b&gt;, or &lt;b&gt;eight or more words&lt;/b&gt;.</source>
        <translation>输入钱包的新密码。&lt;br/&gt;密码请用&lt;b&gt;10 个以上的随机字符&lt;/b&gt;，或是&lt;b&gt;8 个以上的字词&lt;/b&gt;。</translation>
    </message>
    <message>
        <source>Encrypt wallet</source>
        <translation>加密钱包</translation>
    </message>
    <message>
        <source>This operation needs your wallet passphrase to unlock the wallet.</source>
        <translation>这个操作需要你的钱包密码来解锁钱包。</translation>
    </message>
    <message>
        <source>Unlock wallet</source>
        <translation>解锁钱包</translation>
    </message>
    <message>
        <source>This operation needs your wallet passphrase to decrypt the wallet.</source>
        <translation>这个操作需要你的钱包密码来把钱包解密。</translation>
    </message>
    <message>
        <source>Decrypt wallet</source>
        <translation>解密钱包</translation>
    </message>
    <message>
        <source>Change passphrase</source>
        <translation>修改密码</translation>
    </message>
    <message>
        <source>Enter the old passphrase and new passphrase to the wallet.</source>
        <translation>请输入钱包的旧密码和新密码。</translation>
    </message>
    <message>
        <source>Confirm wallet encryption</source>
        <translation>确认钱包加密</translation>
    </message>
    <message>
        <source>Warning: If you encrypt your wallet and lose your passphrase, you will &lt;b&gt;LOSE ALL OF YOUR BITCOINS&lt;/b&gt;!</source>
        <translation>警告: 如果把钱包加密后又忘记密码，你就会从此&lt;b&gt;失去其中所有的比特币了&lt;/b&gt;！</translation>
    </message>
    <message>
        <source>Are you sure you wish to encrypt your wallet?</source>
        <translation>你确定要把钱包加密吗？</translation>
    </message>
    <message>
        <source>Wallet encrypted</source>
        <translation>钱包已加密</translation>
    </message>
    <message>
        <source>%1 will close now to finish the encryption process. Remember that encrypting your wallet cannot fully protect your bitcoins from being stolen by malware infecting your computer.</source>
        <translation>%1 现在要关闭，以完成加密过程。请注意，加密钱包不能完全防止入侵你的电脑的恶意程序偷取钱币。</translation>
    </message>
    <message>
        <source>IMPORTANT: Any previous backups you have made of your wallet file should be replaced with the newly generated, encrypted wallet file. For security reasons, previous backups of the unencrypted wallet file will become useless as soon as you start using the new, encrypted wallet.</source>
        <translation>重要: 请改用新产生的有加密的钱包文件，来取代旧钱包文件的备份。为了安全性，当你开始使用新的有加密的钱包后，旧钱包文件的备份就不能再使用了。</translation>
    </message>
    <message>
        <source>Wallet encryption failed</source>
        <translation>钱包加密失败</translation>
    </message>
    <message>
        <source>Wallet encryption failed due to an internal error. Your wallet was not encrypted.</source>
        <translation>因为内部错误导致钱包加密失败。你的钱包还是没加密。</translation>
    </message>
    <message>
        <source>The supplied passphrases do not match.</source>
        <translation>提供的密码不一致。</translation>
    </message>
    <message>
        <source>Wallet unlock failed</source>
        <translation>钱包解锁失败</translation>
    </message>
    <message>
        <source>The passphrase entered for the wallet decryption was incorrect.</source>
        <translation>输入用来解密钱包的密码不正确。</translation>
    </message>
    <message>
        <source>Wallet decryption failed</source>
        <translation>钱包解密失败</translation>
    </message>
    <message>
        <source>Wallet passphrase was successfully changed.</source>
        <translation>钱包密码修改成功。</translation>
    </message>
    <message>
        <source>Warning: The Caps Lock key is on!</source>
        <translation>警告: 大写字母锁定已开启！</translation>
    </message>
</context>
<context>
    <name>BanTableModel</name>
    <message>
        <source>IP/Netmask</source>
        <translation>IP/网络掩码</translation>
    </message>
    <message>
        <source>Banned Until</source>
        <translation>在此之前禁止：</translation>
    </message>
</context>
<context>
    <name>BitcoinGUI</name>
    <message>
        <source>Sign &amp;message...</source>
        <translation>消息签名(&amp;M)...</translation>
    </message>
    <message>
        <source>Synchronizing with network...</source>
        <translation>正在与网络同步...</translation>
    </message>
    <message>
        <source>&amp;Overview</source>
        <translation>概况(&amp;O)</translation>
    </message>
    <message>
        <source>Node</source>
        <translation>节点</translation>
    </message>
    <message>
        <source>Show general overview of wallet</source>
        <translation>显示钱包概况</translation>
    </message>
    <message>
        <source>&amp;Transactions</source>
        <translation>交易记录(&amp;T)</translation>
    </message>
    <message>
        <source>Browse transaction history</source>
        <translation>查看交易历史</translation>
    </message>
    <message>
        <source>E&amp;xit</source>
        <translation>退出(&amp;X)</translation>
    </message>
    <message>
        <source>Quit application</source>
        <translation>退出程序</translation>
    </message>
    <message>
        <source>&amp;About %1</source>
        <translation>关于 %1</translation>
    </message>
    <message>
        <source>Show information about %1</source>
        <translation>显示 %1 相关信息</translation>
    </message>
    <message>
        <source>About &amp;Qt</source>
        <translation>关于Qt(&amp;Q)</translation>
    </message>
    <message>
        <source>Show information about Qt</source>
        <translation>显示 Qt 相关信息</translation>
    </message>
    <message>
        <source>&amp;Options...</source>
        <translation>选项(&amp;O)...</translation>
    </message>
    <message>
        <source>Modify configuration options for %1</source>
        <translation>修改%1配置选项</translation>
    </message>
    <message>
        <source>&amp;Encrypt Wallet...</source>
        <translation>加密钱包(&amp;E)...</translation>
    </message>
    <message>
        <source>&amp;Backup Wallet...</source>
        <translation>备份钱包(&amp;B)...</translation>
    </message>
    <message>
        <source>&amp;Change Passphrase...</source>
        <translation>更改密码(&amp;C)...</translation>
    </message>
    <message>
        <source>&amp;Sending addresses...</source>
        <translation>正在发送地址(&amp;S)...</translation>
    </message>
    <message>
        <source>&amp;Receiving addresses...</source>
        <translation>正在接收地址(&amp;R)...</translation>
    </message>
    <message>
        <source>Open &amp;URI...</source>
        <translation>打开 &amp;URI...</translation>
    </message>
    <message>
        <source>Wallet:</source>
        <translation type="unfinished">钱包:</translation>
    </message>
    <message>
        <source>Click to disable network activity.</source>
        <translation>点击禁用网络活动。</translation>
    </message>
    <message>
        <source>Network activity disabled.</source>
        <translation>网络活动已禁用。</translation>
    </message>
    <message>
        <source>Click to enable network activity again.</source>
        <translation>点击重新开启网络活动。</translation>
    </message>
    <message>
        <source>Syncing Headers (%1%)...</source>
        <translation>同步区块头 (%1%)...</translation>
    </message>
    <message>
        <source>Reindexing blocks on disk...</source>
        <translation>正在为数据块重建索引...</translation>
    </message>
    <message>
        <source>Send coins to a Bitcoin address</source>
        <translation>向一个比特币地址发送比特币</translation>
    </message>
    <message>
        <source>Backup wallet to another location</source>
        <translation>备份钱包到其他文件夹</translation>
    </message>
    <message>
        <source>Change the passphrase used for wallet encryption</source>
        <translation>更改钱包加密口令</translation>
    </message>
    <message>
        <source>&amp;Debug window</source>
        <translation>调试窗口(&amp;D)</translation>
    </message>
    <message>
        <source>Open debugging and diagnostic console</source>
        <translation>打开调试和诊断控制台</translation>
    </message>
    <message>
        <source>&amp;Verify message...</source>
        <translation>验证消息(&amp;V)...</translation>
    </message>
    <message>
        <source>Bitcoin</source>
        <translation>比特币</translation>
    </message>
    <message>
        <source>Wallet</source>
        <translation>钱包</translation>
    </message>
    <message>
        <source>&amp;Send</source>
        <translation>发送(&amp;S)</translation>
    </message>
    <message>
        <source>&amp;Receive</source>
        <translation>接收(&amp;R)</translation>
    </message>
    <message>
        <source>&amp;Show / Hide</source>
        <translation>显示 / 隐藏(&amp;S)</translation>
    </message>
    <message>
        <source>Show or hide the main Window</source>
        <translation>显示或隐藏主窗口</translation>
    </message>
    <message>
        <source>Encrypt the private keys that belong to your wallet</source>
        <translation>对钱包中的私钥加密</translation>
    </message>
    <message>
        <source>Sign messages with your Bitcoin addresses to prove you own them</source>
        <translation>用比特币地址关联的私钥为消息签名，以证明您拥有这个比特币地址</translation>
    </message>
    <message>
        <source>Verify messages to ensure they were signed with specified Bitcoin addresses</source>
        <translation>校验消息，确保该消息是由指定的比特币地址所有者签名的</translation>
    </message>
    <message>
        <source>&amp;File</source>
        <translation>文件(&amp;F)</translation>
    </message>
    <message>
        <source>&amp;Settings</source>
        <translation>设置(&amp;S)</translation>
    </message>
    <message>
        <source>&amp;Help</source>
        <translation>帮助(&amp;H)</translation>
    </message>
    <message>
        <source>Tabs toolbar</source>
        <translation>分页工具栏</translation>
    </message>
    <message>
        <source>Request payments (generates QR codes and bitcoin: URIs)</source>
        <translation>请求支付 (生成二维码和 bitcoin: URI)</translation>
    </message>
    <message>
        <source>Show the list of used sending addresses and labels</source>
        <translation>显示用过的发送地址和标签的列表</translation>
    </message>
    <message>
        <source>Show the list of used receiving addresses and labels</source>
        <translation>显示用过的接收地址和标签的列表</translation>
    </message>
    <message>
        <source>Open a bitcoin: URI or payment request</source>
        <translation>打开一个 bitcoin: URI 或支付请求</translation>
    </message>
    <message>
        <source>&amp;Command-line options</source>
        <translation>命令行选项(&amp;C)</translation>
    </message>
    <message numerus="yes">
        <source>%n active connection(s) to Bitcoin network</source>
        <translation><numerusform>%n 个到比特币网络的活动连接</numerusform></translation>
    </message>
    <message>
        <source>Indexing blocks on disk...</source>
        <translation>正在为数据块建立索引...</translation>
    </message>
    <message>
        <source>Processing blocks on disk...</source>
        <translation>正在处理数据块...</translation>
    </message>
    <message numerus="yes">
        <source>Processed %n block(s) of transaction history.</source>
        <translation><numerusform>已处理 %n 个交易历史区块。</numerusform></translation>
    </message>
    <message>
        <source>%1 behind</source>
        <translation>落后 %1 </translation>
    </message>
    <message>
        <source>Last received block was generated %1 ago.</source>
        <translation>最新收到的区块产生于 %1。</translation>
    </message>
    <message>
        <source>Transactions after this will not yet be visible.</source>
        <translation>在此之后的交易尚未可见</translation>
    </message>
    <message>
        <source>Error</source>
        <translation>错误</translation>
    </message>
    <message>
        <source>Warning</source>
        <translation>警告</translation>
    </message>
    <message>
        <source>Information</source>
        <translation>信息</translation>
    </message>
    <message>
        <source>Up to date</source>
        <translation>已是最新</translation>
    </message>
    <message>
        <source>Show the %1 help message to get a list with possible Bitcoin command-line options</source>
        <translation>显示 %1 帮助信息，获取可用命令行选项列表</translation>
    </message>
    <message>
        <source>%1 client</source>
        <translation>%1 客戶</translation>
    </message>
    <message>
        <source>Connecting to peers...</source>
        <translation>正在连接到节点……</translation>
    </message>
    <message>
        <source>Catching up...</source>
        <translation>更新中...</translation>
    </message>
    <message>
        <source>Date: %1
</source>
        <translation>日期: %1
</translation>
    </message>
    <message>
        <source>Amount: %1
</source>
        <translation>金额: %1
</translation>
    </message>
    <message>
        <source>Type: %1
</source>
        <translation>类型: %1
</translation>
    </message>
    <message>
        <source>Label: %1
</source>
        <translation>标签: %1
</translation>
    </message>
    <message>
        <source>Address: %1
</source>
        <translation>地址: %1
</translation>
    </message>
    <message>
        <source>Sent transaction</source>
        <translation>发送交易</translation>
    </message>
    <message>
        <source>Incoming transaction</source>
        <translation>流入交易</translation>
    </message>
    <message>
        <source>HD key generation is &lt;b&gt;enabled&lt;/b&gt;</source>
        <translation>HD密钥生成&lt;b&gt;启用&lt;/b&gt;</translation>
    </message>
    <message>
        <source>HD key generation is &lt;b&gt;disabled&lt;/b&gt;</source>
        <translation>HD密钥生成&lt;b&gt;禁用&lt;/b&gt;</translation>
    </message>
    <message>
        <source>Wallet is &lt;b&gt;encrypted&lt;/b&gt; and currently &lt;b&gt;unlocked&lt;/b&gt;</source>
        <translation>钱包已被&lt;b&gt;加密&lt;/b&gt;，当前为&lt;b&gt;解锁&lt;/b&gt;状态</translation>
    </message>
    <message>
        <source>Wallet is &lt;b&gt;encrypted&lt;/b&gt; and currently &lt;b&gt;locked&lt;/b&gt;</source>
        <translation>钱包已被&lt;b&gt;加密&lt;/b&gt;，当前为&lt;b&gt;锁定&lt;/b&gt;状态</translation>
    </message>
    <message>
        <source>A fatal error occurred. Bitcoin can no longer continue safely and will quit.</source>
        <translation>发生严重错误。客户端无法安全地继续运行，即将退出。</translation>
    </message>
</context>
<context>
    <name>CoinControlDialog</name>
    <message>
        <source>Coin Selection</source>
        <translation>选择钱币</translation>
    </message>
    <message>
        <source>Quantity:</source>
        <translation>总量：</translation>
    </message>
    <message>
        <source>Bytes:</source>
        <translation>字节：</translation>
    </message>
    <message>
        <source>Amount:</source>
        <translation>金额：</translation>
    </message>
    <message>
        <source>Fee:</source>
        <translation>费用：</translation>
    </message>
    <message>
        <source>Dust:</source>
        <translation>小额：</translation>
    </message>
    <message>
        <source>After Fee:</source>
        <translation>加上交易费用后:</translation>
    </message>
    <message>
        <source>Change:</source>
        <translation>变更 : </translation>
    </message>
    <message>
        <source>(un)select all</source>
        <translation>(不)全选</translation>
    </message>
    <message>
        <source>Tree mode</source>
        <translation>树状模式</translation>
    </message>
    <message>
        <source>List mode</source>
        <translation>列表模式</translation>
    </message>
    <message>
        <source>Amount</source>
        <translation>金额</translation>
    </message>
    <message>
        <source>Received with label</source>
        <translation>按标签收款</translation>
    </message>
    <message>
        <source>Received with address</source>
        <translation>按地址收款</translation>
    </message>
    <message>
        <source>Date</source>
        <translation>日期</translation>
    </message>
    <message>
        <source>Confirmations</source>
        <translation>确认</translation>
    </message>
    <message>
        <source>Confirmed</source>
        <translation>已确认</translation>
    </message>
    <message>
        <source>Copy address</source>
        <translation>复制地址</translation>
    </message>
    <message>
        <source>Copy label</source>
        <translation>复制标签</translation>
    </message>
    <message>
        <source>Copy amount</source>
        <translation>复制金额</translation>
    </message>
    <message>
        <source>Copy transaction ID</source>
        <translation>复制交易识别码</translation>
    </message>
    <message>
        <source>Lock unspent</source>
        <translation>锁定未花费</translation>
    </message>
    <message>
        <source>Unlock unspent</source>
        <translation>解锁未花费</translation>
    </message>
    <message>
        <source>Copy quantity</source>
        <translation>复制数目</translation>
    </message>
    <message>
        <source>Copy fee</source>
        <translation>复制手续费</translation>
    </message>
    <message>
        <source>Copy after fee</source>
        <translation>复制计费后金额</translation>
    </message>
    <message>
        <source>Copy bytes</source>
        <translation>复制字节数</translation>
    </message>
    <message>
        <source>Copy dust</source>
        <translation>复制零散金额</translation>
    </message>
    <message>
        <source>Copy change</source>
        <translation>复制找零金额</translation>
    </message>
    <message>
        <source>(%1 locked)</source>
        <translation>(锁定 %1 枚)</translation>
    </message>
    <message>
        <source>yes</source>
        <translation>是</translation>
    </message>
    <message>
        <source>no</source>
        <translation>否</translation>
    </message>
    <message>
        <source>This label turns red if any recipient receives an amount smaller than the current dust threshold.</source>
        <translation>当任何一个收款金额小于目前的零散金额上限时，文字会变红色。</translation>
    </message>
    <message>
        <source>Can vary +/- %1 satoshi(s) per input.</source>
        <translation>每组输入可能有 +/- %1 个 satoshi 的误差。</translation>
    </message>
    <message>
        <source>(no label)</source>
        <translation>(无标签)</translation>
    </message>
    <message>
        <source>change from %1 (%2)</source>
        <translation>找零前是 %1 (%2)</translation>
    </message>
    <message>
        <source>(change)</source>
        <translation>(找零)</translation>
    </message>
</context>
<context>
    <name>EditAddressDialog</name>
    <message>
        <source>Edit Address</source>
        <translation>编辑地址</translation>
    </message>
    <message>
        <source>&amp;Label</source>
        <translation>标签(&amp;L)</translation>
    </message>
    <message>
        <source>The label associated with this address list entry</source>
        <translation>与此地址相关的标签项</translation>
    </message>
    <message>
        <source>The address associated with this address list entry. This can only be modified for sending addresses.</source>
        <translation>该地址已与地址列表中的条目关联，只能被发送地址修改。</translation>
    </message>
    <message>
        <source>&amp;Address</source>
        <translation>地址(&amp;A)</translation>
    </message>
    <message>
        <source>New receiving address</source>
        <translation>新建收款地址</translation>
    </message>
    <message>
        <source>New sending address</source>
        <translation>新建付款地址</translation>
    </message>
    <message>
        <source>Edit receiving address</source>
        <translation>编辑收款地址</translation>
    </message>
    <message>
        <source>Edit sending address</source>
        <translation>编辑付款地址</translation>
    </message>
    <message>
        <source>The entered address "%1" is not a valid Bitcoin address.</source>
        <translation>输入的地址 %1 并不是有效的比特币地址。</translation>
    </message>
    <message>
        <source>The entered address "%1" is already in the address book.</source>
        <translation>输入的地址 %1 已经存在地址簿。</translation>
    </message>
    <message>
        <source>Could not unlock wallet.</source>
        <translation>无法将钱包解锁。</translation>
    </message>
    <message>
        <source>New key generation failed.</source>
        <translation>产生新的密钥失败了。</translation>
    </message>
</context>
<context>
    <name>FreespaceChecker</name>
    <message>
        <source>A new data directory will be created.</source>
        <translation>一个新的数据目录将被创建。</translation>
    </message>
    <message>
        <source>name</source>
        <translation>名称</translation>
    </message>
    <message>
        <source>Directory already exists. Add %1 if you intend to create a new directory here.</source>
        <translation>目录已存在。如果您打算在这里创建一个新目录，添加 %1。</translation>
    </message>
    <message>
        <source>Path already exists, and is not a directory.</source>
        <translation>路径已存在，并且不是一个目录。</translation>
    </message>
    <message>
        <source>Cannot create data directory here.</source>
        <translation>无法在此创建数据目录。</translation>
    </message>
</context>
<context>
    <name>GuiNetWatch</name>
    </context>
<context>
    <name>HelpMessageDialog</name>
    <message>
        <source>version</source>
        <translation>版本</translation>
    </message>
    <message>
        <source>(%1-bit)</source>
        <translation>(%1 位)</translation>
    </message>
    <message>
        <source>About %1</source>
        <translation>關於 %1</translation>
    </message>
    <message>
        <source>Command-line options</source>
        <translation>命令行选项</translation>
    </message>
    <message>
        <source>Usage:</source>
        <translation>使用：</translation>
    </message>
    <message>
        <source>command-line options</source>
        <translation>命令行选项</translation>
    </message>
    <message>
        <source>UI Options:</source>
        <translation>界面选项：</translation>
    </message>
    <message>
        <source>Choose data directory on startup (default: %u)</source>
        <translation>在启动时选择目录（默认%u）</translation>
    </message>
    <message>
        <source>Set language, for example "de_DE" (default: system locale)</source>
        <translation>设置语言, 例如“zh-CN”（默认：系统语言）</translation>
    </message>
    <message>
        <source>Start minimized</source>
        <translation>启动时最小化</translation>
    </message>
    <message>
        <source>Set SSL root certificates for payment request (default: -system-)</source>
        <translation>设置付款请求的SSL根证书（默认：-系统-）</translation>
    </message>
    <message>
        <source>Show splash screen on startup (default: %u)</source>
        <translation>显示启动画面（默认：%u）</translation>
    </message>
    <message>
        <source>Reset all settings changed in the GUI</source>
        <translation>重置图形界面所有的变更设置</translation>
    </message>
</context>
<context>
    <name>Intro</name>
    <message>
        <source>Welcome</source>
        <translation>欢迎</translation>
    </message>
    <message>
        <source>Welcome to %1.</source>
        <translation>欢迎使用 %1</translation>
    </message>
    <message>
        <source>As this is the first time the program is launched, you can choose where %1 will store its data.</source>
        <translation>由于这是第一次启动此程序，您可以选择%1的数据所存储的位置</translation>
    </message>
    <message>
        <source>When you click OK, %1 will begin to download and process the full %4 block chain (%2GB) starting with the earliest transactions in %3 when %4 initially launched.</source>
        <translation>当你点击确认后，%1 将会在 %4 启动时从  %3 中最早的交易开始，下载并处理完整的 %4 区块链 (%2GB)。</translation>
    </message>
    <message>
        <source>If you have chosen to limit block chain storage (pruning), the historical data must still be downloaded and processed, but will be deleted afterward to keep your disk usage low.</source>
        <translation>如果你选择限制区块链存储大小（区块链裁剪模式），程序依然会下载并处理全部历史数据，此后才会删除不必须的部分，占用最少的存储空间。</translation>
    </message>
    <message>
        <source>Use the default data directory</source>
        <translation>使用默认的数据目录</translation>
    </message>
    <message>
        <source>Use a custom data directory:</source>
        <translation>使用自定义的数据目录：</translation>
    </message>
    <message>
        <source>Bitcoin</source>
        <translation>比特币</translation>
    </message>
    <message>
        <source>At least %1 GB of data will be stored in this directory, and it will grow over time.</source>
        <translation>此目录中至少会保存 %1 GB 的数据，并且尺寸还会随着时间增长。</translation>
    </message>
    <message>
        <source>Approximately %1 GB of data will be stored in this directory.</source>
        <translation>会在此目录中存储约 %1 GB 的数据。</translation>
    </message>
    <message>
        <source>%1 will download and store a copy of the Bitcoin block chain.</source>
        <translation>%1 将会下载并存储比特币区块链。</translation>
    </message>
    <message>
        <source>The wallet will also be stored in this directory.</source>
        <translation>钱包也会被保存在这个目录中。</translation>
    </message>
    <message>
        <source>Error: Specified data directory "%1" cannot be created.</source>
        <translation>错误：无法创建 指定的数据目录 "%1" </translation>
    </message>
    <message>
        <source>Error</source>
        <translation>错误</translation>
    </message>
    <message numerus="yes">
        <source>%n GB of free space available</source>
        <translation><numerusform>有 %n GB 空闲空间</numerusform></translation>
    </message>
    <message numerus="yes">
        <source>(of %n GB needed)</source>
        <translation><numerusform>(需要%n GB空间)</numerusform></translation>
    </message>
</context>
<<<<<<< HEAD
=======
<context>
    <name>MempoolStats</name>
    <message>
        <source>N/A</source>
        <translation>不可用</translation>
    </message>
    </context>
>>>>>>> 6eccb372
<context>
    <name>ModalOverlay</name>
    <message>
        <source>Form</source>
        <translation>表单</translation>
    </message>
    <message>
        <source>Recent transactions may not yet be visible, and therefore your wallet's balance might be incorrect. This information will be correct once your wallet has finished synchronizing with the bitcoin network, as detailed below.</source>
        <translation>近期交易可能尚未显示，因此当前余额可能不准确。以上信息将在与比特币网络完全同步后更正。详情如下</translation>
    </message>
    <message>
        <source>Attempting to spend bitcoins that are affected by not-yet-displayed transactions will not be accepted by the network.</source>
        <translation>尝试使用受未可见交易影响的余额将不被网络接受。</translation>
    </message>
    <message>
        <source>Number of blocks left</source>
        <translation>剩余区块数量</translation>
    </message>
    <message>
        <source>Unknown...</source>
        <translation>未知</translation>
    </message>
    <message>
        <source>Last block time</source>
        <translation>上一数据块时间</translation>
    </message>
    <message>
        <source>Progress</source>
        <translation>进度</translation>
    </message>
    <message>
        <source>Progress increase per hour</source>
        <translation>每小时进度增加</translation>
    </message>
    <message>
        <source>calculating...</source>
        <translation>正在计算</translation>
    </message>
    <message>
        <source>Estimated time left until synced</source>
        <translation>预计剩余同步时间</translation>
    </message>
    <message>
        <source>Hide</source>
        <translation>隐藏</translation>
    </message>
    <message>
        <source>Unknown. Syncing Headers (%1)...</source>
        <translation>未知状态。同步区块头(%1)...</translation>
    </message>
</context>
<context>
    <name>NetWatchLogModel</name>
    <message>
        <source>Type</source>
        <comment>NetWatch: Type header</comment>
        <translation>种类</translation>
    </message>
    <message>
        <source>Address</source>
        <comment>NetWatch: Address header</comment>
        <translation>地址</translation>
    </message>
</context>
<context>
    <name>OpenURIDialog</name>
    <message>
        <source>Open URI</source>
        <translation>打开 URI</translation>
    </message>
    <message>
        <source>Open payment request from URI or file</source>
        <translation>打开来自URI或文件的付款请求 </translation>
    </message>
    <message>
        <source>URI:</source>
        <translation>URI: </translation>
    </message>
    <message>
        <source>Select payment request file</source>
        <translation>选择付款请求文件 </translation>
    </message>
    <message>
        <source>Select payment request file to open</source>
        <translation>选择要打开的付款请求文件</translation>
    </message>
</context>
<context>
    <name>OptionsDialog</name>
    <message>
        <source>Options</source>
        <translation>选项</translation>
    </message>
    <message>
        <source>&amp;Main</source>
        <translation>主要(&amp;M)</translation>
    </message>
    <message>
        <source>Automatically start %1 after logging in to the system.</source>
        <translation>在登入系统后自动启动 %1</translation>
    </message>
    <message>
        <source>&amp;Start %1 on system login</source>
        <translation>系统登入时启动 %1</translation>
    </message>
    <message>
        <source>Size of &amp;database cache</source>
        <translation>数据库缓存大小(&amp;D)</translation>
    </message>
    <message>
        <source>MB</source>
        <translation>MB</translation>
    </message>
    <message>
        <source>Number of script &amp;verification threads</source>
        <translation>脚本验证线程数(&amp;V)</translation>
    </message>
    <message>
        <source>IP address of the proxy (e.g. IPv4: 127.0.0.1 / IPv6: ::1)</source>
        <translation>代理的 IP 地址 (例如 IPv4: 127.0.0.1 / IPv6: ::1)</translation>
    </message>
    <message>
        <source>Shows if the supplied default SOCKS5 proxy is used to reach peers via this network type.</source>
        <translation>显示默认的SOCKS5代理是否被用于在该类型的网络下连接同伴</translation>
    </message>
    <message>
        <source>Use separate SOCKS&amp;5 proxy to reach peers via Tor hidden services:</source>
        <translation>通过Tor隐藏服务连接节点时使用不同的SOCKS&amp;5代理：</translation>
    </message>
    <message>
        <source>Hide the icon from the system tray.</source>
        <translation>隐藏系统通知区图标</translation>
    </message>
    <message>
        <source>&amp;Hide tray icon</source>
        <translation>隐藏通知区图标(&amp;H)</translation>
    </message>
    <message>
        <source>Minimize instead of exit the application when the window is closed. When this option is enabled, the application will be closed only after selecting Exit in the menu.</source>
        <translation>窗口被关闭时最小化而不是退出应用程序。当此选项启用时，应用程序只会在菜单中选择退出时退出。</translation>
    </message>
    <message>
        <source>Third party URLs (e.g. a block explorer) that appear in the transactions tab as context menu items. %s in the URL is replaced by transaction hash. Multiple URLs are separated by vertical bar |.</source>
        <translation>出现在交易的选项卡的上下文菜单项的第三方网址 (例如：区块链接查询) 。 %s的URL被替换为交易哈希。多个的URL需要竖线 | 分隔。</translation>
    </message>
    <message>
        <source>Active command-line options that override above options:</source>
        <translation>有效的命令行参数覆盖上述选项:</translation>
    </message>
    <message>
        <source>Open the %1 configuration file from the working directory.</source>
        <translation>从工作目录下打开配置文件 %1。</translation>
    </message>
    <message>
        <source>Open Configuration File</source>
        <translation>打开配置文件</translation>
    </message>
    <message>
        <source>Reset all client options to default.</source>
        <translation>恢复客户端的缺省设置</translation>
    </message>
    <message>
        <source>&amp;Reset Options</source>
        <translation>恢复缺省设置(&amp;R)</translation>
    </message>
    <message>
        <source>&amp;Network</source>
        <translation>网络(&amp;N)</translation>
    </message>
    <message>
        <source>(0 = auto, &lt;0 = leave that many cores free)</source>
        <translation>(0 = 自动, &lt;0 = 保持指定数量的CPU核心空闲)</translation>
    </message>
    <message>
        <source>W&amp;allet</source>
        <translation>钱包(&amp;A)</translation>
    </message>
    <message>
        <source>Expert</source>
        <translation>专家</translation>
    </message>
    <message>
        <source>Enable coin &amp;control features</source>
        <translation>启动货币控制功能(&amp;C)</translation>
    </message>
    <message>
        <source>If you disable the spending of unconfirmed change, the change from a transaction cannot be used until that transaction has at least one confirmation. This also affects how your balance is computed.</source>
        <translation>如果禁用未确认的零钱，则零钱至少需要1个确认才能使用。同时账户余额计算会受到影响。</translation>
    </message>
    <message>
        <source>&amp;Spend unconfirmed change</source>
        <translation>使用未经确认的零钱(&amp;S)</translation>
    </message>
    <message>
        <source>Automatically open the Bitcoin client port on the router. This only works when your router supports UPnP and it is enabled.</source>
        <translation>自动在路由器中打开比特币端口。只有当您的路由器开启了 UPnP 选项时此功能才有效。</translation>
    </message>
    <message>
        <source>Map port using &amp;UPnP</source>
        <translation>使用 &amp;UPnP 映射端口</translation>
    </message>
    <message>
        <source>Accept connections from outside.</source>
        <translation>接收外部连接。</translation>
    </message>
    <message>
        <source>Allow incomin&amp;g connections</source>
        <translation>允许流入连接(&amp;G)</translation>
    </message>
    <message>
        <source>Connect to the Bitcoin network through a SOCKS5 proxy.</source>
        <translation>通过 SOCKS5 代理连接比特币网络。</translation>
    </message>
    <message>
        <source>&amp;Connect through SOCKS5 proxy (default proxy):</source>
        <translation>通过 SO&amp;CKS5 代理连接(默认代理)：</translation>
    </message>
    <message>
        <source>Proxy &amp;IP:</source>
        <translation>代理服务器 &amp;IP：</translation>
    </message>
    <message>
        <source>&amp;Port:</source>
        <translation>端口(&amp;P)：</translation>
    </message>
    <message>
        <source>Port of the proxy (e.g. 9050)</source>
        <translation>代理端口（例如 9050）</translation>
    </message>
    <message>
        <source>Used for reaching peers via:</source>
        <translation>连接到同伴的方式：</translation>
    </message>
    <message>
        <source>IPv4</source>
        <translation>IPv4</translation>
    </message>
    <message>
        <source>IPv6</source>
        <translation>IPv6</translation>
    </message>
    <message>
        <source>Tor</source>
        <translation>Tor</translation>
    </message>
    <message>
        <source>Connect to the Bitcoin network through a separate SOCKS5 proxy for Tor hidden services.</source>
        <translation>在 Tor 匿名网络下通过不同的 SOCKS5 代理连接比特币网络</translation>
    </message>
    <message>
        <source>&amp;Window</source>
        <translation>窗口(&amp;W)</translation>
    </message>
    <message>
        <source>Show only a tray icon after minimizing the window.</source>
        <translation>最小化窗口后仅显示托盘图标</translation>
    </message>
    <message>
        <source>&amp;Minimize to the tray instead of the taskbar</source>
        <translation>最小化到托盘(&amp;M)</translation>
    </message>
    <message>
        <source>M&amp;inimize on close</source>
        <translation>单击关闭按钮最小化(&amp;I)</translation>
    </message>
    <message>
        <source>&amp;Display</source>
        <translation>显示(&amp;D)</translation>
    </message>
    <message>
        <source>User Interface &amp;language:</source>
        <translation>用户界面语言(&amp;L)：</translation>
    </message>
    <message>
        <source>The user interface language can be set here. This setting will take effect after restarting %1.</source>
        <translation>可以在这里设定用户界面的语言。这个设定在重启 %1 后才会生效。</translation>
    </message>
    <message>
        <source>&amp;Unit to show amounts in:</source>
        <translation>比特币金额单位(&amp;U)：</translation>
    </message>
    <message>
        <source>Choose the default subdivision unit to show in the interface and when sending coins.</source>
        <translation>选择比特币单位。</translation>
    </message>
    <message>
        <source>Whether to show coin control features or not.</source>
        <translation>是否需要交易源地址控制功能。</translation>
    </message>
    <message>
        <source>&amp;Third party transaction URLs</source>
        <translation>第三方交易网址(&amp;T)</translation>
    </message>
    <message>
        <source>&amp;OK</source>
        <translation>确定(&amp;O)</translation>
    </message>
    <message>
        <source>&amp;Cancel</source>
        <translation>取消(&amp;C)</translation>
    </message>
    <message>
        <source>default</source>
        <translation>默认</translation>
    </message>
    <message>
        <source>none</source>
        <translation>无</translation>
    </message>
    <message>
        <source>Bitcoin Core</source>
        <translation>比特币核心</translation>
    </message>
    <message>
        <source>Confirm options reset</source>
        <translation>确认恢复缺省设置</translation>
    </message>
    <message>
        <source>Client restart required to activate changes.</source>
        <translation>更改生效需要重启客户端。</translation>
    </message>
    <message>
        <source>Client will be shut down. Do you want to proceed?</source>
        <translation>客户端即将关闭，您想继续吗？</translation>
    </message>
    <message>
        <source>Configuration options</source>
        <translation>配置选项</translation>
    </message>
    <message>
        <source>The configuration file is used to specify advanced user options which override GUI settings. Additionally, any command-line options will override this configuration file.</source>
        <translation>配置文件可以用来设置高级选项。配置文件会覆盖设置界面窗口中的选项。此外，命令行会覆盖配置文件指定的选项。</translation>
    </message>
    <message>
        <source>Error</source>
        <translation>错误</translation>
    </message>
    <message>
        <source>The configuration file could not be opened.</source>
        <translation>配置文件无法打开。</translation>
    </message>
    <message>
        <source>This change would require a client restart.</source>
        <translation>此更改需要重启客户端。</translation>
    </message>
    <message>
        <source>The supplied proxy address is invalid.</source>
        <translation>提供的代理服务器地址无效。</translation>
    </message>
</context>
<context>
    <name>OverviewPage</name>
    <message>
        <source>Form</source>
        <translation>表单</translation>
    </message>
    <message>
        <source>The displayed information may be out of date. Your wallet automatically synchronizes with the Bitcoin network after a connection is established, but this process has not completed yet.</source>
        <translation>现在显示的消息可能是过期的。在连接上比特币网络节点后，您的钱包将自动与网络同步，但是这个过程还没有完成。</translation>
    </message>
    <message>
        <source>Watch-only:</source>
        <translation>仅观察:</translation>
    </message>
    <message>
        <source>Available:</source>
        <translation>可使用的余额：</translation>
    </message>
    <message>
        <source>Your current spendable balance</source>
        <translation>您当前可使用的余额</translation>
    </message>
    <message>
        <source>Pending:</source>
        <translation>等待中的余额：</translation>
    </message>
    <message>
        <source>Total of transactions that have yet to be confirmed, and do not yet count toward the spendable balance</source>
        <translation>尚未确认的交易总额，未计入当前余额</translation>
    </message>
    <message>
        <source>Immature:</source>
        <translation>未成熟的：</translation>
    </message>
    <message>
        <source>Mined balance that has not yet matured</source>
        <translation>尚未成熟的挖矿收入余额</translation>
    </message>
    <message>
        <source>Balances</source>
        <translation>余额</translation>
    </message>
    <message>
        <source>Total:</source>
        <translation>总额：</translation>
    </message>
    <message>
        <source>Your current total balance</source>
        <translation>您当前的总余额</translation>
    </message>
    <message>
        <source>Your current balance in watch-only addresses</source>
        <translation>您当前 观察地址(watch-only address)的余额 </translation>
    </message>
    <message>
        <source>Spendable:</source>
        <translation>可使用：</translation>
    </message>
    <message>
        <source>Recent transactions</source>
        <translation>最近交易记录</translation>
    </message>
    <message>
        <source>Unconfirmed transactions to watch-only addresses</source>
        <translation>观察地址(watch-only address)的未确认交易记录 </translation>
    </message>
    <message>
        <source>Mined balance in watch-only addresses that has not yet matured</source>
        <translation>观察地址(watch-only address)中尚未成熟(matured)的挖矿收入余额：</translation>
    </message>
    <message>
        <source>Current total balance in watch-only addresses</source>
        <translation>观察地址(watch-only address)中的当前总余额 </translation>
    </message>
</context>
<context>
    <name>PaymentServer</name>
    <message>
        <source>Payment request error</source>
        <translation>要求付款时发生错误</translation>
    </message>
    <message>
        <source>Cannot start bitcoin: click-to-pay handler</source>
        <translation>无法启动 bitcoin 协议的“
一键支付”处理器</translation>
    </message>
    <message>
        <source>URI handling</source>
        <translation>URI 处理</translation>
    </message>
    <message>
        <source>Payment request fetch URL is invalid: %1</source>
        <translation>取得付款请求的 URL 无效: %1</translation>
    </message>
    <message>
        <source>Invalid payment address %1</source>
        <translation>无效的付款地址 %1</translation>
    </message>
    <message>
        <source>URI cannot be parsed! This can be caused by an invalid Bitcoin address or malformed URI parameters.</source>
        <translation>无法解析 URI 地址！可能是因为比特币地址无效，或是 URI 参数格式错误。</translation>
    </message>
    <message>
        <source>Payment request file handling</source>
        <translation>处理付款请求文件</translation>
    </message>
    <message>
        <source>Payment request file cannot be read! This can be caused by an invalid payment request file.</source>
        <translation>无法读取付款请求文件！可能是文件无效造成的。</translation>
    </message>
    <message>
        <source>Payment request rejected</source>
        <translation>付款请求已被拒绝</translation>
    </message>
    <message>
        <source>Payment request network doesn't match client network.</source>
        <translation>付款请求的网络类型跟客户端不符。</translation>
    </message>
    <message>
        <source>Payment request expired.</source>
        <translation>付款请求已过期。</translation>
    </message>
    <message>
        <source>Payment request is not initialized.</source>
        <translation>支付请求未成形。</translation>
    </message>
    <message>
        <source>Unverified payment requests to custom payment scripts are unsupported.</source>
        <translation>不支持到自定义付款脚本的未验证付款请求。</translation>
    </message>
    <message>
        <source>Invalid payment request.</source>
        <translation>无效的支付请求。</translation>
    </message>
    <message>
        <source>Requested payment amount of %1 is too small (considered dust).</source>
        <translation>请求支付的金额 %1 太小 (可被忽略)。</translation>
    </message>
    <message>
        <source>Refund from %1</source>
        <translation>来自 %1 的退款</translation>
    </message>
    <message>
        <source>Payment request %1 is too large (%2 bytes, allowed %3 bytes).</source>
        <translation>支付请求 %1 太大 (%2 字节。只允许 %3 字节)。</translation>
    </message>
    <message>
        <source>Error communicating with %1: %2</source>
        <translation>与 %1 通信出错: %2</translation>
    </message>
    <message>
        <source>Payment request cannot be parsed!</source>
        <translation>无法解析付款请求！</translation>
    </message>
    <message>
        <source>Bad response from server %1</source>
        <translation>来自服务器 %1 的响应无效</translation>
    </message>
    <message>
        <source>Network request error</source>
        <translation>网络请求出错</translation>
    </message>
    <message>
        <source>Payment acknowledged</source>
        <translation>付款已确认</translation>
    </message>
</context>
<context>
    <name>PeerTableModel</name>
    <message>
        <source>User Agent</source>
        <translation>用户代理</translation>
    </message>
    <message>
        <source>Node/Service</source>
        <translation>节点/服务</translation>
    </message>
    <message>
        <source>NodeId</source>
        <translation>节点ID</translation>
    </message>
    <message>
        <source>Ping</source>
        <translation> </translation>
    </message>
    <message>
        <source>Sent</source>
        <translation>发送</translation>
    </message>
    <message>
        <source>Received</source>
        <translation>收到</translation>
    </message>
</context>
<context>
    <name>QObject</name>
    <message>
        <source>Amount</source>
        <translation>金额</translation>
    </message>
    <message>
        <source>Enter a Bitcoin address (e.g. %1)</source>
        <translation>请输入一个比特币地址 (例如 %1)</translation>
    </message>
    <message>
        <source>%1 d</source>
        <translation>%1 天</translation>
    </message>
    <message>
        <source>%1 h</source>
        <translation>%1 小时</translation>
    </message>
    <message>
        <source>%1 m</source>
        <translation>%1 分钟</translation>
    </message>
    <message>
        <source>%1 s</source>
        <translation>%1 秒</translation>
    </message>
    <message>
        <source>None</source>
        <translation>无</translation>
    </message>
    <message>
        <source>N/A</source>
        <translation>不可用</translation>
    </message>
    <message>
        <source>%1 ms</source>
        <translation>%1 毫秒</translation>
    </message>
    <message numerus="yes">
        <source>%n second(s)</source>
        <translation><numerusform>%n 秒</numerusform></translation>
    </message>
    <message numerus="yes">
        <source>%n minute(s)</source>
        <translation><numerusform>%n 分钟</numerusform></translation>
    </message>
    <message numerus="yes">
        <source>%n hour(s)</source>
        <translation><numerusform>%n 小时</numerusform></translation>
    </message>
    <message numerus="yes">
        <source>%n day(s)</source>
        <translation><numerusform>%n 天</numerusform></translation>
    </message>
    <message numerus="yes">
        <source>%n week(s)</source>
        <translation><numerusform>%n 周</numerusform></translation>
    </message>
    <message>
        <source>%1 and %2</source>
        <translation>%1 和 %2</translation>
    </message>
    <message numerus="yes">
        <source>%n year(s)</source>
        <translation><numerusform>%n 年</numerusform></translation>
    </message>
    <message>
        <source>%1 B</source>
        <translation>%1 字节</translation>
    </message>
    <message>
        <source>%1 KB</source>
        <translation>%1 KB</translation>
    </message>
    <message>
        <source>%1 MB</source>
        <translation>%1 MB</translation>
    </message>
    <message>
        <source>%1 GB</source>
        <translation>%1 GB</translation>
    </message>
    <message>
        <source>%1 didn't yet exit safely...</source>
        <translation>%1 尚未安全退出</translation>
    </message>
    <message>
        <source>unknown</source>
        <translation>未知</translation>
    </message>
    <message>
        <source>Blk</source>
        <comment>Tx Watch: Block type abbreviation</comment>
        <translation>块</translation>
    </message>
    <message>
        <source>Txn</source>
        <comment>Tx Watch: Transaction type abbreviation</comment>
        <translation>交易</translation>
    </message>
</context>
<context>
    <name>QObject::QObject</name>
    <message>
        <source>Error: Specified data directory "%1" does not exist.</source>
        <translation>错误：指定的数据目录“%1”不存在。</translation>
    </message>
    <message>
        <source>Error: Cannot parse configuration file: %1. Only use key=value syntax.</source>
        <translation>错误：无法解析配置文件：%1。只接受 key=value语法。</translation>
    </message>
    <message>
        <source>Error: %1</source>
        <translation>错误：%1</translation>
    </message>
</context>
<context>
    <name>QRImageWidget</name>
    <message>
        <source>&amp;Save Image...</source>
        <translation>保存图片(&amp;S)...</translation>
    </message>
    <message>
        <source>&amp;Copy Image</source>
        <translation>复制图片</translation>
    </message>
    <message>
        <source>Save QR Code</source>
        <translation>保存二维码</translation>
    </message>
    <message>
        <source>PNG Image (*.png)</source>
        <translation>PNG 图像(*.png)</translation>
    </message>
</context>
<context>
    <name>RPCConsole</name>
    <message>
        <source>N/A</source>
        <translation>不可用</translation>
    </message>
    <message>
        <source>Client version</source>
        <translation>客户端版本</translation>
    </message>
    <message>
        <source>&amp;Information</source>
        <translation>信息</translation>
    </message>
    <message>
        <source>Debug window</source>
        <translation>调试窗口</translation>
    </message>
    <message>
        <source>General</source>
        <translation>常规</translation>
    </message>
    <message>
        <source>Using BerkeleyDB version</source>
        <translation>使用的 BerkeleyDB 版本</translation>
    </message>
    <message>
        <source>Datadir</source>
        <translation>数据目录</translation>
    </message>
    <message>
        <source>Startup time</source>
        <translation>启动时间</translation>
    </message>
    <message>
        <source>Network</source>
        <translation>网络</translation>
    </message>
    <message>
        <source>Name</source>
        <translation>姓名</translation>
    </message>
    <message>
        <source>Number of connections</source>
        <translation>连接数</translation>
    </message>
    <message>
        <source>Block chain</source>
        <translation>数据链</translation>
    </message>
    <message>
        <source>Current number of blocks</source>
        <translation>当前数据块数量</translation>
    </message>
    <message>
        <source>Memory Pool</source>
        <translation>资金池</translation>
    </message>
    <message>
        <source>Current number of transactions</source>
        <translation>当前交易数量</translation>
    </message>
    <message>
        <source>Memory usage</source>
        <translation>内存使用</translation>
    </message>
    <message>
        <source>Wallet: </source>
        <translation type="unfinished">钱包: </translation>
    </message>
    <message>
        <source>&amp;Reset</source>
        <translation>&amp;重启</translation>
    </message>
    <message>
        <source>Received</source>
        <translation>收到</translation>
    </message>
    <message>
        <source>Sent</source>
        <translation>发送</translation>
    </message>
    <message>
        <source>&amp;Peers</source>
        <translation>同伴(&amp;P)</translation>
    </message>
    <message>
        <source>Banned peers</source>
        <translation>节点黑名单</translation>
    </message>
    <message>
        <source>Select a peer to view detailed information.</source>
        <translation>选择节点查看详细信息。</translation>
    </message>
    <message>
        <source>Whitelisted</source>
        <translation>白名单</translation>
    </message>
    <message>
        <source>Direction</source>
        <translation>方向</translation>
    </message>
    <message>
        <source>Version</source>
        <translation>版本</translation>
    </message>
    <message>
        <source>Starting Block</source>
        <translation>正在启动数据块</translation>
    </message>
    <message>
        <source>Synced Headers</source>
        <translation>同步区块头</translation>
    </message>
    <message>
        <source>Synced Blocks</source>
        <translation>同步区块链</translation>
    </message>
    <message>
        <source>User Agent</source>
        <translation>用户代理</translation>
    </message>
    <message>
        <source>Open the %1 debug log file from the current data directory. This can take a few seconds for large log files.</source>
        <translation>从当前的数据目录打开%1调试日志文件。对于较大的日志文件，这可能需要几秒钟。</translation>
    </message>
    <message>
        <source>Decrease font size</source>
        <translation>缩小文字</translation>
    </message>
    <message>
        <source>Increase font size</source>
        <translation>放大文字</translation>
    </message>
    <message>
        <source>Services</source>
        <translation>服务</translation>
    </message>
    <message>
        <source>Ban Score</source>
        <translation>禁止得分</translation>
    </message>
    <message>
        <source>Connection Time</source>
        <translation>连接时间</translation>
    </message>
    <message>
        <source>Last Send</source>
        <translation>最后发送</translation>
    </message>
    <message>
        <source>Last Receive</source>
        <translation>最后接收</translation>
    </message>
    <message>
        <source>Ping Time</source>
        <translation>Ping 时间</translation>
    </message>
    <message>
        <source>The duration of a currently outstanding ping.</source>
        <translation>目前这一次 ping 已经过去的时间。</translation>
    </message>
    <message>
        <source>Ping Wait</source>
        <translation>Ping等待</translation>
    </message>
    <message>
        <source>Min Ping</source>
        <translation>最小Ping值</translation>
    </message>
    <message>
        <source>Time Offset</source>
        <translation>时间偏移</translation>
    </message>
    <message>
        <source>Last block time</source>
        <translation>上一数据块时间</translation>
    </message>
    <message>
        <source>&amp;Open</source>
        <translation>打开(&amp;O)</translation>
    </message>
    <message>
        <source>&amp;Console</source>
        <translation>控制台(&amp;C)</translation>
    </message>
    <message>
        <source>&amp;Network Traffic</source>
        <translation>网络流量(&amp;N)</translation>
    </message>
    <message>
        <source>Totals</source>
        <translation>总数</translation>
    </message>
    <message>
        <source>In:</source>
        <translation>输入:</translation>
    </message>
    <message>
        <source>Out:</source>
        <translation>输出：</translation>
    </message>
    <message>
        <source>Debug log file</source>
        <translation>调试日志文件</translation>
    </message>
    <message>
        <source>Clear console</source>
        <translation>清空控制台</translation>
    </message>
    <message>
        <source>1 &amp;hour</source>
        <translation>1 小时(&amp;H)</translation>
    </message>
    <message>
        <source>1 &amp;day</source>
        <translation>1 天(&amp;D)</translation>
    </message>
    <message>
        <source>1 &amp;week</source>
        <translation>1 周(&amp;W)</translation>
    </message>
    <message>
        <source>1 &amp;year</source>
        <translation>1 年(&amp;Y)</translation>
    </message>
    <message>
        <source>&amp;Disconnect</source>
        <translation>(&amp;D)断开</translation>
    </message>
    <message>
        <source>Ban for</source>
        <translation>禁止</translation>
    </message>
    <message>
        <source>&amp;Unban</source>
        <translation>重新允许</translation>
    </message>
    <message>
        <source>Welcome to the %1 RPC console.</source>
        <translation>欢迎使用 %1 的 RPC 控制台。</translation>
    </message>
    <message>
        <source>Use up and down arrows to navigate history, and %1 to clear screen.</source>
        <translation>使用上下方向键浏览历史,  以及 %1 清除屏幕。</translation>
    </message>
    <message>
        <source>Type %1 for an overview of available commands.</source>
        <translation>输入%1命令显示可用命令信息。</translation>
    </message>
    <message>
        <source>For more information on using this console type %1.</source>
        <translation>输入%1来取得使用这个控制台的更多信息。</translation>
    </message>
    <message>
        <source>WARNING: Scammers have been active, telling users to type commands here, stealing their wallet contents. Do not use this console without fully understanding the ramifications of a command.</source>
        <translation>警告： 已有骗子通过要求用户在此输入指令以盗取钱包。不要在没有完全理解命令规范时使用控制台。</translation>
    </message>
    <message>
        <source>Network activity disabled</source>
        <translation>网络活动已禁用</translation>
    </message>
    <message>
        <source>(node id: %1)</source>
        <translation>(节点ID: %1)</translation>
    </message>
    <message>
        <source>via %1</source>
        <translation>通过 %1</translation>
    </message>
    <message>
        <source>never</source>
        <translation>从未</translation>
    </message>
    <message>
        <source>Inbound</source>
        <translation>传入</translation>
    </message>
    <message>
        <source>Outbound</source>
        <translation>传出</translation>
    </message>
    <message>
        <source>Yes</source>
        <translation>是</translation>
    </message>
    <message>
        <source>No</source>
        <translation>否</translation>
    </message>
    <message>
        <source>Unknown</source>
        <translation>未知</translation>
    </message>
</context>
<context>
    <name>ReceiveCoinsDialog</name>
    <message>
        <source>&amp;Amount:</source>
        <translation>总额(&amp;A)：</translation>
    </message>
    <message>
        <source>&amp;Label:</source>
        <translation>标签(&amp;L)：</translation>
    </message>
    <message>
        <source>&amp;Message:</source>
        <translation>消息(&amp;M)：</translation>
    </message>
    <message>
        <source>An optional message to attach to the payment request, which will be displayed when the request is opened. Note: The message will not be sent with the payment over the Bitcoin network.</source>
        <translation>可在付款请求上备注一条信息，在打开付款请求时可以看到。注意：该消息不是通过比特币网络传送。</translation>
    </message>
    <message>
        <source>An optional label to associate with the new receiving address.</source>
        <translation>可为新建的收款地址添加一个标签。</translation>
    </message>
    <message>
        <source>Use this form to request payments. All fields are &lt;b&gt;optional&lt;/b&gt;.</source>
        <translation>使用此表单要求付款。所有字段都是&lt;b&gt;可选&lt;/b&gt;。</translation>
    </message>
    <message>
        <source>An optional amount to request. Leave this empty or zero to not request a specific amount.</source>
        <translation>可选的请求金额。留空或填零为不要求具体金额。</translation>
    </message>
    <message>
        <source>Clear all fields of the form.</source>
        <translation>清除此表单的所有字段。</translation>
    </message>
    <message>
        <source>Clear</source>
        <translation>清除</translation>
    </message>
    <message>
        <source>Requested payments history</source>
        <translation>请求付款的历史</translation>
    </message>
    <message>
        <source>&amp;Request payment</source>
        <translation>请求付款(&amp;R)</translation>
    </message>
    <message>
        <source>Show the selected request (does the same as double clicking an entry)</source>
        <translation>显示选中的请求 (双击也可以显示)</translation>
    </message>
    <message>
        <source>Show</source>
        <translation>显示</translation>
    </message>
    <message>
        <source>Remove the selected entries from the list</source>
        <translation>从列表中移除选中的条目</translation>
    </message>
    <message>
        <source>Remove</source>
        <translation>移除</translation>
    </message>
    <message>
        <source>Copy URI</source>
        <translation>复制URI</translation>
    </message>
    <message>
        <source>Copy label</source>
        <translation>复制标签</translation>
    </message>
    <message>
        <source>Copy message</source>
        <translation>复制消息</translation>
    </message>
    <message>
        <source>Copy amount</source>
        <translation>复制金额</translation>
    </message>
</context>
<context>
    <name>ReceiveRequestDialog</name>
    <message>
        <source>QR Code</source>
        <translation>二维码</translation>
    </message>
    <message>
        <source>Copy &amp;URI</source>
        <translation>复制 URI(&amp;U)</translation>
    </message>
    <message>
        <source>Copy &amp;Address</source>
        <translation>复制地址(&amp;A)</translation>
    </message>
    <message>
        <source>&amp;Save Image...</source>
        <translation>保存图片(&amp;S)...</translation>
    </message>
    <message>
        <source>Request payment to %1</source>
        <translation>请求付款到 %1</translation>
    </message>
    <message>
        <source>Payment information</source>
        <translation>付款信息</translation>
    </message>
    <message>
        <source>URI</source>
        <translation>URI</translation>
    </message>
    <message>
        <source>Address</source>
        <translation>地址</translation>
    </message>
    <message>
        <source>Amount</source>
        <translation>金额</translation>
    </message>
    <message>
        <source>Label</source>
        <translation>标签</translation>
    </message>
    <message>
        <source>Message</source>
        <translation>消息</translation>
    </message>
    <message>
        <source>Resulting URI too long, try to reduce the text for label / message.</source>
        <translation>URI 太长，请试着精简标签或消息文本。</translation>
    </message>
    <message>
        <source>Error encoding URI into QR Code.</source>
        <translation>把 URI 编码成二维码时发生错误。</translation>
    </message>
</context>
<context>
    <name>RecentRequestsTableModel</name>
    <message>
        <source>Date</source>
        <translation>日期</translation>
    </message>
    <message>
        <source>Label</source>
        <translation>标签</translation>
    </message>
    <message>
        <source>Message</source>
        <translation>消息</translation>
    </message>
    <message>
        <source>(no label)</source>
        <translation>(无标签)</translation>
    </message>
    <message>
        <source>(no message)</source>
        <translation>(无消息)</translation>
    </message>
    <message>
        <source>(no amount requested)</source>
        <translation>（无请求金额）</translation>
    </message>
    <message>
        <source>Requested</source>
        <translation>总额</translation>
    </message>
</context>
<context>
    <name>SendCoinsDialog</name>
    <message>
        <source>Send Coins</source>
        <translation>发送</translation>
    </message>
    <message>
        <source>Coin Control Features</source>
        <translation>交易源地址控制功能</translation>
    </message>
    <message>
        <source>Inputs...</source>
        <translation>输入...</translation>
    </message>
    <message>
        <source>automatically selected</source>
        <translation>自动选择</translation>
    </message>
    <message>
        <source>Insufficient funds!</source>
        <translation>存款不足！</translation>
    </message>
    <message>
        <source>Quantity:</source>
        <translation>总量：</translation>
    </message>
    <message>
        <source>Bytes:</source>
        <translation>字节：</translation>
    </message>
    <message>
        <source>Amount:</source>
        <translation>金额：</translation>
    </message>
    <message>
        <source>Fee:</source>
        <translation>费用：</translation>
    </message>
    <message>
        <source>After Fee:</source>
        <translation>加上交易费用后:</translation>
    </message>
    <message>
        <source>Change:</source>
        <translation>变更 : </translation>
    </message>
    <message>
        <source>If this is activated, but the change address is empty or invalid, change will be sent to a newly generated address.</source>
        <translation>如果激活该选项，但是零钱地址用光或者非法，将会新生成零钱地址，转入零钱。</translation>
    </message>
    <message>
        <source>Custom change address</source>
        <translation>自定义零钱地址</translation>
    </message>
    <message>
        <source>Transaction Fee:</source>
        <translation>交易费用:</translation>
    </message>
    <message>
        <source>Choose...</source>
        <translation>选择... </translation>
    </message>
    <message>
        <source>Using the fallbackfee can result in sending a transaction that will take several hours or days (or never) to confirm. Consider choosing your fee manually or wait until you have validated the complete chain.</source>
        <translation>如果使用备用交易费设置，有可能会导致交易经过几个小时、几天（甚至永远）无法被确认。请考虑手动选择交易费，或等待整个链完成验证。</translation>
    </message>
    <message>
        <source>Warning: Fee estimation is currently not possible.</source>
        <translation>警告: 目前无法进行交易费估计。</translation>
    </message>
    <message>
        <source>collapse fee-settings</source>
        <translation>收起  费用设置 </translation>
    </message>
    <message>
        <source>per kilobyte</source>
        <translation>每kb</translation>
    </message>
    <message>
        <source>Hide</source>
        <translation>隐藏</translation>
    </message>
    <message>
        <source>Paying only the minimum fee is just fine as long as there is less transaction volume than space in the blocks. But be aware that this can end up in a never confirming transaction once there is more demand for bitcoin transactions than the network can process.</source>
        <translation>交易量小时允许只支付最小交易费。但是请注意，当交易量大到超出网络可处理时您的交易可能永远无法确认。</translation>
    </message>
    <message>
        <source>(read the tooltip)</source>
        <translation>(请注意提示信息)</translation>
    </message>
    <message>
        <source>Recommended:</source>
        <translation>推荐：</translation>
    </message>
    <message>
        <source>Custom:</source>
        <translation>自定义：</translation>
    </message>
    <message>
        <source>(Smart fee not initialized yet. This usually takes a few blocks...)</source>
        <translation>(智能交易费用 尚未初始化。 需要再下载一些数据块...)</translation>
    </message>
    <message>
        <source>Send to multiple recipients at once</source>
        <translation>一次发送给多个接收者</translation>
    </message>
    <message>
        <source>Add &amp;Recipient</source>
        <translation>添加收款人(&amp;R)</translation>
    </message>
    <message>
        <source>Clear all fields of the form.</source>
        <translation>清除此表单的所有字段。</translation>
    </message>
    <message>
        <source>Dust:</source>
        <translation>小额：</translation>
    </message>
    <message>
        <source>Confirmation time target:</source>
        <translation>确认时间目标：</translation>
    </message>
    <message>
        <source>Enable Replace-By-Fee</source>
        <translation>启用手续费追加</translation>
    </message>
    <message>
        <source>With Replace-By-Fee (BIP-125) you can increase a transaction's fee after it is sent. Without this, a higher fee may be recommended to compensate for increased transaction delay risk.</source>
        <translation>手续费追加（Replace-By-Fee，BIP-125）可以让你在送出交易后才来提高手续费。不用这个功能的话，建议付比较高的手续费来降低交易延迟的风险。</translation>
    </message>
    <message>
        <source>Clear &amp;All</source>
        <translation>清除所有(&amp;A)</translation>
    </message>
    <message>
        <source>Balance:</source>
        <translation>余额：</translation>
    </message>
    <message>
        <source>Confirm the send action</source>
        <translation>确认发送货币</translation>
    </message>
    <message>
        <source>S&amp;end</source>
        <translation>发送(&amp;E)</translation>
    </message>
    <message>
        <source>Copy quantity</source>
        <translation>复制数目</translation>
    </message>
    <message>
        <source>Copy amount</source>
        <translation>复制金额</translation>
    </message>
    <message>
        <source>Copy fee</source>
        <translation>复制手续费</translation>
    </message>
    <message>
        <source>Copy after fee</source>
        <translation>复制计费后金额</translation>
    </message>
    <message>
        <source>Copy bytes</source>
        <translation>复制字节数</translation>
    </message>
    <message>
        <source>Copy dust</source>
        <translation>复制零散金额</translation>
    </message>
    <message>
        <source>Copy change</source>
        <translation>复制找零金额</translation>
    </message>
    <message>
        <source>%1 (%2 blocks)</source>
        <translation>%1 (%2个块)</translation>
    </message>
    <message>
        <source>%1 to %2</source>
        <translation>%1 到 %2</translation>
    </message>
    <message>
        <source>Are you sure you want to send?</source>
        <translation>您确定要发出吗？</translation>
    </message>
    <message>
        <source>added as transaction fee</source>
        <translation>已添加交易费</translation>
    </message>
    <message>
        <source>Total Amount %1</source>
        <translation>总金额 %1</translation>
    </message>
    <message>
        <source>or</source>
        <translation>或</translation>
    </message>
    <message>
        <source>You can increase the fee later (signals Replace-By-Fee, BIP-125).</source>
        <translation>你可以之后再提高手续费（有BIP-125手续费追加的标记）</translation>
    </message>
    <message>
        <source>Not signalling Replace-By-Fee, BIP-125.</source>
        <translation>没有BIP-125手续费追加的标记。</translation>
    </message>
    <message>
        <source>Confirm send coins</source>
        <translation>确认发送</translation>
    </message>
    <message>
        <source>The recipient address is not valid. Please recheck.</source>
        <translation>接收人地址无效。请重新检查。</translation>
    </message>
    <message>
        <source>The amount to pay must be larger than 0.</source>
        <translation>支付金额必须大于0。</translation>
    </message>
    <message>
        <source>The amount exceeds your balance.</source>
        <translation>金额超出您的余额。</translation>
    </message>
    <message>
        <source>The total exceeds your balance when the %1 transaction fee is included.</source>
        <translation>计入 %1 交易费后的金额超出您的余额。</translation>
    </message>
    <message>
        <source>Duplicate address found: addresses should only be used once each.</source>
        <translation>发现重复地址：每个地址应该只使用一次。</translation>
    </message>
    <message>
        <source>Transaction creation failed!</source>
        <translation>交易创建失败！</translation>
    </message>
    <message>
        <source>The transaction was rejected with the following reason: %1</source>
        <translation>交易因以下原因拒绝：%1</translation>
    </message>
    <message>
        <source>A fee higher than %1 is considered an absurdly high fee.</source>
        <translation>交易费一般不应超过 %1。</translation>
    </message>
    <message>
        <source>Payment request expired.</source>
        <translation>付款请求已过期。</translation>
    </message>
    <message>
        <source>Pay only the required fee of %1</source>
        <translation>只支付必要费用 %1</translation>
    </message>
    <message numerus="yes">
        <source>Estimated to begin confirmation within %n block(s).</source>
        <translation><numerusform>预计可在%n个区块内开始确认。</numerusform></translation>
    </message>
    <message>
        <source>Warning: Invalid Bitcoin address</source>
        <translation>警告: 比特币地址无效</translation>
    </message>
    <message>
        <source>Warning: Unknown change address</source>
        <translation>警告：未知的更改地址</translation>
    </message>
    <message>
        <source>Confirm custom change address</source>
        <translation>确认用户找零地址</translation>
    </message>
    <message>
        <source>The address you selected for change is not part of this wallet. Any or all funds in your wallet may be sent to this address. Are you sure?</source>
        <translation>你选择的找零地址未被包含在本钱包中，你钱包中的部分或全部金额将被发送至该地址。你确定要这样做吗？</translation>
    </message>
    <message>
        <source>(no label)</source>
        <translation>(无标签)</translation>
    </message>
</context>
<context>
    <name>SendCoinsEntry</name>
    <message>
        <source>A&amp;mount:</source>
        <translation>金额(&amp;M)</translation>
    </message>
    <message>
        <source>Pay &amp;To:</source>
        <translation>付给(&amp;T)：</translation>
    </message>
    <message>
        <source>&amp;Label:</source>
        <translation>标签(&amp;L)：</translation>
    </message>
    <message>
        <source>Choose previously used address</source>
        <translation>选择以前用过的地址</translation>
    </message>
    <message>
        <source>This is a normal payment.</source>
        <translation>这是笔正常的支付。</translation>
    </message>
    <message>
        <source>The Bitcoin address to send the payment to</source>
        <translation>付款目的地址</translation>
    </message>
    <message>
        <source>Alt+A</source>
        <translation>Alt+A</translation>
    </message>
    <message>
        <source>Paste address from clipboard</source>
        <translation>从剪贴板粘贴地址</translation>
    </message>
    <message>
        <source>Alt+P</source>
        <translation>Alt+P</translation>
    </message>
    <message>
        <source>Remove this entry</source>
        <translation>移除此项</translation>
    </message>
    <message>
        <source>The fee will be deducted from the amount being sent. The recipient will receive less bitcoins than you enter in the amount field. If multiple recipients are selected, the fee is split equally.</source>
        <translation>交易费将从发送总额中扣除。接收人将收到比您在金额框中输入的更少的比特币。如果选中了多个收件人，交易费平分。</translation>
    </message>
    <message>
        <source>S&amp;ubtract fee from amount</source>
        <translation>从金额中减去交易费(&amp;U)</translation>
    </message>
    <message>
        <source>Use available balance</source>
        <translation>使用全部可用余额</translation>
    </message>
    <message>
        <source>Message:</source>
        <translation>消息：</translation>
    </message>
    <message>
        <source>This is an unauthenticated payment request.</source>
        <translation>这是一个未经验证的支付请求。</translation>
    </message>
    <message>
        <source>This is an authenticated payment request.</source>
        <translation>这是一个已经验证的支付请求。</translation>
    </message>
    <message>
        <source>Enter a label for this address to add it to the list of used addresses</source>
        <translation>请为此地址输入一个标签以将它加入用过的地址列表</translation>
    </message>
    <message>
        <source>A message that was attached to the bitcoin: URI which will be stored with the transaction for your reference. Note: This message will not be sent over the Bitcoin network.</source>
        <translation>bitcoin:URI 附带的备注信息，将会和交易一起存储，备查。 注意：该消息不会通过比特币网络传输。</translation>
    </message>
    <message>
        <source>Pay To:</source>
        <translation>支付给:</translation>
    </message>
    <message>
        <source>Memo:</source>
        <translation>便条：</translation>
    </message>
    <message>
        <source>Enter a label for this address to add it to your address book</source>
        <translation>为这个地址输入一个标签，以便将它添加到您的地址簿</translation>
    </message>
</context>
<context>
    <name>SendConfirmationDialog</name>
    <message>
        <source>Yes</source>
        <translation>是</translation>
    </message>
</context>
<context>
    <name>ShutdownWindow</name>
    <message>
        <source>%1 is shutting down...</source>
        <translation>正在关闭 %1 ...</translation>
    </message>
    <message>
        <source>Do not shut down the computer until this window disappears.</source>
        <translation>在此窗口消失前不要关闭计算机。</translation>
    </message>
</context>
<context>
    <name>SignVerifyMessageDialog</name>
    <message>
        <source>Signatures - Sign / Verify a Message</source>
        <translation>签名 - 为消息签名/验证签名消息</translation>
    </message>
    <message>
        <source>&amp;Sign Message</source>
        <translation>签名消息(&amp;S)</translation>
    </message>
    <message>
        <source>You can sign messages/agreements with your addresses to prove you can receive bitcoins sent to them. Be careful not to sign anything vague or random, as phishing attacks may try to trick you into signing your identity over to them. Only sign fully-detailed statements you agree to.</source>
        <translation>您可以用你的地址对消息/协议进行签名，以证明您可以接收发送到该地址的比特币。注意不要对任何模棱两可或者随机的消息进行签名，以免遭受钓鱼式攻击。请确保消息内容准确的表达了您的真实意愿。</translation>
    </message>
    <message>
        <source>The Bitcoin address to sign the message with</source>
        <translation>用来对消息签名的地址 </translation>
    </message>
    <message>
        <source>Choose previously used address</source>
        <translation>选择以前用过的地址</translation>
    </message>
    <message>
        <source>Alt+A</source>
        <translation>Alt+A</translation>
    </message>
    <message>
        <source>Paste address from clipboard</source>
        <translation>从剪贴板粘贴地址</translation>
    </message>
    <message>
        <source>Alt+P</source>
        <translation>Alt+P</translation>
    </message>
    <message>
        <source>Enter the message you want to sign here</source>
        <translation>请输入您要发送的签名消息</translation>
    </message>
    <message>
        <source>Signature</source>
        <translation>签名</translation>
    </message>
    <message>
        <source>Copy the current signature to the system clipboard</source>
        <translation>复制当前签名至剪切板</translation>
    </message>
    <message>
        <source>Sign the message to prove you own this Bitcoin address</source>
        <translation>签名消息，证明这个地址属于您。</translation>
    </message>
    <message>
        <source>Sign &amp;Message</source>
        <translation>消息签名(&amp;M)</translation>
    </message>
    <message>
        <source>Reset all sign message fields</source>
        <translation>清空所有签名消息栏</translation>
    </message>
    <message>
        <source>Clear &amp;All</source>
        <translation>清除所有(&amp;A)</translation>
    </message>
    <message>
        <source>&amp;Verify Message</source>
        <translation>验证消息(&amp;V)</translation>
    </message>
    <message>
        <source>Enter the receiver's address, message (ensure you copy line breaks, spaces, tabs, etc. exactly) and signature below to verify the message. Be careful not to read more into the signature than what is in the signed message itself, to avoid being tricked by a man-in-the-middle attack. Note that this only proves the signing party receives with the address, it cannot prove sendership of any transaction!</source>
        <translation>请在下面输入接收者地址、消息（确保换行符、空格符、制表符等完全相同）和签名以验证消息。请仔细核对签名信息，以提防中间人攻击。请注意，这只是证明接收方签名的地址，它不能证明任何交易！</translation>
    </message>
    <message>
        <source>The Bitcoin address the message was signed with</source>
        <translation>消息使用的签名地址</translation>
    </message>
    <message>
        <source>Verify the message to ensure it was signed with the specified Bitcoin address</source>
        <translation>验证消息，确保消息是由指定的比特币地址签名过的。</translation>
    </message>
    <message>
        <source>Verify &amp;Message</source>
        <translation>验证消息签名(&amp;M)</translation>
    </message>
    <message>
        <source>Reset all verify message fields</source>
        <translation>清空所有验证消息栏</translation>
    </message>
    <message>
        <source>Click "Sign Message" to generate signature</source>
        <translation>单击“签名消息“产生签名。</translation>
    </message>
    <message>
        <source>The entered address is invalid.</source>
        <translation>输入的地址无效。</translation>
    </message>
    <message>
        <source>Please check the address and try again.</source>
        <translation>请检查地址后重试。</translation>
    </message>
    <message>
        <source>The entered address does not refer to a key.</source>
        <translation>输入的地址没有关联的公私钥对。</translation>
    </message>
    <message>
        <source>Wallet unlock was cancelled.</source>
        <translation>钱包解锁动作取消。</translation>
    </message>
    <message>
        <source>Private key for the entered address is not available.</source>
        <translation>找不到输入地址关联的私钥。</translation>
    </message>
    <message>
        <source>Message signing failed.</source>
        <translation>消息签名失败。</translation>
    </message>
    <message>
        <source>Message signed.</source>
        <translation>消息已签名。</translation>
    </message>
    <message>
        <source>The signature could not be decoded.</source>
        <translation>签名无法解码。</translation>
    </message>
    <message>
        <source>Please check the signature and try again.</source>
        <translation>请检查签名后重试。</translation>
    </message>
    <message>
        <source>The signature did not match the message digest.</source>
        <translation>签名与消息摘要不匹配。</translation>
    </message>
    <message>
        <source>Message verification failed.</source>
        <translation>消息验证失败。</translation>
    </message>
    <message>
        <source>Message verified.</source>
        <translation>消息验证成功。</translation>
    </message>
</context>
<context>
    <name>SplashScreen</name>
    <message>
        <source>[testnet]</source>
        <translation>[测试网络]</translation>
    </message>
</context>
<context>
    <name>TrafficGraphWidget</name>
    <message>
        <source>KB/s</source>
        <translation>KB/s</translation>
    </message>
</context>
<context>
    <name>TransactionDesc</name>
    <message numerus="yes">
        <source>Open for %n more block(s)</source>
        <translation><numerusform>到下%n个区块产生出来前可修改</numerusform></translation>
    </message>
    <message>
        <source>Open until %1</source>
        <translation>至 %1 个数据块时开启</translation>
    </message>
    <message>
        <source>conflicted with a transaction with %1 confirmations</source>
        <translation>与一个有 %1 个确认的交易冲突</translation>
    </message>
    <message>
        <source>%1/offline</source>
        <translation>%1 / 离线</translation>
    </message>
    <message>
        <source>0/unconfirmed, %1</source>
        <translation>0/未确认，%1</translation>
    </message>
    <message>
        <source>in memory pool</source>
        <translation>在内存池中</translation>
    </message>
    <message>
        <source>not in memory pool</source>
        <translation>不在内存池中</translation>
    </message>
    <message>
        <source>abandoned</source>
        <translation>已抛弃</translation>
    </message>
    <message>
        <source>%1/unconfirmed</source>
        <translation>%1/未确认</translation>
    </message>
    <message>
        <source>%1 confirmations</source>
        <translation>%1 个确认</translation>
    </message>
    <message>
        <source>Status</source>
        <translation>状态</translation>
    </message>
    <message>
        <source>, has not been successfully broadcast yet</source>
        <translation>，未被成功广播</translation>
    </message>
    <message numerus="yes">
        <source>, broadcast through %n node(s)</source>
        <translation><numerusform>，通过 %n 个节点广播</numerusform></translation>
    </message>
    <message>
        <source>Date</source>
        <translation>日期</translation>
    </message>
    <message>
        <source>Source</source>
        <translation>源</translation>
    </message>
    <message>
        <source>Generated</source>
        <translation>生成</translation>
    </message>
    <message>
        <source>From</source>
        <translation>来自</translation>
    </message>
    <message>
        <source>unknown</source>
        <translation>未知</translation>
    </message>
    <message>
        <source>To</source>
        <translation>到</translation>
    </message>
    <message>
        <source>own address</source>
        <translation>自己的地址</translation>
    </message>
    <message>
        <source>watch-only</source>
        <translation>观察地址(watch-only) </translation>
    </message>
    <message>
        <source>label</source>
        <translation>标签</translation>
    </message>
    <message>
        <source>Credit</source>
        <translation>收入</translation>
    </message>
    <message numerus="yes">
        <source>matures in %n more block(s)</source>
        <translation><numerusform>再等%n个区块产生出来后成熟</numerusform></translation>
    </message>
    <message>
        <source>not accepted</source>
        <translation>未被接受</translation>
    </message>
    <message>
        <source>Debit</source>
        <translation>支出</translation>
    </message>
    <message>
        <source>Total debit</source>
        <translation>总收入</translation>
    </message>
    <message>
        <source>Total credit</source>
        <translation>总支出</translation>
    </message>
    <message>
        <source>Transaction fee</source>
        <translation>交易费用</translation>
    </message>
    <message>
        <source>Net amount</source>
        <translation>净额</translation>
    </message>
    <message>
        <source>Message</source>
        <translation>消息</translation>
    </message>
    <message>
        <source>Comment</source>
        <translation>备注</translation>
    </message>
    <message>
        <source>Transaction ID</source>
        <translation>交易 ID</translation>
    </message>
    <message>
        <source>Transaction total size</source>
        <translation>交易总大小</translation>
    </message>
    <message>
        <source>Output index</source>
        <translation>输出索引</translation>
    </message>
    <message>
        <source>Merchant</source>
        <translation>商家</translation>
    </message>
    <message>
        <source>Generated coins must mature %1 blocks before they can be spent. When you generated this block, it was broadcast to the network to be added to the block chain. If it fails to get into the chain, its state will change to "not accepted" and it won't be spendable. This may occasionally happen if another node generates a block within a few seconds of yours.</source>
        <translation>生成的比特币在可以使用前必须有 %1 个成熟的区块。当您生成了此区块后，它将被广播到网络中以加入区块链。如果它未成功进入区块链，其状态将变更为“不接受”并且不可使用。这可能偶尔会发生，如果另一个节点比你早几秒钟成功生成一个区块。</translation>
    </message>
    <message>
        <source>Debug information</source>
        <translation>调试信息</translation>
    </message>
    <message>
        <source>Transaction</source>
        <translation>交易</translation>
    </message>
    <message>
        <source>Inputs</source>
        <translation>输入</translation>
    </message>
    <message>
        <source>Amount</source>
        <translation>金额</translation>
    </message>
    <message>
        <source>true</source>
        <translation>是</translation>
    </message>
    <message>
        <source>false</source>
        <translation>否</translation>
    </message>
</context>
<context>
    <name>TransactionDescDialog</name>
    <message>
        <source>This pane shows a detailed description of the transaction</source>
        <translation>当前面板显示了交易的详细信息</translation>
    </message>
    <message>
        <source>Details for %1</source>
        <translation>%1 详情</translation>
    </message>
</context>
<context>
    <name>TransactionTableModel</name>
    <message>
        <source>Date</source>
        <translation>日期</translation>
    </message>
    <message>
        <source>Type</source>
        <translation>种类</translation>
    </message>
    <message>
        <source>Label</source>
        <translation>标签</translation>
    </message>
    <message numerus="yes">
        <source>Open for %n more block(s)</source>
        <translation><numerusform>到下%n个区块产生出来前可修改</numerusform></translation>
    </message>
    <message>
        <source>Open until %1</source>
        <translation>至 %1 个数据块时开启</translation>
    </message>
    <message>
        <source>Offline</source>
        <translation>离线</translation>
    </message>
    <message>
        <source>Unconfirmed</source>
        <translation>未确认</translation>
    </message>
    <message>
        <source>Abandoned</source>
        <translation>已丢弃</translation>
    </message>
    <message>
        <source>Confirming (%1 of %2 recommended confirmations)</source>
        <translation>确认中 (推荐 %2个确认，已经有 %1个确认)</translation>
    </message>
    <message>
        <source>Confirmed (%1 confirmations)</source>
        <translation>已确认 (%1 条确认信息)</translation>
    </message>
    <message>
        <source>Conflicted</source>
        <translation>冲突的</translation>
    </message>
    <message>
        <source>Immature (%1 confirmations, will be available after %2)</source>
        <translation>未成熟 (%1 个确认，将在 %2 个后可用)</translation>
    </message>
    <message>
        <source>This block was not received by any other nodes and will probably not be accepted!</source>
        <translation>此数据块未被任何其他节点接收，可能不被接受！</translation>
    </message>
    <message>
        <source>Generated but not accepted</source>
        <translation>已生成但未被接受</translation>
    </message>
    <message>
        <source>Received with</source>
        <translation>收款</translation>
    </message>
    <message>
        <source>Received from</source>
        <translation>收款来自</translation>
    </message>
    <message>
        <source>Sent to</source>
        <translation>付款</translation>
    </message>
    <message>
        <source>Payment to yourself</source>
        <translation>付款给自己</translation>
    </message>
    <message>
        <source>Mined</source>
        <translation>挖矿所得</translation>
    </message>
    <message>
        <source>watch-only</source>
        <translation>观察地址(watch-only) </translation>
    </message>
    <message>
        <source>(n/a)</source>
        <translation>（不可用）</translation>
    </message>
    <message>
        <source>(no label)</source>
        <translation>(无标签)</translation>
    </message>
    <message>
        <source>Transaction status. Hover over this field to show number of confirmations.</source>
        <translation>交易状态。 鼠标移到此区域可显示确认项数量。</translation>
    </message>
    <message>
        <source>Date and time that the transaction was received.</source>
        <translation>交易被接收的时间和日期。</translation>
    </message>
    <message>
        <source>Type of transaction.</source>
        <translation>交易类型。</translation>
    </message>
    <message>
        <source>Whether or not a watch-only address is involved in this transaction.</source>
        <translation>该交易中是否涉及  观察地址(watch-only address)。</translation>
    </message>
    <message>
        <source>User-defined intent/purpose of the transaction.</source>
        <translation>用户定义的该交易的意图/目的。</translation>
    </message>
    <message>
        <source>Amount removed from or added to balance.</source>
        <translation>从余额添加或移除的金额。</translation>
    </message>
</context>
<context>
    <name>TransactionView</name>
    <message>
        <source>All</source>
        <translation>全部</translation>
    </message>
    <message>
        <source>Today</source>
        <translation>今天</translation>
    </message>
    <message>
        <source>This week</source>
        <translation>这星期</translation>
    </message>
    <message>
        <source>This month</source>
        <translation>这个月</translation>
    </message>
    <message>
        <source>Last month</source>
        <translation>上个月</translation>
    </message>
    <message>
        <source>This year</source>
        <translation>今年</translation>
    </message>
    <message>
        <source>Range...</source>
        <translation>指定范围...</translation>
    </message>
    <message>
        <source>Received with</source>
        <translation>收款</translation>
    </message>
    <message>
        <source>Sent to</source>
        <translation>付款</translation>
    </message>
    <message>
        <source>To yourself</source>
        <translation>给自己</translation>
    </message>
    <message>
        <source>Mined</source>
        <translation>挖矿所得</translation>
    </message>
    <message>
        <source>Other</source>
        <translation>其它</translation>
    </message>
    <message>
        <source>Enter address, transaction id, or label to search</source>
        <translation>输入地址、交易识别码或标签进行搜索</translation>
    </message>
    <message>
        <source>Min amount</source>
        <translation>最小金额</translation>
    </message>
    <message>
        <source>Abandon transaction</source>
        <translation>放弃交易</translation>
    </message>
    <message>
        <source>Increase transaction fee</source>
        <translation>增加交易费</translation>
    </message>
    <message>
        <source>Copy address</source>
        <translation>复制地址</translation>
    </message>
    <message>
        <source>Copy label</source>
        <translation>复制标签</translation>
    </message>
    <message>
        <source>Copy amount</source>
        <translation>复制金额</translation>
    </message>
    <message>
        <source>Copy transaction ID</source>
        <translation>复制交易识别码</translation>
    </message>
    <message>
        <source>Copy raw transaction</source>
        <translation>拷贝原始交易</translation>
    </message>
    <message>
        <source>Copy full transaction details</source>
        <translation>复制所有交易详情</translation>
    </message>
    <message>
        <source>Edit label</source>
        <translation>编辑标签</translation>
    </message>
    <message>
        <source>Show transaction details</source>
        <translation>显示交易详情</translation>
    </message>
    <message>
        <source>Export Transaction History</source>
        <translation>导出交易历史</translation>
    </message>
    <message>
        <source>Comma separated file (*.csv)</source>
        <translation>逗号分隔文件 (*.csv)</translation>
    </message>
    <message>
        <source>Confirmed</source>
        <translation>已确认</translation>
    </message>
    <message>
        <source>Watch-only</source>
        <translation>观察地址(Watch-only) </translation>
    </message>
    <message>
        <source>Date</source>
        <translation>日期</translation>
    </message>
    <message>
        <source>Type</source>
        <translation>种类</translation>
    </message>
    <message>
        <source>Label</source>
        <translation>标签</translation>
    </message>
    <message>
        <source>Address</source>
        <translation>地址</translation>
    </message>
    <message>
        <source>ID</source>
        <translation>ID</translation>
    </message>
    <message>
        <source>Exporting Failed</source>
        <translation>导出失败</translation>
    </message>
    <message>
        <source>There was an error trying to save the transaction history to %1.</source>
        <translation>尝试保存交易历史 %1 时发生了错误。</translation>
    </message>
    <message>
        <source>Exporting Successful</source>
        <translation>导出成功</translation>
    </message>
    <message>
        <source>The transaction history was successfully saved to %1.</source>
        <translation>交易历史已成功保存到 %1。</translation>
    </message>
    <message>
        <source>Range:</source>
        <translation>范围：</translation>
    </message>
    <message>
        <source>to</source>
        <translation>到</translation>
    </message>
</context>
<context>
    <name>UnitDisplayStatusBarControl</name>
    <message>
        <source>Unit to show amounts in. Click to select another unit.</source>
        <translation>金额单位。单击选择别的单位。</translation>
    </message>
</context>
<context>
    <name>WalletFrame</name>
    <message>
        <source>No wallet has been loaded.</source>
        <translation>没有载入钱包。</translation>
    </message>
</context>
<context>
    <name>WalletModel</name>
    <message>
        <source>Send Coins</source>
        <translation>发送</translation>
    </message>
    <message>
        <source>Fee bump error</source>
        <translation>手续费提升失败</translation>
    </message>
    <message>
        <source>Increasing transaction fee failed</source>
        <translation>增加交易费失败</translation>
    </message>
    <message>
        <source>Do you want to increase the fee?</source>
        <translation>你是否愿意增加交易费?</translation>
    </message>
    <message>
        <source>Current fee:</source>
        <translation>当前交易费:</translation>
    </message>
    <message>
        <source>Increase:</source>
        <translation>增加量:</translation>
    </message>
    <message>
        <source>New fee:</source>
        <translation>新交易费:</translation>
    </message>
    <message>
        <source>Confirm fee bump</source>
        <translation>确认手续费提升</translation>
    </message>
    <message>
        <source>Can't sign transaction.</source>
        <translation>无法签署交易。</translation>
    </message>
    <message>
        <source>Could not commit transaction</source>
        <translation>无法提交交易</translation>
    </message>
</context>
<context>
    <name>WalletView</name>
    <message>
        <source>&amp;Export</source>
        <translation>导出(&amp;E)</translation>
    </message>
    <message>
        <source>Export the data in the current tab to a file</source>
        <translation>将当前标签页数据导出到文件</translation>
    </message>
    <message>
        <source>Backup Wallet</source>
        <translation>备份钱包</translation>
    </message>
    <message>
        <source>Wallet Data (*.dat)</source>
        <translation>钱包文件(*.dat)</translation>
    </message>
    <message>
        <source>Backup Failed</source>
        <translation>备份失败</translation>
    </message>
    <message>
        <source>There was an error trying to save the wallet data to %1.</source>
        <translation>尝试保存钱包数据至 %1 时发生了错误。</translation>
    </message>
    <message>
        <source>Backup Successful</source>
        <translation>备份成功</translation>
    </message>
    <message>
        <source>The wallet data was successfully saved to %1.</source>
        <translation>钱包数据成功保存至 %1。</translation>
    </message>
</context>
<context>
    <name>bitcoin-core</name>
    <message>
        <source>Options:</source>
        <translation>选项：
</translation>
    </message>
    <message>
        <source>Specify data directory</source>
        <translation>指定数据目录
</translation>
    </message>
    <message>
        <source>Connect to a node to retrieve peer addresses, and disconnect</source>
        <translation>连接一个节点并获取对端地址，然后断开连接</translation>
    </message>
    <message>
        <source>Specify your own public address</source>
        <translation>指定您的公共地址</translation>
    </message>
    <message>
        <source>Accept command line and JSON-RPC commands</source>
        <translation>接受命令行和 JSON-RPC 命令
</translation>
    </message>
    <message>
        <source>Distributed under the MIT software license, see the accompanying file %s or %s</source>
        <translation>在MIT协议下分发，参见附带的 %s 文件或 %s</translation>
    </message>
    <message>
        <source>If &lt;category&gt; is not supplied or if &lt;category&gt; = 1, output all debugging information.</source>
        <translation>如果&lt;category&gt;未提供或&lt;category&gt; = 1，输出所有调试信息。</translation>
    </message>
    <message>
        <source>Prune configured below the minimum of %d MiB.  Please use a higher number.</source>
        <translation>修剪值被设置为低于最小值%d MiB，请使用更大的数值。</translation>
    </message>
    <message>
        <source>Prune: last wallet synchronisation goes beyond pruned data. You need to -reindex (download the whole blockchain again in case of pruned node)</source>
        <translation>修剪：最后的钱包同步超过了修剪的数据。你需要通过 -reindex (重新下载整个区块链以防修剪节点)</translation>
    </message>
    <message>
        <source>Rescans are not possible in pruned mode. You will need to use -reindex which will download the whole blockchain again.</source>
        <translation>无法在开启修剪的状态下重扫描，请使用 -reindex重新下载完整的区块链。</translation>
    </message>
    <message>
        <source>Error: A fatal internal error occurred, see debug.log for details</source>
        <translation>错误：发生了致命的内部错误，详情见 debug.log 文件</translation>
    </message>
    <message>
        <source>Fee (in %s/kB) to add to transactions you send (default: %s)</source>
        <translation>为付款交易添加交易费 (%s/kB) (默认: %s) </translation>
    </message>
    <message>
        <source>Pruning blockstore...</source>
        <translation>正在修剪区块存储...</translation>
    </message>
    <message>
        <source>Run in the background as a daemon and accept commands</source>
        <translation>在后台运行并接受命令

</translation>
    </message>
    <message>
        <source>Unable to start HTTP server. See debug log for details.</source>
        <translation>无法启动HTTP服务，查看日志获取更多信息</translation>
    </message>
    <message>
        <source>Bitcoin Core</source>
        <translation>Bitcoin Core</translation>
    </message>
    <message>
        <source>The %s developers</source>
        <translation>%s 开发人员</translation>
    </message>
    <message>
        <source>A fee rate (in %s/kB) that will be used when fee estimation has insufficient data (default: %s)</source>
        <translation>当费用估计数据(default: %s)不足时将会启用的费率 (in %s/kB) </translation>
    </message>
    <message>
        <source>Accept relayed transactions received from whitelisted peers even when not relaying transactions (default: %d)</source>
        <translation>即使在无关联交易(默认: %d)时也接受来自白名单同行的关联交易</translation>
    </message>
    <message>
        <source>Add a node to connect to and attempt to keep the connection open (see the `addnode` RPC command help for more info)</source>
        <translation>添加节点并与其保持连接（详情请见RPC命令addnode的说明）</translation>
    </message>
    <message>
        <source>Bind to given address and always listen on it. Use [host]:port notation for IPv6</source>
        <translation>绑定指定的IP地址开始监听。IPv6地址请使用[host]:port 格式</translation>
    </message>
    <message>
        <source>Cannot obtain a lock on data directory %s. %s is probably already running.</source>
        <translation>无法锁定数据目录 %s。%s 可能已经在运行。</translation>
    </message>
    <message>
        <source>Cannot provide specific connections and have addrman find outgoing connections at the same.</source>
        <translation>无法同时指定特定连接地址以及自动寻找连接。</translation>
    </message>
    <message>
        <source>Connect only to the specified node(s); -connect=0 disables automatic connections (the rules for this peer are the same as for -addnode)</source>
        <translation>只连接到指定的节点。用-connect=0可以关闭自动连接。（应用于这个节点的规则与-addnode相同）</translation>
    </message>
    <message>
        <source>Delete all wallet transactions and only recover those parts of the blockchain through -rescan on startup</source>
        <translation>删除钱包的所有交易记录，且只有用 -rescan参数启动客户端才能重新取回交易记录 </translation>
    </message>
    <message>
        <source>Error reading %s! All keys read correctly, but transaction data or address book entries might be missing or incorrect.</source>
        <translation>读取 %s 时发生错误！所有的密钥都可以正确读取，但是交易记录或地址簿数据可能已经丢失或出错。</translation>
    </message>
    <message>
        <source>Exclude debugging information for a category. Can be used in conjunction with -debug=1 to output debug logs for all categories except one or more specified categories.</source>
        <translation>排除某一类Debug信息。可以与 -debug=1 一起使用，以输出除了指定类别以外的Debug日志。</translation>
    </message>
    <message>
        <source>Execute command when a wallet transaction changes (%s in cmd is replaced by TxID)</source>
        <translation>当最佳区块变化时执行命令 (命令行中的 %s 会被替换成区块哈希值)</translation>
    </message>
    <message>
        <source>Extra transactions to keep in memory for compact block reconstructions (default: %u)</source>
        <translation>为了将摘要区块完整重组而额外保留在內存中的交易数量（默认：%u）</translation>
    </message>
    <message>
        <source>If this block is in the chain assume that it and its ancestors are valid and potentially skip their script verification (0 to verify all, default: %s, testnet: %s)</source>
        <translation>假设已经在区块链中的区块以及其先前的区块都合法，因此对它们略过脚本验证（0表示一律要验证，默认：%s，测试网络：%s）</translation>
    </message>
    <message>
        <source>Maximum allowed median peer time offset adjustment. Local perspective of time may be influenced by peers forward or backward by this amount. (default: %u seconds)</source>
        <translation>跟其他节点的时间差最高可接受的中位数值。本机所认为的时间可能会被其他节点影响，往前或往后在这个值之内。（默认：%u秒）</translation>
    </message>
    <message>
        <source>Maximum total fees (in %s) to use in a single wallet transaction or raw transaction; setting this too low may abort large transactions (default: %s)</source>
        <translation>最大的单次钱包或原始转账费用(%s)，设置太低可能导致大尺寸交易失败(默认：%s)</translation>
    </message>
    <message>
        <source>Please check that your computer's date and time are correct! If your clock is wrong, %s will not work properly.</source>
        <translation>请检查电脑的日期时间设置是否正确！时间错误可能会导致 %s 运行异常。</translation>
    </message>
    <message>
        <source>Please contribute if you find %s useful. Visit %s for further information about the software.</source>
        <translation>如果你认为%s对你比较有用的话，请对我们进行一些捐赠支持。请访问%s网站来获取有关这个软件的更多信息。</translation>
    </message>
    <message>
        <source>Query for peer addresses via DNS lookup, if low on addresses (default: 1 unless -connect used)</source>
        <translation>是否允许在节点地址数量不足时，使用DNS查询来搜寻节点（默认：当没用-connect时为1）</translation>
    </message>
    <message>
        <source>Reduce storage requirements by enabling pruning (deleting) of old blocks. This allows the pruneblockchain RPC to be called to delete specific blocks, and enables automatic pruning of old blocks if a target size in MiB is provided. This mode is incompatible with -txindex and -rescan. Warning: Reverting this setting requires re-downloading the entire blockchain. (default: 0 = disable pruning blocks, 1 = allow manual pruning via RPC, &gt;%u = automatically prune block files to stay under the specified target size in MiB)</source>
        <translation>修剪（删除）掉老旧区块以降低需要的储存空间。这样会增加一个RPC指令pruneblockchain，可以使用它来删除指定的区块；也可以指定目标储存空间大小，以启用对老旧内存块的自动修剪功能。这个模式跟-txindex和-rescan参数不兼容。警告：还原回不修剪模式会需要重新下载整个区块链。（默认：0表示不修剪内存块，1表示允许使用RPC指令做修剪，&gt;%u的值表示为区块数据的目标大小，单位是百万字节，MiB）</translation>
    </message>
    <message>
        <source>Set lowest fee rate (in %s/kB) for transactions to be included in block creation. (default: %s)</source>
        <translation>设定生成区块时，所要包含交易每千字节的最低手续费（单位是%s）。（默认：%s）</translation>
    </message>
    <message>
<<<<<<< HEAD
=======
        <source>Set maximum size of high-priority/low-fee transactions in bytes (default: %d)</source>
        <translation>设置 高优先级/低交易费 交易的最大字节  (缺省: %d)</translation>
    </message>
    <message>
>>>>>>> 6eccb372
        <source>Set the number of script verification threads (%u to %d, 0 = auto, &lt;0 = leave that many cores free, default: %d)</source>
        <translation>设置脚本验证的程序 (%u 到 %d, 0 = 自动, &lt;0 = 保留自由的核心, 默认值: %d)</translation>
    </message>
    <message>
        <source>The block database contains a block which appears to be from the future. This may be due to your computer's date and time being set incorrectly. Only rebuild the block database if you are sure that your computer's date and time are correct</source>
        <translation>区块数据库包含未来的交易，这可能是由本机错误的日期时间引起。若确认本机日期时间正确，请重新建立区块数据库。</translation>
    </message>
    <message>
        <source>This is a pre-release test build - use at your own risk - do not use for mining or merchant applications</source>
        <translation>这是测试用的预发布版本 - 请谨慎使用 - 不要用来挖矿，或者在正式商用环境下使用</translation>
    </message>
    <message>
        <source>This is the transaction fee you may discard if change is smaller than dust at this level</source>
        <translation>如果对你的交易量来说，消耗的手续费微乎其微，那么这笔手续费你或许可以忽略它。</translation>
    </message>
    <message>
        <source>Unable to replay blocks. You will need to rebuild the database using -reindex-chainstate.</source>
        <translation>没办法重算区块。你需要先用-reindex-chainstate参数来重建数据库。</translation>
    </message>
    <message>
        <source>Unable to rewind the database to a pre-fork state. You will need to redownload the blockchain</source>
        <translation>没办法将数据库倒转回分叉前的状态。必须要重新下载区块链。</translation>
    </message>
    <message>
        <source>Use UPnP to map the listening port (default: 1 when listening and no -proxy)</source>
        <translation>使用UPnP暴露本机监听端口（默认：1 当正在监听且不使用代理）</translation>
    </message>
    <message>
        <source>Username and hashed password for JSON-RPC connections. The field &lt;userpw&gt; comes in the format: &lt;USERNAME&gt;:&lt;SALT&gt;$&lt;HASH&gt;. A canonical python script is included in share/rpcuser. The client then connects normally using the rpcuser=&lt;USERNAME&gt;/rpcpassword=&lt;PASSWORD&gt; pair of arguments. This option can be specified multiple times</source>
        <translation>JSON-RPC 连接要使用的用户名和散列密码。&lt;userpw&gt; 的格式是：&lt;USERNAME&gt;:&lt;SALT&gt;$&lt;HASH&gt;。在 share/rpcuser 目录下有一个示范的 python 脚本。之后客户端程序就可以用这对参数正常连接：rpcuser=&lt;USERNAME&gt;和rpcpassword=&lt;PASSWORD&gt;。这个选项可以被多次指定。</translation>
    </message>
    <message>
        <source>Wallet will not create transactions that violate mempool chain limits (default: %u)</source>
        <translation>钱包软件不会产生违反内存池交易链限制的交易（默认：%u）</translation>
    </message>
    <message>
        <source>Warning: The network does not appear to fully agree! Some miners appear to be experiencing issues.</source>
        <translation>警告：网络似乎并不完全同意！有些矿工似乎遇到了问题。</translation>
    </message>
    <message>
        <source>Warning: We do not appear to fully agree with our peers! You may need to upgrade, or other nodes may need to upgrade.</source>
        <translation>警告：我们的同行似乎不完全同意！您可能需要升级，或者其他节点可能需要升级。</translation>
    </message>
    <message>
        <source>Whether to save the mempool on shutdown and load on restart (default: %u)</source>
        <translation>是否在退出时保存内存池，并在启动时重新载入(默认值: %u)</translation>
    </message>
    <message>
        <source>Whitelist peers using the given IP address (e.g. 1.2.3.4) or CIDR notated network (e.g. 1.2.3.0/24). Can be specified multiple times.</source>
        <translation>把来自指定地址（例如：1.2.3.4）或CIDR格式网段（例如：1.2.3.0/24）的节点放进白名单。这个选项可以设定多次。</translation>
    </message>
    <message>
        <source>%d of last 100 blocks have unexpected version</source>
        <translation>最后100个区块中的%d个包含未知的版本号</translation>
    </message>
    <message>
        <source>%s corrupt, salvage failed</source>
        <translation>%s 已损坏，抢救备份失败</translation>
    </message>
    <message>
        <source>-maxmempool must be at least %d MB</source>
        <translation>-maxmempool 最小为%d MB</translation>
    </message>
    <message>
        <source>&lt;category&gt; can be:</source>
        <translation>&lt;category&gt; 可能是：</translation>
    </message>
    <message>
        <source>Accept connections from outside (default: 1 if no -proxy or -connect)</source>
        <translation>接受来自外部的连接 (缺省: 如果不带 -proxy or -connect 参数设置为1)</translation>
    </message>
    <message>
        <source>Append comment to the user agent string</source>
        <translation>为用户代理字符串附加说明</translation>
    </message>
    <message>
        <source>Attempt to recover private keys from a corrupt wallet on startup</source>
        <translation>启动时尝试从已损坏的钱包文件中恢复私钥</translation>
    </message>
    <message>
        <source>Block creation options:</source>
        <translation>数据块创建选项：</translation>
    </message>
    <message>
        <source>Cannot resolve -%s address: '%s'</source>
        <translation>无法解析 - %s 地址： '%s'</translation>
    </message>
    <message>
        <source>Chain selection options:</source>
        <translation>区块链选择选项:</translation>
    </message>
    <message>
        <source>Change index out of range</source>
        <translation>修改索引超过范围</translation>
    </message>
    <message>
        <source>Connection options:</source>
        <translation>连接选项：</translation>
    </message>
    <message>
        <source>Copyright (C) %i-%i</source>
        <translation>版权所有 (C) %i-%i</translation>
    </message>
    <message>
        <source>Corrupted block database detected</source>
        <translation>检测发现数据块数据库损坏。请使用 -reindex参数重启客户端。</translation>
    </message>
    <message>
        <source>Debugging/Testing options:</source>
        <translation>调试/测试选项：</translation>
    </message>
    <message>
        <source>Do not load the wallet and disable wallet RPC calls</source>
        <translation>不要加载钱包和禁用钱包的 RPC 调用</translation>
    </message>
    <message>
        <source>Do you want to rebuild the block database now?</source>
        <translation>你想现在就重建块数据库吗？</translation>
    </message>
    <message>
        <source>Enable publish hash block in &lt;address&gt;</source>
        <translation>允许在&lt;address&gt;广播哈希区块</translation>
    </message>
    <message>
        <source>Enable publish hash transaction in &lt;address&gt;</source>
        <translation>允许在&lt;address&gt;广播哈希交易</translation>
    </message>
    <message>
        <source>Enable publish raw block in &lt;address&gt;</source>
        <translation>允许在&lt;address&gt;广播原始区块</translation>
    </message>
    <message>
        <source>Enable publish raw transaction in &lt;address&gt;</source>
        <translation>允许在&lt;address&gt;广播原始交易</translation>
    </message>
    <message>
        <source>Enable transaction replacement in the memory pool (default: %u)</source>
        <translation>保证内存池中的交易更换(默认：%u)</translation>
    </message>
    <message>
        <source>Error creating %s: You can't create non-HD wallets with this version.</source>
        <translation>生成%s发生错误：这个版本不能用来产生非HD钱包。</translation>
    </message>
    <message>
        <source>Error initializing block database</source>
        <translation>初始化数据块数据库出错</translation>
    </message>
    <message>
        <source>Error initializing wallet database environment %s!</source>
        <translation>初始化钱包数据库环境错误 %s!</translation>
    </message>
    <message>
        <source>Error loading %s</source>
        <translation>载入 %s 时发生错误</translation>
    </message>
    <message>
        <source>Error loading %s: Wallet corrupted</source>
        <translation>%s 加载出错：钱包损坏</translation>
    </message>
    <message>
        <source>Error loading %s: Wallet requires newer version of %s</source>
        <translation>%s 加载错误：请升级到最新版 %s</translation>
    </message>
    <message>
        <source>Error loading block database</source>
        <translation>导入数据块数据库出错</translation>
    </message>
    <message>
        <source>Error opening block database</source>
        <translation>导入数据块数据库出错</translation>
    </message>
    <message>
        <source>Error: Disk space is low!</source>
        <translation>错误：磁盘剩余空间低!</translation>
    </message>
    <message>
        <source>Failed to listen on any port. Use -listen=0 if you want this.</source>
        <translation>监听端口失败。请使用 -listen=0 参数。</translation>
    </message>
    <message>
        <source>Failed to rescan the wallet during initialization</source>
        <translation>初始化时重新扫描钱包失败了</translation>
    </message>
    <message>
        <source>Importing...</source>
        <translation>导入中...</translation>
    </message>
    <message>
        <source>Incorrect or no genesis block found. Wrong datadir for network?</source>
        <translation>不正确或没有找到起源区块。网络错误？</translation>
    </message>
    <message>
        <source>Invalid amount for -%s=&lt;amount&gt;: '%s'</source>
        <translation>无效的金额 -%s=&lt;amount&gt;: '%s'</translation>
    </message>
    <message>
        <source>Invalid amount for -discardfee=&lt;amount&gt;: '%s'</source>
        <translation>无效的金额 -discardfee=&lt;amount&gt;: '%s'</translation>
    </message>
    <message>
        <source>Invalid amount for -fallbackfee=&lt;amount&gt;: '%s'</source>
        <translation>-fallbackfee 的无效数额=&lt;amount&gt;: '%s'</translation>
    </message>
    <message>
        <source>Keep the transaction memory pool below &lt;n&gt; megabytes (default: %u)</source>
        <translation>保持交易内存池大小低于&lt;n&gt;MB（默认：%u）</translation>
    </message>
    <message>
        <source>Loading P2P addresses...</source>
        <translation>正在加载P2P地址...</translation>
    </message>
    <message>
        <source>Loading banlist...</source>
        <translation>正在加载黑名单...</translation>
    </message>
    <message>
        <source>Location of the auth cookie (default: data dir)</source>
        <translation>认证Cookie的位置 (默认: data目录)</translation>
    </message>
    <message>
        <source>Minimum bytes per sigop in transactions we relay and mine (default: %u)</source>
        <translation>我们关联和挖掘的每sigop的最低交易字节(默认: %u)</translation>
    </message>
    <message>
        <source>Not enough file descriptors available.</source>
        <translation>没有足够的文件描述符可用。</translation>
    </message>
    <message>
        <source>Only connect to nodes in network &lt;net&gt; (ipv4, ipv6 or onion)</source>
        <translation>只连接 &lt;net&gt;网络中的节点 (ipv4, ipv6 或 onion) </translation>
    </message>
    <message>
        <source>Print this help message and exit</source>
        <translation>打印出这段帮助信息并退出</translation>
    </message>
    <message>
        <source>Print version and exit</source>
        <translation>打印版本信息并退出</translation>
    </message>
    <message>
        <source>Prune cannot be configured with a negative value.</source>
        <translation>修剪不能配置一个负数。</translation>
    </message>
    <message>
        <source>Prune mode is incompatible with -txindex.</source>
        <translation>修剪模式与 -txindex 不兼容。</translation>
    </message>
    <message>
        <source>Rebuild chain state and block index from the blk*.dat files on disk</source>
        <translation>从硬盘里的区块文件blk*.dat重建区块链状态和区块索引</translation>
    </message>
    <message>
        <source>Rebuild chain state from the currently indexed blocks</source>
        <translation>从当前索引的区块中重建链状态</translation>
    </message>
    <message>
        <source>Replaying blocks...</source>
        <translation>正在对区块进行重算…</translation>
    </message>
    <message>
        <source>Rewinding blocks...</source>
        <translation>回退区块</translation>
    </message>
    <message>
        <source>Send transactions with full-RBF opt-in enabled (RPC only, default: %u)</source>
        <translation>送出允许提高手续费（full-RBF）的交易（仅适用于RPC指令，默认：%u）</translation>
    </message>
    <message>
        <source>Set database cache size in megabytes (%d to %d, default: %d)</source>
        <translation>设置以MB为单位的数据库缓存大小(%d 到 %d, 默认值: %d)</translation>
    </message>
    <message>
        <source>Set maximum block size in bytes (default: %d)</source>
        <translation>设置最大区块大小 (默认: %d，单位字节)</translation>
    </message>
    <message>
        <source>Specify wallet file (within data directory)</source>
        <translation>指定钱包文件（数据目录内）</translation>
    </message>
    <message>
        <source>The source code is available from %s.</source>
        <translation>源代码可以在 %s 获得。</translation>
    </message>
    <message>
        <source>Transaction fee and change calculation failed</source>
        <translation>计算交易手续费和找零失败了</translation>
    </message>
    <message>
        <source>Unable to bind to %s on this computer. %s is probably already running.</source>
        <translation>无法在本机绑定 %s 端口。%s 可能已经在运行。</translation>
    </message>
    <message>
        <source>Unsupported argument -benchmark ignored, use -debug=bench.</source>
        <translation>忽略不支持的选项 -benchmark，使用 -debug=bench</translation>
    </message>
    <message>
        <source>Unsupported argument -debugnet ignored, use -debug=net.</source>
        <translation>忽略不支持的选项 -debugnet，使用 -debug=net。</translation>
    </message>
    <message>
        <source>Unsupported argument -tor found, use -onion.</source>
        <translation>忽略不支持的选项 -tor，使用 -oinon</translation>
    </message>
    <message>
        <source>Unsupported logging category %s=%s.</source>
        <translation>不支持的日志分类 %s=%s.</translation>
    </message>
    <message>
        <source>Upgrading UTXO database</source>
        <translation>升级UTXO数据库</translation>
    </message>
    <message>
        <source>Use UPnP to map the listening port (default: %u)</source>
        <translation>使用UPnp映射监听端口 (默认: %u) </translation>
    </message>
    <message>
        <source>Use the test chain</source>
        <translation>使用测试链</translation>
    </message>
    <message>
        <source>User Agent comment (%s) contains unsafe characters.</source>
        <translation>用户代理评论(%s)包含不安全的字符。</translation>
    </message>
    <message>
        <source>Verifying blocks...</source>
        <translation>正在验证区块...</translation>
    </message>
    <message>
        <source>Wallet debugging/testing options:</source>
        <translation>钱包调试/测试选项：</translation>
    </message>
    <message>
        <source>Wallet needed to be rewritten: restart %s to complete</source>
        <translation>钱包需要被重写：请重新启动%s来完成</translation>
    </message>
    <message>
        <source>Wallet options:</source>
        <translation>钱包选项:</translation>
    </message>
    <message>
        <source>Allow JSON-RPC connections from specified source. Valid for &lt;ip&gt; are a single IP (e.g. 1.2.3.4), a network/netmask (e.g. 1.2.3.4/255.255.255.0) or a network/CIDR (e.g. 1.2.3.4/24). This option can be specified multiple times</source>
        <translation>允许来自指定地址的 JSON-RPC 连接。 &lt;ip&gt;为单一IP (如: 1.2.3.4), 网络/掩码 (如: 1.2.3.4/255.255.255.0), 网络/CIDR (如:  1.2.3.4/24)。该选项可多次指定。</translation>
    </message>
    <message>
        <source>Bind to given address and whitelist peers connecting to it. Use [host]:port notation for IPv6</source>
        <translation>绑定到指定地址和连接的白名单节点。 IPv6使用  [主机]:端口 格式 </translation>
    </message>
    <message>
        <source>Create new files with system default permissions, instead of umask 077 (only effective with disabled wallet functionality)</source>
        <translation>创建系统默认权限的文件，而不是 umask 077 (只在关闭钱包功能时有效) </translation>
    </message>
    <message>
        <source>Discover own IP addresses (default: 1 when listening and no -externalip or -proxy)</source>
        <translation>发现自己的 IP 地址（默认: 监听并且无 -externalip 或 -proxy 时为 1）</translation>
    </message>
    <message>
        <source>Error: Listening for incoming connections failed (listen returned error %s)</source>
        <translation>错误：监听外部连接失败 (监听返回错误 %s) </translation>
    </message>
    <message>
        <source>Execute command when a relevant alert is received or we see a really long fork (%s in cmd is replaced by message)</source>
        <translation>当收到相关提醒或者我们看到一个长分叉时执行命令（%s 将替换为消息）</translation>
    </message>
    <message>
        <source>Fees (in %s/kB) smaller than this are considered zero fee for relaying, mining and transaction creation (default: %s)</source>
        <translation>交易费(in %s/kB)比这更小的在关联、挖掘和生成交易时将被视为零费交易 (默认: %s)</translation>
    </message>
    <message>
        <source>If paytxfee is not set, include enough fee so transactions begin confirmation on average within n blocks (default: %u)</source>
        <translation>如果未设置交易费用，自动添加足够的交易费以确保交易在平均n个数据块内被确认 (默认: %u) </translation>
    </message>
    <message>
        <source>Invalid amount for -maxtxfee=&lt;amount&gt;: '%s' (must be at least the minrelay fee of %s to prevent stuck transactions)</source>
        <translation>-maxtxfee=&lt;amount&gt;: '%s' 的金额无效（交易费至少为 %s，以免交易滞留过久）</translation>
    </message>
    <message>
        <source>Maximum size of data in data carrier transactions we relay and mine (default: %u)</source>
        <translation>Maximum size of data in data carrier transactions we relay and mine (default: %u)</translation>
    </message>
    <message>
        <source>Randomize credentials for every proxy connection. This enables Tor stream isolation (default: %u)</source>
        <translation>为每个代理连接随机化凭据。这将启用 Tor 流隔离 (默认: %u)</translation>
    </message>
    <message>
        <source>The transaction amount is too small to send after the fee has been deducted</source>
        <translation>在交易费被扣除后发送的交易金额太小</translation>
    </message>
    <message>
        <source>Whitelisted peers cannot be DoS banned and their transactions are always relayed, even if they are already in the mempool, useful e.g. for a gateway</source>
        <translation>白名单节点不能被DoS banned ，且转发所有来自他们的交易(即便这些交易已经存在于mempool中)，常用于网关 </translation>
    </message>
    <message>
        <source>You need to rebuild the database using -reindex to go back to unpruned mode.  This will redownload the entire blockchain</source>
        <translation>您需要使用 -reindex 重新构建数据库以返回未修剪的模式。这将重新下载整个区块链</translation>
    </message>
    <message>
        <source>(default: %u)</source>
        <translation>(默认: %u)</translation>
    </message>
    <message>
        <source>Accept public REST requests (default: %u)</source>
        <translation>接受公共 REST 请求 (默认: %u)</translation>
    </message>
    <message>
        <source>Automatically create Tor hidden service (default: %d)</source>
        <translation>自动建立Tor隐藏服务 (默认:%d)</translation>
    </message>
    <message>
        <source>Connect through SOCKS5 proxy</source>
        <translation>通过 SOCKS5 代理连接</translation>
    </message>
    <message>
        <source>Error loading %s: You can't disable HD on an already existing HD wallet</source>
        <translation>加载%s发生错误：不能对已存在的HD钱包停用HD功能。</translation>
    </message>
    <message>
        <source>Error reading from database, shutting down.</source>
        <translation>读取数据库出错，关闭中。</translation>
    </message>
    <message>
        <source>Error upgrading chainstate database</source>
        <translation>升级链状态数据库出错</translation>
    </message>
    <message>
        <source>Imports blocks from external blk000??.dat file on startup</source>
        <translation>启动时从其他来源的  blk000??.dat 文件导入区块</translation>
    </message>
    <message>
        <source>Information</source>
        <translation>信息</translation>
    </message>
    <message>
        <source>Invalid -onion address or hostname: '%s'</source>
        <translation>无效的 -onion 地址: '%s'</translation>
    </message>
    <message>
        <source>Invalid -proxy address or hostname: '%s'</source>
        <translation>无效的 -proxy 地址: '%s'</translation>
    </message>
    <message>
        <source>Invalid amount for -paytxfee=&lt;amount&gt;: '%s' (must be at least %s)</source>
        <translation>无效的金额 -paytxfee=&lt;amount&gt;: '%s' (必须至少为 %s)</translation>
    </message>
    <message>
        <source>Invalid netmask specified in -whitelist: '%s'</source>
        <translation>-whitelist: '%s' 指定的网络掩码无效</translation>
    </message>
    <message>
        <source>Keep at most &lt;n&gt; unconnectable transactions in memory (default: %u)</source>
        <translation>内存中最多保留 &lt;n&gt; 笔孤立的交易 (默认: %u) </translation>
    </message>
    <message>
        <source>Need to specify a port with -whitebind: '%s'</source>
        <translation>-whitebind: '%s' 需要指定一个端口</translation>
    </message>
    <message>
        <source>Node relay options:</source>
        <translation>节点中继选项:</translation>
    </message>
    <message>
        <source>RPC server options:</source>
        <translation>RPC 服务器选项：</translation>
    </message>
    <message>
        <source>Reducing -maxconnections from %d to %d, because of system limitations.</source>
        <translation>因为系统的限制，将 -maxconnections 参数从 %d 降到了 %d</translation>
    </message>
    <message>
        <source>Rescan the block chain for missing wallet transactions on startup</source>
        <translation>重新扫描区块链以查找遗漏的钱包交易</translation>
    </message>
    <message>
        <source>Send trace/debug info to console instead of debug.log file</source>
        <translation>跟踪/调试信息输出到控制台，不输出到 debug.log 文件</translation>
    </message>
    <message>
        <source>Show all debugging options (usage: --help -help-debug)</source>
        <translation>显示所有调试选项 (用法: --帮助 -帮助调试)</translation>
    </message>
    <message>
        <source>Shrink debug.log file on client startup (default: 1 when no -debug)</source>
        <translation>客户端启动时压缩debug.log文件(缺省：no-debug模式时为1)</translation>
    </message>
    <message>
        <source>Signing transaction failed</source>
        <translation>签署交易失败</translation>
    </message>
    <message>
        <source>Specified -walletdir "%s" does not exist</source>
        <translation>以-walletdir指定的路径“%s”不存在</translation>
    </message>
    <message>
        <source>Specified -walletdir "%s" is a relative path</source>
        <translation>以-walletdir指定的路径“%s”是相对路径</translation>
    </message>
    <message>
        <source>Specified -walletdir "%s" is not a directory</source>
        <translation>以-walletdir指定的路径“%s”不是个目录</translation>
    </message>
    <message>
        <source>The transaction amount is too small to pay the fee</source>
        <translation>交易金额太小，不足以支付交易费</translation>
    </message>
    <message>
        <source>This is experimental software.</source>
        <translation>这是实验性的软件。</translation>
    </message>
    <message>
        <source>Tor control port password (default: empty)</source>
        <translation>Tor 控制端口密码 (默认值: 空白)</translation>
    </message>
    <message>
        <source>Tor control port to use if onion listening enabled (default: %s)</source>
        <translation>开启监听 onion 连接时的 Tor 控制端口号 (默认值: %s)</translation>
    </message>
    <message>
        <source>Transaction amount too small</source>
        <translation>交易量太小</translation>
    </message>
    <message>
        <source>Transaction too large for fee policy</source>
        <translation>费用策略的交易太大</translation>
    </message>
    <message>
        <source>Transaction too large</source>
        <translation>交易太大</translation>
    </message>
    <message>
        <source>Unable to bind to %s on this computer (bind returned error %s)</source>
        <translation>无法在此计算机上绑定 %s (绑定返回错误 %s)</translation>
    </message>
    <message>
        <source>Unable to generate initial keys</source>
        <translation>无法产生初始的密钥</translation>
    </message>
    <message>
        <source>Upgrade wallet to latest format on startup</source>
        <translation>程序启动时升级钱包到最新格式</translation>
    </message>
    <message>
        <source>Username for JSON-RPC connections</source>
        <translation>JSON-RPC 连接用户名</translation>
    </message>
    <message>
        <source>Verifying wallet(s)...</source>
        <translation>正在检测钱包的完整性...</translation>
    </message>
    <message>
        <source>Wallet %s resides outside wallet directory %s</source>
        <translation>钱包文件%s没有在钱包目录%s里面</translation>
    </message>
    <message>
        <source>Warning</source>
        <translation>警告</translation>
    </message>
    <message>
        <source>Warning: unknown new rules activated (versionbit %i)</source>
        <translation>警告: 不明的交易规则被启用了(versionbit %i)</translation>
    </message>
    <message>
        <source>Whether to operate in a blocks only mode (default: %u)</source>
        <translation>是否用块方进行 (%u)</translation>
    </message>
    <message>
        <source>You need to rebuild the database using -reindex to change -txindex</source>
        <translation>您需要用 -reindex 重建数据库，从而令 -txindex 的变动生效</translation>
    </message>
    <message>
        <source>Zapping all transactions from wallet...</source>
        <translation>正在消除錢包中的所有交易...</translation>
    </message>
    <message>
        <source>ZeroMQ notification options:</source>
        <translation>ZeroMQ 通知选项：</translation>
    </message>
    <message>
        <source>Password for JSON-RPC connections</source>
        <translation>JSON-RPC 连接密码
</translation>
    </message>
    <message>
        <source>Execute command when the best block changes (%s in cmd is replaced by block hash)</source>
        <translation>当最佳数据块变化时执行命令 (命令行中的 %s 会被替换成数据块哈希值)</translation>
    </message>
    <message>
        <source>Allow DNS lookups for -addnode, -seednode and -connect</source>
        <translation>使用 -addnode, -seednode 和 -connect 选项时允许查询DNS</translation>
    </message>
    <message>
        <source>(1 = keep tx meta data e.g. account owner and payment request information, 2 = drop tx meta data)</source>
        <translation>(1 = 保留 tx meta data , 如 account owner 和 payment request information, 2 = 不保留 tx meta data) </translation>
    </message>
    <message>
        <source>-maxtxfee is set very high! Fees this large could be paid on a single transaction.</source>
        <translation>参数 -maxtxfee 设定了很高的金额！这是你一次交易就有可能付出的最高手续费。</translation>
    </message>
    <message>
        <source>Bind to given address to listen for JSON-RPC connections. This option is ignored unless -rpcallowip is also passed. Port is optional and overrides -rpcport. Use [host]:port notation for IPv6. This option can be specified multiple times (default: 127.0.0.1 and ::1 i.e., localhost, or if -rpcallowip has been specified, 0.0.0.0 and :: i.e., all addresses)</source>
        <translation>和指定的地址绑定以监听JSON-RPC连接。必须同时指定-rpcallowip这项设定才有作用。不一定要指定端口号，指定的话会覆盖掉-rpcport设定。IPv6请用[主机]：通信端口这种格式。这个选项可以设定多次。（默认：127.0.0.1和::1，也就是localhost。当有指定-rpcallowip时，预设值为0.0.0.0和::，也就是所有位址）</translation>
    </message>
    <message>
        <source>Do not keep transactions in the mempool longer than &lt;n&gt; hours (default: %u)</source>
        <translation>不要让交易留在内存池中超过 &lt;n&gt; 个小时 (默认值: %u)</translation>
    </message>
    <message>
        <source>Equivalent bytes per sigop in transactions for relay and mining (default: %u)</source>
        <translation>转发和采矿时，交易数据中每个sigop的等效字节数（默认：%u）</translation>
    </message>
    <message>
        <source>Error loading %s: You can't enable HD on an already existing non-HD wallet</source>
        <translation>加载%s发生错误：不能对已存在的非HD钱包启用HD功能</translation>
    </message>
    <message>
        <source>Error loading wallet %s. -wallet parameter must only specify a filename (not a path).</source>
        <translation>加载钱包出错 %s. -wallet参数必需指定为文件名(而不是目录路径)。</translation>
    </message>
    <message>
        <source>Fees (in %s/kB) smaller than this are considered zero fee for transaction creation (default: %s)</source>
        <translation>当产生交易时，如果每千字节 (kB) 的手续费比这个值 (单位是 %s) 低，就视为没支付手续费 (默认值: %s)</translation>
    </message>
    <message>
        <source>Force relay of transactions from whitelisted peers even if they violate local relay policy (default: %d)</source>
        <translation>强制转发从白名点节点收到的交易，即使它们违反了本机的转发准则（默认：%d）</translation>
    </message>
    <message>
        <source>How thorough the block verification of -checkblocks is (0-4, default: %u)</source>
        <translation>数据块验证 严密级别  -checkblocks (0-4, 默认: %u) </translation>
    </message>
    <message>
        <source>Maintain a full transaction index, used by the getrawtransaction rpc call (default: %u)</source>
        <translation>维护一份完整的交易索引, 用于 getrawtransaction RPC调用 (默认: %u)</translation>
    </message>
    <message>
        <source>Number of seconds to keep misbehaving peers from reconnecting (default: %u)</source>
        <translation>限制 非礼节点 若干秒内不能连接 (默认: %u) </translation>
    </message>
    <message>
        <source>Output debugging information (default: %u, supplying &lt;category&gt; is optional)</source>
        <translation>输出调试信息 (默认: %u, 提供 &lt;category&gt; 是可选项)</translation>
    </message>
    <message>
        <source>Sets the serialization of raw transaction or block hex returned in non-verbose mode, non-segwit(0) or segwit(1) (default: %d)</source>
        <translation>设定非冗余模式时，返回的交易原始数据或区块hex的序列化形式：无segwit为0，或是有segwit为1（默认：%d）</translation>
    </message>
    <message>
        <source>Specify directory to hold wallets (default: &lt;datadir&gt;/wallets if it exists, otherwise &lt;datadir&gt;)</source>
        <translation>指定用来放钱包文件的目录（默认：如果存在的话就用&lt;datadir&gt;/wallets，否则为&lt;datadir&gt;）</translation>
    </message>
    <message>
        <source>Specify location of debug log file: this can be an absolute path or a path relative to the data directory (default: %s)</source>
        <translation>指定调试日志文件：可以用绝对路径，也可以用相对于数据目录的相对路径（默认：%s）</translation>
    </message>
    <message>
        <source>Support filtering of blocks and transaction with bloom filters (default: %u)</source>
        <translation>支持用 Bloom 过滤器来过滤区块和交易(默认值: %u)</translation>
    </message>
    <message>
        <source>The fee rate (in %s/kB) that indicates your tolerance for discarding change by adding it to the fee (default: %s). Note: An output is discarded if it is dust at this rate, but we will always discard up to the dust relay fee and a discard fee above that is limited by the fee estimate for the longest target</source>
        <translation>容许自动免找零成为手续费的交易手续费率（单位：%s/kB，默认：%s）。注意：如果在该费率下，找零的零钱会成为零散钱，则自动弃掉成为手续费。但弃掉的零钱费率永远不会大于零散钱的转发费率，金额也不会大于最长预估确认时间所需的手续费</translation>
    </message>
    <message>
        <source>This is the transaction fee you may pay when fee estimates are not available.</source>
        <translation>这是在费用估计不可用时你可能会支付的交易费。</translation>
    </message>
    <message>
        <source>This product includes software developed by the OpenSSL Project for use in the OpenSSL Toolkit %s and cryptographic software written by Eric Young and UPnP software written by Thomas Bernard.</source>
        <translation>此产品包含了由OpenSSL Project所开发的OpenSSL Toolkit软件%s，由Eric Young撰写的加解密软件，以及由Thomas Bernard所撰写的UPnP软件。</translation>
    </message>
    <message>
        <source>Total length of network version string (%i) exceeds maximum length (%i). Reduce the number or size of uacomments.</source>
        <translation>网络版本字符串的总长度 (%i) 超过最大长度 (%i) 了。请减少 uacomment 参数的数目或长度。</translation>
    </message>
    <message>
        <source>Tries to keep outbound traffic under the given target (in MiB per 24h), 0 = no limit (default: %d)</source>
        <translation>尝试保持上传带宽低于（MiB/24h），0=无限制（默认：%d）</translation>
    </message>
    <message>
        <source>Unsupported argument -socks found. Setting SOCKS version isn't possible anymore, only SOCKS5 proxies are supported.</source>
        <translation>找到不再支持的 -socks 参数。现在只支持 SOCKS5 协议的代理服务器，因此不可以指定 SOCKS 协议版本。</translation>
    </message>
    <message>
        <source>Unsupported argument -whitelistalwaysrelay ignored, use -whitelistrelay and/or -whitelistforcerelay.</source>
        <translation>一个不被支持的参数 -whitelistalwaysrelay 被忽略了。请使用 -whitelistrelay 或者 -whitelistforcerelay.</translation>
    </message>
    <message>
        <source>Use separate SOCKS5 proxy to reach peers via Tor hidden services (default: %s)</source>
        <translation>通过 Tor 隐藏服务连接节点时使用不同的 SOCKS5 代理 (默认: %s)</translation>
    </message>
    <message>
        <source>Warning: Unknown block versions being mined! It's possible unknown rules are in effect</source>
        <translation>警告: 未知的区块版本被挖掘！未知规则可能已生效</translation>
    </message>
    <message>
        <source>Warning: Wallet file corrupt, data salvaged! Original %s saved as %s in %s; if your balance or transactions are incorrect you should restore from a backup.</source>
        <translation>警告：钱包文件损坏，但数据被救回！原始的钱包文件%s已经重命名为%s并存储到%s目录下 。如果您的账户余额或者交易记录不正确，请使用您的钱包备份文件恢复。</translation>
    </message>
    <message>
<<<<<<< HEAD
        <source>Whitelist peers connecting from the given IP address (e.g. 1.2.3.4) or CIDR notated network (e.g. 1.2.3.0/24). Can be specified multiple times.</source>
        <translation>把来自指定地址（例如：1.2.3.4）或CIDR格式网段（例如：1.2.3.0/24）的节点放进白名单。这个选项可以设定多次。</translation>
    </message>
    <message>
=======
>>>>>>> 6eccb372
        <source>%s is set very high!</source>
        <translation>%s非常高！</translation>
    </message>
    <message>
        <source>(default: %s)</source>
        <translation>(默认: %s) </translation>
    </message>
    <message>
        <source>Always query for peer addresses via DNS lookup (default: %u)</source>
        <translation>始终通过 DNS 查询节点地址 (默认: %u)</translation>
    </message>
    <message>
        <source>Error loading wallet %s. -wallet filename must be a regular file.</source>
        <translation>加载钱包 %s 出错。 -wallet 必须是正规文件名。</translation>
    </message>
    <message>
        <source>Error loading wallet %s. Duplicate -wallet filename specified.</source>
        <translation>加载钱包 %s 出错。 重复的 -wallet 文件名。</translation>
    </message>
    <message>
        <source>Error loading wallet %s. Invalid characters in -wallet filename.</source>
        <translation>加载钱包 %s 出错。 -wallet 文件名中包含无效字符。</translation>
    </message>
    <message>
        <source>How many blocks to check at startup (default: %u, 0 = all)</source>
        <translation>启动时检测多少个数据块(默认: %u, 0=所有)</translation>
    </message>
    <message>
        <source>Include IP addresses in debug output (default: %u)</source>
        <translation>在调试输出中包含IP地址 (默认: %u)</translation>
    </message>
    <message>
        <source>Keypool ran out, please call keypoolrefill first</source>
        <translation>密钥池已经耗尽，请先执行keypoolrefill</translation>
    </message>
    <message>
        <source>Listen for JSON-RPC connections on &lt;port&gt; (default: %u or testnet: %u)</source>
        <translation>使用 &lt;port&gt;端口监听 JSON-RPC 连接 (默认: %u ; testnet: %u) </translation>
    </message>
    <message>
        <source>Listen for connections on &lt;port&gt; (default: %u or testnet: %u)</source>
        <translation>使用端口 &lt;port&gt; 监听连接 (默认: %u ; testnet: %u) </translation>
    </message>
    <message>
        <source>Maintain at most &lt;n&gt; connections to peers (default: %u)</source>
        <translation>保留最多 &lt;n&gt; 条节点连接 (默认: %u) </translation>
    </message>
    <message>
        <source>Make the wallet broadcast transactions</source>
        <translation>钱包广播事务处理</translation>
    </message>
    <message>
        <source>Maximum per-connection receive buffer, &lt;n&gt;*1000 bytes (default: %u)</source>
        <translation>每个连接的最大接收缓存，&lt;n&gt;*1000 字节 (默认: %u)</translation>
    </message>
    <message>
        <source>Maximum per-connection send buffer, &lt;n&gt;*1000 bytes (default: %u)</source>
        <translation>每个连接的最大发送缓存，&lt;n&gt;*1000 字节 (默认: %u)</translation>
    </message>
    <message>
        <source>Prepend debug output with timestamp (default: %u)</source>
        <translation>输出调试信息时，前面加上时间戳 (默认: %u)</translation>
    </message>
    <message>
        <source>Relay and mine data carrier transactions (default: %u)</source>
        <translation>Relay and mine data carrier transactions (default: %u)</translation>
    </message>
    <message>
        <source>Relay non-P2SH multisig (default: %u)</source>
        <translation>是否转发 非P2SH格式的多签名交易 (默认: %u) </translation>
    </message>
    <message>
        <source>Set key pool size to &lt;n&gt; (default: %u)</source>
        <translation>设置私钥池大小为 &lt;n&gt; (默认：%u) </translation>
    </message>
    <message>
        <source>Set maximum BIP141 block weight (default: %d)</source>
        <translation>设置BIP141最大区块权重 (默认: %d)</translation>
    </message>
    <message>
        <source>Set the number of threads to service RPC calls (default: %d)</source>
        <translation>设置RPC服务线程数 (默认: %d) </translation>
    </message>
    <message>
        <source>Specify configuration file (default: %s)</source>
        <translation>指定配置文件 (默认: %s) </translation>
    </message>
    <message>
        <source>Specify connection timeout in milliseconds (minimum: 1, default: %d)</source>
        <translation>指定连接超时毫秒数 (最小: 1, 默认: %d) </translation>
    </message>
    <message>
        <source>Specify pid file (default: %s)</source>
        <translation>指定 pid 文件 (默认: %s) </translation>
    </message>
    <message>
        <source>Spend unconfirmed change when sending transactions (default: %u)</source>
        <translation>付款时允许使用未确认的零钱 (默认: %u) </translation>
    </message>
    <message>
        <source>Starting network threads...</source>
        <translation>正在启动网络线程...</translation>
    </message>
    <message>
        <source>The wallet will avoid paying less than the minimum relay fee.</source>
        <translation>钱包避免低于最小交易费的支付</translation>
    </message>
    <message>
        <source>This is the minimum transaction fee you pay on every transaction.</source>
        <translation>这是你每次交易付款时最少要付的手续费。</translation>
    </message>
    <message>
        <source>This is the transaction fee you will pay if you send a transaction.</source>
        <translation>如果发送交易，这将是你要支付的交易费。</translation>
    </message>
    <message>
        <source>Threshold for disconnecting misbehaving peers (default: %u)</source>
        <translation>断开 非礼节点的阀值 (默认: %u) </translation>
    </message>
    <message>
        <source>Transaction amounts must not be negative</source>
        <translation>交易金额不不可为负数</translation>
    </message>
    <message>
        <source>Transaction has too long of a mempool chain</source>
        <translation>交易造成内存池中的交易链太长</translation>
    </message>
    <message>
        <source>Transaction must have at least one recipient</source>
        <translation>交易必须包含至少一个接收人</translation>
    </message>
    <message>
        <source>Unknown network specified in -onlynet: '%s'</source>
        <translation>-onlynet 指定的是未知网络：%s</translation>
    </message>
    <message>
        <source>Insufficient funds</source>
        <translation>金额不足</translation>
    </message>
    <message>
        <source>Loading block index...</source>
        <translation>正在加载区块索引...</translation>
    </message>
    <message>
        <source>Loading wallet...</source>
        <translation>正在加载钱包...</translation>
    </message>
    <message>
        <source>Cannot downgrade wallet</source>
        <translation>无法降级钱包</translation>
    </message>
    <message>
        <source>Rescanning...</source>
        <translation>正在重新扫描...</translation>
    </message>
    <message>
        <source>Done loading</source>
        <translation>加载完成</translation>
    </message>
    <message>
        <source>Error</source>
        <translation>错误</translation>
    </message>
</context>
</TS><|MERGE_RESOLUTION|>--- conflicted
+++ resolved
@@ -918,8 +918,6 @@
         <translation><numerusform>(需要%n GB空间)</numerusform></translation>
     </message>
 </context>
-<<<<<<< HEAD
-=======
 <context>
     <name>MempoolStats</name>
     <message>
@@ -927,7 +925,6 @@
         <translation>不可用</translation>
     </message>
     </context>
->>>>>>> 6eccb372
 <context>
     <name>ModalOverlay</name>
     <message>
@@ -1941,6 +1938,10 @@
         <translation>清除</translation>
     </message>
     <message>
+        <source>Generate native segwit (Bech32) address</source>
+        <translation>生成本地分离见证 (Bech32)地址</translation>
+    </message>
+    <message>
         <source>Requested payments history</source>
         <translation>请求付款的历史</translation>
     </message>
@@ -2254,20 +2255,16 @@
         <translation>您确定要发出吗？</translation>
     </message>
     <message>
-        <source>added as transaction fee</source>
-        <translation>已添加交易费</translation>
-    </message>
-    <message>
-        <source>Total Amount %1</source>
-        <translation>总金额 %1</translation>
-    </message>
-    <message>
         <source>or</source>
         <translation>或</translation>
     </message>
     <message>
         <source>You can increase the fee later (signals Replace-By-Fee, BIP-125).</source>
         <translation>你可以之后再提高手续费（有BIP-125手续费追加的标记）</translation>
+    </message>
+    <message>
+        <source>Transaction fee</source>
+        <translation>交易费用</translation>
     </message>
     <message>
         <source>Not signalling Replace-By-Fee, BIP-125.</source>
@@ -3268,10 +3265,6 @@
         <translation>排除某一类Debug信息。可以与 -debug=1 一起使用，以输出除了指定类别以外的Debug日志。</translation>
     </message>
     <message>
-        <source>Execute command when a wallet transaction changes (%s in cmd is replaced by TxID)</source>
-        <translation>当最佳区块变化时执行命令 (命令行中的 %s 会被替换成区块哈希值)</translation>
-    </message>
-    <message>
         <source>Extra transactions to keep in memory for compact block reconstructions (default: %u)</source>
         <translation>为了将摘要区块完整重组而额外保留在內存中的交易数量（默认：%u）</translation>
     </message>
@@ -3308,13 +3301,10 @@
         <translation>设定生成区块时，所要包含交易每千字节的最低手续费（单位是%s）。（默认：%s）</translation>
     </message>
     <message>
-<<<<<<< HEAD
-=======
         <source>Set maximum size of high-priority/low-fee transactions in bytes (default: %d)</source>
         <translation>设置 高优先级/低交易费 交易的最大字节  (缺省: %d)</translation>
     </message>
     <message>
->>>>>>> 6eccb372
         <source>Set the number of script verification threads (%u to %d, 0 = auto, &lt;0 = leave that many cores free, default: %d)</source>
         <translation>设置脚本验证的程序 (%u 到 %d, 0 = 自动, &lt;0 = 保留自由的核心, 默认值: %d)</translation>
     </message>
@@ -4012,13 +4002,6 @@
         <translation>警告：钱包文件损坏，但数据被救回！原始的钱包文件%s已经重命名为%s并存储到%s目录下 。如果您的账户余额或者交易记录不正确，请使用您的钱包备份文件恢复。</translation>
     </message>
     <message>
-<<<<<<< HEAD
-        <source>Whitelist peers connecting from the given IP address (e.g. 1.2.3.4) or CIDR notated network (e.g. 1.2.3.0/24). Can be specified multiple times.</source>
-        <translation>把来自指定地址（例如：1.2.3.4）或CIDR格式网段（例如：1.2.3.0/24）的节点放进白名单。这个选项可以设定多次。</translation>
-    </message>
-    <message>
-=======
->>>>>>> 6eccb372
         <source>%s is set very high!</source>
         <translation>%s非常高！</translation>
     </message>
