<?xml version="1.0" encoding="utf-8"?>
<!DOCTYPE TS>
<TS version="2.0" language="zh_CN">
<defaultcodec>UTF-8</defaultcodec>
<context>
    <name>AboutDialog</name>
    <message>
        <location filename="../forms/aboutdialog.ui" line="+14"/>
        <source>About Bitcoin</source>
        <translation>关于比特币</translation>
    </message>
    <message>
        <location line="+39"/>
        <source>&lt;b&gt;Bitcoin&lt;/b&gt; version</source>
        <translation>&lt;b&gt;比特币&lt;/b&gt;版本</translation>
    </message>
    <message>
<<<<<<< HEAD
        <location filename="../forms/aboutdialog.ui" line="91"/>
=======
        <location line="+32"/>
>>>>>>> 0f4c74f9
        <source>Copyright © 2009-2012 Bitcoin Developers

This is experimental software.

Distributed under the MIT/X11 software license, see the accompanying file license.txt or http://www.opensource.org/licenses/mit-license.php.

This product includes software developed by the OpenSSL Project for use in the OpenSSL Toolkit (http://www.openssl.org/) and cryptographic software written by Eric Young (eay@cryptsoft.com) and UPnP software written by Thomas Bernard.</source>
        <translation>版权归比特币开发者所有  © 2009-2012

这是一个实验性软件。

Distributed under the MIT/X11 software license, see the accompanying file license.txt or http://www.opensource.org/licenses/mit-license.php.

This product includes software developed by the OpenSSL Project for use in the OpenSSL Toolkit (http://www.openssl.org/) and cryptographic software written by Eric Young (eay@cryptsoft.com) and UPnP software written by Thomas Bernard.</translation>
    </message>
</context>
<context>
    <name>AddressBookPage</name>
    <message>
        <location filename="../forms/addressbookpage.ui" line="+14"/>
        <source>Address Book</source>
        <translation>地址簿</translation>
    </message>
    <message>
        <location line="+6"/>
        <source>These are your Bitcoin addresses for receiving payments.  You may want to give a different one to each sender so you can keep track of who is paying you.</source>
        <translation>这些是你接受支付的比特币地址。当支付时你可以给出不同的地址，以便追踪不同的支付者。</translation>
    </message>
    <message>
        <location line="+13"/>
        <source>Double-click to edit address or label</source>
        <translation>双击以编辑地址或标签</translation>
    </message>
    <message>
        <location line="+24"/>
        <source>Create a new address</source>
        <translation>创建新地址</translation>
    </message>
    <message>
<<<<<<< HEAD
        <location filename="../forms/addressbookpage.ui" line="96"/>
        <source>Sign a message to prove you own this address</source>
        <translation>发送签名消息以证明您是该比特币地址的拥有者</translation>
    </message>
    <message>
        <location filename="../forms/addressbookpage.ui" line="99"/>
        <source>Sign &amp;Message</source>
        <translation>发送签名 &amp;消息</translation>
    </message>
    <message>
        <location filename="../forms/addressbookpage.ui" line="110"/>
        <source>Delete the currently selected address from the list. Only sending addresses can be deleted.</source>
        <translation>从列表中删除当前选中地址。只有发送地址可以被删除。</translation>
    </message>
    <message>
        <location filename="../forms/addressbookpage.ui" line="60"/>
=======
        <location line="+3"/>
>>>>>>> 0f4c74f9
        <source>&amp;New Address...</source>
        <translation>&amp;新地址...</translation>
    </message>
    <message>
        <location line="+11"/>
        <source>Copy the currently selected address to the system clipboard</source>
        <translation>复制当前选中地址到系统剪贴板</translation>
    </message>
    <message>
        <location line="+3"/>
        <source>&amp;Copy to Clipboard</source>
        <translation>&amp;复制到剪贴板</translation>
    </message>
    <message>
<<<<<<< HEAD
        <location filename="../addressbookpage.cpp" line="286"/>
        <source>Comma separated file (*.csv)</source>
        <translation>逗号分隔文件 (*.csv)</translation>
=======
        <location line="+11"/>
        <source>Show &amp;QR Code</source>
        <translation>显示二维码</translation>
    </message>
    <message>
        <location line="+11"/>
        <source>Sign a message to prove you own this address</source>
        <translation>发送签名消息以证明您是该比特币地址的拥有者</translation>
    </message>
    <message>
        <location line="+3"/>
        <source>Sign &amp;Message</source>
        <translation>发送签名 &amp;消息</translation>
>>>>>>> 0f4c74f9
    </message>
    <message>
        <location line="+14"/>
        <source>&amp;Delete</source>
        <translation>&amp;删除</translation>
    </message>
    <message>
<<<<<<< HEAD
        <location filename="../forms/addressbookpage.ui" line="85"/>
        <source>Show &amp;QR Code</source>
        <translation>显示二维码</translation>
    </message>
    <message>
        <location filename="../addressbookpage.cpp" line="65"/>
=======
        <location line="-3"/>
        <source>Delete the currently selected address from the list. Only sending addresses can be deleted.</source>
        <translation>从列表中删除当前选中地址。只有发送地址可以被删除。</translation>
    </message>
    <message>
        <location filename="../addressbookpage.cpp" line="+61"/>
>>>>>>> 0f4c74f9
        <source>Copy address</source>
        <translation>复制地址</translation>
    </message>
    <message>
<<<<<<< HEAD
        <location filename="../addressbookpage.cpp" line="285"/>
        <source>Export Address Book Data</source>
        <translation>导出地址簿数据</translation>
    </message>
    <message>
        <location filename="../addressbookpage.cpp" line="66"/>
=======
        <location line="+1"/>
>>>>>>> 0f4c74f9
        <source>Copy label</source>
        <translation>复制标签</translation>
    </message>
    <message>
<<<<<<< HEAD
        <location filename="../addressbookpage.cpp" line="67"/>
=======
        <location line="+1"/>
>>>>>>> 0f4c74f9
        <source>Edit</source>
        <translation>编辑</translation>
    </message>
    <message>
<<<<<<< HEAD
        <location filename="../addressbookpage.cpp" line="68"/>
=======
        <location line="+1"/>
>>>>>>> 0f4c74f9
        <source>Delete</source>
        <translation>删除</translation>
    </message>
    <message>
<<<<<<< HEAD
        <location filename="../addressbookpage.cpp" line="299"/>
=======
        <location line="+214"/>
        <source>Export Address Book Data</source>
        <translation>导出地址簿数据</translation>
    </message>
    <message>
        <location line="+14"/>
        <source>Could not write to file %1.</source>
        <translation>无法写入文件 %1。</translation>
    </message>
    <message>
        <location line="+0"/>
>>>>>>> 0f4c74f9
        <source>Error exporting</source>
        <translation>导出错误</translation>
    </message>
    <message>
<<<<<<< HEAD
        <location filename="../addressbookpage.cpp" line="299"/>
        <source>Could not write to file %1.</source>
        <translation>无法写入文件 %1。</translation>
=======
        <location line="-13"/>
        <source>Comma separated file (*.csv)</source>
        <translation>逗号分隔文件 (*.csv)</translation>
>>>>>>> 0f4c74f9
    </message>
</context>
<context>
    <name>AddressTableModel</name>
    <message>
<<<<<<< HEAD
        <location filename="../addresstablemodel.cpp" line="78"/>
        <source>Address</source>
        <translation>地址</translation>
    </message>
    <message>
        <location filename="../addresstablemodel.cpp" line="78"/>
=======
        <location filename="../addresstablemodel.cpp" line="+96"/>
>>>>>>> 0f4c74f9
        <source>Label</source>
        <translation>标签</translation>
    </message>
    <message>
        <location line="+36"/>
        <source>(no label)</source>
        <translation>(没有标签)</translation>
    </message>
<<<<<<< HEAD
=======
    <message>
        <location line="-36"/>
        <source>Address</source>
        <translation>地址</translation>
    </message>
>>>>>>> 0f4c74f9
</context>
<context>
    <name>AskPassphraseDialog</name>
    <message>
<<<<<<< HEAD
        <location filename="../forms/askpassphrasedialog.ui" line="61"/>
        <source>New passphrase</source>
        <translation>新口令</translation>
    </message>
    <message>
        <location filename="../askpassphrasedialog.cpp" line="101"/>
        <source>Confirm wallet encryption</source>
        <translation>确认加密钱包</translation>
    </message>
    <message>
        <location filename="../askpassphrasedialog.cpp" line="145"/>
        <source>Wallet unlock failed</source>
        <translation>钱包解锁失败</translation>
    </message>
    <message>
        <location filename="../forms/askpassphrasedialog.ui" line="26"/>
=======
        <location filename="../forms/askpassphrasedialog.ui" line="+26"/>
>>>>>>> 0f4c74f9
        <source>Dialog</source>
        <translation>会话</translation>
    </message>
    <message>
<<<<<<< HEAD
        <location filename="../forms/askpassphrasedialog.ui" line="47"/>
        <source>Enter passphrase</source>
        <translation>输入口令</translation>
    </message>
    <message>
        <location filename="../forms/askpassphrasedialog.ui" line="75"/>
        <source>Repeat new passphrase</source>
        <translation>重复新口令</translation>
    </message>
    <message>
        <location filename="../forms/askpassphrasedialog.ui" line="94"/>
        <source>TextLabel</source>
        <translation>文本标签</translation>
    </message>
    <message>
        <location filename="../askpassphrasedialog.cpp" line="156"/>
        <source>Wallet decryption failed</source>
        <translation>钱包解密失败。</translation>
=======
        <location filename="../askpassphrasedialog.cpp" line="+35"/>
        <source>Encrypt wallet</source>
        <translation>加密钱包</translation>
>>>>>>> 0f4c74f9
    </message>
    <message>
        <location line="+11"/>
        <source>This operation needs your wallet passphrase to decrypt the wallet.</source>
        <translation>该操作需要您首先使用口令解密钱包。</translation>
    </message>
    <message>
<<<<<<< HEAD
        <location filename="../askpassphrasedialog.cpp" line="113"/>
        <source>Bitcoin will close now to finish the encryption process. Remember that encrypting your wallet cannot fully protect your bitcoins from being stolen by malware infecting your computer.</source>
        <translation>将关闭软件以完成加密过程。 请您谨记：钱包加密并不是万能的，电脑中毒，您的比特币还是有可能丢失。</translation>
    </message>
    <message>
        <location filename="../askpassphrasedialog.cpp" line="127"/>
        <source>Wallet encryption failed due to an internal error. Your wallet was not encrypted.</source>
        <translation>由于一个本地错误，加密钱包操作已经失败。您的钱包没有被加密。</translation>
=======
        <location filename="../forms/askpassphrasedialog.ui" line="+49"/>
        <source>Repeat new passphrase</source>
        <translation>重复新口令</translation>
>>>>>>> 0f4c74f9
    </message>
    <message>
        <location filename="../askpassphrasedialog.cpp" line="+65"/>
        <location line="+58"/>
        <source>Wallet encrypted</source>
        <translation>钱包已加密</translation>
    </message>
    <message>
<<<<<<< HEAD
        <location filename="../askpassphrasedialog.cpp" line="34"/>
        <source>Enter the new passphrase to the wallet.&lt;br/&gt;Please use a passphrase of &lt;b&gt;10 or more random characters&lt;/b&gt;, or &lt;b&gt;eight or more words&lt;/b&gt;.</source>
        <translation>输入钱包的新口令。&lt;br/&gt;使用的口令请至少包含&lt;b&gt;10个以上随机字符&lt;/&gt;，或者是&lt;b&gt;8个以上的单词&lt;/b&gt;。</translation>
    </message>
    <message>
        <location filename="../askpassphrasedialog.cpp" line="38"/>
        <source>This operation needs your wallet passphrase to unlock the wallet.</source>
        <translation>该操作需要您首先使用口令解锁钱包。</translation>
    </message>
    <message>
        <location filename="../askpassphrasedialog.cpp" line="35"/>
        <source>Encrypt wallet</source>
        <translation>加密钱包</translation>
    </message>
    <message>
        <location filename="../askpassphrasedialog.cpp" line="43"/>
        <source>Unlock wallet</source>
        <translation>解锁钱包</translation>
    </message>
    <message>
        <location filename="../askpassphrasedialog.cpp" line="51"/>
        <source>Decrypt wallet</source>
        <translation>解密钱包</translation>
    </message>
    <message>
        <location filename="../askpassphrasedialog.cpp" line="54"/>
        <source>Change passphrase</source>
        <translation>修改口令</translation>
    </message>
    <message>
        <location filename="../askpassphrasedialog.cpp" line="55"/>
        <source>Enter the old and new passphrase to the wallet.</source>
        <translation>请输入钱包的旧口令与新口令。</translation>
=======
        <location line="-126"/>
        <source>Unlock wallet</source>
        <translation>解锁钱包</translation>
    </message>
    <message>
        <location filename="../forms/askpassphrasedialog.ui" line="-28"/>
        <source>Enter passphrase</source>
        <translation>输入口令</translation>
    </message>
    <message>
        <location line="+14"/>
        <source>New passphrase</source>
        <translation>新口令</translation>
    </message>
    <message>
        <location filename="../askpassphrasedialog.cpp" line="-5"/>
        <source>This operation needs your wallet passphrase to unlock the wallet.</source>
        <translation>该操作需要您首先使用口令解锁钱包。</translation>
    </message>
    <message>
        <location filename="../forms/askpassphrasedialog.ui" line="+33"/>
        <source>TextLabel</source>
        <translation>文本标签</translation>
    </message>
    <message>
        <location filename="../askpassphrasedialog.cpp" line="+75"/>
        <source>Bitcoin will close now to finish the encryption process. Remember that encrypting your wallet cannot fully protect your bitcoins from being stolen by malware infecting your computer.</source>
        <translation>将关闭软件以完成加密过程。 请您谨记：钱包加密并不是万能的，电脑中毒，您的比特币还是有可能丢失。</translation>
>>>>>>> 0f4c74f9
    </message>
    <message>
        <location line="-11"/>
        <source>WARNING: If you encrypt your wallet and lose your passphrase, you will &lt;b&gt;LOSE ALL OF YOUR BITCOINS&lt;/b&gt;!
Are you sure you wish to encrypt your wallet?</source>
        <translation>警告：如果您加密了您的钱包之后忘记了口令，您将会&lt;b&gt;失去所有的比特币&lt;/b&gt;！
确定要加密钱包吗？</translation>
    </message>
    <message>
<<<<<<< HEAD
        <location filename="../askpassphrasedialog.cpp" line="117"/>
        <source>IMPORTANT: Any previous backups you have made of your wallet file should be replaced with the newly generated, encrypted wallet file. For security reasons, previous backups of the unencrypted wallet file will become useless as soon as you start using the new, encrypted wallet.</source>
        <translation>重要提示：您以前备份的钱包文件应该替换成最新生成的加密钱包文件（重新备份）。从安全性上考虑，您以前备份的未加密的钱包文件，在您使用新的加密钱包后将无效，请重新备份。</translation>
=======
        <location line="+54"/>
        <source>Wallet decryption failed</source>
        <translation>钱包解密失败。</translation>
>>>>>>> 0f4c74f9
    </message>
    <message>
        <location line="-30"/>
        <location line="+7"/>
        <location line="+42"/>
        <location line="+6"/>
        <source>Wallet encryption failed</source>
        <translation>钱包加密失败</translation>
    </message>
    <message>
<<<<<<< HEAD
        <location filename="../askpassphrasedialog.cpp" line="134"/>
        <location filename="../askpassphrasedialog.cpp" line="182"/>
=======
        <location line="-147"/>
        <source>Enter the new passphrase to the wallet.&lt;br/&gt;Please use a passphrase of &lt;b&gt;10 or more random characters&lt;/b&gt;, or &lt;b&gt;eight or more words&lt;/b&gt;.</source>
        <translation>输入钱包的新口令。&lt;br/&gt;使用的口令请至少包含&lt;b&gt;10个以上随机字符&lt;/&gt;，或者是&lt;b&gt;8个以上的单词&lt;/b&gt;。</translation>
    </message>
    <message>
        <location line="+21"/>
        <source>Enter the old and new passphrase to the wallet.</source>
        <translation>请输入钱包的旧口令与新口令。</translation>
    </message>
    <message>
        <location line="+46"/>
        <source>Confirm wallet encryption</source>
        <translation>确认加密钱包</translation>
    </message>
    <message>
        <location line="+16"/>
        <source>IMPORTANT: Any previous backups you have made of your wallet file should be replaced with the newly generated, encrypted wallet file. For security reasons, previous backups of the unencrypted wallet file will become useless as soon as you start using the new, encrypted wallet.</source>
        <translation>重要提示：您以前备份的钱包文件应该替换成最新生成的加密钱包文件（重新备份）。从安全性上考虑，您以前备份的未加密的钱包文件，在您使用新的加密钱包后将无效，请重新备份。</translation>
    </message>
    <message>
        <location line="+17"/>
        <location line="+48"/>
>>>>>>> 0f4c74f9
        <source>The supplied passphrases do not match.</source>
        <translation>口令不匹配。</translation>
    </message>
    <message>
<<<<<<< HEAD
        <location filename="../askpassphrasedialog.cpp" line="146"/>
        <location filename="../askpassphrasedialog.cpp" line="157"/>
        <location filename="../askpassphrasedialog.cpp" line="176"/>
        <source>The passphrase entered for the wallet decryption was incorrect.</source>
        <translation>用于解密钱包的口令不正确。</translation>
=======
        <location line="-37"/>
        <source>Wallet unlock failed</source>
        <translation>钱包解锁失败</translation>
>>>>>>> 0f4c74f9
    </message>
    <message>
        <location line="+72"/>
        <location line="+24"/>
        <source>Warning: The Caps Lock key is on.</source>
        <translation>警告：大写锁定键CapsLock开启</translation>
    </message>
    <message>
<<<<<<< HEAD
        <location filename="../askpassphrasedialog.cpp" line="170"/>
=======
        <location line="-114"/>
        <source>Wallet encryption failed due to an internal error. Your wallet was not encrypted.</source>
        <translation>由于一个本地错误，加密钱包操作已经失败。您的钱包没有被加密。</translation>
    </message>
    <message>
        <location line="+43"/>
>>>>>>> 0f4c74f9
        <source>Wallet passphrase was successfully changed.</source>
        <translation>钱包口令修改成功</translation>
    </message>
</context>
<context>
    <name>BitcoinGUI</name>
    <message>
<<<<<<< HEAD
        <location filename="../bitcoingui.cpp" line="198"/>
        <source>Edit the list of stored addresses and labels</source>
        <translation>修改存储的地址和标签列表</translation>
    </message>
    <message>
        <location filename="../bitcoingui.cpp" line="186"/>
        <source>Show general overview of wallet</source>
        <translation>显示钱包概况</translation>
    </message>
    <message>
        <location filename="../bitcoingui.cpp" line="192"/>
        <source>Browse transaction history</source>
        <translation>查看交易历史</translation>
=======
        <location line="-116"/>
        <source>Change passphrase</source>
        <translation>修改口令</translation>
    </message>
    <message>
        <location line="+92"/>
        <location line="+11"/>
        <location line="+19"/>
        <source>The passphrase entered for the wallet decryption was incorrect.</source>
        <translation>用于解密钱包的口令不正确。</translation>
    </message>
    <message>
        <location line="-125"/>
        <source>Decrypt wallet</source>
        <translation>解密钱包</translation>
>>>>>>> 0f4c74f9
    </message>
    <message>
<<<<<<< HEAD
        <location filename="../bitcoingui.cpp" line="197"/>
        <source>&amp;Address Book</source>
        <translation>&amp;地址簿</translation>
    </message>
    <message>
        <location filename="../bitcoingui.cpp" line="204"/>
        <source>Show the list of addresses for receiving payments</source>
        <translation>显示接收支付的地址列表</translation>
    </message>
    <message>
        <location filename="../bitcoingui.cpp" line="209"/>
=======
        <location filename="../bitcoingui.cpp" line="+187"/>
        <source>&amp;Overview</source>
        <translation>&amp;概况</translation>
    </message>
    <message>
        <location line="+1"/>
        <source>Show general overview of wallet</source>
        <translation>显示钱包概况</translation>
    </message>
    <message>
        <location line="+23"/>
>>>>>>> 0f4c74f9
        <source>&amp;Send coins</source>
        <translation>&amp;发送货币</translation>
    </message>
    <message>
<<<<<<< HEAD
        <location filename="../bitcoingui.cpp" line="240"/>
        <source>Show information about Bitcoin</source>
        <translation>显示比特币的相关信息</translation>
    </message>
    <message>
        <location filename="../bitcoingui.cpp" line="243"/>
        <source>Show information about Qt</source>
        <translation>显示Qt相关信息</translation>
    </message>
    <message>
        <location filename="../bitcoingui.cpp" line="246"/>
=======
        <location line="+6"/>
        <source>Sign &amp;message</source>
        <translation>发送签名 &amp;消息</translation>
    </message>
    <message>
        <location line="+24"/>
        <source>&amp;About %1</source>
        <translation>&amp;关于 %1</translation>
    </message>
    <message>
        <location line="+3"/>
        <source>About &amp;Qt</source>
        <translation>关于 &amp;Qt</translation>
    </message>
    <message>
        <location line="+4"/>
>>>>>>> 0f4c74f9
        <source>Modify configuration options for bitcoin</source>
        <translation>修改比特币配置选项</translation>
    </message>
    <message>
<<<<<<< HEAD
        <location filename="../bitcoingui.cpp" line="251"/>
        <source>Export the data in the current tab to a file</source>
        <translation>导出当前数据到文件</translation>
    </message>
    <message>
        <location filename="../bitcoingui.cpp" line="252"/>
        <source>&amp;Encrypt Wallet</source>
        <translation>&amp;加密钱包</translation>
    </message>
    <message>
        <location filename="../bitcoingui.cpp" line="255"/>
=======
        <location line="+3"/>
        <source>Show the Bitcoin window</source>
        <translation>显示比特币窗口</translation>
    </message>
    <message>
        <location line="+6"/>
>>>>>>> 0f4c74f9
        <source>&amp;Backup Wallet</source>
        <translation>&amp;备份钱包</translation>
    </message>
    <message>
<<<<<<< HEAD
        <location filename="../bitcoingui.cpp" line="506"/>
        <source>Synchronizing with network...</source>
        <translation>正在与网络同步...</translation>
    </message>
    <message>
        <location filename="../bitcoingui.cpp" line="281"/>
        <source>&amp;File</source>
        <translation>&amp;文件</translation>
    </message>
    <message>
        <location filename="../bitcoingui.cpp" line="821"/>
=======
        <location line="+358"/>
        <source>This transaction is over the size limit. You can still send it for a fee of %1, which goes to the nodes that process your transaction and helps to support the network. Do you want to pay the fee?</source>
        <translation>该交易的字节数超标。您可以选择支付%1的交易费给处理您的交易的网络节点，有助于比特币网络的运行。您愿意支付这笔交易费用吗？</translation>
    </message>
    <message>
        <location line="+32"/>
        <source>Incoming transaction</source>
        <translation>流入交易</translation>
    </message>
    <message>
        <location line="+157"/>
>>>>>>> 0f4c74f9
        <source>Backup Wallet</source>
        <translation>备份钱包</translation>
    </message>
    <message>
<<<<<<< HEAD
        <location filename="../bitcoingui.cpp" line="253"/>
        <source>Encrypt or decrypt wallet</source>
        <translation>加密或解密钱包</translation>
    </message>
    <message>
        <location filename="../bitcoingui.cpp" line="203"/>
=======
        <location line="+0"/>
        <source>Wallet Data (*.dat)</source>
        <translation>钱包文件(*.dat)</translation>
    </message>
    <message>
        <location line="-604"/>
        <source>Edit the list of stored addresses and labels</source>
        <translation>修改存储的地址和标签列表</translation>
    </message>
    <message>
        <location line="+5"/>
>>>>>>> 0f4c74f9
        <source>&amp;Receive coins</source>
        <translation>&amp;收款地址</translation>
    </message>
    <message>
<<<<<<< HEAD
        <location filename="../bitcoingui.cpp" line="185"/>
        <source>&amp;Overview</source>
        <translation>&amp;概况</translation>
    </message>
    <message>
        <location filename="../bitcoingui.cpp" line="191"/>
=======
        <location line="-59"/>
        <location line="+332"/>
        <source>Synchronizing with network...</source>
        <translation>正在与网络同步...</translation>
    </message>
    <message>
        <location line="-329"/>
        <source>Block chain synchronization in progress</source>
        <translation>正在同步区域锁链</translation>
    </message>
    <message>
        <location line="+44"/>
>>>>>>> 0f4c74f9
        <source>&amp;Transactions</source>
        <translation>&amp;交易记录</translation>
    </message>
    <message>
<<<<<<< HEAD
        <location filename="../bitcoingui.cpp" line="239"/>
        <source>&amp;About %1</source>
        <translation>&amp;关于 %1</translation>
    </message>
    <message>
        <location filename="../bitcoingui.cpp" line="303"/>
        <source>Tabs toolbar</source>
        <translation>分页工具栏</translation>
    </message>
    <message>
        <location filename="../bitcoingui.cpp" line="249"/>
        <source>Show or hide the Bitcoin window</source>
        <translation>显示或隐藏比特币客户端窗口</translation>
    </message>
    <message>
        <location filename="../bitcoingui.cpp" line="250"/>
        <source>&amp;Export...</source>
        <translation>&amp;导出...</translation>
    </message>
    <message>
        <location filename="../bitcoingui.cpp" line="235"/>
        <source>E&amp;xit</source>
        <translation>退出</translation>
    </message>
    <message>
        <location filename="../bitcoingui.cpp" line="236"/>
        <source>Quit application</source>
        <translation>退出程序</translation>
    </message>
    <message>
        <location filename="../bitcoingui.cpp" line="245"/>
        <source>&amp;Options...</source>
        <translation>&amp;选项...</translation>
    </message>
    <message>
        <location filename="../bitcoingui.cpp" line="242"/>
        <source>About &amp;Qt</source>
        <translation>关于 &amp;Qt</translation>
    </message>
    <message>
        <location filename="../bitcoingui.cpp" line="296"/>
=======
        <location line="+1"/>
        <source>Browse transaction history</source>
        <translation>查看交易历史</translation>
    </message>
    <message>
        <location line="+5"/>
        <source>&amp;Address Book</source>
        <translation>&amp;地址簿</translation>
    </message>
    <message>
        <location line="+56"/>
        <source>Encrypt or decrypt wallet</source>
        <translation>加密或解密钱包</translation>
    </message>
    <message>
        <location line="+74"/>
        <source>[testnet]</source>
        <translation>[testnet]</translation>
    </message>
    <message>
        <location line="-111"/>
        <source>Prove you control an address</source>
        <translation>证明您拥有某个比特币地址</translation>
    </message>
    <message>
        <location line="+32"/>
        <source>Open &amp;Bitcoin</source>
        <translation>打开 &amp;比特币</translation>
    </message>
    <message>
        <location line="+251"/>
        <source>Downloaded %1 blocks of transaction history.</source>
        <translation>%1 个交易历史数据区块已下载</translation>
    </message>
    <message>
        <location line="-254"/>
        <source>&amp;Options...</source>
        <translation>&amp;选项...</translation>
    </message>
    <message>
        <location line="-2"/>
        <source>Show information about Qt</source>
        <translation>显示Qt相关信息</translation>
    </message>
    <message>
        <location line="-172"/>
        <source>Bitcoin Wallet</source>
        <translation>比特币钱包</translation>
    </message>
    <message>
        <location line="+180"/>
        <source>Export the data in the current tab to a file</source>
        <translation>导出当前数据到文件</translation>
    </message>
    <message>
        <location line="+45"/>
>>>>>>> 0f4c74f9
        <source>&amp;Help</source>
        <translation>&amp;帮助</translation>
    </message>
    <message>
<<<<<<< HEAD
        <location filename="../bitcoingui.cpp" line="314"/>
        <source>Actions toolbar</source>
        <translation>动作工具栏</translation>
    </message>
    <message>
        <location filename="../bitcoingui.cpp" line="248"/>
        <source>Show/Hide &amp;Bitcoin</source>
        <translation>显示/隐藏 比特币客户端</translation>
    </message>
    <message numerus="yes">
        <location filename="../bitcoingui.cpp" line="482"/>
=======
        <location line="-40"/>
        <source>Backup wallet to another location</source>
        <translation>备份钱包到其它文件夹</translation>
    </message>
    <message numerus="yes">
        <location line="+205"/>
>>>>>>> 0f4c74f9
        <source>%n active connection(s) to Bitcoin network</source>
        <translation>
            <numerusform>您连接到比特币网络的连接数量共有%n条</numerusform>
        </translation>
    </message>
<<<<<<< HEAD
    <message numerus="yes">
        <location filename="../bitcoingui.cpp" line="558"/>
        <source>%n day(s) ago</source>
        <translation>
            <numerusform>%n 天前</numerusform>
        </translation>
    </message>
    <message>
        <location filename="../bitcoingui.cpp" line="290"/>
        <source>&amp;Settings</source>
        <translation>&amp;设置</translation>
    </message>
    <message>
        <location filename="../bitcoingui.cpp" line="71"/>
        <source>Bitcoin Wallet</source>
        <translation>比特币钱包</translation>
    </message>
    <message>
        <location filename="../bitcoingui.cpp" line="258"/>
        <source>Change the passphrase used for wallet encryption</source>
        <translation>修改钱包加密口令</translation>
    </message>
    <message>
        <location filename="../bitcoingui.cpp" line="391"/>
        <source>Bitcoin client</source>
        <translation>比特币客户端</translation>
    </message>
    <message>
        <location filename="../bitcoingui.cpp" line="210"/>
        <source>Send coins to a bitcoin address</source>
        <translation>将货币发送到一个比特币地址</translation>
    </message>
    <message>
        <location filename="../bitcoingui.cpp" line="215"/>
        <source>Sign &amp;message</source>
        <translation>发送签名 &amp;消息</translation>
    </message>
    <message>
        <location filename="../bitcoingui.cpp" line="216"/>
        <source>Prove you control an address</source>
        <translation>证明您拥有某个比特币地址</translation>
    </message>
    <message numerus="yes">
        <location filename="../bitcoingui.cpp" line="508"/>
        <source>~%n block(s) remaining</source>
=======
    <message>
        <location line="-257"/>
        <source>Show the list of addresses for receiving payments</source>
        <translation>显示接收支付的地址列表</translation>
    </message>
    <message>
        <location line="+99"/>
        <source>Tabs toolbar</source>
        <translation>分页工具栏</translation>
    </message>
    <message>
        <location line="-93"/>
        <source>Send coins to a bitcoin address</source>
        <translation>将货币发送到一个比特币地址</translation>
    </message>
    <message>
        <location line="+71"/>
        <source>&amp;File</source>
        <translation>&amp;文件</translation>
    </message>
    <message>
        <location line="-45"/>
        <source>Quit application</source>
        <translation>退出程序</translation>
    </message>
    <message>
        <location line="+4"/>
        <source>Show information about Bitcoin</source>
        <translation>显示比特币的相关信息</translation>
    </message>
    <message numerus="yes">
        <location line="+274"/>
        <source>%n second(s) ago</source>
        <translation>
            <numerusform>%n 秒前</numerusform>
        </translation>
    </message>
    <message numerus="yes">
        <location line="+4"/>
        <source>%n minute(s) ago</source>
        <translation>
            <numerusform>%n 分种前</numerusform>
        </translation>
    </message>
    <message numerus="yes">
        <location line="+4"/>
        <source>%n hour(s) ago</source>
>>>>>>> 0f4c74f9
        <translation>
            <numerusform>~还剩 %n 个区块</numerusform>
        </translation>
    </message>
<<<<<<< HEAD
    <message>
        <location filename="../bitcoingui.cpp" line="519"/>
        <source>Downloaded %1 of %2 blocks of transaction history (%3% done).</source>
        <translation>已下载 %2 个交易历史区块中的 %1 个 (完成率 %3% ).</translation>
    </message>
    <message>
        <location filename="../bitcoingui.cpp" line="564"/>
=======
    <message numerus="yes">
        <location line="+4"/>
        <source>%n day(s) ago</source>
        <translation>
            <numerusform>%n 天前</numerusform>
        </translation>
    </message>
    <message>
        <location line="+6"/>
>>>>>>> 0f4c74f9
        <source>Up to date</source>
        <translation>最新状态</translation>
    </message>
    <message>
<<<<<<< HEAD
        <location filename="../bitcoingui.cpp" line="569"/>
=======
        <location line="+5"/>
>>>>>>> 0f4c74f9
        <source>Catching up...</source>
        <translation>更新中...</translation>
    </message>
    <message>
<<<<<<< HEAD
        <location filename="../bitcoingui.cpp" line="577"/>
=======
        <location line="+8"/>
>>>>>>> 0f4c74f9
        <source>Last received block was generated %1.</source>
        <translation>最新收到的区块产生于 %1。</translation>
    </message>
    <message>
<<<<<<< HEAD
        <location filename="../bitcoingui.cpp" line="663"/>
        <source>Sent transaction</source>
        <translation>已发送交易</translation>
    </message>
    <message>
        <location filename="../bitcoingui.cpp" line="664"/>
        <source>Incoming transaction</source>
        <translation>流入交易</translation>
    </message>
    <message>
        <location filename="../bitcoingui.cpp" line="824"/>
        <source>Backup Failed</source>
        <translation>备份失败</translation>
    </message>
    <message>
        <location filename="../bitcoingui.cpp" line="824"/>
        <source>There was an error trying to save the wallet data to the new location.</source>
        <translation>备份钱包到其它文件夹失败.</translation>
    </message>
    <message>
        <location filename="../bitcoingui.cpp" line="256"/>
        <source>Backup wallet to another location</source>
        <translation>备份钱包到其它文件夹</translation>
    </message>
    <message>
        <location filename="../bitcoingui.cpp" line="257"/>
        <source>&amp;Change Passphrase</source>
        <translation>&amp;修改口令</translation>
    </message>
    <message>
        <location filename="../bitcoingui.cpp" line="632"/>
        <source>This transaction is over the size limit. You can still send it for a fee of %1, which goes to the nodes that process your transaction and helps to support the network. Do you want to pay the fee?</source>
        <translation type="unfinished"></translation>
    </message>
    <message>
        <location filename="../bitcoingui.cpp" line="790"/>
=======
        <location line="-255"/>
        <source>&amp;Settings</source>
        <translation>&amp;设置</translation>
    </message>
    <message>
        <location line="+24"/>
        <source>Actions toolbar</source>
        <translation>动作工具栏</translation>
    </message>
    <message>
        <location line="+330"/>
        <source>Sent transaction</source>
        <translation>已发送交易</translation>
    </message>
    <message>
        <location line="+2"/>
        <source>Date: %1
Amount: %2
Type: %3
Address: %4
</source>
        <translation>日期: %1
金额: %2
类别: %3
地址: %4
</translation>
    </message>
    <message>
        <location line="-411"/>
        <source>E&amp;xit</source>
        <translation>退出</translation>
    </message>
    <message>
        <location line="+536"/>
>>>>>>> 0f4c74f9
        <source>Wallet is &lt;b&gt;encrypted&lt;/b&gt; and currently &lt;b&gt;unlocked&lt;/b&gt;</source>
        <translation>钱包已被&lt;b&gt;加密&lt;/b&gt;，当前为&lt;b&gt;解锁&lt;/b&gt;状态</translation>
    </message>
    <message>
<<<<<<< HEAD
        <location filename="../bitcoingui.cpp" line="798"/>
=======
        <location line="+8"/>
>>>>>>> 0f4c74f9
        <source>Wallet is &lt;b&gt;encrypted&lt;/b&gt; and currently &lt;b&gt;locked&lt;/b&gt;</source>
        <translation>钱包已被&lt;b&gt;加密&lt;/b&gt;，当前为&lt;b&gt;锁定&lt;/b&gt;状态</translation>
    </message>
    <message>
<<<<<<< HEAD
        <location filename="../bitcoingui.cpp" line="821"/>
        <source>Wallet Data (*.dat)</source>
        <translation>钱包文件(*.dat)</translation>
    </message>
    <message>
        <location filename="../bitcoingui.cpp" line="327"/>
        <source>[testnet]</source>
        <translation>[testnet]</translation>
    </message>
    <message>
        <location filename="../bitcoingui.cpp" line="531"/>
        <source>Downloaded %1 blocks of transaction history.</source>
        <translation>%1 个交易历史数据区块已下载</translation>
    </message>
    <message numerus="yes">
        <location filename="../bitcoingui.cpp" line="546"/>
        <source>%n second(s) ago</source>
        <translation>
            <numerusform>%n 秒前</numerusform>
        </translation>
    </message>
    <message numerus="yes">
        <location filename="../bitcoingui.cpp" line="550"/>
        <source>%n minute(s) ago</source>
        <translation>
            <numerusform>%n 分种前</numerusform>
        </translation>
    </message>
    <message numerus="yes">
        <location filename="../bitcoingui.cpp" line="554"/>
        <source>%n hour(s) ago</source>
        <translation>
            <numerusform>%n 小时前</numerusform>
        </translation>
    </message>
    <message>
        <location filename="../bitcoingui.cpp" line="418"/>
=======
        <location line="-522"/>
        <source>&amp;Change Passphrase</source>
        <translation>&amp;修改口令</translation>
    </message>
    <message>
        <location line="+1"/>
        <source>Change the passphrase used for wallet encryption</source>
        <translation>修改钱包加密口令</translation>
    </message>
    <message>
        <location line="-8"/>
        <source>&amp;Export...</source>
        <translation>&amp;导出...</translation>
    </message>
    <message>
        <location line="+169"/>
>>>>>>> 0f4c74f9
        <source>bitcoin-qt</source>
        <translation>bitcoin-qt</translation>
    </message>
    <message>
<<<<<<< HEAD
        <location filename="../bitcoingui.cpp" line="636"/>
=======
        <location line="+386"/>
        <source>There was an error trying to save the wallet data to the new location.</source>
        <translation>备份钱包到其它文件夹失败.</translation>
    </message>
    <message>
        <location line="-188"/>
>>>>>>> 0f4c74f9
        <source>Sending...</source>
        <translation>发送中</translation>
    </message>
    <message>
<<<<<<< HEAD
        <location filename="../bitcoingui.cpp" line="665"/>
        <source>Date: %1
Amount: %2
Type: %3
Address: %4
</source>
        <translation>日期: %1
金额: %2
类别: %3
地址: %4
</translation>
    </message>
    <message>
        <location filename="../bitcoin.cpp" line="127"/>
=======
        <location line="+188"/>
        <source>Backup Failed</source>
        <translation>备份失败</translation>
    </message>
    <message>
        <location line="-553"/>
        <source>&amp;Encrypt Wallet</source>
        <translation>&amp;加密钱包</translation>
    </message>
    <message>
        <location line="+235"/>
        <source>Downloaded %1 of %2 blocks of transaction history.</source>
        <translation>%1 / %2 个交易历史的区块已下载</translation>
    </message>
    <message>
        <location filename="../bitcoin.cpp" line="+144"/>
>>>>>>> 0f4c74f9
        <source>A fatal error occurred. Bitcoin can no longer continue safely and will quit.</source>
        <translation>发生严重错误。</translation>
    </message>
</context>
<context>
    <name>DisplayOptionsPage</name>
    <message>
<<<<<<< HEAD
        <location filename="../optionsdialog.cpp" line="273"/>
=======
        <location filename="../optionsdialog.cpp" line="+269"/>
>>>>>>> 0f4c74f9
        <source>&amp;Unit to show amounts in: </source>
        <translation>&amp;金额显示单位：</translation>
    </message>
    <message>
<<<<<<< HEAD
        <location filename="../optionsdialog.cpp" line="277"/>
=======
        <location line="+4"/>
>>>>>>> 0f4c74f9
        <source>Choose the default subdivision unit to show in the interface, and when sending coins</source>
        <translation>选择显示及发送比特币时使用的最小单位</translation>
    </message>
    <message>
<<<<<<< HEAD
        <location filename="../optionsdialog.cpp" line="284"/>
=======
        <location line="+7"/>
>>>>>>> 0f4c74f9
        <source>&amp;Display addresses in transaction list</source>
        <translation>&amp;在交易列表中显示地址</translation>
    </message>
    <message>
<<<<<<< HEAD
        <location filename="../optionsdialog.cpp" line="285"/>
=======
        <location line="+1"/>
>>>>>>> 0f4c74f9
        <source>Whether to show Bitcoin addresses in the transaction list</source>
        <translation>是否需要在交易清单中显示比特币地址。</translation>
    </message>
</context>
<context>
    <name>EditAddressDialog</name>
    <message>
        <location filename="../forms/editaddressdialog.ui" line="+14"/>
        <source>Edit Address</source>
        <translation>编辑地址</translation>
    </message>
    <message>
        <location line="+11"/>
        <source>&amp;Label</source>
        <translation>&amp;标签</translation>
    </message>
    <message>
        <location line="+10"/>
        <source>The label associated with this address book entry</source>
        <translation>与此地址条目关联的标签</translation>
    </message>
    <message>
        <location line="+17"/>
        <source>The address associated with this address book entry. This can only be modified for sending addresses.</source>
        <translation>该地址与地址簿中的条目已关联，无法作为发送地址编辑。</translation>
    </message>
    <message>
<<<<<<< HEAD
        <location filename="../editaddressdialog.cpp" line="27"/>
=======
        <location filename="../editaddressdialog.cpp" line="+24"/>
        <source>New sending address</source>
        <translation>新发送地址</translation>
    </message>
    <message>
        <location line="+3"/>
>>>>>>> 0f4c74f9
        <source>Edit receiving address</source>
        <translation>编辑接收地址</translation>
    </message>
    <message>
        <location line="+4"/>
        <source>Edit sending address</source>
        <translation>编辑发送地址</translation>
    </message>
    <message>
<<<<<<< HEAD
        <location filename="../editaddressdialog.cpp" line="91"/>
        <source>The entered address &quot;%1&quot; is already in the address book.</source>
        <translation>输入的地址 &quot;%1&quot; 已经存在于地址簿。</translation>
    </message>
    <message>
        <location filename="../editaddressdialog.cpp" line="101"/>
        <source>Could not unlock wallet.</source>
        <translation>无法解锁钱包</translation>
=======
        <location filename="../forms/editaddressdialog.ui" line="-10"/>
        <source>&amp;Address</source>
        <translation>&amp;地址</translation>
>>>>>>> 0f4c74f9
    </message>
    <message>
        <location filename="../editaddressdialog.cpp" line="+86"/>
        <source>New key generation failed.</source>
        <translation>密钥创建失败.</translation>
    </message>
    <message>
        <location line="-97"/>
        <source>New receiving address</source>
        <translation>新接收地址</translation>
    </message>
    <message>
<<<<<<< HEAD
        <location filename="../forms/editaddressdialog.ui" line="42"/>
        <source>&amp;Address</source>
        <translation>&amp;地址</translation>
    </message>
    <message>
        <location filename="../editaddressdialog.cpp" line="24"/>
        <source>New sending address</source>
        <translation>新发送地址</translation>
=======
        <location line="+87"/>
        <source>The entered address &quot;%1&quot; is already in the address book.</source>
        <translation>输入的地址 &quot;%1&quot; 已经存在于地址簿。</translation>
>>>>>>> 0f4c74f9
    </message>
    <message>
        <location line="-5"/>
        <source>The entered address &quot;%1&quot; is not a valid bitcoin address.</source>
        <translation>输入的地址  &quot;%1&quot; 并不是一个有效的比特币地址</translation>
    </message>
<<<<<<< HEAD
=======
    <message>
        <location line="+10"/>
        <source>Could not unlock wallet.</source>
        <translation>无法解锁钱包</translation>
    </message>
>>>>>>> 0f4c74f9
</context>
<context>
    <name>MainOptionsPage</name>
    <message>
<<<<<<< HEAD
        <location filename="../optionsdialog.cpp" line="176"/>
=======
        <location filename="../optionsdialog.cpp" line="-106"/>
>>>>>>> 0f4c74f9
        <source>&amp;Minimize to the tray instead of the taskbar</source>
        <translation>&amp;最小化到托盘</translation>
    </message>
    <message>
<<<<<<< HEAD
        <location filename="../optionsdialog.cpp" line="185"/>
=======
        <location line="+5"/>
>>>>>>> 0f4c74f9
        <source>Map port using &amp;UPnP</source>
        <translation>使用 &amp;UPnP 映射端口</translation>
    </message>
    <message>
<<<<<<< HEAD
        <location filename="../optionsdialog.cpp" line="186"/>
        <source>Automatically open the Bitcoin client port on the router. This only works when your router supports UPnP and it is enabled.</source>
        <translation>自动在路由器中打开比特币端口。只有当您的路由器开启 UPnP 选项时此功能才有效。</translation>
    </message>
    <message>
        <location filename="../optionsdialog.cpp" line="171"/>
=======
        <location line="-10"/>
>>>>>>> 0f4c74f9
        <source>&amp;Start Bitcoin on window system startup</source>
        <translation>&amp;开机启动比特币</translation>
    </message>
    <message>
<<<<<<< HEAD
        <location filename="../optionsdialog.cpp" line="172"/>
=======
        <location line="+1"/>
>>>>>>> 0f4c74f9
        <source>Automatically start Bitcoin after the computer is turned on</source>
        <translation>在计算机启动后自动运行比特币</translation>
    </message>
    <message>
<<<<<<< HEAD
        <location filename="../optionsdialog.cpp" line="177"/>
=======
        <location line="+5"/>
>>>>>>> 0f4c74f9
        <source>Show only a tray icon after minimizing the window</source>
        <translation>最小化窗口后只显示一个托盘标志</translation>
    </message>
    <message>
<<<<<<< HEAD
        <location filename="../optionsdialog.cpp" line="180"/>
=======
        <location line="+5"/>
        <source>Automatically open the Bitcoin client port on the router. This only works when your router supports UPnP and it is enabled.</source>
        <translation>自动在路由器中打开比特币端口。只有当您的路由器开启 UPnP 选项时此功能才有效。</translation>
    </message>
    <message>
        <location line="+4"/>
>>>>>>> 0f4c74f9
        <source>M&amp;inimize on close</source>
        <translation>关闭时最小化</translation>
    </message>
    <message>
<<<<<<< HEAD
        <location filename="../optionsdialog.cpp" line="181"/>
=======
        <location line="+1"/>
>>>>>>> 0f4c74f9
        <source>Minimize instead of exit the application when the window is closed. When this option is enabled, the application will be closed only after selecting Quit in the menu.</source>
        <translation>当窗口关闭时程序最小化而不是退出。当使用该选项时，程序只能通过在菜单中选择退出来关闭</translation>
    </message>
    <message>
<<<<<<< HEAD
        <location filename="../optionsdialog.cpp" line="189"/>
=======
        <location line="+4"/>
>>>>>>> 0f4c74f9
        <source>&amp;Connect through SOCKS4 proxy:</source>
        <translation>&amp;通过SOCKS4代理连接</translation>
    </message>
    <message>
<<<<<<< HEAD
        <location filename="../optionsdialog.cpp" line="190"/>
=======
        <location line="+1"/>
>>>>>>> 0f4c74f9
        <source>Connect to the Bitcoin network through a SOCKS4 proxy (e.g. when connecting through Tor)</source>
        <translation>通过一个SOCKS4代理连接到比特币网络 (如使用Tor连接时)</translation>
    </message>
    <message>
<<<<<<< HEAD
        <location filename="../optionsdialog.cpp" line="195"/>
=======
        <location line="+5"/>
>>>>>>> 0f4c74f9
        <source>Proxy &amp;IP: </source>
        <translation>代理 &amp;IP：</translation>
    </message>
    <message>
<<<<<<< HEAD
        <location filename="../optionsdialog.cpp" line="201"/>
=======
        <location line="+6"/>
>>>>>>> 0f4c74f9
        <source>IP address of the proxy (e.g. 127.0.0.1)</source>
        <translation>代理服务器IP (如 127.0.0.1)</translation>
    </message>
    <message>
<<<<<<< HEAD
        <location filename="../optionsdialog.cpp" line="204"/>
=======
        <location line="+3"/>
>>>>>>> 0f4c74f9
        <source>&amp;Port: </source>
        <translation>&amp;端口：</translation>
    </message>
    <message>
<<<<<<< HEAD
        <location filename="../optionsdialog.cpp" line="210"/>
=======
        <location line="+6"/>
>>>>>>> 0f4c74f9
        <source>Port of the proxy (e.g. 1234)</source>
        <translation>代理端口 (比如 1234)</translation>
    </message>
    <message>
<<<<<<< HEAD
        <location filename="../optionsdialog.cpp" line="216"/>
=======
        <location line="+6"/>
>>>>>>> 0f4c74f9
        <source>Optional transaction fee per kB that helps make sure your transactions are processed quickly. Most transactions are 1 kB. Fee 0.01 recommended.</source>
        <translation>建议支付交易费用，有助于您的交易得到尽快处理.  绝大多数交易的字节数为 1 kB. 建议支付0.01个比特币.</translation>
    </message>
    <message>
<<<<<<< HEAD
        <location filename="../optionsdialog.cpp" line="222"/>
=======
        <location line="+6"/>
>>>>>>> 0f4c74f9
        <source>Pay transaction &amp;fee</source>
        <translation>支付交易 &amp;费用</translation>
    </message>
    <message>
        <location filename="../optionsdialog.cpp" line="232"/>
        <source>Detach databases at shutdown</source>
        <translation>关闭客户端时分离数据库</translation>
    </message>
    <message>
        <location filename="../optionsdialog.cpp" line="233"/>
        <source>Detach block and address databases at shutdown. This means they can be moved to another data directory, but it slows down shutdown. The wallet is always detached.</source>
        <translation>关闭时分开区块数据库和地址数据库. 这意味着您可以将数据库文件移动至其他文件夹. 钱包文件始终是分开的.</translation>
    </message>
</context>
<context>
    <name>MessagePage</name>
    <message>
        <location filename="../forms/messagepage.ui" line="+14"/>
        <source>Message</source>
        <translation>消息</translation>
    </message>
    <message>
        <location line="+91"/>
        <source>Click &quot;Sign Message&quot; to get signature</source>
        <translation>单击“发送签名消息&quot;获取签名</translation>
    </message>
    <message>
        <location line="+12"/>
        <source>Sign a message to prove you own this address</source>
        <translation>发送签名消息以证明您是该比特币地址的拥有者</translation>
    </message>
    <message>
<<<<<<< HEAD
        <location filename="../forms/messagepage.ui" line="48"/>
        <source>Choose adress from address book</source>
        <translation>从地址簿选择地址</translation>
    </message>
    <message>
        <location filename="../messagepage.cpp" line="74"/>
        <location filename="../messagepage.cpp" line="89"/>
        <location filename="../messagepage.cpp" line="101"/>
        <source>Error signing</source>
        <translation>签名错误</translation>
    </message>
    <message>
        <location filename="../messagepage.cpp" line="89"/>
        <source>Private key for %1 is not available.</source>
        <translation>%1 的秘钥不可用。</translation>
    </message>
    <message>
        <location filename="../messagepage.cpp" line="101"/>
        <source>Sign failed</source>
        <translation>签名失败</translation>
=======
        <location line="+3"/>
        <source>Sign &amp;Message</source>
        <translation type="unfinished">发送签名 &amp;消息</translation>
    </message>
    <message>
        <location line="+14"/>
        <source>&amp;Copy to Clipboard</source>
        <translation>&amp;复制到剪贴板</translation>
>>>>>>> 0f4c74f9
    </message>
    <message>
        <location line="-114"/>
        <source>You can sign messages with your addresses to prove you own them. Be careful not to sign anything vague, as phishing attacks may try to trick you into signing your identity over to them. Only sign fully-detailed statements you agree to.</source>
        <translation>您可以用你的地址对消息进行签名，以证明您是该地址的所有人。注意不要对模棱两可的消息签名，以免遭受钓鱼式攻击。请确保消息真实明确的表达了您的意愿。</translation>
    </message>
    <message>
        <location line="+18"/>
        <source>The address to sign the message with  (e.g. 1NS17iag9jJgTHD1VXjvLCEnZuQ3rJDE9L)</source>
        <translation type="unfinished">请输入比特币地址 (例如: 1NS17iag9jJgTHD1VXjvLCEnZuQ3rJDE9L)</translation>
    </message>
    <message>
<<<<<<< HEAD
        <location filename="../forms/messagepage.ui" line="58"/>
=======
        <location line="+10"/>
        <source>Choose adress from address book</source>
        <translation>从地址簿选择地址</translation>
    </message>
    <message>
        <location line="+10"/>
>>>>>>> 0f4c74f9
        <source>Alt+A</source>
        <translation>Alt+A</translation>
    </message>
    <message>
        <location line="+13"/>
        <source>Paste address from clipboard</source>
        <translation>从剪贴板粘贴地址</translation>
    </message>
    <message>
        <location line="+10"/>
        <source>Alt+P</source>
        <translation>Alt+P</translation>
    </message>
    <message>
        <location line="+12"/>
        <source>Enter the message you want to sign here</source>
        <translation>请输入您要发送的签名消息</translation>
    </message>
    <message>
        <location line="+38"/>
        <source>Copy the current signature to the system clipboard</source>
        <translation>复制当前签名至剪切板</translation>
    </message>
    <message>
<<<<<<< HEAD
        <location filename="../forms/messagepage.ui" line="134"/>
        <source>&amp;Copy to Clipboard</source>
        <translation>&amp;复制到剪贴板</translation>
=======
        <location filename="../messagepage.cpp" line="+74"/>
        <location line="+15"/>
        <location line="+12"/>
        <source>Error signing</source>
        <translation>签名错误</translation>
>>>>>>> 0f4c74f9
    </message>
    <message>
        <location line="-27"/>
        <source>%1 is not a valid address.</source>
        <translation>%1 不是合法的比特币地址。</translation>
    </message>
<<<<<<< HEAD
=======
    <message>
        <location line="+15"/>
        <source>Private key for %1 is not available.</source>
        <translation>%1 的秘钥不可用。</translation>
    </message>
    <message>
        <location line="+12"/>
        <source>Sign failed</source>
        <translation>签名失败</translation>
    </message>
>>>>>>> 0f4c74f9
</context>
<context>
    <name>OptionsDialog</name>
    <message>
<<<<<<< HEAD
        <location filename="../optionsdialog.cpp" line="80"/>
=======
        <location filename="../optionsdialog.cpp" line="-144"/>
>>>>>>> 0f4c74f9
        <source>Main</source>
        <translation>主要的</translation>
    </message>
    <message>
<<<<<<< HEAD
        <location filename="../optionsdialog.cpp" line="85"/>
=======
        <location line="+5"/>
>>>>>>> 0f4c74f9
        <source>Display</source>
        <translation>显示</translation>
    </message>
    <message>
<<<<<<< HEAD
        <location filename="../optionsdialog.cpp" line="105"/>
=======
        <location line="+20"/>
>>>>>>> 0f4c74f9
        <source>Options</source>
        <translation>选项</translation>
    </message>
</context>
<context>
    <name>OverviewPage</name>
    <message>
<<<<<<< HEAD
        <location filename="../forms/overviewpage.ui" line="124"/>
        <source>&lt;b&gt;Recent transactions&lt;/b&gt;</source>
        <translation>&lt;b&gt;最近交易记录&lt;/b&gt;</translation>
    </message>
    <message>
        <location filename="../forms/overviewpage.ui" line="68"/>
        <source>Unconfirmed:</source>
        <translation>未确认：</translation>
    </message>
    <message>
        <location filename="../forms/overviewpage.ui" line="14"/>
=======
        <location filename="../forms/overviewpage.ui" line="+14"/>
>>>>>>> 0f4c74f9
        <source>Form</source>
        <translation>表单</translation>
    </message>
    <message>
<<<<<<< HEAD
        <location filename="../forms/overviewpage.ui" line="54"/>
        <source>Number of transactions:</source>
        <translation>交易笔数：</translation>
    </message>
    <message>
        <location filename="../forms/overviewpage.ui" line="61"/>
=======
        <location line="+47"/>
>>>>>>> 0f4c74f9
        <source>0</source>
        <translation>0</translation>
    </message>
    <message>
        <location line="+27"/>
        <source>Wallet</source>
        <translation>钱包</translation>
    </message>
    <message>
<<<<<<< HEAD
        <location filename="../forms/overviewpage.ui" line="40"/>
=======
        <location line="-34"/>
        <source>Number of transactions:</source>
        <translation>交易笔数：</translation>
    </message>
    <message>
        <location line="-14"/>
>>>>>>> 0f4c74f9
        <source>Balance:</source>
        <translation>余额：</translation>
    </message>
    <message>
<<<<<<< HEAD
        <location filename="../overviewpage.cpp" line="103"/>
=======
        <location line="+84"/>
        <source>&lt;b&gt;Recent transactions&lt;/b&gt;</source>
        <translation>&lt;b&gt;最近交易记录&lt;/b&gt;</translation>
    </message>
    <message>
        <location line="-56"/>
        <source>Unconfirmed:</source>
        <translation>未确认：</translation>
    </message>
    <message>
        <location filename="../overviewpage.cpp" line="+103"/>
>>>>>>> 0f4c74f9
        <source>Your current balance</source>
        <translation>您的当前余额</translation>
    </message>
    <message>
        <location line="+5"/>
        <source>Total of transactions that have yet to be confirmed, and do not yet count toward the current balance</source>
        <translation>尚未确认的交易总额, 未计入当前余额</translation>
    </message>
    <message>
        <location line="+3"/>
        <source>Total number of transactions in wallet</source>
        <translation>钱包总交易数量</translation>
    </message>
</context>
<context>
    <name>QRCodeDialog</name>
    <message>
<<<<<<< HEAD
        <location filename="../qrcodedialog.cpp" line="46"/>
=======
        <location filename="../forms/qrcodedialog.ui" line="+144"/>
        <source>Message:</source>
        <translation>消息：</translation>
    </message>
    <message>
        <location filename="../qrcodedialog.cpp" line="+48"/>
>>>>>>> 0f4c74f9
        <source>Error encoding URI into QR Code.</source>
        <translation>将 URI 转换成二维码失败.</translation>
    </message>
    <message>
<<<<<<< HEAD
        <location filename="../forms/qrcodedialog.ui" line="70"/>
        <source>Amount:</source>
        <translation>金额：</translation>
    </message>
    <message>
        <location filename="../forms/qrcodedialog.ui" line="186"/>
        <source>&amp;Save As...</source>
        <translation>&amp;另存为</translation>
    </message>
    <message>
        <location filename="../qrcodedialog.cpp" line="121"/>
        <source>PNG Images (*.png)</source>
        <translation>PNG图像文件(*.png)</translation>
    </message>
    <message>
        <location filename="../forms/qrcodedialog.ui" line="14"/>
        <source>Dialog</source>
        <translation>会话</translation>
=======
        <location filename="../forms/qrcodedialog.ui" line="-130"/>
        <source>Dialog</source>
        <translation>会话</translation>
    </message>
    <message>
        <location line="+18"/>
        <source>QR Code</source>
        <translation>二维码</translation>
    </message>
    <message>
        <location line="+89"/>
        <source>Label:</source>
        <translation>标签：</translation>
>>>>>>> 0f4c74f9
    </message>
    <message>
        <location line="-16"/>
        <source>BTC</source>
        <translation>BTC</translation>
    </message>
    <message>
<<<<<<< HEAD
        <location filename="../qrcodedialog.cpp" line="121"/>
=======
        <location filename="../qrcodedialog.cpp" line="+65"/>
>>>>>>> 0f4c74f9
        <source>Save Image...</source>
        <translation>保存图像...</translation>
    </message>
    <message>
<<<<<<< HEAD
        <location filename="../qrcodedialog.cpp" line="64"/>
        <source>Resulting URI too long, try to reduce the text for label / message.</source>
        <translation>URI 太长, 请试着精简标签/消息的内容.</translation>
    </message>
    <message>
        <location filename="../forms/qrcodedialog.ui" line="32"/>
        <source>QR Code</source>
        <translation>二维码</translation>
    </message>
    <message>
        <location filename="../forms/qrcodedialog.ui" line="55"/>
=======
        <location filename="../forms/qrcodedialog.ui" line="-50"/>
>>>>>>> 0f4c74f9
        <source>Request Payment</source>
        <translation>请求付款</translation>
    </message>
    <message>
<<<<<<< HEAD
        <location filename="../forms/qrcodedialog.ui" line="121"/>
        <source>Label:</source>
        <translation>标签：</translation>
    </message>
    <message>
        <location filename="../forms/qrcodedialog.ui" line="144"/>
        <source>Message:</source>
        <translation>消息：</translation>
=======
        <location line="+15"/>
        <source>Amount:</source>
        <translation>金额：</translation>
    </message>
    <message>
        <location line="+116"/>
        <source>&amp;Save As...</source>
        <translation>&amp;另存为</translation>
    </message>
    <message>
        <location filename="../qrcodedialog.cpp" line="+0"/>
        <source>PNG Images (*.png)</source>
        <translation>PNG图像文件(*.png)</translation>
>>>>>>> 0f4c74f9
    </message>
</context>
<context>
    <name>SendCoinsDialog</name>
    <message>
<<<<<<< HEAD
        <location filename="../forms/sendcoinsdialog.ui" line="14"/>
        <location filename="../sendcoinsdialog.cpp" line="123"/>
        <location filename="../sendcoinsdialog.cpp" line="128"/>
        <location filename="../sendcoinsdialog.cpp" line="133"/>
        <location filename="../sendcoinsdialog.cpp" line="138"/>
        <location filename="../sendcoinsdialog.cpp" line="144"/>
        <location filename="../sendcoinsdialog.cpp" line="149"/>
        <location filename="../sendcoinsdialog.cpp" line="154"/>
        <source>Send Coins</source>
        <translation>发送货币</translation>
    </message>
    <message>
        <location filename="../forms/sendcoinsdialog.ui" line="64"/>
        <source>Send to multiple recipients at once</source>
        <translation>一次发送给多个接收者</translation>
    </message>
    <message>
        <location filename="../forms/sendcoinsdialog.ui" line="84"/>
=======
        <location filename="../forms/sendcoinsdialog.ui" line="+84"/>
>>>>>>> 0f4c74f9
        <source>Remove all transaction fields</source>
        <translation>移除所有交易项</translation>
    </message>
    <message>
        <location line="+22"/>
        <source>Balance:</source>
        <translation>余额：</translation>
    </message>
    <message>
        <location line="+7"/>
        <source>123.456 BTC</source>
        <translation>123.456 BTC</translation>
    </message>
    <message>
        <location line="+31"/>
        <source>Confirm the send action</source>
        <translation>确认并发送货币</translation>
    </message>
    <message>
        <location line="+3"/>
        <source>S&amp;end</source>
        <translation>&amp;发送</translation>
    </message>
    <message>
<<<<<<< HEAD
        <location filename="../sendcoinsdialog.cpp" line="129"/>
        <source>The amount to pay must be larger than 0.</source>
        <translation>支付金额必须大于0.</translation>
    </message>
    <message>
        <location filename="../sendcoinsdialog.cpp" line="134"/>
        <source>The amount exceeds your balance.</source>
        <translation>金额超出您的账上余额。</translation>
    </message>
    <message>
        <location filename="../sendcoinsdialog.cpp" line="145"/>
        <source>Duplicate address found, can only send to each address once per send operation.</source>
        <translation>发现重复的地址, 每次只能对同一地址发送一次.</translation>
=======
        <location filename="../sendcoinsdialog.cpp" line="+145"/>
        <source>Duplicate address found, can only send to each address once per send operation.</source>
        <translation>发现重复的地址, 每次只能对同一地址发送一次.</translation>
    </message>
    <message>
        <location filename="../forms/sendcoinsdialog.ui" line="-133"/>
        <location filename="../sendcoinsdialog.cpp" line="-22"/>
        <location line="+5"/>
        <location line="+5"/>
        <location line="+5"/>
        <location line="+6"/>
        <location line="+5"/>
        <location line="+5"/>
        <source>Send Coins</source>
        <translation>发送货币</translation>
    </message>
    <message>
        <location line="+50"/>
        <source>Send to multiple recipients at once</source>
        <translation>一次发送给多个接收者</translation>
>>>>>>> 0f4c74f9
    </message>
    <message>
        <location line="+3"/>
        <source>&amp;Add recipient...</source>
        <translation>&amp;添加接收者...</translation>
    </message>
    <message>
        <location line="+20"/>
        <source>Clear all</source>
        <translation>清除全部</translation>
    </message>
    <message>
        <location filename="../sendcoinsdialog.cpp" line="-54"/>
        <source>Confirm send coins</source>
        <translation>确认发送货币</translation>
    </message>
    <message>
<<<<<<< HEAD
        <location filename="../sendcoinsdialog.cpp" line="124"/>
        <source>The recipient address is not valid, please recheck.</source>
        <translation>接收者地址不合法，请检查。</translation>
    </message>
    <message>
        <location filename="../sendcoinsdialog.cpp" line="139"/>
=======
        <location line="+39"/>
>>>>>>> 0f4c74f9
        <source>The total exceeds your balance when the %1 transaction fee is included.</source>
        <translation>计入 %1 交易费后的金额超出您的账上余额。</translation>
    </message>
    <message>
<<<<<<< HEAD
        <location filename="../sendcoinsdialog.cpp" line="101"/>
        <source>Are you sure you want to send %1?</source>
        <translation>确定您要发送 %1?</translation>
    </message>
    <message>
        <location filename="../sendcoinsdialog.cpp" line="101"/>
=======
        <location line="-38"/>
>>>>>>> 0f4c74f9
        <source> and </source>
        <translation> 和 </translation>
    </message>
    <message>
        <location line="-6"/>
        <source>&lt;b&gt;%1&lt;/b&gt; to %2 (%3)</source>
        <translation>&lt;b&gt;%1&lt;/b&gt; 到 %2 (%3)</translation>
    </message>
    <message>
<<<<<<< HEAD
        <location filename="../sendcoinsdialog.cpp" line="155"/>
=======
        <location line="+6"/>
        <source>Are you sure you want to send %1?</source>
        <translation>确定您要发送 %1?</translation>
    </message>
    <message>
        <location line="+23"/>
        <source>The recipient address is not valid, please recheck.</source>
        <translation>接收者地址不合法，请检查。</translation>
    </message>
    <message>
        <location line="+5"/>
        <source>The amount to pay must be larger than 0.</source>
        <translation>支付金额必须大于0.</translation>
    </message>
    <message>
        <location line="+21"/>
        <source>Error: Transaction creation failed.</source>
        <translation>错误: 创建交易失败.</translation>
    </message>
    <message>
        <location line="+5"/>
>>>>>>> 0f4c74f9
        <source>Error: The transaction was rejected. This might happen if some of the coins in your wallet were already spent, such as if you used a copy of wallet.dat and coins were spent in the copy but not marked as spent here.</source>
        <translation>错误: 交易被拒绝. 如果您使用的是备份钱包，可能存在两个钱包不同步的情况，另一个钱包中的比特币已经被使用，但本地的这个钱包尚没有记录。</translation>
    </message>
    <message>
<<<<<<< HEAD
        <location filename="../sendcoinsdialog.cpp" line="150"/>
        <source>Error: Transaction creation failed.</source>
        <translation>错误: 创建交易失败.</translation>
=======
        <location line="-21"/>
        <source>The amount exceeds your balance.</source>
        <translation>金额超出您的账上余额。</translation>
>>>>>>> 0f4c74f9
    </message>
</context>
<context>
    <name>SendCoinsEntry</name>
    <message>
        <location filename="../forms/sendcoinsentry.ui" line="+113"/>
        <source>Alt+A</source>
        <translation>Alt+A</translation>
    </message>
    <message>
<<<<<<< HEAD
        <location filename="../forms/sendcoinsentry.ui" line="137"/>
        <source>Remove this recipient</source>
        <translation>移除此接收者</translation>
    </message>
    <message>
        <location filename="../forms/sendcoinsentry.ui" line="130"/>
        <source>Alt+P</source>
        <translation>Alt+P</translation>
    </message>
    <message>
        <location filename="../forms/sendcoinsentry.ui" line="14"/>
=======
        <location line="-99"/>
>>>>>>> 0f4c74f9
        <source>Form</source>
        <translation>表单</translation>
    </message>
    <message>
        <location line="+15"/>
        <source>A&amp;mount:</source>
        <translation>金额</translation>
    </message>
    <message>
        <location line="+13"/>
        <source>Pay &amp;To:</source>
        <translation>付款&amp;给：</translation>
    </message>
    <message>
        <location line="+24"/>
        <location filename="../sendcoinsentry.cpp" line="+26"/>
        <source>Enter a label for this address to add it to your address book</source>
        <translation>为这个地址输入一个标签，以便将它添加到您的地址簿</translation>
    </message>
    <message>
        <location line="+9"/>
        <source>&amp;Label:</source>
        <translation>&amp;标签：</translation>
    </message>
    <message>
        <location line="+18"/>
        <source>The address to send the payment to (e.g. 1NS17iag9jJgTHD1VXjvLCEnZuQ3rJDE9L)</source>
        <translation>付款给这个地址  (例如 1NS17iag9jJgTHD1VXjvLCEnZuQ3rJDE9L)</translation>
    </message>
    <message>
        <location line="+10"/>
        <source>Choose address from address book</source>
        <translation>从地址簿选择地址</translation>
    </message>
    <message>
        <location line="+17"/>
        <source>Paste address from clipboard</source>
        <translation>从剪贴板粘贴地址</translation>
    </message>
    <message>
<<<<<<< HEAD
        <location filename="../sendcoinsentry.cpp" line="25"/>
=======
        <location line="+17"/>
        <source>Remove this recipient</source>
        <translation>移除此接收者</translation>
    </message>
    <message>
        <location line="-7"/>
        <source>Alt+P</source>
        <translation>Alt+P</translation>
    </message>
    <message>
        <location filename="../sendcoinsentry.cpp" line="-1"/>
>>>>>>> 0f4c74f9
        <source>Enter a Bitcoin address (e.g. 1NS17iag9jJgTHD1VXjvLCEnZuQ3rJDE9L)</source>
        <translation>请输入比特币地址 (例如: 1NS17iag9jJgTHD1VXjvLCEnZuQ3rJDE9L)</translation>
    </message>
</context>
<context>
    <name>TransactionDesc</name>
    <message>
<<<<<<< HEAD
        <location filename="../transactiondesc.cpp" line="197"/>
=======
        <location filename="../transactiondesc.cpp" line="+194"/>
>>>>>>> 0f4c74f9
        <source>&lt;b&gt;Transaction fee:&lt;/b&gt; </source>
        <translation>交易费</translation>
    </message>
    <message>
<<<<<<< HEAD
        <location filename="../transactiondesc.cpp" line="30"/>
        <source>%1/unconfirmed</source>
        <translation>%1/未确认</translation>
    </message>
    <message>
        <location filename="../transactiondesc.cpp" line="213"/>
=======
        <location line="+16"/>
>>>>>>> 0f4c74f9
        <source>&lt;b&gt;Net amount:&lt;/b&gt; </source>
        <translation>&lt;b&gt;网络金额：&lt;/b&gt; </translation>
    </message>
    <message>
<<<<<<< HEAD
        <location filename="../transactiondesc.cpp" line="55"/>
        <source>, has not been successfully broadcast yet</source>
        <translation>, 未被成功广播</translation>
    </message>
    <message>
        <location filename="../transactiondesc.cpp" line="22"/>
=======
        <location line="+10"/>
        <source>Transaction ID:</source>
        <translation>交易ID：</translation>
    </message>
    <message>
        <location line="-200"/>
>>>>>>> 0f4c74f9
        <source>Open until %1</source>
        <translation>至 %1 个数据块时开启</translation>
    </message>
    <message>
<<<<<<< HEAD
        <location filename="../transactiondesc.cpp" line="96"/>
        <source> (yours, label: </source>
        <translation>(您的, 标签：</translation>
    </message>
    <message>
        <location filename="../transactiondesc.cpp" line="93"/>
        <location filename="../transactiondesc.cpp" line="116"/>
        <location filename="../transactiondesc.cpp" line="175"/>
        <source>&lt;b&gt;To:&lt;/b&gt; </source>
        <translation>&lt;b&gt;到：&lt;/b&gt; </translation>
    </message>
    <message>
        <location filename="../transactiondesc.cpp" line="20"/>
        <source>Open for %1 blocks</source>
        <translation>开启 %1 个数据块</translation>
    </message>
    <message>
        <location filename="../transactiondesc.cpp" line="28"/>
=======
        <location line="+32"/>
        <source>, has not been successfully broadcast yet</source>
        <translation>, 未被成功广播</translation>
    </message>
    <message>
        <location line="-24"/>
        <source>%1/unconfirmed</source>
        <translation>%1/未确认</translation>
    </message>
    <message>
        <location line="-10"/>
        <source>Open for %1 more blocks</source>
        <translation type="unfinished"></translation>
    </message>
    <message>
        <location line="+8"/>
>>>>>>> 0f4c74f9
        <source>%1/offline?</source>
        <translation>%1/离线?</translation>
    </message>
    <message>
<<<<<<< HEAD
        <location filename="../transactiondesc.cpp" line="32"/>
        <source>%1 confirmations</source>
        <translation>%1 确认项</translation>
    </message>
    <message>
        <location filename="../transactiondesc.cpp" line="50"/>
=======
        <location line="+63"/>
        <source>unknown</source>
        <translation>未知</translation>
    </message>
    <message>
        <location line="-42"/>
>>>>>>> 0f4c74f9
        <source>&lt;b&gt;Status:&lt;/b&gt; </source>
        <translation>&lt;b&gt;状态：&lt;/b&gt; </translation>
    </message>
    <message>
<<<<<<< HEAD
        <location filename="../transactiondesc.cpp" line="57"/>
=======
        <location line="+7"/>
>>>>>>> 0f4c74f9
        <source>, broadcast through %1 node</source>
        <translation>，同过 %1 节点广播</translation>
    </message>
    <message>
<<<<<<< HEAD
        <location filename="../transactiondesc.cpp" line="59"/>
=======
        <location line="+164"/>
        <source>Comment:</source>
        <translation>备注</translation>
    </message>
    <message>
        <location line="-86"/>
        <source>(%1 matures in %2 more blocks)</source>
        <translation>(%1 成熟于 %2 以上数据块)</translation>
    </message>
    <message>
        <location line="-102"/>
        <source>%1 confirmations</source>
        <translation>%1 确认项</translation>
    </message>
    <message>
        <location line="+26"/>
>>>>>>> 0f4c74f9
        <source>, broadcast through %1 nodes</source>
        <translation>，同过 %1 节点组广播</translation>
    </message>
    <message>
<<<<<<< HEAD
        <location filename="../transactiondesc.cpp" line="63"/>
=======
        <location line="+4"/>
>>>>>>> 0f4c74f9
        <source>&lt;b&gt;Date:&lt;/b&gt; </source>
        <translation>&lt;b&gt;日期：&lt;/b&gt; </translation>
    </message>
    <message>
<<<<<<< HEAD
        <location filename="../transactiondesc.cpp" line="70"/>
=======
        <location line="+7"/>
>>>>>>> 0f4c74f9
        <source>&lt;b&gt;Source:&lt;/b&gt; Generated&lt;br&gt;</source>
        <translation>&lt;b&gt;来源:&lt;/b&gt; 生成&lt;br&gt;</translation>
    </message>
    <message>
<<<<<<< HEAD
        <location filename="../transactiondesc.cpp" line="75"/>
        <location filename="../transactiondesc.cpp" line="92"/>
=======
        <location line="+5"/>
        <location line="+17"/>
>>>>>>> 0f4c74f9
        <source>&lt;b&gt;From:&lt;/b&gt; </source>
        <translation>&lt;b&gt;从：&lt;/b&gt;</translation>
    </message>
    <message>
<<<<<<< HEAD
        <location filename="../transactiondesc.cpp" line="92"/>
        <source>unknown</source>
        <translation>未知</translation>
    </message>
    <message>
        <location filename="../transactiondesc.cpp" line="98"/>
=======
        <location line="+1"/>
        <location line="+23"/>
        <location line="+59"/>
        <source>&lt;b&gt;To:&lt;/b&gt; </source>
        <translation>&lt;b&gt;到：&lt;/b&gt; </translation>
    </message>
    <message>
        <location line="-79"/>
        <source> (yours, label: </source>
        <translation>(您的, 标签：</translation>
    </message>
    <message>
        <location line="+2"/>
>>>>>>> 0f4c74f9
        <source> (yours)</source>
        <translation>(您的)</translation>
    </message>
    <message>
<<<<<<< HEAD
        <location filename="../transactiondesc.cpp" line="133"/>
        <location filename="../transactiondesc.cpp" line="147"/>
        <location filename="../transactiondesc.cpp" line="192"/>
        <location filename="../transactiondesc.cpp" line="209"/>
=======
        <location line="+35"/>
        <location line="+14"/>
        <location line="+45"/>
        <location line="+17"/>
>>>>>>> 0f4c74f9
        <source>&lt;b&gt;Credit:&lt;/b&gt; </source>
        <translation>&lt;b&gt;到帐:&lt;/b&gt; </translation>
    </message>
    <message>
<<<<<<< HEAD
        <location filename="../transactiondesc.cpp" line="135"/>
        <source>(%1 matures in %2 more blocks)</source>
        <translation>(%1 成熟于 %2 以上数据块)</translation>
    </message>
    <message>
        <location filename="../transactiondesc.cpp" line="139"/>
=======
        <location line="-70"/>
>>>>>>> 0f4c74f9
        <source>(not accepted)</source>
        <translation>(未接受)</translation>
    </message>
    <message>
<<<<<<< HEAD
        <location filename="../transactiondesc.cpp" line="183"/>
        <location filename="../transactiondesc.cpp" line="191"/>
        <location filename="../transactiondesc.cpp" line="206"/>
=======
        <location line="+44"/>
        <location line="+8"/>
        <location line="+15"/>
>>>>>>> 0f4c74f9
        <source>&lt;b&gt;Debit:&lt;/b&gt; </source>
        <translation>支出</translation>
    </message>
    <message>
<<<<<<< HEAD
        <location filename="../transactiondesc.cpp" line="223"/>
        <source>Transaction ID:</source>
        <translation>交易ID：</translation>
    </message>
    <message>
        <location filename="../transactiondesc.cpp" line="226"/>
=======
        <location line="+20"/>
>>>>>>> 0f4c74f9
        <source>Generated coins must wait 120 blocks before they can be spent.  When you generated this block, it was broadcast to the network to be added to the block chain.  If it fails to get into the chain, it will change to &quot;not accepted&quot; and not be spendable.  This may occasionally happen if another node generates a block within a few seconds of yours.</source>
        <translation>新生产的比特币必须等待120个数据块之后才能被使用. 当您生产出此数据块,它将被广播至比特币网络并添加至数据链. 如果添加到数据链失败, 它的状态将变成&quot;不被接受&quot;，生产的比特币将不能使用. 在您生产新数据块的几秒钟内, 如果其它节点也生产出同样的数据块，有可能会发生这种情况.</translation>
    </message>
    <message>
<<<<<<< HEAD
        <location filename="../transactiondesc.cpp" line="219"/>
=======
        <location line="-7"/>
>>>>>>> 0f4c74f9
        <source>Message:</source>
        <translation>消息：</translation>
    </message>
    <message>
        <location filename="../transactiondesc.cpp" line="221"/>
        <source>Comment:</source>
        <translation>备注</translation>
    </message>
</context>
<context>
    <name>TransactionDescDialog</name>
    <message>
<<<<<<< HEAD
        <location filename="../forms/transactiondescdialog.ui" line="14"/>
=======
        <location filename="../forms/transactiondescdialog.ui" line="+20"/>
        <source>This pane shows a detailed description of the transaction</source>
        <translation>当前面板显示了交易的详细信息</translation>
    </message>
    <message>
        <location line="-6"/>
>>>>>>> 0f4c74f9
        <source>Transaction details</source>
        <translation>交易明细</translation>
    </message>
    <message>
        <location filename="../forms/transactiondescdialog.ui" line="20"/>
        <source>This pane shows a detailed description of the transaction</source>
        <translation>当前面板显示了交易的详细信息</translation>
    </message>
</context>
<context>
    <name>TransactionTableModel</name>
    <message>
        <location filename="../transactiontablemodel.cpp" line="+214"/>
        <source>Date</source>
        <translation>日期</translation>
    </message>
    <message>
        <location line="+0"/>
        <source>Amount</source>
        <translation>数量</translation>
    </message>
    <message>
        <location line="+66"/>
        <source>Open until %1</source>
        <translation>至 %1 个数据块时开启</translation>
    </message>
    <message>
<<<<<<< HEAD
        <location filename="../transactiontablemodel.cpp" line="286"/>
        <source>Unconfirmed (%1 of %2 confirmations)</source>
        <translation>未确认 (%1 / %2 条确认信息)</translation>
=======
        <location line="+3"/>
        <source>Offline (%1 confirmations)</source>
        <translation>离线 (%1 个确认项)</translation>
    </message>
    <message>
        <location line="+6"/>
        <source>Confirmed (%1 confirmations)</source>
        <translation>已确认 (%1 条确认信息)</translation>
>>>>>>> 0f4c74f9
    </message>
    <message>
        <location line="+14"/>
        <source>This block was not received by any other nodes and will probably not be accepted!</source>
        <translation>此区块未被其他节点接收，并可能不被接受！</translation>
    </message>
    <message>
        <location line="+3"/>
        <source>Generated but not accepted</source>
        <translation>已生成但未被接受</translation>
    </message>
    <message>
        <location line="+43"/>
        <source>Received with</source>
        <translation>接收于</translation>
    </message>
    <message>
        <location line="+2"/>
        <source>Received from</source>
        <translation>收款来自</translation>
    </message>
    <message>
        <location line="+3"/>
        <source>Sent to</source>
        <translation>发送到</translation>
    </message>
    <message>
        <location line="+2"/>
        <source>Payment to yourself</source>
        <translation>付款给自己</translation>
    </message>
    <message>
        <location line="+2"/>
        <source>Mined</source>
        <translation>挖矿所得</translation>
    </message>
    <message>
        <location line="+38"/>
        <source>(n/a)</source>
        <translation>(n/a)</translation>
    </message>
    <message>
        <location line="+199"/>
        <source>Transaction status. Hover over this field to show number of confirmations.</source>
        <translation>交易状态。 鼠标移到此区域上可显示确认消息项的数目。</translation>
    </message>
    <message>
        <location line="+2"/>
        <source>Date and time that the transaction was received.</source>
        <translation>接收比特币的时间</translation>
    </message>
    <message>
        <location line="+2"/>
        <source>Type of transaction.</source>
        <translation>交易类别。</translation>
    </message>
    <message>
        <location line="+2"/>
        <source>Destination address of transaction.</source>
        <translation>交易目的地址。</translation>
    </message>
    <message>
        <location line="+2"/>
        <source>Amount removed from or added to balance.</source>
        <translation>从余额添加或移除的金额。</translation>
    </message>
    <message>
        <location line="-389"/>
        <source>Type</source>
        <translation>类型</translation>
    </message>
    <message>
        <location line="+0"/>
        <source>Address</source>
        <translation>地址</translation>
    </message>
    <message numerus="yes">
        <location line="+63"/>
        <source>Open for %n more block(s)</source>
        <translation type="unfinished">
            <numerusform></numerusform>
        </translation>
    </message>
    <message>
<<<<<<< HEAD
        <location filename="../transactiontablemodel.cpp" line="283"/>
        <source>Offline (%1 confirmations)</source>
        <translation>离线 (%1 个确认项)</translation>
    </message>
    <message>
        <location filename="../transactiontablemodel.cpp" line="289"/>
        <source>Confirmed (%1 confirmations)</source>
        <translation>已确认 (%1 条确认信息)</translation>
=======
        <location line="+9"/>
        <source>Unconfirmed (%1 of %2 confirmations)</source>
        <translation>未确认 (%1 / %2 条确认信息)</translation>
>>>>>>> 0f4c74f9
    </message>
    <message numerus="yes">
        <location line="+11"/>
        <source>Mined balance will be available in %n more blocks</source>
        <translation>
            <numerusform>挖矿所得将在  %n 个数据块之后可用</numerusform>
        </translation>
    </message>
</context>
<context>
    <name>TransactionView</name>
    <message>
<<<<<<< HEAD
        <location filename="../transactionview.cpp" line="282"/>
        <source>Label</source>
        <translation>标签</translation>
=======
        <location filename="../transactionview.cpp" line="+289"/>
        <source>Error exporting</source>
        <translation>导出错误</translation>
    </message>
    <message>
        <location line="-215"/>
        <source>Sent to</source>
        <translation>发送到</translation>
>>>>>>> 0f4c74f9
    </message>
    <message>
        <location line="+10"/>
        <source>Enter address or label to search</source>
        <translation>输入地址或标签进行搜索</translation>
    </message>
    <message>
        <location line="+40"/>
        <source>Copy address</source>
        <translation>复制地址</translation>
    </message>
    <message>
<<<<<<< HEAD
        <location filename="../transactionview.cpp" line="77"/>
        <source>Mined</source>
        <translation>挖矿所得</translation>
    </message>
    <message>
        <location filename="../transactionview.cpp" line="127"/>
=======
        <location line="+3"/>
>>>>>>> 0f4c74f9
        <source>Edit label</source>
        <translation>编辑标签</translation>
    </message>
    <message>
<<<<<<< HEAD
        <location filename="../transactionview.cpp" line="60"/>
=======
        <location line="+1"/>
        <source>Show details...</source>
        <translation>显示细节...</translation>
    </message>
    <message>
        <location line="-68"/>
>>>>>>> 0f4c74f9
        <source>This year</source>
        <translation>今年</translation>
    </message>
    <message>
        <location line="+1"/>
        <source>Range...</source>
        <translation>范围...</translation>
    </message>
    <message>
        <location line="+11"/>
        <source>Received with</source>
        <translation>接收于</translation>
    </message>
    <message>
        <location line="+4"/>
        <source>To yourself</source>
        <translation>到自己</translation>
    </message>
    <message>
        <location line="+2"/>
        <source>Other</source>
        <translation>其他</translation>
    </message>
    <message>
        <location line="+47"/>
        <source>Copy label</source>
        <translation>复制标签</translation>
    </message>
    <message>
<<<<<<< HEAD
        <location filename="../transactionview.cpp" line="90"/>
        <source>Min amount</source>
        <translation>最小金额</translation>
=======
        <location line="+1"/>
        <source>Copy amount</source>
        <translation>复制金额</translation>
>>>>>>> 0f4c74f9
    </message>
    <message>
        <location line="+144"/>
        <source>Export Transaction Data</source>
        <translation>导出交易数据</translation>
    </message>
    <message>
        <location line="+1"/>
        <source>Comma separated file (*.csv)</source>
        <translation>逗号分隔文件(*.csv)</translation>
    </message>
    <message>
        <location line="+8"/>
        <source>Confirmed</source>
        <translation>已确认</translation>
    </message>
    <message>
        <location line="+1"/>
        <source>Date</source>
        <translation>日期</translation>
    </message>
    <message>
<<<<<<< HEAD
        <location filename="../transactionview.cpp" line="283"/>
        <source>Address</source>
        <translation>地址</translation>
=======
        <location line="+1"/>
        <source>Type</source>
        <translation>类别</translation>
    </message>
    <message>
        <location line="+1"/>
        <source>Label</source>
        <translation>标签</translation>
>>>>>>> 0f4c74f9
    </message>
    <message>
        <location line="+2"/>
        <source>Amount</source>
        <translation>金额</translation>
    </message>
    <message>
<<<<<<< HEAD
        <location filename="../transactionview.cpp" line="289"/>
        <source>Error exporting</source>
        <translation>导出错误</translation>
=======
        <location line="+1"/>
        <source>ID</source>
        <translation>ID</translation>
>>>>>>> 0f4c74f9
    </message>
    <message>
        <location line="+4"/>
        <source>Could not write to file %1.</source>
        <translation>无法写入文件 %1。</translation>
    </message>
    <message>
        <location line="+95"/>
        <source>Range:</source>
        <translation>范围：</translation>
    </message>
    <message>
<<<<<<< HEAD
        <location filename="../transactionview.cpp" line="55"/>
        <location filename="../transactionview.cpp" line="71"/>
=======
        <location line="-325"/>
        <source>Last month</source>
        <translation>上月</translation>
    </message>
    <message>
        <location line="+333"/>
        <source>to</source>
        <translation>到</translation>
    </message>
    <message>
        <location line="-315"/>
        <source>Mined</source>
        <translation>挖矿所得</translation>
    </message>
    <message>
        <location line="+13"/>
        <source>Min amount</source>
        <translation>最小金额</translation>
    </message>
    <message>
        <location line="+193"/>
        <source>Address</source>
        <translation>地址</translation>
    </message>
    <message>
        <location line="-228"/>
        <location line="+16"/>
>>>>>>> 0f4c74f9
        <source>All</source>
        <translation>全部</translation>
    </message>
    <message>
        <location line="-15"/>
        <source>Today</source>
        <translation>今天</translation>
    </message>
    <message>
        <location line="+1"/>
        <source>This week</source>
        <translation>本周</translation>
    </message>
    <message>
        <location line="+1"/>
        <source>This month</source>
        <translation>本月</translation>
    </message>
    <message>
        <location filename="../transactionview.cpp" line="59"/>
        <source>Last month</source>
        <translation>上月</translation>
    </message>
    <message>
        <location filename="../transactionview.cpp" line="74"/>
        <source>Sent to</source>
        <translation>发送到</translation>
    </message>
    <message>
        <location filename="../transactionview.cpp" line="126"/>
        <source>Copy amount</source>
        <translation>复制金额</translation>
    </message>
    <message>
        <location filename="../transactionview.cpp" line="281"/>
        <source>Type</source>
        <translation>类别</translation>
    </message>
    <message>
        <location filename="../transactionview.cpp" line="285"/>
        <source>ID</source>
        <translation>ID</translation>
    </message>
    <message>
        <location filename="../transactionview.cpp" line="392"/>
        <source>to</source>
        <translation>到</translation>
    </message>
    <message>
        <location filename="../transactionview.cpp" line="128"/>
        <source>Show details...</source>
        <translation>显示细节...</translation>
    </message>
</context>
<context>
    <name>WalletModel</name>
    <message>
<<<<<<< HEAD
        <location filename="../walletmodel.cpp" line="142"/>
=======
        <location filename="../walletmodel.cpp" line="+145"/>
>>>>>>> 0f4c74f9
        <source>Sending...</source>
        <translation>发送中...</translation>
    </message>
</context>
<context>
    <name>bitcoin-core</name>
    <message>
<<<<<<< HEAD
        <location filename="../bitcoinstrings.cpp" line="109"/>
        <source>Cannot obtain a lock on data directory %s.  Bitcoin is probably already running.</source>
        <translation>无法给数据目录 %s 加锁。比特币进程可能已在运行。</translation>
    </message>
    <message>
        <location filename="../bitcoinstrings.cpp" line="115"/>
        <source>Loading block index...</source>
        <translation>加载区块索引...</translation>
    </message>
    <message>
        <location filename="../bitcoinstrings.cpp" line="42"/>
=======
        <location filename="../bitcoinstrings.cpp" line="+8"/>
        <source>Bitcoin version</source>
        <translation>比特币版本</translation>
    </message>
    <message>
        <location line="+71"/>
        <source>Loading wallet...</source>
        <translation>正在加载钱包...</translation>
    </message>
    <message>
        <location line="-70"/>
>>>>>>> 0f4c74f9
        <source>Usage:</source>
        <translation>使用：</translation>
    </message>
    <message>
<<<<<<< HEAD
        <location filename="../bitcoinstrings.cpp" line="116"/>
=======
        <location line="+66"/>
        <source>Loading addresses...</source>
        <translation>正在加载地址...</translation>
    </message>
    <message>
        <location line="+3"/>
>>>>>>> 0f4c74f9
        <source>Error loading blkindex.dat</source>
        <translation>blkindex.dat文件加载错误</translation>
    </message>
    <message>
<<<<<<< HEAD
        <location filename="../bitcoinstrings.cpp" line="123"/>
=======
        <location line="+7"/>
>>>>>>> 0f4c74f9
        <source>Cannot initialize keypool</source>
        <translation>无法初始化 keypool</translation>
    </message>
    <message>
<<<<<<< HEAD
        <location filename="../bitcoinstrings.cpp" line="120"/>
        <source>Wallet needed to be rewritten: restart Bitcoin to complete</source>
        <translation>钱包文件需要重写：请退出并重新启动Bitcoin客户端</translation>
    </message>
    <message>
        <location filename="../bitcoinstrings.cpp" line="122"/>
        <source>Cannot downgrade wallet</source>
        <translation>无法降级钱包格式</translation>
    </message>
    <message>
        <location filename="../bitcoinstrings.cpp" line="117"/>
        <source>Loading wallet...</source>
        <translation>正在加载钱包...</translation>
    </message>
    <message>
        <location filename="../bitcoinstrings.cpp" line="132"/>
        <source>Error: CreateThread(StartNode) failed</source>
        <translation>错误：线程创建(StartNode)失败</translation>
    </message>
    <message>
        <location filename="../bitcoinstrings.cpp" line="133"/>
        <source>Unable to bind to port %d on this computer.  Bitcoin is probably already running.</source>
        <translation>无法绑定端口 %d 到这台计算机。比特币进程可能已在运行。</translation>
    </message>
    <message>
        <location filename="../bitcoinstrings.cpp" line="38"/>
        <source>Warning: Please check that your computer&apos;s date and time are correct.  If your clock is wrong Bitcoin will not work properly.</source>
        <translation>警告：请确定您当前计算机的日期和时间是正确的。比特币将无法在错误的时间下正常工作。</translation>
    </message>
    <message>
        <location filename="../bitcoinstrings.cpp" line="43"/>
=======
        <location line="-4"/>
        <source>Error loading wallet.dat: Wallet requires newer version of Bitcoin</source>
        <translation>wallet.dat钱包文件加载错误：请升级到最新Bitcoin客户端</translation>
    </message>
    <message>
        <location line="+2"/>
        <source>Error loading wallet.dat</source>
        <translation>wallet.dat钱包文件加载错误</translation>
    </message>
    <message>
        <location line="+3"/>
        <source>Cannot write default address</source>
        <translation>无法写入缺省地址</translation>
    </message>
    <message>
        <location line="-76"/>
>>>>>>> 0f4c74f9
        <source>Send command to -server or bitcoind</source>
        <translation>发送命令到服务器或者 bitcoind
</translation>
    </message>
    <message>
<<<<<<< HEAD
        <location filename="../bitcoinstrings.cpp" line="44"/>
        <source>List commands</source>
        <translation>列出命令
</translation>
    </message>
    <message>
        <location filename="../bitcoinstrings.cpp" line="46"/>
=======
        <location line="+3"/>
>>>>>>> 0f4c74f9
        <source>Options:</source>
        <translation>选项：
</translation>
    </message>
    <message>
<<<<<<< HEAD
        <location filename="../bitcoinstrings.cpp" line="108"/>
        <source>Usage</source>
        <translation>使用</translation>
    </message>
    <message>
        <location filename="../bitcoinstrings.cpp" line="128"/>
        <source>Invalid amount for -paytxfee=&lt;amount&gt;</source>
        <translation>不合适的交易费 -paytxfee=&lt;amount&gt;</translation>
    </message>
    <message>
        <location filename="../bitcoinstrings.cpp" line="45"/>
=======
        <location line="+3"/>
        <source>Generate coins</source>
        <translation>生成货币
</translation>
    </message>
    <message>
        <location line="-5"/>
        <source>List commands</source>
        <translation>列出命令
</translation>
    </message>
    <message>
        <location line="+1"/>
>>>>>>> 0f4c74f9
        <source>Get help for a command</source>
        <translation>获得某条命令的帮助
</translation>
    </message>
    <message>
<<<<<<< HEAD
        <location filename="../bitcoinstrings.cpp" line="20"/>
        <source>Warning: Disk space is low</source>
        <translation>警告：磁盘空间不足</translation>
    </message>
    <message>
        <location filename="../bitcoinstrings.cpp" line="49"/>
        <source>Generate coins</source>
        <translation>生成货币
</translation>
    </message>
    <message>
        <location filename="../bitcoinstrings.cpp" line="54"/>
        <source>Set database cache size in megabytes (default: 25)</source>
        <translation>设置数据库缓冲区大小 (缺省: 25MB)</translation>
    </message>
    <message>
        <location filename="../bitcoinstrings.cpp" line="56"/>
        <source>Specify connection timeout (in milliseconds)</source>
        <translation>指定连接超时时间 (微秒)
</translation>
    </message>
    <message>
        <location filename="../bitcoinstrings.cpp" line="63"/>
=======
        <location line="+9"/>
        <source>Set database cache size in megabytes (default: 25)</source>
        <translation>设置数据库缓冲区大小 (缺省: 25MB)</translation>
    </message>
    <message>
        <location line="-6"/>
        <source>Specify pid file (default: bitcoind.pid)</source>
        <translation>指定 pid 文件 (默认为 bitcoind.pid)
</translation>
    </message>
    <message>
        <location line="+81"/>
        <source>Unable to bind to port %d on this computer.  Bitcoin is probably already running.</source>
        <translation>无法绑定端口 %d 到这台计算机。比特币进程可能已在运行。</translation>
    </message>
    <message>
        <location line="+3"/>
        <source>Warning: Please check that your computer&apos;s date and time are correct.  If your clock is wrong Bitcoin will not work properly.</source>
        <translation>警告：请确定您当前计算机的日期和时间是正确的。比特币将无法在错误的时间下正常工作。</translation>
    </message>
    <message>
        <location line="-9"/>
        <source>Invalid amount for -paytxfee=&lt;amount&gt;</source>
        <translation>不合适的交易费 -paytxfee=&lt;amount&gt;</translation>
    </message>
    <message>
        <location line="+1"/>
        <source>Warning: -paytxfee is set very high.  This is the transaction fee you will pay if you send a transaction.</source>
        <translation>警告: -paytxfee 交易费设置过高.  每进行一笔交易您都将支付该数量的交易费.</translation>
    </message>
    <message>
        <location line="+4"/>
        <source>Warning: Disk space is low</source>
        <translation>警告：磁盘空间不足</translation>
    </message>
    <message>
        <location line="-66"/>
>>>>>>> 0f4c74f9
        <source>Find peers using internet relay chat (default: 0)</source>
        <translation>通过IRC聊天室查找网络上的比特币节点 (缺省: 0)</translation>
    </message>
    <message>
<<<<<<< HEAD
        <location filename="../bitcoinstrings.cpp" line="66"/>
        <source>Find peers using DNS lookup (default: 1)</source>
        <translation>通过DNS查找节点(缺省：1)</translation>
    </message>
    <message>
        <location filename="../bitcoinstrings.cpp" line="85"/>
=======
        <location line="-7"/>
        <source>Specify connection timeout (in milliseconds)</source>
        <translation>指定连接超时时间 (微秒)
</translation>
    </message>
    <message>
        <location line="+24"/>
        <source>Prepend debug output with timestamp</source>
        <translation>为调试输出信息添加时间戳</translation>
    </message>
    <message>
        <location line="+3"/>
>>>>>>> 0f4c74f9
        <source>Username for JSON-RPC connections</source>
        <translation>JSON-RPC连接用户名
</translation>
    </message>
    <message>
<<<<<<< HEAD
        <location filename="../bitcoinstrings.cpp" line="84"/>
        <source>Send trace/debug info to debugger</source>
        <translation>跟踪/调试信息输出到 调试器debugger</translation>
    </message>
    <message>
        <location filename="../bitcoinstrings.cpp" line="121"/>
        <source>Error loading wallet.dat</source>
        <translation>wallet.dat钱包文件加载错误</translation>
    </message>
    <message>
        <location filename="../bitcoinstrings.cpp" line="118"/>
        <source>Error loading wallet.dat: Wallet corrupted</source>
        <translation>wallet.dat钱包文件加载错误：钱包损坏</translation>
    </message>
    <message>
        <location filename="../bitcoinstrings.cpp" line="94"/>
        <source>Set key pool size to &lt;n&gt; (default: 100)</source>
        <translation>设置密钥池大小为 &lt;n&gt; (缺省: 100)
</translation>
    </message>
    <message>
        <location filename="../bitcoinstrings.cpp" line="96"/>
=======
        <location line="+27"/>
        <source>Error loading addr.dat</source>
        <translation>addr.dat文件加载错误</translation>
    </message>
    <message>
        <location line="-23"/>
        <source>Send commands to node running on &lt;ip&gt; (default: 127.0.0.1)</source>
        <translation>向IP地址为 &lt;ip&gt; 的节点发送指令 (缺省: 127.0.0.1)
</translation>
    </message>
    <message>
        <location line="+13"/>
        <source>Server certificate file (default: server.cert)</source>
        <translation>服务器证书 (默认为 server.cert)
</translation>
    </message>
    <message>
        <location line="+1"/>
        <source>Server private key (default: server.pem)</source>
        <translation>服务器私钥 (默认为 server.pem)
</translation>
    </message>
    <message>
        <location line="+1"/>
        <source>Acceptable ciphers (default: TLSv1+HIGH:!SSLv2:!aNULL:!eNULL:!AH:!3DES:@STRENGTH)</source>
        <translation>可接受的加密器 (默认为 TLSv1+HIGH:!SSLv2:!aNULL:!eNULL:!AH:!3DES:@STRENGTH)
</translation>
    </message>
    <message>
        <location line="-8"/>
>>>>>>> 0f4c74f9
        <source>How many blocks to check at startup (default: 2500, 0 = all)</source>
        <translation>启动时需检查的区块数量 (缺省: 2500, 设置0为检查所有区块)</translation>
    </message>
    <message>
<<<<<<< HEAD
        <location filename="../bitcoinstrings.cpp" line="102"/>
        <source>Server certificate file (default: server.cert)</source>
        <translation>服务器证书 (默认为 server.cert)
</translation>
    </message>
    <message>
        <location filename="../bitcoinstrings.cpp" line="93"/>
        <source>Upgrade wallet to latest format</source>
        <translation>将钱包升级到最新的格式</translation>
    </message>
    <message>
        <location filename="../bitcoinstrings.cpp" line="97"/>
        <source>How thorough the block verification is (0-6, default: 1)</source>
        <translation>需要几个确认 (0-6个, 缺省: 1个)</translation>
    </message>
    <message>
        <location filename="../bitcoinstrings.cpp" line="101"/>
        <source>Use OpenSSL (https) for JSON-RPC connections</source>
        <translation>为 JSON-RPC 连接使用 OpenSSL (https)连接</translation>
    </message>
    <message>
        <location filename="../bitcoinstrings.cpp" line="107"/>
        <source>This help message</source>
        <translation>该帮助信息
</translation>
    </message>
    <message>
        <location filename="../bitcoinstrings.cpp" line="52"/>
=======
        <location line="-2"/>
        <source>Set key pool size to &lt;n&gt; (default: 100)</source>
        <translation>设置密钥池大小为 &lt;n&gt; (缺省: 100)
</translation>
    </message>
    <message>
        <location line="+1"/>
        <source>Rescan the block chain for missing wallet transactions</source>
        <translation>重新扫描数据链以查找遗漏的交易
</translation>
    </message>
    <message>
        <location line="-12"/>
        <source>Send trace/debug info to console instead of debug.log file</source>
        <translation>跟踪/调试信息输出到控制台，不输出到debug.log文件</translation>
    </message>
    <message>
        <location line="+1"/>
        <source>Send trace/debug info to debugger</source>
        <translation>跟踪/调试信息输出到 调试器debugger</translation>
    </message>
    <message>
        <location line="+2"/>
        <source>Password for JSON-RPC connections</source>
        <translation>JSON-RPC连接密码
</translation>
    </message>
    <message>
        <location line="+4"/>
        <source>Execute command when the best block changes (%s in cmd is replaced by block hash)</source>
        <translation>当最佳区块变化时执行命令 (命令行中的 %s 会被替换成区块哈希值)</translation>
    </message>
    <message>
        <location line="-35"/>
>>>>>>> 0f4c74f9
        <source>Show splash screen on startup (default: 1)</source>
        <translation>启动时显示版权页 (缺省: 1)</translation>
    </message>
    <message>
<<<<<<< HEAD
        <location filename="../bitcoinstrings.cpp" line="57"/>
=======
        <location line="+1"/>
        <source>Specify data directory</source>
        <translation>指定数据目录
</translation>
    </message>
    <message>
        <location line="+3"/>
>>>>>>> 0f4c74f9
        <source>Connect through socks4 proxy</source>
        <translation>通过 socks4 代理连接
</translation>
    </message>
    <message>
<<<<<<< HEAD
        <location filename="../bitcoinstrings.cpp" line="51"/>
        <source>Start minimized</source>
        <translation>启动时最小化
</translation>
    </message>
    <message>
        <location filename="../bitcoinstrings.cpp" line="58"/>
        <source>Allow DNS lookups for addnode and connect</source>
        <translation>连接节点时允许DNS查找
</translation>
    </message>
    <message>
        <location filename="../bitcoinstrings.cpp" line="65"/>
        <source>Set language, for example &quot;de_DE&quot; (default: system locale)</source>
        <translation>设置语言, 例如 &quot;de_DE&quot; (缺省: 系统语言)</translation>
    </message>
    <message>
        <location filename="../bitcoinstrings.cpp" line="98"/>
=======
        <location line="+9"/>
        <source>Find peers using DNS lookup (default: 1)</source>
        <translation>通过DNS查找节点(缺省：1)</translation>
    </message>
    <message>
        <location line="+5"/>
        <source>Maximum per-connection receive buffer, &lt;n&gt;*1000 bytes (default: 10000)</source>
        <translation>Maximum per-connection receive buffer, &lt;n&gt;*1000 bytes (缺省: 10000)</translation>
    </message>
    <message>
        <location line="+5"/>
        <source>Accept command line and JSON-RPC commands</source>
        <translation>接受命令行和 JSON-RPC 命令
</translation>
    </message>
    <message>
        <location line="+20"/>
>>>>>>> 0f4c74f9
        <source>
SSL options: (see the Bitcoin Wiki for SSL setup instructions)</source>
        <translation>
SSL 选项: (SSL 安装教程具体见比特币维基百科)
</translation>
    </message>
    <message>
<<<<<<< HEAD
        <location filename="../bitcoinstrings.cpp" line="13"/>
        <source>Sending...</source>
        <translation>发送中</translation>
    </message>
    <message>
        <location filename="../bitcoinstrings.cpp" line="125"/>
=======
        <location line="+10"/>
        <source>Cannot obtain a lock on data directory %s. Bitcoin is probably already running.</source>
        <translation>无法给数据目录 %s上锁。本软件可能已经在运行。</translation>
    </message>
    <message>
        <location line="+15"/>
>>>>>>> 0f4c74f9
        <source>Rescanning...</source>
        <translation>正在重新扫描...</translation>
    </message>
    <message>
<<<<<<< HEAD
        <location filename="../bitcoinstrings.cpp" line="21"/>
        <source>To use the %s option</source>
        <translation>使用 %s 选项</translation>
    </message>
    <message>
        <location filename="../bitcoinstrings.cpp" line="18"/>
        <source>Invalid amount</source>
        <translation>金额不对</translation>
    </message>
    <message>
        <location filename="../bitcoinstrings.cpp" line="19"/>
        <source>Insufficient funds</source>
        <translation>金额不足</translation>
    </message>
    <message>
        <location filename="../bitcoinstrings.cpp" line="113"/>
        <source>Loading addresses...</source>
        <translation>正在加载地址...</translation>
    </message>
    <message>
        <location filename="../bitcoinstrings.cpp" line="126"/>
=======
        <location line="-10"/>
        <source>Loading block index...</source>
        <translation>加载区块索引...</translation>
    </message>
    <message>
        <location line="+12"/>
        <source>Invalid -proxy address</source>
        <translation>代理地址不合法</translation>
    </message>
    <message>
        <location line="+5"/>
        <source>Error: CreateThread(StartNode) failed</source>
        <translation>错误：线程创建(StartNode)失败</translation>
    </message>
    <message>
        <location line="-6"/>
>>>>>>> 0f4c74f9
        <source>Done loading</source>
        <translation>加载完成</translation>
    </message>
    <message>
<<<<<<< HEAD
        <location filename="../bitcoinstrings.cpp" line="22"/>
        <source>%s, you must set a rpcpassword in the configuration file:
 %s
It is recommended you use the following random password:
rpcuser=bitcoinrpc
rpcpassword=%s
(you do not need to remember this password)
If the file does not exist, create it with owner-readable-only file permissions.
</source>
        <translation>%s, 您必须在配置文件中加入选项 rpcpassword :
 %s
建议您使用下面的随机密码:
rpcuser=bitcoinrpc
rpcpassword=%s
(您无需记忆该密码)
如果配置文件不存在，请新建，并将文件权限设置为仅允许文件所有者读取.</translation>
    </message>
    <message>
        <location filename="../bitcoinstrings.cpp" line="33"/>
        <source>You must set rpcpassword=&lt;password&gt; in the configuration file:
%s
If the file does not exist, create it with owner-readable-only file permissions.</source>
        <translation>您必须在配置文件中加入选项 rpcpassword :
 %s
如果配置文件不存在，请新建，并将文件权限设置为仅允许文件所有者读取.</translation>
    </message>
    <message>
        <location filename="../bitcoinstrings.cpp" line="41"/>
        <source>Bitcoin version</source>
        <translation>比特币版本</translation>
    </message>
    <message>
        <location filename="../bitcoinstrings.cpp" line="114"/>
        <source>Error loading addr.dat</source>
        <translation>addr.dat文件加载错误</translation>
    </message>
    <message>
        <location filename="../bitcoinstrings.cpp" line="127"/>
        <source>Invalid -proxy address</source>
        <translation>代理地址不合法</translation>
    </message>
    <message>
        <location filename="../bitcoinstrings.cpp" line="55"/>
        <source>Set database disk log size in megabytes (default: 100)</source>
        <translation>设置数据库磁盘日志大小 (缺省: 100MB)</translation>
    </message>
    <message>
        <location filename="../bitcoinstrings.cpp" line="124"/>
        <source>Cannot write default address</source>
        <translation>无法写入缺省地址</translation>
    </message>
    <message>
        <location filename="../bitcoinstrings.cpp" line="129"/>
        <source>Warning: -paytxfee is set very high.  This is the transaction fee you will pay if you send a transaction.</source>
        <translation>警告: -paytxfee 交易费设置过高.  每进行一笔交易您都将支付该数量的交易费.</translation>
    </message>
    <message>
        <location filename="../bitcoinstrings.cpp" line="75"/>
        <source>Detach block and address databases. Increases shutdown time (default: 0)</source>
        <translation>分离区块数据库和地址数据库. 会延升关闭时间 (缺省: 0)</translation>
    </message>
    <message>
        <location filename="../bitcoinstrings.cpp" line="61"/>
=======
        <location line="+14"/>
        <source>beta</source>
        <translation>测试</translation>
    </message>
    <message>
        <location line="-22"/>
        <source>Error loading wallet.dat: Wallet corrupted</source>
        <translation>wallet.dat钱包文件加载错误：钱包损坏</translation>
    </message>
    <message>
        <location line="+2"/>
        <source>Wallet needed to be rewritten: restart Bitcoin to complete</source>
        <translation>钱包文件需要重写：请退出并重新启动Bitcoin客户端</translation>
    </message>
    <message>
        <location line="+2"/>
        <source>Cannot downgrade wallet</source>
        <translation>无法降级钱包格式</translation>
    </message>
    <message>
        <location line="-57"/>
>>>>>>> 0f4c74f9
        <source>Add a node to connect to and attempt to keep the connection open</source>
        <translation>添加节点并与其保持连接</translation>
    </message>
    <message>
<<<<<<< HEAD
        <location filename="../bitcoinstrings.cpp" line="88"/>
=======
        <location line="+25"/>
>>>>>>> 0f4c74f9
        <source>Allow JSON-RPC connections from specified IP address</source>
        <translation>允许从指定IP接受到的JSON-RPC连接
</translation>
    </message>
    <message>
<<<<<<< HEAD
        <location filename="../bitcoinstrings.cpp" line="47"/>
=======
        <location line="-38"/>
>>>>>>> 0f4c74f9
        <source>Specify configuration file (default: bitcoin.conf)</source>
        <translation>指定配置文件 (默认为 bitcoin.conf)
</translation>
    </message>
    <message>
<<<<<<< HEAD
        <location filename="../bitcoinstrings.cpp" line="112"/>
        <source>Bitcoin</source>
        <translation>比特币</translation>
    </message>
    <message>
        <location filename="../bitcoinstrings.cpp" line="50"/>
        <source>Don&apos;t generate coins</source>
        <translation>不要生成货币
</translation>
    </message>
    <message>
        <location filename="../bitcoinstrings.cpp" line="53"/>
        <source>Specify data directory</source>
        <translation>指定数据目录
</translation>
    </message>
    <message>
        <location filename="../bitcoinstrings.cpp" line="59"/>
=======
        <location line="+3"/>
        <source>Don&apos;t generate coins</source>
        <translation>不要生成货币
</translation>
    </message>
    <message>
        <location line="+1"/>
        <source>Start minimized</source>
        <translation>启动时最小化
</translation>
    </message>
    <message>
        <location line="+6"/>
        <source>Allow DNS lookups for addnode and connect</source>
        <translation>连接节点时允许DNS查找
</translation>
    </message>
    <message>
        <location line="+1"/>
>>>>>>> 0f4c74f9
        <source>Listen for connections on &lt;port&gt; (default: 8333 or testnet: 18333)</source>
        <translation>监听端口连接 &lt;port&gt; (缺省: 8333 or testnet: 18333)</translation>
    </message>
    <message>
<<<<<<< HEAD
        <location filename="../bitcoinstrings.cpp" line="60"/>
=======
        <location line="+1"/>
>>>>>>> 0f4c74f9
        <source>Maintain at most &lt;n&gt; connections to peers (default: 125)</source>
        <translation>最大连接数 &lt;n&gt;  (缺省: 125)</translation>
    </message>
    <message>
<<<<<<< HEAD
        <location filename="../bitcoinstrings.cpp" line="62"/>
=======
        <location line="+2"/>
>>>>>>> 0f4c74f9
        <source>Connect only to the specified node</source>
        <translation>只连接到指定节点
</translation>
    </message>
    <message>
<<<<<<< HEAD
        <location filename="../bitcoinstrings.cpp" line="64"/>
=======
        <location line="+2"/>
>>>>>>> 0f4c74f9
        <source>Accept connections from outside (default: 1)</source>
        <translation type="unfinished">接受来自外部的连接 (缺省: 1)</translation>
    </message>
    <message>
<<<<<<< HEAD
        <location filename="../bitcoinstrings.cpp" line="31"/>
        <source>Error</source>
        <translation>错误</translation>
    </message>
    <message>
        <location filename="../bitcoinstrings.cpp" line="119"/>
        <source>Error loading wallet.dat: Wallet requires newer version of Bitcoin</source>
        <translation>wallet.dat钱包文件加载错误：请升级到最新Bitcoin客户端</translation>
    </message>
    <message>
        <location filename="../bitcoinstrings.cpp" line="67"/>
=======
        <location line="+1"/>
        <source>Set language, for example &quot;de_DE&quot; (default: system locale)</source>
        <translation>设置语言, 例如 &quot;de_DE&quot; (缺省: 系统语言)</translation>
    </message>
    <message>
        <location line="+2"/>
>>>>>>> 0f4c74f9
        <source>Threshold for disconnecting misbehaving peers (default: 100)</source>
        <translation>Threshold for disconnecting misbehaving peers (缺省: 100)</translation>
    </message>
    <message>
<<<<<<< HEAD
        <location filename="../bitcoinstrings.cpp" line="68"/>
=======
        <location line="+1"/>
>>>>>>> 0f4c74f9
        <source>Number of seconds to keep misbehaving peers from reconnecting (default: 86400)</source>
        <translation>Number of seconds to keep misbehaving peers from reconnecting (缺省: 86400)</translation>
    </message>
    <message>
<<<<<<< HEAD
        <location filename="../bitcoinstrings.cpp" line="71"/>
        <source>Maximum per-connection receive buffer, &lt;n&gt;*1000 bytes (default: 10000)</source>
        <translation>Maximum per-connection receive buffer, &lt;n&gt;*1000 bytes (缺省: 10000)</translation>
    </message>
    <message>
        <location filename="../bitcoinstrings.cpp" line="77"/>
=======
        <location line="+7"/>
>>>>>>> 0f4c74f9
        <source>Fee per KB to add to transactions you send</source>
        <translation>每发送1KB交易所需的费用</translation>
    </message>
    <message>
<<<<<<< HEAD
        <location filename="../bitcoinstrings.cpp" line="72"/>
=======
        <location line="-3"/>
>>>>>>> 0f4c74f9
        <source>Maximum per-connection send buffer, &lt;n&gt;*1000 bytes (default: 10000)</source>
        <translation>Maximum per-connection send buffer, &lt;n&gt;*1000 bytes (缺省: 10000)</translation>
    </message>
    <message>
<<<<<<< HEAD
        <location filename="../bitcoinstrings.cpp" line="8"/>
        <source>Error: Wallet locked, unable to create transaction.</source>
        <translation type="unfinished"></translation>
    </message>
    <message>
        <location filename="../bitcoinstrings.cpp" line="9"/>
        <source>Error: This transaction requires a transaction fee of at least %s because of its amount, complexity, or use of recently received funds.</source>
        <translation type="unfinished"></translation>
    </message>
    <message>
        <location filename="../bitcoinstrings.cpp" line="12"/>
        <source>Error: Transaction creation failed.</source>
        <translation type="unfinished">错误: 创建交易失败.</translation>
    </message>
    <message>
        <location filename="../bitcoinstrings.cpp" line="14"/>
        <source>Error: The transaction was rejected. This might happen if some of the coins in your wallet were already spent, such as if you used a copy of wallet.dat and coins were spent in the copy but not marked as spent here.</source>
        <translation type="unfinished">错误: 交易被拒绝. 如果您使用的是备份钱包，可能存在两个钱包不同步的情况，另一个钱包中的比特币已经被使用，但本地的这个钱包尚没有记录。</translation>
    </message>
    <message>
        <location filename="../bitcoinstrings.cpp" line="32"/>
        <source>An error occurred while setting up the RPC port %u for listening: %s</source>
        <translation>设置RPC监听端口%u时发生错误: %s</translation>
    </message>
    <message>
        <location filename="../bitcoinstrings.cpp" line="73"/>
=======
        <location line="+1"/>
>>>>>>> 0f4c74f9
        <source>Use Universal Plug and Play to map the listening port (default: 1)</source>
        <translation type="unfinished">使用UPnp映射监听端口(缺省: 1)</translation>
    </message>
    <message>
<<<<<<< HEAD
        <location filename="../bitcoinstrings.cpp" line="74"/>
=======
        <location line="+1"/>
>>>>>>> 0f4c74f9
        <source>Use Universal Plug and Play to map the listening port (default: 0)</source>
        <translation type="unfinished">使用UPnp映射监听端口(缺省: 0)</translation>
    </message>
    <message>
<<<<<<< HEAD
        <location filename="../bitcoinstrings.cpp" line="78"/>
        <source>Accept command line and JSON-RPC commands</source>
        <translation>接受命令行和 JSON-RPC 命令
</translation>
    </message>
    <message>
        <location filename="../bitcoinstrings.cpp" line="79"/>
=======
        <location line="+3"/>
>>>>>>> 0f4c74f9
        <source>Run in the background as a daemon and accept commands</source>
        <translation>在后台运行并接受命令

</translation>
    </message>
    <message>
<<<<<<< HEAD
        <location filename="../bitcoinstrings.cpp" line="80"/>
=======
        <location line="+18"/>
        <source>How thorough the block verification is (0-6, default: 1)</source>
        <translation>需要几个确认 (0-6个, 缺省: 1个)</translation>
    </message>
    <message>
        <location line="-17"/>
>>>>>>> 0f4c74f9
        <source>Use the test network</source>
        <translation>使用测试网络
</translation>
    </message>
    <message>
<<<<<<< HEAD
        <location filename="../bitcoinstrings.cpp" line="81"/>
=======
        <location line="+1"/>
>>>>>>> 0f4c74f9
        <source>Output extra debugging information</source>
        <translation>输出调试信息</translation>
    </message>
    <message>
<<<<<<< HEAD
        <location filename="../bitcoinstrings.cpp" line="82"/>
        <source>Prepend debug output with timestamp</source>
        <translation>为调试输出信息添加时间戳</translation>
    </message>
    <message>
        <location filename="../bitcoinstrings.cpp" line="83"/>
        <source>Send trace/debug info to console instead of debug.log file</source>
        <translation>跟踪/调试信息输出到控制台，不输出到debug.log文件</translation>
    </message>
    <message>
        <location filename="../bitcoinstrings.cpp" line="86"/>
        <source>Password for JSON-RPC connections</source>
        <translation>JSON-RPC连接密码
</translation>
    </message>
    <message>
        <location filename="../bitcoinstrings.cpp" line="87"/>
=======
        <location line="+6"/>
>>>>>>> 0f4c74f9
        <source>Listen for JSON-RPC connections on &lt;port&gt; (default: 8332)</source>
        <translation>JSON-RPC连接监听&lt;端口&gt; (默认为 8332)
</translation>
    </message>
    <message>
<<<<<<< HEAD
        <location filename="../bitcoinstrings.cpp" line="89"/>
        <source>Send commands to node running on &lt;ip&gt; (default: 127.0.0.1)</source>
        <translation>向IP地址为 &lt;ip&gt; 的节点发送指令 (缺省: 127.0.0.1)
</translation>
    </message>
    <message>
        <location filename="../bitcoinstrings.cpp" line="90"/>
        <source>Execute command when the best block changes (%s in cmd is replaced by block hash)</source>
        <translation>当最佳区块变化时执行命令 (命令行中的 %s 会被替换成区块哈希值)</translation>
    </message>
    <message>
        <location filename="../bitcoinstrings.cpp" line="95"/>
        <source>Rescan the block chain for missing wallet transactions</source>
        <translation>重新扫描数据链以查找遗漏的交易
</translation>
    </message>
    <message>
        <location filename="../bitcoinstrings.cpp" line="103"/>
        <source>Server private key (default: server.pem)</source>
        <translation>服务器私钥 (默认为 server.pem)
</translation>
    </message>
    <message>
        <location filename="../bitcoinstrings.cpp" line="104"/>
        <source>Acceptable ciphers (default: TLSv1+HIGH:!SSLv2:!aNULL:!eNULL:!AH:!3DES:@STRENGTH)</source>
        <translation>可接受的加密器 (默认为 TLSv1+HIGH:!SSLv2:!aNULL:!eNULL:!AH:!3DES:@STRENGTH)
</translation>
    </message>
    <message>
        <location filename="../bitcoinstrings.cpp" line="48"/>
        <source>Specify pid file (default: bitcoind.pid)</source>
        <translation>指定 pid 文件 (默认为 bitcoind.pid)
</translation>
=======
        <location line="+20"/>
        <source>This help message</source>
        <translation>该帮助信息
</translation>
    </message>
    <message>
        <location line="-14"/>
        <source>Upgrade wallet to latest format</source>
        <translation>将钱包升级到最新的格式</translation>
    </message>
    <message>
        <location line="+8"/>
        <source>Use OpenSSL (https) for JSON-RPC connections</source>
        <translation>为 JSON-RPC 连接使用 OpenSSL (https)连接</translation>
>>>>>>> 0f4c74f9
    </message>
</context>
</TS><|MERGE_RESOLUTION|>--- conflicted
+++ resolved
@@ -15,11 +15,7 @@
         <translation>&lt;b&gt;比特币&lt;/b&gt;版本</translation>
     </message>
     <message>
-<<<<<<< HEAD
-        <location filename="../forms/aboutdialog.ui" line="91"/>
-=======
-        <location line="+32"/>
->>>>>>> 0f4c74f9
+        <location line="+38"/>
         <source>Copyright © 2009-2012 Bitcoin Developers
 
 This is experimental software.
@@ -59,26 +55,22 @@
         <translation>创建新地址</translation>
     </message>
     <message>
-<<<<<<< HEAD
-        <location filename="../forms/addressbookpage.ui" line="96"/>
+        <location line="+39"/>
         <source>Sign a message to prove you own this address</source>
         <translation>发送签名消息以证明您是该比特币地址的拥有者</translation>
     </message>
     <message>
-        <location filename="../forms/addressbookpage.ui" line="99"/>
+        <location line="+3"/>
         <source>Sign &amp;Message</source>
         <translation>发送签名 &amp;消息</translation>
     </message>
     <message>
-        <location filename="../forms/addressbookpage.ui" line="110"/>
+        <location line="+11"/>
         <source>Delete the currently selected address from the list. Only sending addresses can be deleted.</source>
         <translation>从列表中删除当前选中地址。只有发送地址可以被删除。</translation>
     </message>
     <message>
-        <location filename="../forms/addressbookpage.ui" line="60"/>
-=======
-        <location line="+3"/>
->>>>>>> 0f4c74f9
+        <location line="-50"/>
         <source>&amp;New Address...</source>
         <translation>&amp;新地址...</translation>
     </message>
@@ -93,126 +85,65 @@
         <translation>&amp;复制到剪贴板</translation>
     </message>
     <message>
-<<<<<<< HEAD
-        <location filename="../addressbookpage.cpp" line="286"/>
+        <location filename="../addressbookpage.cpp" line="+286"/>
         <source>Comma separated file (*.csv)</source>
         <translation>逗号分隔文件 (*.csv)</translation>
-=======
-        <location line="+11"/>
+    </message>
+    <message>
+        <location filename="../forms/addressbookpage.ui" line="+39"/>
+        <source>&amp;Delete</source>
+        <translation>&amp;删除</translation>
+    </message>
+    <message>
+        <location line="-28"/>
         <source>Show &amp;QR Code</source>
         <translation>显示二维码</translation>
     </message>
     <message>
-        <location line="+11"/>
-        <source>Sign a message to prove you own this address</source>
-        <translation>发送签名消息以证明您是该比特币地址的拥有者</translation>
-    </message>
-    <message>
-        <location line="+3"/>
-        <source>Sign &amp;Message</source>
-        <translation>发送签名 &amp;消息</translation>
->>>>>>> 0f4c74f9
-    </message>
-    <message>
-        <location line="+14"/>
-        <source>&amp;Delete</source>
-        <translation>&amp;删除</translation>
-    </message>
-    <message>
-<<<<<<< HEAD
-        <location filename="../forms/addressbookpage.ui" line="85"/>
-        <source>Show &amp;QR Code</source>
-        <translation>显示二维码</translation>
-    </message>
-    <message>
-        <location filename="../addressbookpage.cpp" line="65"/>
-=======
-        <location line="-3"/>
-        <source>Delete the currently selected address from the list. Only sending addresses can be deleted.</source>
-        <translation>从列表中删除当前选中地址。只有发送地址可以被删除。</translation>
-    </message>
-    <message>
-        <location filename="../addressbookpage.cpp" line="+61"/>
->>>>>>> 0f4c74f9
+        <location filename="../addressbookpage.cpp" line="-221"/>
         <source>Copy address</source>
         <translation>复制地址</translation>
     </message>
     <message>
-<<<<<<< HEAD
-        <location filename="../addressbookpage.cpp" line="285"/>
+        <location line="+220"/>
         <source>Export Address Book Data</source>
         <translation>导出地址簿数据</translation>
     </message>
     <message>
-        <location filename="../addressbookpage.cpp" line="66"/>
-=======
-        <location line="+1"/>
->>>>>>> 0f4c74f9
+        <location line="-219"/>
         <source>Copy label</source>
         <translation>复制标签</translation>
     </message>
     <message>
-<<<<<<< HEAD
-        <location filename="../addressbookpage.cpp" line="67"/>
-=======
-        <location line="+1"/>
->>>>>>> 0f4c74f9
+        <location line="+1"/>
         <source>Edit</source>
         <translation>编辑</translation>
     </message>
     <message>
-<<<<<<< HEAD
-        <location filename="../addressbookpage.cpp" line="68"/>
-=======
-        <location line="+1"/>
->>>>>>> 0f4c74f9
+        <location line="+1"/>
         <source>Delete</source>
         <translation>删除</translation>
     </message>
     <message>
-<<<<<<< HEAD
-        <location filename="../addressbookpage.cpp" line="299"/>
-=======
-        <location line="+214"/>
-        <source>Export Address Book Data</source>
-        <translation>导出地址簿数据</translation>
-    </message>
-    <message>
-        <location line="+14"/>
+        <location line="+231"/>
+        <source>Error exporting</source>
+        <translation>导出错误</translation>
+    </message>
+    <message>
+        <location line="+0"/>
         <source>Could not write to file %1.</source>
         <translation>无法写入文件 %1。</translation>
-    </message>
-    <message>
-        <location line="+0"/>
->>>>>>> 0f4c74f9
-        <source>Error exporting</source>
-        <translation>导出错误</translation>
-    </message>
-    <message>
-<<<<<<< HEAD
-        <location filename="../addressbookpage.cpp" line="299"/>
-        <source>Could not write to file %1.</source>
-        <translation>无法写入文件 %1。</translation>
-=======
-        <location line="-13"/>
-        <source>Comma separated file (*.csv)</source>
-        <translation>逗号分隔文件 (*.csv)</translation>
->>>>>>> 0f4c74f9
     </message>
 </context>
 <context>
     <name>AddressTableModel</name>
     <message>
-<<<<<<< HEAD
-        <location filename="../addresstablemodel.cpp" line="78"/>
+        <location filename="../addresstablemodel.cpp" line="+96"/>
         <source>Address</source>
         <translation>地址</translation>
     </message>
     <message>
-        <location filename="../addresstablemodel.cpp" line="78"/>
-=======
-        <location filename="../addresstablemodel.cpp" line="+96"/>
->>>>>>> 0f4c74f9
+        <location line="+0"/>
         <source>Label</source>
         <translation>标签</translation>
     </message>
@@ -221,180 +152,119 @@
         <source>(no label)</source>
         <translation>(没有标签)</translation>
     </message>
-<<<<<<< HEAD
-=======
-    <message>
-        <location line="-36"/>
-        <source>Address</source>
-        <translation>地址</translation>
-    </message>
->>>>>>> 0f4c74f9
 </context>
 <context>
     <name>AskPassphraseDialog</name>
     <message>
-<<<<<<< HEAD
-        <location filename="../forms/askpassphrasedialog.ui" line="61"/>
+        <location filename="../forms/askpassphrasedialog.ui" line="+61"/>
         <source>New passphrase</source>
         <translation>新口令</translation>
     </message>
     <message>
-        <location filename="../askpassphrasedialog.cpp" line="101"/>
+        <location filename="../askpassphrasedialog.cpp" line="+101"/>
         <source>Confirm wallet encryption</source>
         <translation>确认加密钱包</translation>
     </message>
     <message>
-        <location filename="../askpassphrasedialog.cpp" line="145"/>
+        <location line="+44"/>
         <source>Wallet unlock failed</source>
         <translation>钱包解锁失败</translation>
     </message>
     <message>
-        <location filename="../forms/askpassphrasedialog.ui" line="26"/>
-=======
-        <location filename="../forms/askpassphrasedialog.ui" line="+26"/>
->>>>>>> 0f4c74f9
+        <location filename="../forms/askpassphrasedialog.ui" line="-35"/>
         <source>Dialog</source>
         <translation>会话</translation>
     </message>
     <message>
-<<<<<<< HEAD
-        <location filename="../forms/askpassphrasedialog.ui" line="47"/>
+        <location line="+21"/>
         <source>Enter passphrase</source>
         <translation>输入口令</translation>
     </message>
     <message>
-        <location filename="../forms/askpassphrasedialog.ui" line="75"/>
+        <location line="+28"/>
         <source>Repeat new passphrase</source>
         <translation>重复新口令</translation>
     </message>
     <message>
-        <location filename="../forms/askpassphrasedialog.ui" line="94"/>
+        <location line="+19"/>
         <source>TextLabel</source>
         <translation>文本标签</translation>
     </message>
     <message>
-        <location filename="../askpassphrasedialog.cpp" line="156"/>
+        <location filename="../askpassphrasedialog.cpp" line="+11"/>
         <source>Wallet decryption failed</source>
         <translation>钱包解密失败。</translation>
-=======
-        <location filename="../askpassphrasedialog.cpp" line="+35"/>
-        <source>Encrypt wallet</source>
-        <translation>加密钱包</translation>
->>>>>>> 0f4c74f9
-    </message>
-    <message>
-        <location line="+11"/>
+    </message>
+    <message>
+        <location line="-110"/>
         <source>This operation needs your wallet passphrase to decrypt the wallet.</source>
         <translation>该操作需要您首先使用口令解密钱包。</translation>
     </message>
     <message>
-<<<<<<< HEAD
-        <location filename="../askpassphrasedialog.cpp" line="113"/>
+        <location line="+67"/>
         <source>Bitcoin will close now to finish the encryption process. Remember that encrypting your wallet cannot fully protect your bitcoins from being stolen by malware infecting your computer.</source>
         <translation>将关闭软件以完成加密过程。 请您谨记：钱包加密并不是万能的，电脑中毒，您的比特币还是有可能丢失。</translation>
     </message>
     <message>
-        <location filename="../askpassphrasedialog.cpp" line="127"/>
+        <location line="+14"/>
         <source>Wallet encryption failed due to an internal error. Your wallet was not encrypted.</source>
         <translation>由于一个本地错误，加密钱包操作已经失败。您的钱包没有被加密。</translation>
-=======
-        <location filename="../forms/askpassphrasedialog.ui" line="+49"/>
-        <source>Repeat new passphrase</source>
-        <translation>重复新口令</translation>
->>>>>>> 0f4c74f9
-    </message>
-    <message>
-        <location filename="../askpassphrasedialog.cpp" line="+65"/>
+    </message>
+    <message>
+        <location line="-16"/>
         <location line="+58"/>
         <source>Wallet encrypted</source>
         <translation>钱包已加密</translation>
     </message>
     <message>
-<<<<<<< HEAD
-        <location filename="../askpassphrasedialog.cpp" line="34"/>
+        <location line="-135"/>
         <source>Enter the new passphrase to the wallet.&lt;br/&gt;Please use a passphrase of &lt;b&gt;10 or more random characters&lt;/b&gt;, or &lt;b&gt;eight or more words&lt;/b&gt;.</source>
         <translation>输入钱包的新口令。&lt;br/&gt;使用的口令请至少包含&lt;b&gt;10个以上随机字符&lt;/&gt;，或者是&lt;b&gt;8个以上的单词&lt;/b&gt;。</translation>
     </message>
     <message>
-        <location filename="../askpassphrasedialog.cpp" line="38"/>
+        <location line="+4"/>
         <source>This operation needs your wallet passphrase to unlock the wallet.</source>
         <translation>该操作需要您首先使用口令解锁钱包。</translation>
     </message>
     <message>
-        <location filename="../askpassphrasedialog.cpp" line="35"/>
+        <location line="-3"/>
         <source>Encrypt wallet</source>
         <translation>加密钱包</translation>
     </message>
     <message>
-        <location filename="../askpassphrasedialog.cpp" line="43"/>
+        <location line="+8"/>
         <source>Unlock wallet</source>
         <translation>解锁钱包</translation>
     </message>
     <message>
-        <location filename="../askpassphrasedialog.cpp" line="51"/>
+        <location line="+8"/>
         <source>Decrypt wallet</source>
         <translation>解密钱包</translation>
     </message>
     <message>
-        <location filename="../askpassphrasedialog.cpp" line="54"/>
+        <location line="+3"/>
         <source>Change passphrase</source>
         <translation>修改口令</translation>
     </message>
     <message>
-        <location filename="../askpassphrasedialog.cpp" line="55"/>
+        <location line="+1"/>
         <source>Enter the old and new passphrase to the wallet.</source>
         <translation>请输入钱包的旧口令与新口令。</translation>
-=======
-        <location line="-126"/>
-        <source>Unlock wallet</source>
-        <translation>解锁钱包</translation>
-    </message>
-    <message>
-        <location filename="../forms/askpassphrasedialog.ui" line="-28"/>
-        <source>Enter passphrase</source>
-        <translation>输入口令</translation>
-    </message>
-    <message>
-        <location line="+14"/>
-        <source>New passphrase</source>
-        <translation>新口令</translation>
-    </message>
-    <message>
-        <location filename="../askpassphrasedialog.cpp" line="-5"/>
-        <source>This operation needs your wallet passphrase to unlock the wallet.</source>
-        <translation>该操作需要您首先使用口令解锁钱包。</translation>
-    </message>
-    <message>
-        <location filename="../forms/askpassphrasedialog.ui" line="+33"/>
-        <source>TextLabel</source>
-        <translation>文本标签</translation>
-    </message>
-    <message>
-        <location filename="../askpassphrasedialog.cpp" line="+75"/>
-        <source>Bitcoin will close now to finish the encryption process. Remember that encrypting your wallet cannot fully protect your bitcoins from being stolen by malware infecting your computer.</source>
-        <translation>将关闭软件以完成加密过程。 请您谨记：钱包加密并不是万能的，电脑中毒，您的比特币还是有可能丢失。</translation>
->>>>>>> 0f4c74f9
-    </message>
-    <message>
-        <location line="-11"/>
+    </message>
+    <message>
+        <location line="+47"/>
         <source>WARNING: If you encrypt your wallet and lose your passphrase, you will &lt;b&gt;LOSE ALL OF YOUR BITCOINS&lt;/b&gt;!
 Are you sure you wish to encrypt your wallet?</source>
         <translation>警告：如果您加密了您的钱包之后忘记了口令，您将会&lt;b&gt;失去所有的比特币&lt;/b&gt;！
 确定要加密钱包吗？</translation>
     </message>
     <message>
-<<<<<<< HEAD
-        <location filename="../askpassphrasedialog.cpp" line="117"/>
+        <location line="+15"/>
         <source>IMPORTANT: Any previous backups you have made of your wallet file should be replaced with the newly generated, encrypted wallet file. For security reasons, previous backups of the unencrypted wallet file will become useless as soon as you start using the new, encrypted wallet.</source>
         <translation>重要提示：您以前备份的钱包文件应该替换成最新生成的加密钱包文件（重新备份）。从安全性上考虑，您以前备份的未加密的钱包文件，在您使用新的加密钱包后将无效，请重新备份。</translation>
-=======
-        <location line="+54"/>
-        <source>Wallet decryption failed</source>
-        <translation>钱包解密失败。</translation>
->>>>>>> 0f4c74f9
-    </message>
-    <message>
-        <location line="-30"/>
+    </message>
+    <message>
+        <location line="+9"/>
         <location line="+7"/>
         <location line="+42"/>
         <location line="+6"/>
@@ -402,479 +272,320 @@
         <translation>钱包加密失败</translation>
     </message>
     <message>
-<<<<<<< HEAD
-        <location filename="../askpassphrasedialog.cpp" line="134"/>
-        <location filename="../askpassphrasedialog.cpp" line="182"/>
-=======
-        <location line="-147"/>
-        <source>Enter the new passphrase to the wallet.&lt;br/&gt;Please use a passphrase of &lt;b&gt;10 or more random characters&lt;/b&gt;, or &lt;b&gt;eight or more words&lt;/b&gt;.</source>
-        <translation>输入钱包的新口令。&lt;br/&gt;使用的口令请至少包含&lt;b&gt;10个以上随机字符&lt;/&gt;，或者是&lt;b&gt;8个以上的单词&lt;/b&gt;。</translation>
-    </message>
-    <message>
-        <location line="+21"/>
-        <source>Enter the old and new passphrase to the wallet.</source>
-        <translation>请输入钱包的旧口令与新口令。</translation>
-    </message>
-    <message>
-        <location line="+46"/>
-        <source>Confirm wallet encryption</source>
-        <translation>确认加密钱包</translation>
-    </message>
-    <message>
-        <location line="+16"/>
-        <source>IMPORTANT: Any previous backups you have made of your wallet file should be replaced with the newly generated, encrypted wallet file. For security reasons, previous backups of the unencrypted wallet file will become useless as soon as you start using the new, encrypted wallet.</source>
-        <translation>重要提示：您以前备份的钱包文件应该替换成最新生成的加密钱包文件（重新备份）。从安全性上考虑，您以前备份的未加密的钱包文件，在您使用新的加密钱包后将无效，请重新备份。</translation>
-    </message>
-    <message>
-        <location line="+17"/>
+        <location line="-47"/>
         <location line="+48"/>
->>>>>>> 0f4c74f9
         <source>The supplied passphrases do not match.</source>
         <translation>口令不匹配。</translation>
     </message>
     <message>
-<<<<<<< HEAD
-        <location filename="../askpassphrasedialog.cpp" line="146"/>
-        <location filename="../askpassphrasedialog.cpp" line="157"/>
-        <location filename="../askpassphrasedialog.cpp" line="176"/>
-        <source>The passphrase entered for the wallet decryption was incorrect.</source>
-        <translation>用于解密钱包的口令不正确。</translation>
-=======
-        <location line="-37"/>
-        <source>Wallet unlock failed</source>
-        <translation>钱包解锁失败</translation>
->>>>>>> 0f4c74f9
-    </message>
-    <message>
-        <location line="+72"/>
-        <location line="+24"/>
-        <source>Warning: The Caps Lock key is on.</source>
-        <translation>警告：大写锁定键CapsLock开启</translation>
-    </message>
-    <message>
-<<<<<<< HEAD
-        <location filename="../askpassphrasedialog.cpp" line="170"/>
-=======
-        <location line="-114"/>
-        <source>Wallet encryption failed due to an internal error. Your wallet was not encrypted.</source>
-        <translation>由于一个本地错误，加密钱包操作已经失败。您的钱包没有被加密。</translation>
-    </message>
-    <message>
-        <location line="+43"/>
->>>>>>> 0f4c74f9
-        <source>Wallet passphrase was successfully changed.</source>
-        <translation>钱包口令修改成功</translation>
-    </message>
-</context>
-<context>
-    <name>BitcoinGUI</name>
-    <message>
-<<<<<<< HEAD
-        <location filename="../bitcoingui.cpp" line="198"/>
-        <source>Edit the list of stored addresses and labels</source>
-        <translation>修改存储的地址和标签列表</translation>
-    </message>
-    <message>
-        <location filename="../bitcoingui.cpp" line="186"/>
-        <source>Show general overview of wallet</source>
-        <translation>显示钱包概况</translation>
-    </message>
-    <message>
-        <location filename="../bitcoingui.cpp" line="192"/>
-        <source>Browse transaction history</source>
-        <translation>查看交易历史</translation>
-=======
-        <location line="-116"/>
-        <source>Change passphrase</source>
-        <translation>修改口令</translation>
-    </message>
-    <message>
-        <location line="+92"/>
+        <location line="-36"/>
         <location line="+11"/>
         <location line="+19"/>
         <source>The passphrase entered for the wallet decryption was incorrect.</source>
         <translation>用于解密钱包的口令不正确。</translation>
     </message>
     <message>
-        <location line="-125"/>
-        <source>Decrypt wallet</source>
-        <translation>解密钱包</translation>
->>>>>>> 0f4c74f9
-    </message>
-    <message>
-<<<<<<< HEAD
-        <location filename="../bitcoingui.cpp" line="197"/>
+        <location line="+41"/>
+        <location line="+24"/>
+        <source>Warning: The Caps Lock key is on.</source>
+        <translation>警告：大写锁定键CapsLock开启</translation>
+    </message>
+    <message>
+        <location line="-71"/>
+        <source>Wallet passphrase was successfully changed.</source>
+        <translation>钱包口令修改成功</translation>
+    </message>
+</context>
+<context>
+    <name>BitcoinGUI</name>
+    <message>
+        <location filename="../bitcoingui.cpp" line="+198"/>
+        <source>Edit the list of stored addresses and labels</source>
+        <translation>修改存储的地址和标签列表</translation>
+    </message>
+    <message>
+        <location line="-12"/>
+        <source>Show general overview of wallet</source>
+        <translation>显示钱包概况</translation>
+    </message>
+    <message>
+        <location line="+6"/>
+        <source>Browse transaction history</source>
+        <translation>查看交易历史</translation>
+    </message>
+    <message>
+        <location line="+5"/>
         <source>&amp;Address Book</source>
         <translation>&amp;地址簿</translation>
     </message>
     <message>
-        <location filename="../bitcoingui.cpp" line="204"/>
+        <location line="+7"/>
         <source>Show the list of addresses for receiving payments</source>
         <translation>显示接收支付的地址列表</translation>
     </message>
     <message>
-        <location filename="../bitcoingui.cpp" line="209"/>
-=======
-        <location filename="../bitcoingui.cpp" line="+187"/>
+        <location line="+5"/>
+        <source>&amp;Send coins</source>
+        <translation>&amp;发送货币</translation>
+    </message>
+    <message>
+        <location line="+31"/>
+        <source>Show information about Bitcoin</source>
+        <translation>显示比特币的相关信息</translation>
+    </message>
+    <message>
+        <location line="+3"/>
+        <source>Show information about Qt</source>
+        <translation>显示Qt相关信息</translation>
+    </message>
+    <message>
+        <location line="+3"/>
+        <source>Modify configuration options for bitcoin</source>
+        <translation>修改比特币配置选项</translation>
+    </message>
+    <message>
+        <location line="+5"/>
+        <source>Export the data in the current tab to a file</source>
+        <translation>导出当前数据到文件</translation>
+    </message>
+    <message>
+        <location line="+1"/>
+        <source>&amp;Encrypt Wallet</source>
+        <translation>&amp;加密钱包</translation>
+    </message>
+    <message>
+        <location line="+3"/>
+        <source>&amp;Backup Wallet</source>
+        <translation>&amp;备份钱包</translation>
+    </message>
+    <message>
+        <location line="+251"/>
+        <source>Synchronizing with network...</source>
+        <translation>正在与网络同步...</translation>
+    </message>
+    <message>
+        <location line="-225"/>
+        <source>&amp;File</source>
+        <translation>&amp;文件</translation>
+    </message>
+    <message>
+        <location line="+540"/>
+        <source>Backup Wallet</source>
+        <translation>备份钱包</translation>
+    </message>
+    <message>
+        <location line="-568"/>
+        <source>Encrypt or decrypt wallet</source>
+        <translation>加密或解密钱包</translation>
+    </message>
+    <message>
+        <location line="-50"/>
+        <source>&amp;Receive coins</source>
+        <translation>&amp;收款地址</translation>
+    </message>
+    <message>
+        <location line="-18"/>
         <source>&amp;Overview</source>
         <translation>&amp;概况</translation>
     </message>
     <message>
-        <location line="+1"/>
-        <source>Show general overview of wallet</source>
-        <translation>显示钱包概况</translation>
-    </message>
-    <message>
-        <location line="+23"/>
->>>>>>> 0f4c74f9
-        <source>&amp;Send coins</source>
-        <translation>&amp;发送货币</translation>
-    </message>
-    <message>
-<<<<<<< HEAD
-        <location filename="../bitcoingui.cpp" line="240"/>
-        <source>Show information about Bitcoin</source>
-        <translation>显示比特币的相关信息</translation>
-    </message>
-    <message>
-        <location filename="../bitcoingui.cpp" line="243"/>
-        <source>Show information about Qt</source>
-        <translation>显示Qt相关信息</translation>
-    </message>
-    <message>
-        <location filename="../bitcoingui.cpp" line="246"/>
-=======
         <location line="+6"/>
-        <source>Sign &amp;message</source>
-        <translation>发送签名 &amp;消息</translation>
-    </message>
-    <message>
-        <location line="+24"/>
+        <source>&amp;Transactions</source>
+        <translation>&amp;交易记录</translation>
+    </message>
+    <message>
+        <location line="+48"/>
         <source>&amp;About %1</source>
         <translation>&amp;关于 %1</translation>
     </message>
     <message>
-        <location line="+3"/>
+        <location line="+64"/>
+        <source>Tabs toolbar</source>
+        <translation>分页工具栏</translation>
+    </message>
+    <message>
+        <location line="-54"/>
+        <source>Show or hide the Bitcoin window</source>
+        <translation>显示或隐藏比特币客户端窗口</translation>
+    </message>
+    <message>
+        <location line="+1"/>
+        <source>&amp;Export...</source>
+        <translation>&amp;导出...</translation>
+    </message>
+    <message>
+        <location line="-15"/>
+        <source>E&amp;xit</source>
+        <translation>退出</translation>
+    </message>
+    <message>
+        <location line="+1"/>
+        <source>Quit application</source>
+        <translation>退出程序</translation>
+    </message>
+    <message>
+        <location line="+9"/>
+        <source>&amp;Options...</source>
+        <translation>&amp;选项...</translation>
+    </message>
+    <message>
+        <location line="-3"/>
         <source>About &amp;Qt</source>
         <translation>关于 &amp;Qt</translation>
     </message>
     <message>
-        <location line="+4"/>
->>>>>>> 0f4c74f9
-        <source>Modify configuration options for bitcoin</source>
-        <translation>修改比特币配置选项</translation>
-    </message>
-    <message>
-<<<<<<< HEAD
-        <location filename="../bitcoingui.cpp" line="251"/>
-        <source>Export the data in the current tab to a file</source>
-        <translation>导出当前数据到文件</translation>
-    </message>
-    <message>
-        <location filename="../bitcoingui.cpp" line="252"/>
-        <source>&amp;Encrypt Wallet</source>
-        <translation>&amp;加密钱包</translation>
-    </message>
-    <message>
-        <location filename="../bitcoingui.cpp" line="255"/>
-=======
-        <location line="+3"/>
-        <source>Show the Bitcoin window</source>
-        <translation>显示比特币窗口</translation>
-    </message>
-    <message>
-        <location line="+6"/>
->>>>>>> 0f4c74f9
-        <source>&amp;Backup Wallet</source>
-        <translation>&amp;备份钱包</translation>
-    </message>
-    <message>
-<<<<<<< HEAD
-        <location filename="../bitcoingui.cpp" line="506"/>
-        <source>Synchronizing with network...</source>
-        <translation>正在与网络同步...</translation>
-    </message>
-    <message>
-        <location filename="../bitcoingui.cpp" line="281"/>
-        <source>&amp;File</source>
-        <translation>&amp;文件</translation>
-    </message>
-    <message>
-        <location filename="../bitcoingui.cpp" line="821"/>
-=======
-        <location line="+358"/>
-        <source>This transaction is over the size limit. You can still send it for a fee of %1, which goes to the nodes that process your transaction and helps to support the network. Do you want to pay the fee?</source>
-        <translation>该交易的字节数超标。您可以选择支付%1的交易费给处理您的交易的网络节点，有助于比特币网络的运行。您愿意支付这笔交易费用吗？</translation>
-    </message>
-    <message>
-        <location line="+32"/>
-        <source>Incoming transaction</source>
-        <translation>流入交易</translation>
-    </message>
-    <message>
-        <location line="+157"/>
->>>>>>> 0f4c74f9
-        <source>Backup Wallet</source>
-        <translation>备份钱包</translation>
-    </message>
-    <message>
-<<<<<<< HEAD
-        <location filename="../bitcoingui.cpp" line="253"/>
-        <source>Encrypt or decrypt wallet</source>
-        <translation>加密或解密钱包</translation>
-    </message>
-    <message>
-        <location filename="../bitcoingui.cpp" line="203"/>
-=======
-        <location line="+0"/>
-        <source>Wallet Data (*.dat)</source>
-        <translation>钱包文件(*.dat)</translation>
-    </message>
-    <message>
-        <location line="-604"/>
-        <source>Edit the list of stored addresses and labels</source>
-        <translation>修改存储的地址和标签列表</translation>
-    </message>
-    <message>
-        <location line="+5"/>
->>>>>>> 0f4c74f9
-        <source>&amp;Receive coins</source>
-        <translation>&amp;收款地址</translation>
-    </message>
-    <message>
-<<<<<<< HEAD
-        <location filename="../bitcoingui.cpp" line="185"/>
-        <source>&amp;Overview</source>
-        <translation>&amp;概况</translation>
-    </message>
-    <message>
-        <location filename="../bitcoingui.cpp" line="191"/>
-=======
-        <location line="-59"/>
-        <location line="+332"/>
-        <source>Synchronizing with network...</source>
-        <translation>正在与网络同步...</translation>
-    </message>
-    <message>
-        <location line="-329"/>
-        <source>Block chain synchronization in progress</source>
-        <translation>正在同步区域锁链</translation>
-    </message>
-    <message>
-        <location line="+44"/>
->>>>>>> 0f4c74f9
-        <source>&amp;Transactions</source>
-        <translation>&amp;交易记录</translation>
-    </message>
-    <message>
-<<<<<<< HEAD
-        <location filename="../bitcoingui.cpp" line="239"/>
-        <source>&amp;About %1</source>
-        <translation>&amp;关于 %1</translation>
-    </message>
-    <message>
-        <location filename="../bitcoingui.cpp" line="303"/>
-        <source>Tabs toolbar</source>
-        <translation>分页工具栏</translation>
-    </message>
-    <message>
-        <location filename="../bitcoingui.cpp" line="249"/>
-        <source>Show or hide the Bitcoin window</source>
-        <translation>显示或隐藏比特币客户端窗口</translation>
-    </message>
-    <message>
-        <location filename="../bitcoingui.cpp" line="250"/>
-        <source>&amp;Export...</source>
-        <translation>&amp;导出...</translation>
-    </message>
-    <message>
-        <location filename="../bitcoingui.cpp" line="235"/>
-        <source>E&amp;xit</source>
-        <translation>退出</translation>
-    </message>
-    <message>
-        <location filename="../bitcoingui.cpp" line="236"/>
-        <source>Quit application</source>
-        <translation>退出程序</translation>
-    </message>
-    <message>
-        <location filename="../bitcoingui.cpp" line="245"/>
-        <source>&amp;Options...</source>
-        <translation>&amp;选项...</translation>
-    </message>
-    <message>
-        <location filename="../bitcoingui.cpp" line="242"/>
-        <source>About &amp;Qt</source>
-        <translation>关于 &amp;Qt</translation>
-    </message>
-    <message>
-        <location filename="../bitcoingui.cpp" line="296"/>
-=======
-        <location line="+1"/>
-        <source>Browse transaction history</source>
-        <translation>查看交易历史</translation>
-    </message>
-    <message>
-        <location line="+5"/>
-        <source>&amp;Address Book</source>
-        <translation>&amp;地址簿</translation>
-    </message>
-    <message>
-        <location line="+56"/>
-        <source>Encrypt or decrypt wallet</source>
-        <translation>加密或解密钱包</translation>
-    </message>
-    <message>
-        <location line="+74"/>
-        <source>[testnet]</source>
-        <translation>[testnet]</translation>
-    </message>
-    <message>
-        <location line="-111"/>
-        <source>Prove you control an address</source>
-        <translation>证明您拥有某个比特币地址</translation>
-    </message>
-    <message>
-        <location line="+32"/>
-        <source>Open &amp;Bitcoin</source>
-        <translation>打开 &amp;比特币</translation>
-    </message>
-    <message>
-        <location line="+251"/>
-        <source>Downloaded %1 blocks of transaction history.</source>
-        <translation>%1 个交易历史数据区块已下载</translation>
-    </message>
-    <message>
-        <location line="-254"/>
-        <source>&amp;Options...</source>
-        <translation>&amp;选项...</translation>
-    </message>
-    <message>
-        <location line="-2"/>
-        <source>Show information about Qt</source>
-        <translation>显示Qt相关信息</translation>
-    </message>
-    <message>
-        <location line="-172"/>
-        <source>Bitcoin Wallet</source>
-        <translation>比特币钱包</translation>
-    </message>
-    <message>
-        <location line="+180"/>
-        <source>Export the data in the current tab to a file</source>
-        <translation>导出当前数据到文件</translation>
-    </message>
-    <message>
-        <location line="+45"/>
->>>>>>> 0f4c74f9
+        <location line="+54"/>
         <source>&amp;Help</source>
         <translation>&amp;帮助</translation>
     </message>
     <message>
-<<<<<<< HEAD
-        <location filename="../bitcoingui.cpp" line="314"/>
+        <location line="+18"/>
         <source>Actions toolbar</source>
         <translation>动作工具栏</translation>
     </message>
     <message>
-        <location filename="../bitcoingui.cpp" line="248"/>
+        <location line="-66"/>
         <source>Show/Hide &amp;Bitcoin</source>
         <translation>显示/隐藏 比特币客户端</translation>
     </message>
     <message numerus="yes">
-        <location filename="../bitcoingui.cpp" line="482"/>
-=======
-        <location line="-40"/>
-        <source>Backup wallet to another location</source>
-        <translation>备份钱包到其它文件夹</translation>
-    </message>
-    <message numerus="yes">
-        <location line="+205"/>
->>>>>>> 0f4c74f9
+        <location line="+234"/>
         <source>%n active connection(s) to Bitcoin network</source>
         <translation>
             <numerusform>您连接到比特币网络的连接数量共有%n条</numerusform>
         </translation>
     </message>
-<<<<<<< HEAD
     <message numerus="yes">
-        <location filename="../bitcoingui.cpp" line="558"/>
+        <location line="+76"/>
         <source>%n day(s) ago</source>
         <translation>
             <numerusform>%n 天前</numerusform>
         </translation>
     </message>
     <message>
-        <location filename="../bitcoingui.cpp" line="290"/>
+        <location line="-268"/>
         <source>&amp;Settings</source>
         <translation>&amp;设置</translation>
     </message>
     <message>
-        <location filename="../bitcoingui.cpp" line="71"/>
+        <location line="-219"/>
         <source>Bitcoin Wallet</source>
         <translation>比特币钱包</translation>
     </message>
     <message>
-        <location filename="../bitcoingui.cpp" line="258"/>
+        <location line="+187"/>
         <source>Change the passphrase used for wallet encryption</source>
         <translation>修改钱包加密口令</translation>
     </message>
     <message>
-        <location filename="../bitcoingui.cpp" line="391"/>
+        <location line="+133"/>
         <source>Bitcoin client</source>
         <translation>比特币客户端</translation>
     </message>
     <message>
-        <location filename="../bitcoingui.cpp" line="210"/>
+        <location line="-181"/>
         <source>Send coins to a bitcoin address</source>
         <translation>将货币发送到一个比特币地址</translation>
     </message>
     <message>
-        <location filename="../bitcoingui.cpp" line="215"/>
+        <location line="+5"/>
         <source>Sign &amp;message</source>
         <translation>发送签名 &amp;消息</translation>
     </message>
     <message>
-        <location filename="../bitcoingui.cpp" line="216"/>
+        <location line="+1"/>
         <source>Prove you control an address</source>
         <translation>证明您拥有某个比特币地址</translation>
     </message>
     <message numerus="yes">
-        <location filename="../bitcoingui.cpp" line="508"/>
+        <location line="+292"/>
         <source>~%n block(s) remaining</source>
-=======
-    <message>
-        <location line="-257"/>
-        <source>Show the list of addresses for receiving payments</source>
-        <translation>显示接收支付的地址列表</translation>
-    </message>
-    <message>
-        <location line="+99"/>
-        <source>Tabs toolbar</source>
-        <translation>分页工具栏</translation>
-    </message>
-    <message>
-        <location line="-93"/>
-        <source>Send coins to a bitcoin address</source>
-        <translation>将货币发送到一个比特币地址</translation>
-    </message>
-    <message>
-        <location line="+71"/>
-        <source>&amp;File</source>
-        <translation>&amp;文件</translation>
-    </message>
-    <message>
-        <location line="-45"/>
-        <source>Quit application</source>
-        <translation>退出程序</translation>
-    </message>
-    <message>
-        <location line="+4"/>
-        <source>Show information about Bitcoin</source>
-        <translation>显示比特币的相关信息</translation>
+        <translation>
+            <numerusform>~还剩 %n 个区块</numerusform>
+        </translation>
+    </message>
+    <message>
+        <location line="+11"/>
+        <source>Downloaded %1 of %2 blocks of transaction history (%3% done).</source>
+        <translation>已下载 %2 个交易历史区块中的 %1 个 (完成率 %3% ).</translation>
+    </message>
+    <message>
+        <location line="+45"/>
+        <source>Up to date</source>
+        <translation>最新状态</translation>
+    </message>
+    <message>
+        <location line="+5"/>
+        <source>Catching up...</source>
+        <translation>更新中...</translation>
+    </message>
+    <message>
+        <location line="+8"/>
+        <source>Last received block was generated %1.</source>
+        <translation>最新收到的区块产生于 %1。</translation>
+    </message>
+    <message>
+        <location line="+86"/>
+        <source>Sent transaction</source>
+        <translation>已发送交易</translation>
+    </message>
+    <message>
+        <location line="+1"/>
+        <source>Incoming transaction</source>
+        <translation>流入交易</translation>
+    </message>
+    <message>
+        <location line="+160"/>
+        <source>Backup Failed</source>
+        <translation>备份失败</translation>
+    </message>
+    <message>
+        <location line="+0"/>
+        <source>There was an error trying to save the wallet data to the new location.</source>
+        <translation>备份钱包到其它文件夹失败.</translation>
+    </message>
+    <message>
+        <location line="-568"/>
+        <source>Backup wallet to another location</source>
+        <translation>备份钱包到其它文件夹</translation>
+    </message>
+    <message>
+        <location line="+1"/>
+        <source>&amp;Change Passphrase</source>
+        <translation>&amp;修改口令</translation>
+    </message>
+    <message>
+        <location line="+375"/>
+        <source>This transaction is over the size limit. You can still send it for a fee of %1, which goes to the nodes that process your transaction and helps to support the network. Do you want to pay the fee?</source>
+        <translation>该交易的字节数超标。您可以选择支付%1的交易费给处理您的交易的网络节点，有助于比特币网络的运行。您愿意支付这笔交易费用吗？</translation>
+    </message>
+    <message>
+        <location line="+158"/>
+        <source>Wallet is &lt;b&gt;encrypted&lt;/b&gt; and currently &lt;b&gt;unlocked&lt;/b&gt;</source>
+        <translation>钱包已被&lt;b&gt;加密&lt;/b&gt;，当前为&lt;b&gt;解锁&lt;/b&gt;状态</translation>
+    </message>
+    <message>
+        <location line="+8"/>
+        <source>Wallet is &lt;b&gt;encrypted&lt;/b&gt; and currently &lt;b&gt;locked&lt;/b&gt;</source>
+        <translation>钱包已被&lt;b&gt;加密&lt;/b&gt;，当前为&lt;b&gt;锁定&lt;/b&gt;状态</translation>
+    </message>
+    <message>
+        <location line="+23"/>
+        <source>Wallet Data (*.dat)</source>
+        <translation>钱包文件(*.dat)</translation>
+    </message>
+    <message>
+        <location line="-494"/>
+        <source>[testnet]</source>
+        <translation>[testnet]</translation>
+    </message>
+    <message>
+        <location line="+204"/>
+        <source>Downloaded %1 blocks of transaction history.</source>
+        <translation>%1 个交易历史数据区块已下载</translation>
     </message>
     <message numerus="yes">
-        <location line="+274"/>
+        <location line="+15"/>
         <source>%n second(s) ago</source>
         <translation>
             <numerusform>%n 秒前</numerusform>
@@ -890,106 +601,22 @@
     <message numerus="yes">
         <location line="+4"/>
         <source>%n hour(s) ago</source>
->>>>>>> 0f4c74f9
         <translation>
-            <numerusform>~还剩 %n 个区块</numerusform>
+            <numerusform>%n 小时前</numerusform>
         </translation>
     </message>
-<<<<<<< HEAD
-    <message>
-        <location filename="../bitcoingui.cpp" line="519"/>
-        <source>Downloaded %1 of %2 blocks of transaction history (%3% done).</source>
-        <translation>已下载 %2 个交易历史区块中的 %1 个 (完成率 %3% ).</translation>
-    </message>
-    <message>
-        <location filename="../bitcoingui.cpp" line="564"/>
-=======
-    <message numerus="yes">
-        <location line="+4"/>
-        <source>%n day(s) ago</source>
-        <translation>
-            <numerusform>%n 天前</numerusform>
-        </translation>
-    </message>
-    <message>
-        <location line="+6"/>
->>>>>>> 0f4c74f9
-        <source>Up to date</source>
-        <translation>最新状态</translation>
-    </message>
-    <message>
-<<<<<<< HEAD
-        <location filename="../bitcoingui.cpp" line="569"/>
-=======
-        <location line="+5"/>
->>>>>>> 0f4c74f9
-        <source>Catching up...</source>
-        <translation>更新中...</translation>
-    </message>
-    <message>
-<<<<<<< HEAD
-        <location filename="../bitcoingui.cpp" line="577"/>
-=======
-        <location line="+8"/>
->>>>>>> 0f4c74f9
-        <source>Last received block was generated %1.</source>
-        <translation>最新收到的区块产生于 %1。</translation>
-    </message>
-    <message>
-<<<<<<< HEAD
-        <location filename="../bitcoingui.cpp" line="663"/>
-        <source>Sent transaction</source>
-        <translation>已发送交易</translation>
-    </message>
-    <message>
-        <location filename="../bitcoingui.cpp" line="664"/>
-        <source>Incoming transaction</source>
-        <translation>流入交易</translation>
-    </message>
-    <message>
-        <location filename="../bitcoingui.cpp" line="824"/>
-        <source>Backup Failed</source>
-        <translation>备份失败</translation>
-    </message>
-    <message>
-        <location filename="../bitcoingui.cpp" line="824"/>
-        <source>There was an error trying to save the wallet data to the new location.</source>
-        <translation>备份钱包到其它文件夹失败.</translation>
-    </message>
-    <message>
-        <location filename="../bitcoingui.cpp" line="256"/>
-        <source>Backup wallet to another location</source>
-        <translation>备份钱包到其它文件夹</translation>
-    </message>
-    <message>
-        <location filename="../bitcoingui.cpp" line="257"/>
-        <source>&amp;Change Passphrase</source>
-        <translation>&amp;修改口令</translation>
-    </message>
-    <message>
-        <location filename="../bitcoingui.cpp" line="632"/>
-        <source>This transaction is over the size limit. You can still send it for a fee of %1, which goes to the nodes that process your transaction and helps to support the network. Do you want to pay the fee?</source>
-        <translation type="unfinished"></translation>
-    </message>
-    <message>
-        <location filename="../bitcoingui.cpp" line="790"/>
-=======
-        <location line="-255"/>
-        <source>&amp;Settings</source>
-        <translation>&amp;设置</translation>
-    </message>
-    <message>
-        <location line="+24"/>
-        <source>Actions toolbar</source>
-        <translation>动作工具栏</translation>
-    </message>
-    <message>
-        <location line="+330"/>
-        <source>Sent transaction</source>
-        <translation>已发送交易</translation>
-    </message>
-    <message>
-        <location line="+2"/>
+    <message>
+        <location line="-136"/>
+        <source>bitcoin-qt</source>
+        <translation>bitcoin-qt</translation>
+    </message>
+    <message>
+        <location line="+218"/>
+        <source>Sending...</source>
+        <translation>发送中</translation>
+    </message>
+    <message>
+        <location line="+29"/>
         <source>Date: %1
 Amount: %2
 Type: %3
@@ -1002,133 +629,7 @@
 </translation>
     </message>
     <message>
-        <location line="-411"/>
-        <source>E&amp;xit</source>
-        <translation>退出</translation>
-    </message>
-    <message>
-        <location line="+536"/>
->>>>>>> 0f4c74f9
-        <source>Wallet is &lt;b&gt;encrypted&lt;/b&gt; and currently &lt;b&gt;unlocked&lt;/b&gt;</source>
-        <translation>钱包已被&lt;b&gt;加密&lt;/b&gt;，当前为&lt;b&gt;解锁&lt;/b&gt;状态</translation>
-    </message>
-    <message>
-<<<<<<< HEAD
-        <location filename="../bitcoingui.cpp" line="798"/>
-=======
-        <location line="+8"/>
->>>>>>> 0f4c74f9
-        <source>Wallet is &lt;b&gt;encrypted&lt;/b&gt; and currently &lt;b&gt;locked&lt;/b&gt;</source>
-        <translation>钱包已被&lt;b&gt;加密&lt;/b&gt;，当前为&lt;b&gt;锁定&lt;/b&gt;状态</translation>
-    </message>
-    <message>
-<<<<<<< HEAD
-        <location filename="../bitcoingui.cpp" line="821"/>
-        <source>Wallet Data (*.dat)</source>
-        <translation>钱包文件(*.dat)</translation>
-    </message>
-    <message>
-        <location filename="../bitcoingui.cpp" line="327"/>
-        <source>[testnet]</source>
-        <translation>[testnet]</translation>
-    </message>
-    <message>
-        <location filename="../bitcoingui.cpp" line="531"/>
-        <source>Downloaded %1 blocks of transaction history.</source>
-        <translation>%1 个交易历史数据区块已下载</translation>
-    </message>
-    <message numerus="yes">
-        <location filename="../bitcoingui.cpp" line="546"/>
-        <source>%n second(s) ago</source>
-        <translation>
-            <numerusform>%n 秒前</numerusform>
-        </translation>
-    </message>
-    <message numerus="yes">
-        <location filename="../bitcoingui.cpp" line="550"/>
-        <source>%n minute(s) ago</source>
-        <translation>
-            <numerusform>%n 分种前</numerusform>
-        </translation>
-    </message>
-    <message numerus="yes">
-        <location filename="../bitcoingui.cpp" line="554"/>
-        <source>%n hour(s) ago</source>
-        <translation>
-            <numerusform>%n 小时前</numerusform>
-        </translation>
-    </message>
-    <message>
-        <location filename="../bitcoingui.cpp" line="418"/>
-=======
-        <location line="-522"/>
-        <source>&amp;Change Passphrase</source>
-        <translation>&amp;修改口令</translation>
-    </message>
-    <message>
-        <location line="+1"/>
-        <source>Change the passphrase used for wallet encryption</source>
-        <translation>修改钱包加密口令</translation>
-    </message>
-    <message>
-        <location line="-8"/>
-        <source>&amp;Export...</source>
-        <translation>&amp;导出...</translation>
-    </message>
-    <message>
-        <location line="+169"/>
->>>>>>> 0f4c74f9
-        <source>bitcoin-qt</source>
-        <translation>bitcoin-qt</translation>
-    </message>
-    <message>
-<<<<<<< HEAD
-        <location filename="../bitcoingui.cpp" line="636"/>
-=======
-        <location line="+386"/>
-        <source>There was an error trying to save the wallet data to the new location.</source>
-        <translation>备份钱包到其它文件夹失败.</translation>
-    </message>
-    <message>
-        <location line="-188"/>
->>>>>>> 0f4c74f9
-        <source>Sending...</source>
-        <translation>发送中</translation>
-    </message>
-    <message>
-<<<<<<< HEAD
-        <location filename="../bitcoingui.cpp" line="665"/>
-        <source>Date: %1
-Amount: %2
-Type: %3
-Address: %4
-</source>
-        <translation>日期: %1
-金额: %2
-类别: %3
-地址: %4
-</translation>
-    </message>
-    <message>
-        <location filename="../bitcoin.cpp" line="127"/>
-=======
-        <location line="+188"/>
-        <source>Backup Failed</source>
-        <translation>备份失败</translation>
-    </message>
-    <message>
-        <location line="-553"/>
-        <source>&amp;Encrypt Wallet</source>
-        <translation>&amp;加密钱包</translation>
-    </message>
-    <message>
-        <location line="+235"/>
-        <source>Downloaded %1 of %2 blocks of transaction history.</source>
-        <translation>%1 / %2 个交易历史的区块已下载</translation>
-    </message>
-    <message>
-        <location filename="../bitcoin.cpp" line="+144"/>
->>>>>>> 0f4c74f9
+        <location filename="../bitcoin.cpp" line="+127"/>
         <source>A fatal error occurred. Bitcoin can no longer continue safely and will quit.</source>
         <translation>发生严重错误。</translation>
     </message>
@@ -1136,38 +637,22 @@
 <context>
     <name>DisplayOptionsPage</name>
     <message>
-<<<<<<< HEAD
-        <location filename="../optionsdialog.cpp" line="273"/>
-=======
-        <location filename="../optionsdialog.cpp" line="+269"/>
->>>>>>> 0f4c74f9
+        <location filename="../optionsdialog.cpp" line="+273"/>
         <source>&amp;Unit to show amounts in: </source>
         <translation>&amp;金额显示单位：</translation>
     </message>
     <message>
-<<<<<<< HEAD
-        <location filename="../optionsdialog.cpp" line="277"/>
-=======
         <location line="+4"/>
->>>>>>> 0f4c74f9
         <source>Choose the default subdivision unit to show in the interface, and when sending coins</source>
         <translation>选择显示及发送比特币时使用的最小单位</translation>
     </message>
     <message>
-<<<<<<< HEAD
-        <location filename="../optionsdialog.cpp" line="284"/>
-=======
         <location line="+7"/>
->>>>>>> 0f4c74f9
         <source>&amp;Display addresses in transaction list</source>
         <translation>&amp;在交易列表中显示地址</translation>
     </message>
     <message>
-<<<<<<< HEAD
-        <location filename="../optionsdialog.cpp" line="285"/>
-=======
-        <location line="+1"/>
->>>>>>> 0f4c74f9
+        <location line="+1"/>
         <source>Whether to show Bitcoin addresses in the transaction list</source>
         <translation>是否需要在交易清单中显示比特币地址。</translation>
     </message>
@@ -1195,16 +680,7 @@
         <translation>该地址与地址簿中的条目已关联，无法作为发送地址编辑。</translation>
     </message>
     <message>
-<<<<<<< HEAD
-        <location filename="../editaddressdialog.cpp" line="27"/>
-=======
-        <location filename="../editaddressdialog.cpp" line="+24"/>
-        <source>New sending address</source>
-        <translation>新发送地址</translation>
-    </message>
-    <message>
-        <location line="+3"/>
->>>>>>> 0f4c74f9
+        <location filename="../editaddressdialog.cpp" line="+27"/>
         <source>Edit receiving address</source>
         <translation>编辑接收地址</translation>
     </message>
@@ -1214,215 +690,130 @@
         <translation>编辑发送地址</translation>
     </message>
     <message>
-<<<<<<< HEAD
-        <location filename="../editaddressdialog.cpp" line="91"/>
+        <location line="+76"/>
         <source>The entered address &quot;%1&quot; is already in the address book.</source>
         <translation>输入的地址 &quot;%1&quot; 已经存在于地址簿。</translation>
     </message>
     <message>
-        <location filename="../editaddressdialog.cpp" line="101"/>
+        <location line="+5"/>
         <source>Could not unlock wallet.</source>
         <translation>无法解锁钱包</translation>
-=======
+    </message>
+    <message>
+        <location line="+5"/>
+        <source>New key generation failed.</source>
+        <translation>密钥创建失败.</translation>
+    </message>
+    <message>
+        <location line="-97"/>
+        <source>New receiving address</source>
+        <translation>新接收地址</translation>
+    </message>
+    <message>
         <location filename="../forms/editaddressdialog.ui" line="-10"/>
         <source>&amp;Address</source>
         <translation>&amp;地址</translation>
->>>>>>> 0f4c74f9
-    </message>
-    <message>
-        <location filename="../editaddressdialog.cpp" line="+86"/>
-        <source>New key generation failed.</source>
-        <translation>密钥创建失败.</translation>
-    </message>
-    <message>
-        <location line="-97"/>
-        <source>New receiving address</source>
-        <translation>新接收地址</translation>
-    </message>
-    <message>
-<<<<<<< HEAD
-        <location filename="../forms/editaddressdialog.ui" line="42"/>
-        <source>&amp;Address</source>
-        <translation>&amp;地址</translation>
-    </message>
-    <message>
-        <location filename="../editaddressdialog.cpp" line="24"/>
+    </message>
+    <message>
+        <location filename="../editaddressdialog.cpp" line="+4"/>
         <source>New sending address</source>
         <translation>新发送地址</translation>
-=======
-        <location line="+87"/>
-        <source>The entered address &quot;%1&quot; is already in the address book.</source>
-        <translation>输入的地址 &quot;%1&quot; 已经存在于地址簿。</translation>
->>>>>>> 0f4c74f9
-    </message>
-    <message>
-        <location line="-5"/>
+    </message>
+    <message>
+        <location line="+78"/>
         <source>The entered address &quot;%1&quot; is not a valid bitcoin address.</source>
         <translation>输入的地址  &quot;%1&quot; 并不是一个有效的比特币地址</translation>
     </message>
-<<<<<<< HEAD
-=======
-    <message>
-        <location line="+10"/>
-        <source>Could not unlock wallet.</source>
-        <translation>无法解锁钱包</translation>
-    </message>
->>>>>>> 0f4c74f9
 </context>
 <context>
     <name>MainOptionsPage</name>
     <message>
-<<<<<<< HEAD
-        <location filename="../optionsdialog.cpp" line="176"/>
-=======
-        <location filename="../optionsdialog.cpp" line="-106"/>
->>>>>>> 0f4c74f9
+        <location filename="../optionsdialog.cpp" line="-109"/>
         <source>&amp;Minimize to the tray instead of the taskbar</source>
         <translation>&amp;最小化到托盘</translation>
     </message>
     <message>
-<<<<<<< HEAD
-        <location filename="../optionsdialog.cpp" line="185"/>
-=======
-        <location line="+5"/>
->>>>>>> 0f4c74f9
+        <location line="+9"/>
         <source>Map port using &amp;UPnP</source>
         <translation>使用 &amp;UPnP 映射端口</translation>
     </message>
     <message>
-<<<<<<< HEAD
-        <location filename="../optionsdialog.cpp" line="186"/>
+        <location line="+1"/>
         <source>Automatically open the Bitcoin client port on the router. This only works when your router supports UPnP and it is enabled.</source>
         <translation>自动在路由器中打开比特币端口。只有当您的路由器开启 UPnP 选项时此功能才有效。</translation>
     </message>
     <message>
-        <location filename="../optionsdialog.cpp" line="171"/>
-=======
-        <location line="-10"/>
->>>>>>> 0f4c74f9
+        <location line="-15"/>
         <source>&amp;Start Bitcoin on window system startup</source>
         <translation>&amp;开机启动比特币</translation>
     </message>
     <message>
-<<<<<<< HEAD
-        <location filename="../optionsdialog.cpp" line="172"/>
-=======
-        <location line="+1"/>
->>>>>>> 0f4c74f9
+        <location line="+1"/>
         <source>Automatically start Bitcoin after the computer is turned on</source>
         <translation>在计算机启动后自动运行比特币</translation>
     </message>
     <message>
-<<<<<<< HEAD
-        <location filename="../optionsdialog.cpp" line="177"/>
-=======
-        <location line="+5"/>
->>>>>>> 0f4c74f9
+        <location line="+5"/>
         <source>Show only a tray icon after minimizing the window</source>
         <translation>最小化窗口后只显示一个托盘标志</translation>
     </message>
     <message>
-<<<<<<< HEAD
-        <location filename="../optionsdialog.cpp" line="180"/>
-=======
-        <location line="+5"/>
-        <source>Automatically open the Bitcoin client port on the router. This only works when your router supports UPnP and it is enabled.</source>
-        <translation>自动在路由器中打开比特币端口。只有当您的路由器开启 UPnP 选项时此功能才有效。</translation>
-    </message>
-    <message>
-        <location line="+4"/>
->>>>>>> 0f4c74f9
+        <location line="+3"/>
         <source>M&amp;inimize on close</source>
         <translation>关闭时最小化</translation>
     </message>
     <message>
-<<<<<<< HEAD
-        <location filename="../optionsdialog.cpp" line="181"/>
-=======
-        <location line="+1"/>
->>>>>>> 0f4c74f9
+        <location line="+1"/>
         <source>Minimize instead of exit the application when the window is closed. When this option is enabled, the application will be closed only after selecting Quit in the menu.</source>
         <translation>当窗口关闭时程序最小化而不是退出。当使用该选项时，程序只能通过在菜单中选择退出来关闭</translation>
     </message>
     <message>
-<<<<<<< HEAD
-        <location filename="../optionsdialog.cpp" line="189"/>
-=======
-        <location line="+4"/>
->>>>>>> 0f4c74f9
+        <location line="+8"/>
         <source>&amp;Connect through SOCKS4 proxy:</source>
         <translation>&amp;通过SOCKS4代理连接</translation>
     </message>
     <message>
-<<<<<<< HEAD
-        <location filename="../optionsdialog.cpp" line="190"/>
-=======
-        <location line="+1"/>
->>>>>>> 0f4c74f9
+        <location line="+1"/>
         <source>Connect to the Bitcoin network through a SOCKS4 proxy (e.g. when connecting through Tor)</source>
         <translation>通过一个SOCKS4代理连接到比特币网络 (如使用Tor连接时)</translation>
     </message>
     <message>
-<<<<<<< HEAD
-        <location filename="../optionsdialog.cpp" line="195"/>
-=======
-        <location line="+5"/>
->>>>>>> 0f4c74f9
+        <location line="+5"/>
         <source>Proxy &amp;IP: </source>
         <translation>代理 &amp;IP：</translation>
     </message>
     <message>
-<<<<<<< HEAD
-        <location filename="../optionsdialog.cpp" line="201"/>
-=======
         <location line="+6"/>
->>>>>>> 0f4c74f9
         <source>IP address of the proxy (e.g. 127.0.0.1)</source>
         <translation>代理服务器IP (如 127.0.0.1)</translation>
     </message>
     <message>
-<<<<<<< HEAD
-        <location filename="../optionsdialog.cpp" line="204"/>
-=======
         <location line="+3"/>
->>>>>>> 0f4c74f9
         <source>&amp;Port: </source>
         <translation>&amp;端口：</translation>
     </message>
     <message>
-<<<<<<< HEAD
-        <location filename="../optionsdialog.cpp" line="210"/>
-=======
         <location line="+6"/>
->>>>>>> 0f4c74f9
         <source>Port of the proxy (e.g. 1234)</source>
         <translation>代理端口 (比如 1234)</translation>
     </message>
     <message>
-<<<<<<< HEAD
-        <location filename="../optionsdialog.cpp" line="216"/>
-=======
         <location line="+6"/>
->>>>>>> 0f4c74f9
         <source>Optional transaction fee per kB that helps make sure your transactions are processed quickly. Most transactions are 1 kB. Fee 0.01 recommended.</source>
         <translation>建议支付交易费用，有助于您的交易得到尽快处理.  绝大多数交易的字节数为 1 kB. 建议支付0.01个比特币.</translation>
     </message>
     <message>
-<<<<<<< HEAD
-        <location filename="../optionsdialog.cpp" line="222"/>
-=======
         <location line="+6"/>
->>>>>>> 0f4c74f9
         <source>Pay transaction &amp;fee</source>
         <translation>支付交易 &amp;费用</translation>
     </message>
     <message>
-        <location filename="../optionsdialog.cpp" line="232"/>
+        <location line="+10"/>
         <source>Detach databases at shutdown</source>
         <translation>关闭客户端时分离数据库</translation>
     </message>
     <message>
-        <location filename="../optionsdialog.cpp" line="233"/>
+        <location line="+1"/>
         <source>Detach block and address databases at shutdown. This means they can be moved to another data directory, but it slows down shutdown. The wallet is always detached.</source>
         <translation>关闭时分开区块数据库和地址数据库. 这意味着您可以将数据库文件移动至其他文件夹. 钱包文件始终是分开的.</translation>
     </message>
@@ -1445,104 +836,19 @@
         <translation>发送签名消息以证明您是该比特币地址的拥有者</translation>
     </message>
     <message>
-<<<<<<< HEAD
-        <location filename="../forms/messagepage.ui" line="48"/>
+        <location line="-69"/>
         <source>Choose adress from address book</source>
         <translation>从地址簿选择地址</translation>
     </message>
     <message>
-        <location filename="../messagepage.cpp" line="74"/>
-        <location filename="../messagepage.cpp" line="89"/>
-        <location filename="../messagepage.cpp" line="101"/>
-        <source>Error signing</source>
-        <translation>签名错误</translation>
-    </message>
-    <message>
-        <location filename="../messagepage.cpp" line="89"/>
-        <source>Private key for %1 is not available.</source>
-        <translation>%1 的秘钥不可用。</translation>
-    </message>
-    <message>
-        <location filename="../messagepage.cpp" line="101"/>
-        <source>Sign failed</source>
-        <translation>签名失败</translation>
-=======
-        <location line="+3"/>
-        <source>Sign &amp;Message</source>
-        <translation type="unfinished">发送签名 &amp;消息</translation>
-    </message>
-    <message>
-        <location line="+14"/>
-        <source>&amp;Copy to Clipboard</source>
-        <translation>&amp;复制到剪贴板</translation>
->>>>>>> 0f4c74f9
-    </message>
-    <message>
-        <location line="-114"/>
-        <source>You can sign messages with your addresses to prove you own them. Be careful not to sign anything vague, as phishing attacks may try to trick you into signing your identity over to them. Only sign fully-detailed statements you agree to.</source>
-        <translation>您可以用你的地址对消息进行签名，以证明您是该地址的所有人。注意不要对模棱两可的消息签名，以免遭受钓鱼式攻击。请确保消息真实明确的表达了您的意愿。</translation>
-    </message>
-    <message>
-        <location line="+18"/>
-        <source>The address to sign the message with  (e.g. 1NS17iag9jJgTHD1VXjvLCEnZuQ3rJDE9L)</source>
-        <translation type="unfinished">请输入比特币地址 (例如: 1NS17iag9jJgTHD1VXjvLCEnZuQ3rJDE9L)</translation>
-    </message>
-    <message>
-<<<<<<< HEAD
-        <location filename="../forms/messagepage.ui" line="58"/>
-=======
-        <location line="+10"/>
-        <source>Choose adress from address book</source>
-        <translation>从地址簿选择地址</translation>
-    </message>
-    <message>
-        <location line="+10"/>
->>>>>>> 0f4c74f9
-        <source>Alt+A</source>
-        <translation>Alt+A</translation>
-    </message>
-    <message>
-        <location line="+13"/>
-        <source>Paste address from clipboard</source>
-        <translation>从剪贴板粘贴地址</translation>
-    </message>
-    <message>
-        <location line="+10"/>
-        <source>Alt+P</source>
-        <translation>Alt+P</translation>
-    </message>
-    <message>
-        <location line="+12"/>
-        <source>Enter the message you want to sign here</source>
-        <translation>请输入您要发送的签名消息</translation>
-    </message>
-    <message>
-        <location line="+38"/>
-        <source>Copy the current signature to the system clipboard</source>
-        <translation>复制当前签名至剪切板</translation>
-    </message>
-    <message>
-<<<<<<< HEAD
-        <location filename="../forms/messagepage.ui" line="134"/>
-        <source>&amp;Copy to Clipboard</source>
-        <translation>&amp;复制到剪贴板</translation>
-=======
         <location filename="../messagepage.cpp" line="+74"/>
         <location line="+15"/>
         <location line="+12"/>
         <source>Error signing</source>
         <translation>签名错误</translation>
->>>>>>> 0f4c74f9
-    </message>
-    <message>
-        <location line="-27"/>
-        <source>%1 is not a valid address.</source>
-        <translation>%1 不是合法的比特币地址。</translation>
-    </message>
-<<<<<<< HEAD
-=======
-    <message>
-        <location line="+15"/>
+    </message>
+    <message>
+        <location line="-12"/>
         <source>Private key for %1 is not available.</source>
         <translation>%1 的秘钥不可用。</translation>
     </message>
@@ -1551,34 +857,71 @@
         <source>Sign failed</source>
         <translation>签名失败</translation>
     </message>
->>>>>>> 0f4c74f9
+    <message>
+        <location filename="../forms/messagepage.ui" line="-28"/>
+        <source>You can sign messages with your addresses to prove you own them. Be careful not to sign anything vague, as phishing attacks may try to trick you into signing your identity over to them. Only sign fully-detailed statements you agree to.</source>
+        <translation>您可以用你的地址对消息进行签名，以证明您是该地址的所有人。注意不要对模棱两可的消息签名，以免遭受钓鱼式攻击。请确保消息真实明确的表达了您的意愿。</translation>
+    </message>
+    <message>
+        <location line="+18"/>
+        <source>The address to sign the message with  (e.g. 1NS17iag9jJgTHD1VXjvLCEnZuQ3rJDE9L)</source>
+        <translation type="unfinished">请输入比特币地址 (例如: 1NS17iag9jJgTHD1VXjvLCEnZuQ3rJDE9L)</translation>
+    </message>
+    <message>
+        <location line="+20"/>
+        <source>Alt+A</source>
+        <translation>Alt+A</translation>
+    </message>
+    <message>
+        <location line="+13"/>
+        <source>Paste address from clipboard</source>
+        <translation>从剪贴板粘贴地址</translation>
+    </message>
+    <message>
+        <location line="+10"/>
+        <source>Alt+P</source>
+        <translation>Alt+P</translation>
+    </message>
+    <message>
+        <location line="+12"/>
+        <source>Enter the message you want to sign here</source>
+        <translation>请输入您要发送的签名消息</translation>
+    </message>
+    <message>
+        <location line="+27"/>
+        <source>Sign &amp;Message</source>
+        <translation>消息签名</translation>
+    </message>
+    <message>
+        <location line="+11"/>
+        <source>Copy the current signature to the system clipboard</source>
+        <translation>复制当前签名至剪切板</translation>
+    </message>
+    <message>
+        <location line="+3"/>
+        <source>&amp;Copy to Clipboard</source>
+        <translation>&amp;复制到剪贴板</translation>
+    </message>
+    <message>
+        <location filename="../messagepage.cpp" line="-27"/>
+        <source>%1 is not a valid address.</source>
+        <translation>%1 不是合法的比特币地址。</translation>
+    </message>
 </context>
 <context>
     <name>OptionsDialog</name>
     <message>
-<<<<<<< HEAD
-        <location filename="../optionsdialog.cpp" line="80"/>
-=======
-        <location filename="../optionsdialog.cpp" line="-144"/>
->>>>>>> 0f4c74f9
+        <location filename="../optionsdialog.cpp" line="-153"/>
         <source>Main</source>
         <translation>主要的</translation>
     </message>
     <message>
-<<<<<<< HEAD
-        <location filename="../optionsdialog.cpp" line="85"/>
-=======
-        <location line="+5"/>
->>>>>>> 0f4c74f9
+        <location line="+5"/>
         <source>Display</source>
         <translation>显示</translation>
     </message>
     <message>
-<<<<<<< HEAD
-        <location filename="../optionsdialog.cpp" line="105"/>
-=======
         <location line="+20"/>
->>>>>>> 0f4c74f9
         <source>Options</source>
         <translation>选项</translation>
     </message>
@@ -1586,35 +929,27 @@
 <context>
     <name>OverviewPage</name>
     <message>
-<<<<<<< HEAD
-        <location filename="../forms/overviewpage.ui" line="124"/>
+        <location filename="../forms/overviewpage.ui" line="+124"/>
         <source>&lt;b&gt;Recent transactions&lt;/b&gt;</source>
         <translation>&lt;b&gt;最近交易记录&lt;/b&gt;</translation>
     </message>
     <message>
-        <location filename="../forms/overviewpage.ui" line="68"/>
+        <location line="-56"/>
         <source>Unconfirmed:</source>
         <translation>未确认：</translation>
     </message>
     <message>
-        <location filename="../forms/overviewpage.ui" line="14"/>
-=======
-        <location filename="../forms/overviewpage.ui" line="+14"/>
->>>>>>> 0f4c74f9
+        <location line="-54"/>
         <source>Form</source>
         <translation>表单</translation>
     </message>
     <message>
-<<<<<<< HEAD
-        <location filename="../forms/overviewpage.ui" line="54"/>
+        <location line="+40"/>
         <source>Number of transactions:</source>
         <translation>交易笔数：</translation>
     </message>
     <message>
-        <location filename="../forms/overviewpage.ui" line="61"/>
-=======
-        <location line="+47"/>
->>>>>>> 0f4c74f9
+        <location line="+7"/>
         <source>0</source>
         <translation>0</translation>
     </message>
@@ -1624,35 +959,12 @@
         <translation>钱包</translation>
     </message>
     <message>
-<<<<<<< HEAD
-        <location filename="../forms/overviewpage.ui" line="40"/>
-=======
-        <location line="-34"/>
-        <source>Number of transactions:</source>
-        <translation>交易笔数：</translation>
-    </message>
-    <message>
-        <location line="-14"/>
->>>>>>> 0f4c74f9
+        <location line="-48"/>
         <source>Balance:</source>
         <translation>余额：</translation>
     </message>
     <message>
-<<<<<<< HEAD
-        <location filename="../overviewpage.cpp" line="103"/>
-=======
-        <location line="+84"/>
-        <source>&lt;b&gt;Recent transactions&lt;/b&gt;</source>
-        <translation>&lt;b&gt;最近交易记录&lt;/b&gt;</translation>
-    </message>
-    <message>
-        <location line="-56"/>
-        <source>Unconfirmed:</source>
-        <translation>未确认：</translation>
-    </message>
-    <message>
         <location filename="../overviewpage.cpp" line="+103"/>
->>>>>>> 0f4c74f9
         <source>Your current balance</source>
         <translation>您的当前余额</translation>
     </message>
@@ -1670,100 +982,12 @@
 <context>
     <name>QRCodeDialog</name>
     <message>
-<<<<<<< HEAD
-        <location filename="../qrcodedialog.cpp" line="46"/>
-=======
-        <location filename="../forms/qrcodedialog.ui" line="+144"/>
-        <source>Message:</source>
-        <translation>消息：</translation>
-    </message>
-    <message>
-        <location filename="../qrcodedialog.cpp" line="+48"/>
->>>>>>> 0f4c74f9
+        <location filename="../qrcodedialog.cpp" line="+46"/>
         <source>Error encoding URI into QR Code.</source>
         <translation>将 URI 转换成二维码失败.</translation>
     </message>
     <message>
-<<<<<<< HEAD
-        <location filename="../forms/qrcodedialog.ui" line="70"/>
-        <source>Amount:</source>
-        <translation>金额：</translation>
-    </message>
-    <message>
-        <location filename="../forms/qrcodedialog.ui" line="186"/>
-        <source>&amp;Save As...</source>
-        <translation>&amp;另存为</translation>
-    </message>
-    <message>
-        <location filename="../qrcodedialog.cpp" line="121"/>
-        <source>PNG Images (*.png)</source>
-        <translation>PNG图像文件(*.png)</translation>
-    </message>
-    <message>
-        <location filename="../forms/qrcodedialog.ui" line="14"/>
-        <source>Dialog</source>
-        <translation>会话</translation>
-=======
-        <location filename="../forms/qrcodedialog.ui" line="-130"/>
-        <source>Dialog</source>
-        <translation>会话</translation>
-    </message>
-    <message>
-        <location line="+18"/>
-        <source>QR Code</source>
-        <translation>二维码</translation>
-    </message>
-    <message>
-        <location line="+89"/>
-        <source>Label:</source>
-        <translation>标签：</translation>
->>>>>>> 0f4c74f9
-    </message>
-    <message>
-        <location line="-16"/>
-        <source>BTC</source>
-        <translation>BTC</translation>
-    </message>
-    <message>
-<<<<<<< HEAD
-        <location filename="../qrcodedialog.cpp" line="121"/>
-=======
-        <location filename="../qrcodedialog.cpp" line="+65"/>
->>>>>>> 0f4c74f9
-        <source>Save Image...</source>
-        <translation>保存图像...</translation>
-    </message>
-    <message>
-<<<<<<< HEAD
-        <location filename="../qrcodedialog.cpp" line="64"/>
-        <source>Resulting URI too long, try to reduce the text for label / message.</source>
-        <translation>URI 太长, 请试着精简标签/消息的内容.</translation>
-    </message>
-    <message>
-        <location filename="../forms/qrcodedialog.ui" line="32"/>
-        <source>QR Code</source>
-        <translation>二维码</translation>
-    </message>
-    <message>
-        <location filename="../forms/qrcodedialog.ui" line="55"/>
-=======
-        <location filename="../forms/qrcodedialog.ui" line="-50"/>
->>>>>>> 0f4c74f9
-        <source>Request Payment</source>
-        <translation>请求付款</translation>
-    </message>
-    <message>
-<<<<<<< HEAD
-        <location filename="../forms/qrcodedialog.ui" line="121"/>
-        <source>Label:</source>
-        <translation>标签：</translation>
-    </message>
-    <message>
-        <location filename="../forms/qrcodedialog.ui" line="144"/>
-        <source>Message:</source>
-        <translation>消息：</translation>
-=======
-        <location line="+15"/>
+        <location filename="../forms/qrcodedialog.ui" line="+70"/>
         <source>Amount:</source>
         <translation>金额：</translation>
     </message>
@@ -1773,37 +997,72 @@
         <translation>&amp;另存为</translation>
     </message>
     <message>
-        <location filename="../qrcodedialog.cpp" line="+0"/>
+        <location filename="../qrcodedialog.cpp" line="+75"/>
         <source>PNG Images (*.png)</source>
         <translation>PNG图像文件(*.png)</translation>
->>>>>>> 0f4c74f9
+    </message>
+    <message>
+        <location filename="../forms/qrcodedialog.ui" line="-172"/>
+        <source>Dialog</source>
+        <translation>会话</translation>
+    </message>
+    <message>
+        <location line="+91"/>
+        <source>BTC</source>
+        <translation>BTC</translation>
+    </message>
+    <message>
+        <location filename="../qrcodedialog.cpp" line="+0"/>
+        <source>Save Image...</source>
+        <translation>保存图像...</translation>
+    </message>
+    <message>
+        <location line="-57"/>
+        <source>Resulting URI too long, try to reduce the text for label / message.</source>
+        <translation>URI 太长, 请试着精简标签/消息的内容.</translation>
+    </message>
+    <message>
+        <location filename="../forms/qrcodedialog.ui" line="-73"/>
+        <source>QR Code</source>
+        <translation>二维码</translation>
+    </message>
+    <message>
+        <location line="+23"/>
+        <source>Request Payment</source>
+        <translation>请求付款</translation>
+    </message>
+    <message>
+        <location line="+66"/>
+        <source>Label:</source>
+        <translation>标签：</translation>
+    </message>
+    <message>
+        <location line="+23"/>
+        <source>Message:</source>
+        <translation>消息：</translation>
     </message>
 </context>
 <context>
     <name>SendCoinsDialog</name>
     <message>
-<<<<<<< HEAD
-        <location filename="../forms/sendcoinsdialog.ui" line="14"/>
-        <location filename="../sendcoinsdialog.cpp" line="123"/>
-        <location filename="../sendcoinsdialog.cpp" line="128"/>
-        <location filename="../sendcoinsdialog.cpp" line="133"/>
-        <location filename="../sendcoinsdialog.cpp" line="138"/>
-        <location filename="../sendcoinsdialog.cpp" line="144"/>
-        <location filename="../sendcoinsdialog.cpp" line="149"/>
-        <location filename="../sendcoinsdialog.cpp" line="154"/>
+        <location filename="../forms/sendcoinsdialog.ui" line="+14"/>
+        <location filename="../sendcoinsdialog.cpp" line="+123"/>
+        <location line="+5"/>
+        <location line="+5"/>
+        <location line="+5"/>
+        <location line="+6"/>
+        <location line="+5"/>
+        <location line="+5"/>
         <source>Send Coins</source>
         <translation>发送货币</translation>
     </message>
     <message>
-        <location filename="../forms/sendcoinsdialog.ui" line="64"/>
+        <location line="+50"/>
         <source>Send to multiple recipients at once</source>
         <translation>一次发送给多个接收者</translation>
     </message>
     <message>
-        <location filename="../forms/sendcoinsdialog.ui" line="84"/>
-=======
-        <location filename="../forms/sendcoinsdialog.ui" line="+84"/>
->>>>>>> 0f4c74f9
+        <location line="+20"/>
         <source>Remove all transaction fields</source>
         <translation>移除所有交易项</translation>
     </message>
@@ -1828,45 +1087,22 @@
         <translation>&amp;发送</translation>
     </message>
     <message>
-<<<<<<< HEAD
-        <location filename="../sendcoinsdialog.cpp" line="129"/>
+        <location filename="../sendcoinsdialog.cpp" line="-25"/>
         <source>The amount to pay must be larger than 0.</source>
         <translation>支付金额必须大于0.</translation>
     </message>
     <message>
-        <location filename="../sendcoinsdialog.cpp" line="134"/>
+        <location line="+5"/>
         <source>The amount exceeds your balance.</source>
         <translation>金额超出您的账上余额。</translation>
     </message>
     <message>
-        <location filename="../sendcoinsdialog.cpp" line="145"/>
+        <location line="+11"/>
         <source>Duplicate address found, can only send to each address once per send operation.</source>
         <translation>发现重复的地址, 每次只能对同一地址发送一次.</translation>
-=======
-        <location filename="../sendcoinsdialog.cpp" line="+145"/>
-        <source>Duplicate address found, can only send to each address once per send operation.</source>
-        <translation>发现重复的地址, 每次只能对同一地址发送一次.</translation>
-    </message>
-    <message>
-        <location filename="../forms/sendcoinsdialog.ui" line="-133"/>
-        <location filename="../sendcoinsdialog.cpp" line="-22"/>
-        <location line="+5"/>
-        <location line="+5"/>
-        <location line="+5"/>
-        <location line="+6"/>
-        <location line="+5"/>
-        <location line="+5"/>
-        <source>Send Coins</source>
-        <translation>发送货币</translation>
-    </message>
-    <message>
-        <location line="+50"/>
-        <source>Send to multiple recipients at once</source>
-        <translation>一次发送给多个接收者</translation>
->>>>>>> 0f4c74f9
-    </message>
-    <message>
-        <location line="+3"/>
+    </message>
+    <message>
+        <location filename="../forms/sendcoinsdialog.ui" line="-80"/>
         <source>&amp;Add recipient...</source>
         <translation>&amp;添加接收者...</translation>
     </message>
@@ -1876,35 +1112,27 @@
         <translation>清除全部</translation>
     </message>
     <message>
-        <location filename="../sendcoinsdialog.cpp" line="-54"/>
+        <location filename="../sendcoinsdialog.cpp" line="-45"/>
         <source>Confirm send coins</source>
         <translation>确认发送货币</translation>
     </message>
     <message>
-<<<<<<< HEAD
-        <location filename="../sendcoinsdialog.cpp" line="124"/>
+        <location line="+24"/>
         <source>The recipient address is not valid, please recheck.</source>
         <translation>接收者地址不合法，请检查。</translation>
     </message>
     <message>
-        <location filename="../sendcoinsdialog.cpp" line="139"/>
-=======
-        <location line="+39"/>
->>>>>>> 0f4c74f9
+        <location line="+15"/>
         <source>The total exceeds your balance when the %1 transaction fee is included.</source>
         <translation>计入 %1 交易费后的金额超出您的账上余额。</translation>
     </message>
     <message>
-<<<<<<< HEAD
-        <location filename="../sendcoinsdialog.cpp" line="101"/>
+        <location line="-38"/>
         <source>Are you sure you want to send %1?</source>
         <translation>确定您要发送 %1?</translation>
     </message>
     <message>
-        <location filename="../sendcoinsdialog.cpp" line="101"/>
-=======
-        <location line="-38"/>
->>>>>>> 0f4c74f9
+        <location line="+0"/>
         <source> and </source>
         <translation> 和 </translation>
     </message>
@@ -1914,44 +1142,14 @@
         <translation>&lt;b&gt;%1&lt;/b&gt; 到 %2 (%3)</translation>
     </message>
     <message>
-<<<<<<< HEAD
-        <location filename="../sendcoinsdialog.cpp" line="155"/>
-=======
-        <location line="+6"/>
-        <source>Are you sure you want to send %1?</source>
-        <translation>确定您要发送 %1?</translation>
-    </message>
-    <message>
-        <location line="+23"/>
-        <source>The recipient address is not valid, please recheck.</source>
-        <translation>接收者地址不合法，请检查。</translation>
-    </message>
-    <message>
-        <location line="+5"/>
-        <source>The amount to pay must be larger than 0.</source>
-        <translation>支付金额必须大于0.</translation>
-    </message>
-    <message>
-        <location line="+21"/>
+        <location line="+60"/>
+        <source>Error: The transaction was rejected. This might happen if some of the coins in your wallet were already spent, such as if you used a copy of wallet.dat and coins were spent in the copy but not marked as spent here.</source>
+        <translation>错误: 交易被拒绝. 如果您使用的是备份钱包，可能存在两个钱包不同步的情况，另一个钱包中的比特币已经被使用，但本地的这个钱包尚没有记录。</translation>
+    </message>
+    <message>
+        <location line="-5"/>
         <source>Error: Transaction creation failed.</source>
         <translation>错误: 创建交易失败.</translation>
-    </message>
-    <message>
-        <location line="+5"/>
->>>>>>> 0f4c74f9
-        <source>Error: The transaction was rejected. This might happen if some of the coins in your wallet were already spent, such as if you used a copy of wallet.dat and coins were spent in the copy but not marked as spent here.</source>
-        <translation>错误: 交易被拒绝. 如果您使用的是备份钱包，可能存在两个钱包不同步的情况，另一个钱包中的比特币已经被使用，但本地的这个钱包尚没有记录。</translation>
-    </message>
-    <message>
-<<<<<<< HEAD
-        <location filename="../sendcoinsdialog.cpp" line="150"/>
-        <source>Error: Transaction creation failed.</source>
-        <translation>错误: 创建交易失败.</translation>
-=======
-        <location line="-21"/>
-        <source>The amount exceeds your balance.</source>
-        <translation>金额超出您的账上余额。</translation>
->>>>>>> 0f4c74f9
     </message>
 </context>
 <context>
@@ -1962,21 +1160,17 @@
         <translation>Alt+A</translation>
     </message>
     <message>
-<<<<<<< HEAD
-        <location filename="../forms/sendcoinsentry.ui" line="137"/>
+        <location line="+24"/>
         <source>Remove this recipient</source>
         <translation>移除此接收者</translation>
     </message>
     <message>
-        <location filename="../forms/sendcoinsentry.ui" line="130"/>
+        <location line="-7"/>
         <source>Alt+P</source>
         <translation>Alt+P</translation>
     </message>
     <message>
-        <location filename="../forms/sendcoinsentry.ui" line="14"/>
-=======
-        <location line="-99"/>
->>>>>>> 0f4c74f9
+        <location line="-116"/>
         <source>Form</source>
         <translation>表单</translation>
     </message>
@@ -2017,21 +1211,7 @@
         <translation>从剪贴板粘贴地址</translation>
     </message>
     <message>
-<<<<<<< HEAD
-        <location filename="../sendcoinsentry.cpp" line="25"/>
-=======
-        <location line="+17"/>
-        <source>Remove this recipient</source>
-        <translation>移除此接收者</translation>
-    </message>
-    <message>
-        <location line="-7"/>
-        <source>Alt+P</source>
-        <translation>Alt+P</translation>
-    </message>
-    <message>
         <location filename="../sendcoinsentry.cpp" line="-1"/>
->>>>>>> 0f4c74f9
         <source>Enter a Bitcoin address (e.g. 1NS17iag9jJgTHD1VXjvLCEnZuQ3rJDE9L)</source>
         <translation>请输入比特币地址 (例如: 1NS17iag9jJgTHD1VXjvLCEnZuQ3rJDE9L)</translation>
     </message>
@@ -2039,262 +1219,140 @@
 <context>
     <name>TransactionDesc</name>
     <message>
-<<<<<<< HEAD
-        <location filename="../transactiondesc.cpp" line="197"/>
-=======
-        <location filename="../transactiondesc.cpp" line="+194"/>
->>>>>>> 0f4c74f9
+        <location filename="../transactiondesc.cpp" line="+197"/>
         <source>&lt;b&gt;Transaction fee:&lt;/b&gt; </source>
         <translation>交易费</translation>
     </message>
     <message>
-<<<<<<< HEAD
-        <location filename="../transactiondesc.cpp" line="30"/>
+        <location line="-167"/>
         <source>%1/unconfirmed</source>
         <translation>%1/未确认</translation>
     </message>
     <message>
-        <location filename="../transactiondesc.cpp" line="213"/>
-=======
-        <location line="+16"/>
->>>>>>> 0f4c74f9
+        <location line="+183"/>
         <source>&lt;b&gt;Net amount:&lt;/b&gt; </source>
         <translation>&lt;b&gt;网络金额：&lt;/b&gt; </translation>
     </message>
     <message>
-<<<<<<< HEAD
-        <location filename="../transactiondesc.cpp" line="55"/>
+        <location line="-158"/>
         <source>, has not been successfully broadcast yet</source>
         <translation>, 未被成功广播</translation>
     </message>
     <message>
-        <location filename="../transactiondesc.cpp" line="22"/>
-=======
-        <location line="+10"/>
-        <source>Transaction ID:</source>
-        <translation>交易ID：</translation>
-    </message>
-    <message>
-        <location line="-200"/>
->>>>>>> 0f4c74f9
+        <location line="-35"/>
+        <source>Open for %1 more blocks</source>
+        <translation>开启 %1 个数据块</translation>
+    </message>
+    <message>
+        <location line="+2"/>
         <source>Open until %1</source>
         <translation>至 %1 个数据块时开启</translation>
     </message>
     <message>
-<<<<<<< HEAD
-        <location filename="../transactiondesc.cpp" line="96"/>
+        <location line="+74"/>
         <source> (yours, label: </source>
         <translation>(您的, 标签：</translation>
     </message>
     <message>
-        <location filename="../transactiondesc.cpp" line="93"/>
-        <location filename="../transactiondesc.cpp" line="116"/>
-        <location filename="../transactiondesc.cpp" line="175"/>
-        <source>&lt;b&gt;To:&lt;/b&gt; </source>
-        <translation>&lt;b&gt;到：&lt;/b&gt; </translation>
-    </message>
-    <message>
-        <location filename="../transactiondesc.cpp" line="20"/>
-        <source>Open for %1 blocks</source>
-        <translation>开启 %1 个数据块</translation>
-    </message>
-    <message>
-        <location filename="../transactiondesc.cpp" line="28"/>
-=======
-        <location line="+32"/>
-        <source>, has not been successfully broadcast yet</source>
-        <translation>, 未被成功广播</translation>
-    </message>
-    <message>
-        <location line="-24"/>
-        <source>%1/unconfirmed</source>
-        <translation>%1/未确认</translation>
-    </message>
-    <message>
-        <location line="-10"/>
-        <source>Open for %1 more blocks</source>
-        <translation type="unfinished"></translation>
-    </message>
-    <message>
-        <location line="+8"/>
->>>>>>> 0f4c74f9
-        <source>%1/offline?</source>
-        <translation>%1/离线?</translation>
-    </message>
-    <message>
-<<<<<<< HEAD
-        <location filename="../transactiondesc.cpp" line="32"/>
-        <source>%1 confirmations</source>
-        <translation>%1 确认项</translation>
-    </message>
-    <message>
-        <location filename="../transactiondesc.cpp" line="50"/>
-=======
-        <location line="+63"/>
-        <source>unknown</source>
-        <translation>未知</translation>
-    </message>
-    <message>
-        <location line="-42"/>
->>>>>>> 0f4c74f9
-        <source>&lt;b&gt;Status:&lt;/b&gt; </source>
-        <translation>&lt;b&gt;状态：&lt;/b&gt; </translation>
-    </message>
-    <message>
-<<<<<<< HEAD
-        <location filename="../transactiondesc.cpp" line="57"/>
-=======
-        <location line="+7"/>
->>>>>>> 0f4c74f9
-        <source>, broadcast through %1 node</source>
-        <translation>，同过 %1 节点广播</translation>
-    </message>
-    <message>
-<<<<<<< HEAD
-        <location filename="../transactiondesc.cpp" line="59"/>
-=======
-        <location line="+164"/>
-        <source>Comment:</source>
-        <translation>备注</translation>
-    </message>
-    <message>
-        <location line="-86"/>
-        <source>(%1 matures in %2 more blocks)</source>
-        <translation>(%1 成熟于 %2 以上数据块)</translation>
-    </message>
-    <message>
-        <location line="-102"/>
-        <source>%1 confirmations</source>
-        <translation>%1 确认项</translation>
-    </message>
-    <message>
-        <location line="+26"/>
->>>>>>> 0f4c74f9
-        <source>, broadcast through %1 nodes</source>
-        <translation>，同过 %1 节点组广播</translation>
-    </message>
-    <message>
-<<<<<<< HEAD
-        <location filename="../transactiondesc.cpp" line="63"/>
-=======
-        <location line="+4"/>
->>>>>>> 0f4c74f9
-        <source>&lt;b&gt;Date:&lt;/b&gt; </source>
-        <translation>&lt;b&gt;日期：&lt;/b&gt; </translation>
-    </message>
-    <message>
-<<<<<<< HEAD
-        <location filename="../transactiondesc.cpp" line="70"/>
-=======
-        <location line="+7"/>
->>>>>>> 0f4c74f9
-        <source>&lt;b&gt;Source:&lt;/b&gt; Generated&lt;br&gt;</source>
-        <translation>&lt;b&gt;来源:&lt;/b&gt; 生成&lt;br&gt;</translation>
-    </message>
-    <message>
-<<<<<<< HEAD
-        <location filename="../transactiondesc.cpp" line="75"/>
-        <location filename="../transactiondesc.cpp" line="92"/>
-=======
-        <location line="+5"/>
-        <location line="+17"/>
->>>>>>> 0f4c74f9
-        <source>&lt;b&gt;From:&lt;/b&gt; </source>
-        <translation>&lt;b&gt;从：&lt;/b&gt;</translation>
-    </message>
-    <message>
-<<<<<<< HEAD
-        <location filename="../transactiondesc.cpp" line="92"/>
-        <source>unknown</source>
-        <translation>未知</translation>
-    </message>
-    <message>
-        <location filename="../transactiondesc.cpp" line="98"/>
-=======
-        <location line="+1"/>
+        <location line="-3"/>
         <location line="+23"/>
         <location line="+59"/>
         <source>&lt;b&gt;To:&lt;/b&gt; </source>
         <translation>&lt;b&gt;到：&lt;/b&gt; </translation>
     </message>
     <message>
-        <location line="-79"/>
-        <source> (yours, label: </source>
-        <translation>(您的, 标签：</translation>
+        <location line="-147"/>
+        <source>%1/offline?</source>
+        <translation>%1/离线?</translation>
+    </message>
+    <message>
+        <location line="+4"/>
+        <source>%1 confirmations</source>
+        <translation>%1 确认项</translation>
+    </message>
+    <message>
+        <location line="+18"/>
+        <source>&lt;b&gt;Status:&lt;/b&gt; </source>
+        <translation>&lt;b&gt;状态：&lt;/b&gt; </translation>
+    </message>
+    <message>
+        <location line="+7"/>
+        <source>, broadcast through %1 node</source>
+        <translation>，同过 %1 节点广播</translation>
     </message>
     <message>
         <location line="+2"/>
->>>>>>> 0f4c74f9
+        <source>, broadcast through %1 nodes</source>
+        <translation>，同过 %1 节点组广播</translation>
+    </message>
+    <message>
+        <location line="+4"/>
+        <source>&lt;b&gt;Date:&lt;/b&gt; </source>
+        <translation>&lt;b&gt;日期：&lt;/b&gt; </translation>
+    </message>
+    <message>
+        <location line="+7"/>
+        <source>&lt;b&gt;Source:&lt;/b&gt; Generated&lt;br&gt;</source>
+        <translation>&lt;b&gt;来源:&lt;/b&gt; 生成&lt;br&gt;</translation>
+    </message>
+    <message>
+        <location line="+5"/>
+        <location line="+17"/>
+        <source>&lt;b&gt;From:&lt;/b&gt; </source>
+        <translation>&lt;b&gt;从：&lt;/b&gt;</translation>
+    </message>
+    <message>
+        <location line="+0"/>
+        <source>unknown</source>
+        <translation>未知</translation>
+    </message>
+    <message>
+        <location line="+6"/>
         <source> (yours)</source>
         <translation>(您的)</translation>
     </message>
     <message>
-<<<<<<< HEAD
-        <location filename="../transactiondesc.cpp" line="133"/>
-        <location filename="../transactiondesc.cpp" line="147"/>
-        <location filename="../transactiondesc.cpp" line="192"/>
-        <location filename="../transactiondesc.cpp" line="209"/>
-=======
         <location line="+35"/>
         <location line="+14"/>
         <location line="+45"/>
         <location line="+17"/>
->>>>>>> 0f4c74f9
         <source>&lt;b&gt;Credit:&lt;/b&gt; </source>
         <translation>&lt;b&gt;到帐:&lt;/b&gt; </translation>
     </message>
     <message>
-<<<<<<< HEAD
-        <location filename="../transactiondesc.cpp" line="135"/>
+        <location line="-74"/>
         <source>(%1 matures in %2 more blocks)</source>
         <translation>(%1 成熟于 %2 以上数据块)</translation>
     </message>
     <message>
-        <location filename="../transactiondesc.cpp" line="139"/>
-=======
-        <location line="-70"/>
->>>>>>> 0f4c74f9
+        <location line="+4"/>
         <source>(not accepted)</source>
         <translation>(未接受)</translation>
     </message>
     <message>
-<<<<<<< HEAD
-        <location filename="../transactiondesc.cpp" line="183"/>
-        <location filename="../transactiondesc.cpp" line="191"/>
-        <location filename="../transactiondesc.cpp" line="206"/>
-=======
         <location line="+44"/>
         <location line="+8"/>
         <location line="+15"/>
->>>>>>> 0f4c74f9
         <source>&lt;b&gt;Debit:&lt;/b&gt; </source>
         <translation>支出</translation>
     </message>
     <message>
-<<<<<<< HEAD
-        <location filename="../transactiondesc.cpp" line="223"/>
+        <location line="+17"/>
         <source>Transaction ID:</source>
         <translation>交易ID：</translation>
     </message>
     <message>
-        <location filename="../transactiondesc.cpp" line="226"/>
-=======
-        <location line="+20"/>
->>>>>>> 0f4c74f9
+        <location line="+3"/>
         <source>Generated coins must wait 120 blocks before they can be spent.  When you generated this block, it was broadcast to the network to be added to the block chain.  If it fails to get into the chain, it will change to &quot;not accepted&quot; and not be spendable.  This may occasionally happen if another node generates a block within a few seconds of yours.</source>
         <translation>新生产的比特币必须等待120个数据块之后才能被使用. 当您生产出此数据块,它将被广播至比特币网络并添加至数据链. 如果添加到数据链失败, 它的状态将变成&quot;不被接受&quot;，生产的比特币将不能使用. 在您生产新数据块的几秒钟内, 如果其它节点也生产出同样的数据块，有可能会发生这种情况.</translation>
     </message>
     <message>
-<<<<<<< HEAD
-        <location filename="../transactiondesc.cpp" line="219"/>
-=======
         <location line="-7"/>
->>>>>>> 0f4c74f9
         <source>Message:</source>
         <translation>消息：</translation>
     </message>
     <message>
-        <location filename="../transactiondesc.cpp" line="221"/>
+        <location line="+2"/>
         <source>Comment:</source>
         <translation>备注</translation>
     </message>
@@ -2302,21 +1360,12 @@
 <context>
     <name>TransactionDescDialog</name>
     <message>
-<<<<<<< HEAD
-        <location filename="../forms/transactiondescdialog.ui" line="14"/>
-=======
-        <location filename="../forms/transactiondescdialog.ui" line="+20"/>
-        <source>This pane shows a detailed description of the transaction</source>
-        <translation>当前面板显示了交易的详细信息</translation>
-    </message>
-    <message>
-        <location line="-6"/>
->>>>>>> 0f4c74f9
+        <location filename="../forms/transactiondescdialog.ui" line="+14"/>
         <source>Transaction details</source>
         <translation>交易明细</translation>
     </message>
     <message>
-        <location filename="../forms/transactiondescdialog.ui" line="20"/>
+        <location line="+6"/>
         <source>This pane shows a detailed description of the transaction</source>
         <translation>当前面板显示了交易的详细信息</translation>
     </message>
@@ -2339,23 +1388,12 @@
         <translation>至 %1 个数据块时开启</translation>
     </message>
     <message>
-<<<<<<< HEAD
-        <location filename="../transactiontablemodel.cpp" line="286"/>
+        <location line="+6"/>
         <source>Unconfirmed (%1 of %2 confirmations)</source>
         <translation>未确认 (%1 / %2 条确认信息)</translation>
-=======
-        <location line="+3"/>
-        <source>Offline (%1 confirmations)</source>
-        <translation>离线 (%1 个确认项)</translation>
-    </message>
-    <message>
-        <location line="+6"/>
-        <source>Confirmed (%1 confirmations)</source>
-        <translation>已确认 (%1 条确认信息)</translation>
->>>>>>> 0f4c74f9
-    </message>
-    <message>
-        <location line="+14"/>
+    </message>
+    <message>
+        <location line="+17"/>
         <source>This block was not received by any other nodes and will probably not be accepted!</source>
         <translation>此区块未被其他节点接收，并可能不被接受！</translation>
     </message>
@@ -2437,23 +1475,17 @@
         </translation>
     </message>
     <message>
-<<<<<<< HEAD
-        <location filename="../transactiontablemodel.cpp" line="283"/>
+        <location line="+6"/>
         <source>Offline (%1 confirmations)</source>
         <translation>离线 (%1 个确认项)</translation>
     </message>
     <message>
-        <location filename="../transactiontablemodel.cpp" line="289"/>
+        <location line="+6"/>
         <source>Confirmed (%1 confirmations)</source>
         <translation>已确认 (%1 条确认信息)</translation>
-=======
-        <location line="+9"/>
-        <source>Unconfirmed (%1 of %2 confirmations)</source>
-        <translation>未确认 (%1 / %2 条确认信息)</translation>
->>>>>>> 0f4c74f9
     </message>
     <message numerus="yes">
-        <location line="+11"/>
+        <location line="+8"/>
         <source>Mined balance will be available in %n more blocks</source>
         <translation>
             <numerusform>挖矿所得将在  %n 个数据块之后可用</numerusform>
@@ -2463,23 +1495,12 @@
 <context>
     <name>TransactionView</name>
     <message>
-<<<<<<< HEAD
-        <location filename="../transactionview.cpp" line="282"/>
+        <location filename="../transactionview.cpp" line="+282"/>
         <source>Label</source>
         <translation>标签</translation>
-=======
-        <location filename="../transactionview.cpp" line="+289"/>
-        <source>Error exporting</source>
-        <translation>导出错误</translation>
-    </message>
-    <message>
-        <location line="-215"/>
-        <source>Sent to</source>
-        <translation>发送到</translation>
->>>>>>> 0f4c74f9
-    </message>
-    <message>
-        <location line="+10"/>
+    </message>
+    <message>
+        <location line="-198"/>
         <source>Enter address or label to search</source>
         <translation>输入地址或标签进行搜索</translation>
     </message>
@@ -2489,30 +1510,17 @@
         <translation>复制地址</translation>
     </message>
     <message>
-<<<<<<< HEAD
-        <location filename="../transactionview.cpp" line="77"/>
+        <location line="-47"/>
         <source>Mined</source>
         <translation>挖矿所得</translation>
     </message>
     <message>
-        <location filename="../transactionview.cpp" line="127"/>
-=======
-        <location line="+3"/>
->>>>>>> 0f4c74f9
+        <location line="+50"/>
         <source>Edit label</source>
         <translation>编辑标签</translation>
     </message>
     <message>
-<<<<<<< HEAD
-        <location filename="../transactionview.cpp" line="60"/>
-=======
-        <location line="+1"/>
-        <source>Show details...</source>
-        <translation>显示细节...</translation>
-    </message>
-    <message>
-        <location line="-68"/>
->>>>>>> 0f4c74f9
+        <location line="-67"/>
         <source>This year</source>
         <translation>今年</translation>
     </message>
@@ -2542,18 +1550,12 @@
         <translation>复制标签</translation>
     </message>
     <message>
-<<<<<<< HEAD
-        <location filename="../transactionview.cpp" line="90"/>
+        <location line="-35"/>
         <source>Min amount</source>
         <translation>最小金额</translation>
-=======
-        <location line="+1"/>
-        <source>Copy amount</source>
-        <translation>复制金额</translation>
->>>>>>> 0f4c74f9
-    </message>
-    <message>
-        <location line="+144"/>
+    </message>
+    <message>
+        <location line="+180"/>
         <source>Export Transaction Data</source>
         <translation>导出交易数据</translation>
     </message>
@@ -2573,39 +1575,22 @@
         <translation>日期</translation>
     </message>
     <message>
-<<<<<<< HEAD
-        <location filename="../transactionview.cpp" line="283"/>
+        <location line="+3"/>
         <source>Address</source>
         <translation>地址</translation>
-=======
-        <location line="+1"/>
-        <source>Type</source>
-        <translation>类别</translation>
-    </message>
-    <message>
-        <location line="+1"/>
-        <source>Label</source>
-        <translation>标签</translation>
->>>>>>> 0f4c74f9
-    </message>
-    <message>
-        <location line="+2"/>
+    </message>
+    <message>
+        <location line="+1"/>
         <source>Amount</source>
         <translation>金额</translation>
     </message>
     <message>
-<<<<<<< HEAD
-        <location filename="../transactionview.cpp" line="289"/>
+        <location line="+5"/>
         <source>Error exporting</source>
         <translation>导出错误</translation>
-=======
-        <location line="+1"/>
-        <source>ID</source>
-        <translation>ID</translation>
->>>>>>> 0f4c74f9
-    </message>
-    <message>
-        <location line="+4"/>
+    </message>
+    <message>
+        <location line="+0"/>
         <source>Could not write to file %1.</source>
         <translation>无法写入文件 %1。</translation>
     </message>
@@ -2615,38 +1600,8 @@
         <translation>范围：</translation>
     </message>
     <message>
-<<<<<<< HEAD
-        <location filename="../transactionview.cpp" line="55"/>
-        <location filename="../transactionview.cpp" line="71"/>
-=======
-        <location line="-325"/>
-        <source>Last month</source>
-        <translation>上月</translation>
-    </message>
-    <message>
-        <location line="+333"/>
-        <source>to</source>
-        <translation>到</translation>
-    </message>
-    <message>
-        <location line="-315"/>
-        <source>Mined</source>
-        <translation>挖矿所得</translation>
-    </message>
-    <message>
-        <location line="+13"/>
-        <source>Min amount</source>
-        <translation>最小金额</translation>
-    </message>
-    <message>
-        <location line="+193"/>
-        <source>Address</source>
-        <translation>地址</translation>
-    </message>
-    <message>
-        <location line="-228"/>
+        <location line="-329"/>
         <location line="+16"/>
->>>>>>> 0f4c74f9
         <source>All</source>
         <translation>全部</translation>
     </message>
@@ -2666,37 +1621,37 @@
         <translation>本月</translation>
     </message>
     <message>
-        <location filename="../transactionview.cpp" line="59"/>
+        <location line="+1"/>
         <source>Last month</source>
         <translation>上月</translation>
     </message>
     <message>
-        <location filename="../transactionview.cpp" line="74"/>
+        <location line="+15"/>
         <source>Sent to</source>
         <translation>发送到</translation>
     </message>
     <message>
-        <location filename="../transactionview.cpp" line="126"/>
+        <location line="+52"/>
         <source>Copy amount</source>
         <translation>复制金额</translation>
     </message>
     <message>
-        <location filename="../transactionview.cpp" line="281"/>
+        <location line="+155"/>
         <source>Type</source>
         <translation>类别</translation>
     </message>
     <message>
-        <location filename="../transactionview.cpp" line="285"/>
+        <location line="+4"/>
         <source>ID</source>
         <translation>ID</translation>
     </message>
     <message>
-        <location filename="../transactionview.cpp" line="392"/>
+        <location line="+107"/>
         <source>to</source>
         <translation>到</translation>
     </message>
     <message>
-        <location filename="../transactionview.cpp" line="128"/>
+        <location line="-264"/>
         <source>Show details...</source>
         <translation>显示细节...</translation>
     </message>
@@ -2704,11 +1659,7 @@
 <context>
     <name>WalletModel</name>
     <message>
-<<<<<<< HEAD
-        <location filename="../walletmodel.cpp" line="142"/>
-=======
-        <location filename="../walletmodel.cpp" line="+145"/>
->>>>>>> 0f4c74f9
+        <location filename="../walletmodel.cpp" line="+142"/>
         <source>Sending...</source>
         <translation>发送中...</translation>
     </message>
@@ -2716,436 +1667,215 @@
 <context>
     <name>bitcoin-core</name>
     <message>
-<<<<<<< HEAD
-        <location filename="../bitcoinstrings.cpp" line="109"/>
+        <location filename="../bitcoinstrings.cpp" line="+109"/>
         <source>Cannot obtain a lock on data directory %s.  Bitcoin is probably already running.</source>
         <translation>无法给数据目录 %s 加锁。比特币进程可能已在运行。</translation>
     </message>
     <message>
-        <location filename="../bitcoinstrings.cpp" line="115"/>
+        <location line="+6"/>
         <source>Loading block index...</source>
         <translation>加载区块索引...</translation>
     </message>
     <message>
-        <location filename="../bitcoinstrings.cpp" line="42"/>
-=======
-        <location filename="../bitcoinstrings.cpp" line="+8"/>
-        <source>Bitcoin version</source>
-        <translation>比特币版本</translation>
-    </message>
-    <message>
-        <location line="+71"/>
+        <location line="-73"/>
+        <source>Usage:</source>
+        <translation>使用：</translation>
+    </message>
+    <message>
+        <location line="+74"/>
+        <source>Error loading blkindex.dat</source>
+        <translation>blkindex.dat文件加载错误</translation>
+    </message>
+    <message>
+        <location line="+7"/>
+        <source>Cannot initialize keypool</source>
+        <translation>无法初始化 keypool</translation>
+    </message>
+    <message>
+        <location line="-3"/>
+        <source>Wallet needed to be rewritten: restart Bitcoin to complete</source>
+        <translation>钱包文件需要重写：请退出并重新启动Bitcoin客户端</translation>
+    </message>
+    <message>
+        <location line="+2"/>
+        <source>Cannot downgrade wallet</source>
+        <translation>无法降级钱包格式</translation>
+    </message>
+    <message>
+        <location line="-5"/>
         <source>Loading wallet...</source>
         <translation>正在加载钱包...</translation>
     </message>
     <message>
-        <location line="-70"/>
->>>>>>> 0f4c74f9
-        <source>Usage:</source>
-        <translation>使用：</translation>
-    </message>
-    <message>
-<<<<<<< HEAD
-        <location filename="../bitcoinstrings.cpp" line="116"/>
-=======
-        <location line="+66"/>
-        <source>Loading addresses...</source>
-        <translation>正在加载地址...</translation>
-    </message>
-    <message>
-        <location line="+3"/>
->>>>>>> 0f4c74f9
-        <source>Error loading blkindex.dat</source>
-        <translation>blkindex.dat文件加载错误</translation>
-    </message>
-    <message>
-<<<<<<< HEAD
-        <location filename="../bitcoinstrings.cpp" line="123"/>
-=======
-        <location line="+7"/>
->>>>>>> 0f4c74f9
-        <source>Cannot initialize keypool</source>
-        <translation>无法初始化 keypool</translation>
-    </message>
-    <message>
-<<<<<<< HEAD
-        <location filename="../bitcoinstrings.cpp" line="120"/>
-        <source>Wallet needed to be rewritten: restart Bitcoin to complete</source>
-        <translation>钱包文件需要重写：请退出并重新启动Bitcoin客户端</translation>
-    </message>
-    <message>
-        <location filename="../bitcoinstrings.cpp" line="122"/>
-        <source>Cannot downgrade wallet</source>
-        <translation>无法降级钱包格式</translation>
-    </message>
-    <message>
-        <location filename="../bitcoinstrings.cpp" line="117"/>
-        <source>Loading wallet...</source>
-        <translation>正在加载钱包...</translation>
-    </message>
-    <message>
-        <location filename="../bitcoinstrings.cpp" line="132"/>
+        <location line="+15"/>
         <source>Error: CreateThread(StartNode) failed</source>
         <translation>错误：线程创建(StartNode)失败</translation>
     </message>
     <message>
-        <location filename="../bitcoinstrings.cpp" line="133"/>
+        <location line="+1"/>
         <source>Unable to bind to port %d on this computer.  Bitcoin is probably already running.</source>
         <translation>无法绑定端口 %d 到这台计算机。比特币进程可能已在运行。</translation>
     </message>
     <message>
-        <location filename="../bitcoinstrings.cpp" line="38"/>
+        <location line="-95"/>
         <source>Warning: Please check that your computer&apos;s date and time are correct.  If your clock is wrong Bitcoin will not work properly.</source>
         <translation>警告：请确定您当前计算机的日期和时间是正确的。比特币将无法在错误的时间下正常工作。</translation>
     </message>
     <message>
-        <location filename="../bitcoinstrings.cpp" line="43"/>
-=======
-        <location line="-4"/>
-        <source>Error loading wallet.dat: Wallet requires newer version of Bitcoin</source>
-        <translation>wallet.dat钱包文件加载错误：请升级到最新Bitcoin客户端</translation>
+        <location line="+5"/>
+        <source>Send command to -server or bitcoind</source>
+        <translation>发送命令到服务器或者 bitcoind
+</translation>
+    </message>
+    <message>
+        <location line="+1"/>
+        <source>List commands</source>
+        <translation>列出命令
+</translation>
     </message>
     <message>
         <location line="+2"/>
+        <source>Options:</source>
+        <translation>选项：
+</translation>
+    </message>
+    <message>
+        <location line="+62"/>
+        <source>Usage</source>
+        <translation>使用</translation>
+    </message>
+    <message>
+        <location line="+20"/>
+        <source>Invalid amount for -paytxfee=&lt;amount&gt;</source>
+        <translation>不合适的交易费 -paytxfee=&lt;amount&gt;</translation>
+    </message>
+    <message>
+        <location line="-83"/>
+        <source>Get help for a command</source>
+        <translation>获得某条命令的帮助
+</translation>
+    </message>
+    <message>
+        <location line="-25"/>
+        <source>Warning: Disk space is low</source>
+        <translation>警告：磁盘空间不足</translation>
+    </message>
+    <message>
+        <location line="+29"/>
+        <source>Generate coins</source>
+        <translation>生成货币
+</translation>
+    </message>
+    <message>
+        <location line="+5"/>
+        <source>Set database cache size in megabytes (default: 25)</source>
+        <translation>设置数据库缓冲区大小 (缺省: 25MB)</translation>
+    </message>
+    <message>
+        <location line="+2"/>
+        <source>Specify connection timeout (in milliseconds)</source>
+        <translation>指定连接超时时间 (微秒)
+</translation>
+    </message>
+    <message>
+        <location line="+7"/>
+        <source>Find peers using internet relay chat (default: 0)</source>
+        <translation>通过IRC聊天室查找网络上的比特币节点 (缺省: 0)</translation>
+    </message>
+    <message>
+        <location line="+3"/>
+        <source>Find peers using DNS lookup (default: 1)</source>
+        <translation>通过DNS查找节点(缺省：1)</translation>
+    </message>
+    <message>
+        <location line="+19"/>
+        <source>Username for JSON-RPC connections</source>
+        <translation>JSON-RPC连接用户名
+</translation>
+    </message>
+    <message>
+        <location line="-1"/>
+        <source>Send trace/debug info to debugger</source>
+        <translation>跟踪/调试信息输出到 调试器debugger</translation>
+    </message>
+    <message>
+        <location line="+37"/>
         <source>Error loading wallet.dat</source>
         <translation>wallet.dat钱包文件加载错误</translation>
     </message>
     <message>
-        <location line="+3"/>
-        <source>Cannot write default address</source>
-        <translation>无法写入缺省地址</translation>
-    </message>
-    <message>
-        <location line="-76"/>
->>>>>>> 0f4c74f9
-        <source>Send command to -server or bitcoind</source>
-        <translation>发送命令到服务器或者 bitcoind
-</translation>
-    </message>
-    <message>
-<<<<<<< HEAD
-        <location filename="../bitcoinstrings.cpp" line="44"/>
-        <source>List commands</source>
-        <translation>列出命令
-</translation>
-    </message>
-    <message>
-        <location filename="../bitcoinstrings.cpp" line="46"/>
-=======
-        <location line="+3"/>
->>>>>>> 0f4c74f9
-        <source>Options:</source>
-        <translation>选项：
-</translation>
-    </message>
-    <message>
-<<<<<<< HEAD
-        <location filename="../bitcoinstrings.cpp" line="108"/>
-        <source>Usage</source>
-        <translation>使用</translation>
-    </message>
-    <message>
-        <location filename="../bitcoinstrings.cpp" line="128"/>
-        <source>Invalid amount for -paytxfee=&lt;amount&gt;</source>
-        <translation>不合适的交易费 -paytxfee=&lt;amount&gt;</translation>
-    </message>
-    <message>
-        <location filename="../bitcoinstrings.cpp" line="45"/>
-=======
-        <location line="+3"/>
-        <source>Generate coins</source>
-        <translation>生成货币
-</translation>
-    </message>
-    <message>
-        <location line="-5"/>
-        <source>List commands</source>
-        <translation>列出命令
-</translation>
-    </message>
-    <message>
-        <location line="+1"/>
->>>>>>> 0f4c74f9
-        <source>Get help for a command</source>
-        <translation>获得某条命令的帮助
-</translation>
-    </message>
-    <message>
-<<<<<<< HEAD
-        <location filename="../bitcoinstrings.cpp" line="20"/>
-        <source>Warning: Disk space is low</source>
-        <translation>警告：磁盘空间不足</translation>
-    </message>
-    <message>
-        <location filename="../bitcoinstrings.cpp" line="49"/>
-        <source>Generate coins</source>
-        <translation>生成货币
-</translation>
-    </message>
-    <message>
-        <location filename="../bitcoinstrings.cpp" line="54"/>
-        <source>Set database cache size in megabytes (default: 25)</source>
-        <translation>设置数据库缓冲区大小 (缺省: 25MB)</translation>
-    </message>
-    <message>
-        <location filename="../bitcoinstrings.cpp" line="56"/>
-        <source>Specify connection timeout (in milliseconds)</source>
-        <translation>指定连接超时时间 (微秒)
-</translation>
-    </message>
-    <message>
-        <location filename="../bitcoinstrings.cpp" line="63"/>
-=======
-        <location line="+9"/>
-        <source>Set database cache size in megabytes (default: 25)</source>
-        <translation>设置数据库缓冲区大小 (缺省: 25MB)</translation>
-    </message>
-    <message>
-        <location line="-6"/>
-        <source>Specify pid file (default: bitcoind.pid)</source>
-        <translation>指定 pid 文件 (默认为 bitcoind.pid)
-</translation>
-    </message>
-    <message>
-        <location line="+81"/>
-        <source>Unable to bind to port %d on this computer.  Bitcoin is probably already running.</source>
-        <translation>无法绑定端口 %d 到这台计算机。比特币进程可能已在运行。</translation>
-    </message>
-    <message>
-        <location line="+3"/>
-        <source>Warning: Please check that your computer&apos;s date and time are correct.  If your clock is wrong Bitcoin will not work properly.</source>
-        <translation>警告：请确定您当前计算机的日期和时间是正确的。比特币将无法在错误的时间下正常工作。</translation>
-    </message>
-    <message>
-        <location line="-9"/>
-        <source>Invalid amount for -paytxfee=&lt;amount&gt;</source>
-        <translation>不合适的交易费 -paytxfee=&lt;amount&gt;</translation>
-    </message>
-    <message>
-        <location line="+1"/>
-        <source>Warning: -paytxfee is set very high.  This is the transaction fee you will pay if you send a transaction.</source>
-        <translation>警告: -paytxfee 交易费设置过高.  每进行一笔交易您都将支付该数量的交易费.</translation>
-    </message>
-    <message>
-        <location line="+4"/>
-        <source>Warning: Disk space is low</source>
-        <translation>警告：磁盘空间不足</translation>
-    </message>
-    <message>
-        <location line="-66"/>
->>>>>>> 0f4c74f9
-        <source>Find peers using internet relay chat (default: 0)</source>
-        <translation>通过IRC聊天室查找网络上的比特币节点 (缺省: 0)</translation>
-    </message>
-    <message>
-<<<<<<< HEAD
-        <location filename="../bitcoinstrings.cpp" line="66"/>
-        <source>Find peers using DNS lookup (default: 1)</source>
-        <translation>通过DNS查找节点(缺省：1)</translation>
-    </message>
-    <message>
-        <location filename="../bitcoinstrings.cpp" line="85"/>
-=======
-        <location line="-7"/>
-        <source>Specify connection timeout (in milliseconds)</source>
-        <translation>指定连接超时时间 (微秒)
-</translation>
-    </message>
-    <message>
-        <location line="+24"/>
-        <source>Prepend debug output with timestamp</source>
-        <translation>为调试输出信息添加时间戳</translation>
-    </message>
-    <message>
-        <location line="+3"/>
->>>>>>> 0f4c74f9
-        <source>Username for JSON-RPC connections</source>
-        <translation>JSON-RPC连接用户名
-</translation>
-    </message>
-    <message>
-<<<<<<< HEAD
-        <location filename="../bitcoinstrings.cpp" line="84"/>
-        <source>Send trace/debug info to debugger</source>
-        <translation>跟踪/调试信息输出到 调试器debugger</translation>
-    </message>
-    <message>
-        <location filename="../bitcoinstrings.cpp" line="121"/>
-        <source>Error loading wallet.dat</source>
-        <translation>wallet.dat钱包文件加载错误</translation>
-    </message>
-    <message>
-        <location filename="../bitcoinstrings.cpp" line="118"/>
+        <location line="-3"/>
         <source>Error loading wallet.dat: Wallet corrupted</source>
         <translation>wallet.dat钱包文件加载错误：钱包损坏</translation>
     </message>
     <message>
-        <location filename="../bitcoinstrings.cpp" line="94"/>
+        <location line="-24"/>
         <source>Set key pool size to &lt;n&gt; (default: 100)</source>
         <translation>设置密钥池大小为 &lt;n&gt; (缺省: 100)
 </translation>
     </message>
     <message>
-        <location filename="../bitcoinstrings.cpp" line="96"/>
-=======
-        <location line="+27"/>
-        <source>Error loading addr.dat</source>
-        <translation>addr.dat文件加载错误</translation>
-    </message>
-    <message>
-        <location line="-23"/>
-        <source>Send commands to node running on &lt;ip&gt; (default: 127.0.0.1)</source>
-        <translation>向IP地址为 &lt;ip&gt; 的节点发送指令 (缺省: 127.0.0.1)
-</translation>
-    </message>
-    <message>
-        <location line="+13"/>
+        <location line="+2"/>
+        <source>How many blocks to check at startup (default: 2500, 0 = all)</source>
+        <translation>启动时需检查的区块数量 (缺省: 2500, 设置0为检查所有区块)</translation>
+    </message>
+    <message>
+        <location line="+6"/>
         <source>Server certificate file (default: server.cert)</source>
         <translation>服务器证书 (默认为 server.cert)
 </translation>
     </message>
     <message>
-        <location line="+1"/>
-        <source>Server private key (default: server.pem)</source>
-        <translation>服务器私钥 (默认为 server.pem)
-</translation>
-    </message>
-    <message>
-        <location line="+1"/>
-        <source>Acceptable ciphers (default: TLSv1+HIGH:!SSLv2:!aNULL:!eNULL:!AH:!3DES:@STRENGTH)</source>
-        <translation>可接受的加密器 (默认为 TLSv1+HIGH:!SSLv2:!aNULL:!eNULL:!AH:!3DES:@STRENGTH)
-</translation>
-    </message>
-    <message>
-        <location line="-8"/>
->>>>>>> 0f4c74f9
-        <source>How many blocks to check at startup (default: 2500, 0 = all)</source>
-        <translation>启动时需检查的区块数量 (缺省: 2500, 设置0为检查所有区块)</translation>
-    </message>
-    <message>
-<<<<<<< HEAD
-        <location filename="../bitcoinstrings.cpp" line="102"/>
-        <source>Server certificate file (default: server.cert)</source>
-        <translation>服务器证书 (默认为 server.cert)
-</translation>
-    </message>
-    <message>
-        <location filename="../bitcoinstrings.cpp" line="93"/>
+        <location line="-9"/>
         <source>Upgrade wallet to latest format</source>
         <translation>将钱包升级到最新的格式</translation>
     </message>
     <message>
-        <location filename="../bitcoinstrings.cpp" line="97"/>
+        <location line="+4"/>
         <source>How thorough the block verification is (0-6, default: 1)</source>
         <translation>需要几个确认 (0-6个, 缺省: 1个)</translation>
     </message>
     <message>
-        <location filename="../bitcoinstrings.cpp" line="101"/>
+        <location line="+4"/>
         <source>Use OpenSSL (https) for JSON-RPC connections</source>
         <translation>为 JSON-RPC 连接使用 OpenSSL (https)连接</translation>
     </message>
     <message>
-        <location filename="../bitcoinstrings.cpp" line="107"/>
+        <location line="+6"/>
         <source>This help message</source>
         <translation>该帮助信息
 </translation>
     </message>
     <message>
-        <location filename="../bitcoinstrings.cpp" line="52"/>
-=======
-        <location line="-2"/>
-        <source>Set key pool size to &lt;n&gt; (default: 100)</source>
-        <translation>设置密钥池大小为 &lt;n&gt; (缺省: 100)
-</translation>
-    </message>
-    <message>
-        <location line="+1"/>
-        <source>Rescan the block chain for missing wallet transactions</source>
-        <translation>重新扫描数据链以查找遗漏的交易
-</translation>
-    </message>
-    <message>
-        <location line="-12"/>
-        <source>Send trace/debug info to console instead of debug.log file</source>
-        <translation>跟踪/调试信息输出到控制台，不输出到debug.log文件</translation>
-    </message>
-    <message>
-        <location line="+1"/>
-        <source>Send trace/debug info to debugger</source>
-        <translation>跟踪/调试信息输出到 调试器debugger</translation>
-    </message>
-    <message>
-        <location line="+2"/>
-        <source>Password for JSON-RPC connections</source>
-        <translation>JSON-RPC连接密码
-</translation>
-    </message>
-    <message>
-        <location line="+4"/>
-        <source>Execute command when the best block changes (%s in cmd is replaced by block hash)</source>
-        <translation>当最佳区块变化时执行命令 (命令行中的 %s 会被替换成区块哈希值)</translation>
-    </message>
-    <message>
-        <location line="-35"/>
->>>>>>> 0f4c74f9
+        <location line="-55"/>
         <source>Show splash screen on startup (default: 1)</source>
         <translation>启动时显示版权页 (缺省: 1)</translation>
     </message>
     <message>
-<<<<<<< HEAD
-        <location filename="../bitcoinstrings.cpp" line="57"/>
-=======
-        <location line="+1"/>
-        <source>Specify data directory</source>
-        <translation>指定数据目录
-</translation>
-    </message>
-    <message>
-        <location line="+3"/>
->>>>>>> 0f4c74f9
+        <location line="+5"/>
         <source>Connect through socks4 proxy</source>
         <translation>通过 socks4 代理连接
 </translation>
     </message>
     <message>
-<<<<<<< HEAD
-        <location filename="../bitcoinstrings.cpp" line="51"/>
+        <location line="-6"/>
         <source>Start minimized</source>
         <translation>启动时最小化
 </translation>
     </message>
     <message>
-        <location filename="../bitcoinstrings.cpp" line="58"/>
+        <location line="+7"/>
         <source>Allow DNS lookups for addnode and connect</source>
         <translation>连接节点时允许DNS查找
 </translation>
     </message>
     <message>
-        <location filename="../bitcoinstrings.cpp" line="65"/>
+        <location line="+7"/>
         <source>Set language, for example &quot;de_DE&quot; (default: system locale)</source>
         <translation>设置语言, 例如 &quot;de_DE&quot; (缺省: 系统语言)</translation>
     </message>
     <message>
-        <location filename="../bitcoinstrings.cpp" line="98"/>
-=======
-        <location line="+9"/>
-        <source>Find peers using DNS lookup (default: 1)</source>
-        <translation>通过DNS查找节点(缺省：1)</translation>
-    </message>
-    <message>
-        <location line="+5"/>
-        <source>Maximum per-connection receive buffer, &lt;n&gt;*1000 bytes (default: 10000)</source>
-        <translation>Maximum per-connection receive buffer, &lt;n&gt;*1000 bytes (缺省: 10000)</translation>
-    </message>
-    <message>
-        <location line="+5"/>
-        <source>Accept command line and JSON-RPC commands</source>
-        <translation>接受命令行和 JSON-RPC 命令
-</translation>
-    </message>
-    <message>
-        <location line="+20"/>
->>>>>>> 0f4c74f9
+        <location line="+33"/>
         <source>
 SSL options: (see the Bitcoin Wiki for SSL setup instructions)</source>
         <translation>
@@ -3153,71 +1883,42 @@
 </translation>
     </message>
     <message>
-<<<<<<< HEAD
-        <location filename="../bitcoinstrings.cpp" line="13"/>
+        <location line="-85"/>
         <source>Sending...</source>
         <translation>发送中</translation>
     </message>
     <message>
-        <location filename="../bitcoinstrings.cpp" line="125"/>
-=======
-        <location line="+10"/>
-        <source>Cannot obtain a lock on data directory %s. Bitcoin is probably already running.</source>
-        <translation>无法给数据目录 %s上锁。本软件可能已经在运行。</translation>
-    </message>
-    <message>
-        <location line="+15"/>
->>>>>>> 0f4c74f9
+        <location line="+112"/>
         <source>Rescanning...</source>
         <translation>正在重新扫描...</translation>
     </message>
     <message>
-<<<<<<< HEAD
-        <location filename="../bitcoinstrings.cpp" line="21"/>
+        <location line="-104"/>
         <source>To use the %s option</source>
         <translation>使用 %s 选项</translation>
     </message>
     <message>
-        <location filename="../bitcoinstrings.cpp" line="18"/>
+        <location line="-3"/>
         <source>Invalid amount</source>
         <translation>金额不对</translation>
     </message>
     <message>
-        <location filename="../bitcoinstrings.cpp" line="19"/>
+        <location line="+1"/>
         <source>Insufficient funds</source>
         <translation>金额不足</translation>
     </message>
     <message>
-        <location filename="../bitcoinstrings.cpp" line="113"/>
+        <location line="+94"/>
         <source>Loading addresses...</source>
         <translation>正在加载地址...</translation>
     </message>
     <message>
-        <location filename="../bitcoinstrings.cpp" line="126"/>
-=======
-        <location line="-10"/>
-        <source>Loading block index...</source>
-        <translation>加载区块索引...</translation>
-    </message>
-    <message>
-        <location line="+12"/>
-        <source>Invalid -proxy address</source>
-        <translation>代理地址不合法</translation>
-    </message>
-    <message>
-        <location line="+5"/>
-        <source>Error: CreateThread(StartNode) failed</source>
-        <translation>错误：线程创建(StartNode)失败</translation>
-    </message>
-    <message>
-        <location line="-6"/>
->>>>>>> 0f4c74f9
+        <location line="+13"/>
         <source>Done loading</source>
         <translation>加载完成</translation>
     </message>
     <message>
-<<<<<<< HEAD
-        <location filename="../bitcoinstrings.cpp" line="22"/>
+        <location line="-104"/>
         <source>%s, you must set a rpcpassword in the configuration file:
  %s
 It is recommended you use the following random password:
@@ -3235,7 +1936,7 @@
 如果配置文件不存在，请新建，并将文件权限设置为仅允许文件所有者读取.</translation>
     </message>
     <message>
-        <location filename="../bitcoinstrings.cpp" line="33"/>
+        <location line="+11"/>
         <source>You must set rpcpassword=&lt;password&gt; in the configuration file:
 %s
 If the file does not exist, create it with owner-readable-only file permissions.</source>
@@ -3244,377 +1945,245 @@
 如果配置文件不存在，请新建，并将文件权限设置为仅允许文件所有者读取.</translation>
     </message>
     <message>
-        <location filename="../bitcoinstrings.cpp" line="41"/>
+        <location line="+8"/>
         <source>Bitcoin version</source>
         <translation>比特币版本</translation>
     </message>
     <message>
-        <location filename="../bitcoinstrings.cpp" line="114"/>
+        <location line="+73"/>
         <source>Error loading addr.dat</source>
         <translation>addr.dat文件加载错误</translation>
     </message>
     <message>
-        <location filename="../bitcoinstrings.cpp" line="127"/>
+        <location line="+13"/>
         <source>Invalid -proxy address</source>
         <translation>代理地址不合法</translation>
     </message>
     <message>
-        <location filename="../bitcoinstrings.cpp" line="55"/>
+        <location line="-72"/>
         <source>Set database disk log size in megabytes (default: 100)</source>
         <translation>设置数据库磁盘日志大小 (缺省: 100MB)</translation>
     </message>
     <message>
-        <location filename="../bitcoinstrings.cpp" line="124"/>
+        <location line="+69"/>
         <source>Cannot write default address</source>
         <translation>无法写入缺省地址</translation>
     </message>
     <message>
-        <location filename="../bitcoinstrings.cpp" line="129"/>
+        <location line="+5"/>
         <source>Warning: -paytxfee is set very high.  This is the transaction fee you will pay if you send a transaction.</source>
         <translation>警告: -paytxfee 交易费设置过高.  每进行一笔交易您都将支付该数量的交易费.</translation>
     </message>
     <message>
-        <location filename="../bitcoinstrings.cpp" line="75"/>
+        <location line="-54"/>
         <source>Detach block and address databases. Increases shutdown time (default: 0)</source>
         <translation>分离区块数据库和地址数据库. 会延升关闭时间 (缺省: 0)</translation>
     </message>
     <message>
-        <location filename="../bitcoinstrings.cpp" line="61"/>
-=======
-        <location line="+14"/>
-        <source>beta</source>
-        <translation>测试</translation>
-    </message>
-    <message>
-        <location line="-22"/>
-        <source>Error loading wallet.dat: Wallet corrupted</source>
-        <translation>wallet.dat钱包文件加载错误：钱包损坏</translation>
-    </message>
-    <message>
-        <location line="+2"/>
-        <source>Wallet needed to be rewritten: restart Bitcoin to complete</source>
-        <translation>钱包文件需要重写：请退出并重新启动Bitcoin客户端</translation>
-    </message>
-    <message>
-        <location line="+2"/>
-        <source>Cannot downgrade wallet</source>
-        <translation>无法降级钱包格式</translation>
-    </message>
-    <message>
-        <location line="-57"/>
->>>>>>> 0f4c74f9
+        <location line="-14"/>
         <source>Add a node to connect to and attempt to keep the connection open</source>
         <translation>添加节点并与其保持连接</translation>
     </message>
     <message>
-<<<<<<< HEAD
-        <location filename="../bitcoinstrings.cpp" line="88"/>
-=======
-        <location line="+25"/>
->>>>>>> 0f4c74f9
+        <location line="+27"/>
         <source>Allow JSON-RPC connections from specified IP address</source>
         <translation>允许从指定IP接受到的JSON-RPC连接
 </translation>
     </message>
     <message>
-<<<<<<< HEAD
-        <location filename="../bitcoinstrings.cpp" line="47"/>
-=======
-        <location line="-38"/>
->>>>>>> 0f4c74f9
+        <location line="-41"/>
         <source>Specify configuration file (default: bitcoin.conf)</source>
         <translation>指定配置文件 (默认为 bitcoin.conf)
 </translation>
     </message>
     <message>
-<<<<<<< HEAD
-        <location filename="../bitcoinstrings.cpp" line="112"/>
+        <location line="+65"/>
         <source>Bitcoin</source>
         <translation>比特币</translation>
     </message>
     <message>
-        <location filename="../bitcoinstrings.cpp" line="50"/>
+        <location line="-62"/>
         <source>Don&apos;t generate coins</source>
         <translation>不要生成货币
 </translation>
     </message>
     <message>
-        <location filename="../bitcoinstrings.cpp" line="53"/>
+        <location line="+3"/>
         <source>Specify data directory</source>
         <translation>指定数据目录
 </translation>
     </message>
     <message>
-        <location filename="../bitcoinstrings.cpp" line="59"/>
-=======
-        <location line="+3"/>
-        <source>Don&apos;t generate coins</source>
-        <translation>不要生成货币
-</translation>
-    </message>
-    <message>
-        <location line="+1"/>
-        <source>Start minimized</source>
-        <translation>启动时最小化
-</translation>
-    </message>
-    <message>
         <location line="+6"/>
-        <source>Allow DNS lookups for addnode and connect</source>
-        <translation>连接节点时允许DNS查找
-</translation>
-    </message>
-    <message>
-        <location line="+1"/>
->>>>>>> 0f4c74f9
         <source>Listen for connections on &lt;port&gt; (default: 8333 or testnet: 18333)</source>
         <translation>监听端口连接 &lt;port&gt; (缺省: 8333 or testnet: 18333)</translation>
     </message>
     <message>
-<<<<<<< HEAD
-        <location filename="../bitcoinstrings.cpp" line="60"/>
-=======
-        <location line="+1"/>
->>>>>>> 0f4c74f9
+        <location line="+1"/>
         <source>Maintain at most &lt;n&gt; connections to peers (default: 125)</source>
         <translation>最大连接数 &lt;n&gt;  (缺省: 125)</translation>
     </message>
     <message>
-<<<<<<< HEAD
-        <location filename="../bitcoinstrings.cpp" line="62"/>
-=======
         <location line="+2"/>
->>>>>>> 0f4c74f9
         <source>Connect only to the specified node</source>
         <translation>只连接到指定节点
 </translation>
     </message>
     <message>
-<<<<<<< HEAD
-        <location filename="../bitcoinstrings.cpp" line="64"/>
-=======
         <location line="+2"/>
->>>>>>> 0f4c74f9
         <source>Accept connections from outside (default: 1)</source>
         <translation type="unfinished">接受来自外部的连接 (缺省: 1)</translation>
     </message>
     <message>
-<<<<<<< HEAD
-        <location filename="../bitcoinstrings.cpp" line="31"/>
+        <location line="-33"/>
         <source>Error</source>
         <translation>错误</translation>
     </message>
     <message>
-        <location filename="../bitcoinstrings.cpp" line="119"/>
+        <location line="+88"/>
         <source>Error loading wallet.dat: Wallet requires newer version of Bitcoin</source>
         <translation>wallet.dat钱包文件加载错误：请升级到最新Bitcoin客户端</translation>
     </message>
     <message>
-        <location filename="../bitcoinstrings.cpp" line="67"/>
-=======
-        <location line="+1"/>
-        <source>Set language, for example &quot;de_DE&quot; (default: system locale)</source>
-        <translation>设置语言, 例如 &quot;de_DE&quot; (缺省: 系统语言)</translation>
-    </message>
-    <message>
-        <location line="+2"/>
->>>>>>> 0f4c74f9
+        <location line="-52"/>
         <source>Threshold for disconnecting misbehaving peers (default: 100)</source>
         <translation>Threshold for disconnecting misbehaving peers (缺省: 100)</translation>
     </message>
     <message>
-<<<<<<< HEAD
-        <location filename="../bitcoinstrings.cpp" line="68"/>
-=======
-        <location line="+1"/>
->>>>>>> 0f4c74f9
+        <location line="+1"/>
         <source>Number of seconds to keep misbehaving peers from reconnecting (default: 86400)</source>
         <translation>Number of seconds to keep misbehaving peers from reconnecting (缺省: 86400)</translation>
     </message>
     <message>
-<<<<<<< HEAD
-        <location filename="../bitcoinstrings.cpp" line="71"/>
+        <location line="+3"/>
         <source>Maximum per-connection receive buffer, &lt;n&gt;*1000 bytes (default: 10000)</source>
         <translation>Maximum per-connection receive buffer, &lt;n&gt;*1000 bytes (缺省: 10000)</translation>
     </message>
     <message>
-        <location filename="../bitcoinstrings.cpp" line="77"/>
-=======
-        <location line="+7"/>
->>>>>>> 0f4c74f9
+        <location line="+6"/>
         <source>Fee per KB to add to transactions you send</source>
         <translation>每发送1KB交易所需的费用</translation>
     </message>
     <message>
-<<<<<<< HEAD
-        <location filename="../bitcoinstrings.cpp" line="72"/>
-=======
-        <location line="-3"/>
->>>>>>> 0f4c74f9
+        <location line="-5"/>
         <source>Maximum per-connection send buffer, &lt;n&gt;*1000 bytes (default: 10000)</source>
         <translation>Maximum per-connection send buffer, &lt;n&gt;*1000 bytes (缺省: 10000)</translation>
     </message>
     <message>
-<<<<<<< HEAD
-        <location filename="../bitcoinstrings.cpp" line="8"/>
+        <location line="-64"/>
         <source>Error: Wallet locked, unable to create transaction.</source>
-        <translation type="unfinished"></translation>
-    </message>
-    <message>
-        <location filename="../bitcoinstrings.cpp" line="9"/>
+        <translation>错误: 钱包被锁，无法创建新的交易</translation>
+    </message>
+    <message>
+        <location line="+1"/>
         <source>Error: This transaction requires a transaction fee of at least %s because of its amount, complexity, or use of recently received funds.</source>
-        <translation type="unfinished"></translation>
-    </message>
-    <message>
-        <location filename="../bitcoinstrings.cpp" line="12"/>
+        <translation>错误: 该交易需支付至少 %s 的交易费，原因可能是该交易数量太小、构成太复杂或者使用了新近接收到的比特币</translation>
+    </message>
+    <message>
+        <location line="+3"/>
         <source>Error: Transaction creation failed.</source>
-        <translation type="unfinished">错误: 创建交易失败.</translation>
-    </message>
-    <message>
-        <location filename="../bitcoinstrings.cpp" line="14"/>
+        <translation>错误: 创建交易失败.</translation>
+    </message>
+    <message>
+        <location line="+2"/>
         <source>Error: The transaction was rejected. This might happen if some of the coins in your wallet were already spent, such as if you used a copy of wallet.dat and coins were spent in the copy but not marked as spent here.</source>
-        <translation type="unfinished">错误: 交易被拒绝. 如果您使用的是备份钱包，可能存在两个钱包不同步的情况，另一个钱包中的比特币已经被使用，但本地的这个钱包尚没有记录。</translation>
-    </message>
-    <message>
-        <location filename="../bitcoinstrings.cpp" line="32"/>
+        <translation>错误: 交易被拒绝. 如果您使用的是备份钱包，可能存在两个钱包不同步的情况，另一个钱包中的比特币已经被使用，但本地的这个钱包尚没有记录。</translation>
+    </message>
+    <message>
+        <location line="+18"/>
         <source>An error occurred while setting up the RPC port %u for listening: %s</source>
         <translation>设置RPC监听端口%u时发生错误: %s</translation>
     </message>
     <message>
-        <location filename="../bitcoinstrings.cpp" line="73"/>
-=======
-        <location line="+1"/>
->>>>>>> 0f4c74f9
+        <location line="+41"/>
         <source>Use Universal Plug and Play to map the listening port (default: 1)</source>
         <translation type="unfinished">使用UPnp映射监听端口(缺省: 1)</translation>
     </message>
     <message>
-<<<<<<< HEAD
-        <location filename="../bitcoinstrings.cpp" line="74"/>
-=======
-        <location line="+1"/>
->>>>>>> 0f4c74f9
+        <location line="+1"/>
         <source>Use Universal Plug and Play to map the listening port (default: 0)</source>
         <translation type="unfinished">使用UPnp映射监听端口(缺省: 0)</translation>
     </message>
     <message>
-<<<<<<< HEAD
-        <location filename="../bitcoinstrings.cpp" line="78"/>
+        <location line="+4"/>
         <source>Accept command line and JSON-RPC commands</source>
         <translation>接受命令行和 JSON-RPC 命令
 </translation>
     </message>
     <message>
-        <location filename="../bitcoinstrings.cpp" line="79"/>
-=======
-        <location line="+3"/>
->>>>>>> 0f4c74f9
+        <location line="+1"/>
         <source>Run in the background as a daemon and accept commands</source>
         <translation>在后台运行并接受命令
 
 </translation>
     </message>
     <message>
-<<<<<<< HEAD
-        <location filename="../bitcoinstrings.cpp" line="80"/>
-=======
-        <location line="+18"/>
-        <source>How thorough the block verification is (0-6, default: 1)</source>
-        <translation>需要几个确认 (0-6个, 缺省: 1个)</translation>
-    </message>
-    <message>
-        <location line="-17"/>
->>>>>>> 0f4c74f9
+        <location line="+1"/>
         <source>Use the test network</source>
         <translation>使用测试网络
 </translation>
     </message>
     <message>
-<<<<<<< HEAD
-        <location filename="../bitcoinstrings.cpp" line="81"/>
-=======
-        <location line="+1"/>
->>>>>>> 0f4c74f9
+        <location line="+1"/>
         <source>Output extra debugging information</source>
         <translation>输出调试信息</translation>
     </message>
     <message>
-<<<<<<< HEAD
-        <location filename="../bitcoinstrings.cpp" line="82"/>
+        <location line="+1"/>
         <source>Prepend debug output with timestamp</source>
         <translation>为调试输出信息添加时间戳</translation>
     </message>
     <message>
-        <location filename="../bitcoinstrings.cpp" line="83"/>
+        <location line="+1"/>
         <source>Send trace/debug info to console instead of debug.log file</source>
         <translation>跟踪/调试信息输出到控制台，不输出到debug.log文件</translation>
     </message>
     <message>
-        <location filename="../bitcoinstrings.cpp" line="86"/>
+        <location line="+3"/>
         <source>Password for JSON-RPC connections</source>
         <translation>JSON-RPC连接密码
 </translation>
     </message>
     <message>
-        <location filename="../bitcoinstrings.cpp" line="87"/>
-=======
-        <location line="+6"/>
->>>>>>> 0f4c74f9
+        <location line="+1"/>
         <source>Listen for JSON-RPC connections on &lt;port&gt; (default: 8332)</source>
         <translation>JSON-RPC连接监听&lt;端口&gt; (默认为 8332)
 </translation>
     </message>
     <message>
-<<<<<<< HEAD
-        <location filename="../bitcoinstrings.cpp" line="89"/>
+        <location line="+2"/>
         <source>Send commands to node running on &lt;ip&gt; (default: 127.0.0.1)</source>
         <translation>向IP地址为 &lt;ip&gt; 的节点发送指令 (缺省: 127.0.0.1)
 </translation>
     </message>
     <message>
-        <location filename="../bitcoinstrings.cpp" line="90"/>
+        <location line="+1"/>
         <source>Execute command when the best block changes (%s in cmd is replaced by block hash)</source>
         <translation>当最佳区块变化时执行命令 (命令行中的 %s 会被替换成区块哈希值)</translation>
     </message>
     <message>
-        <location filename="../bitcoinstrings.cpp" line="95"/>
+        <location line="+5"/>
         <source>Rescan the block chain for missing wallet transactions</source>
         <translation>重新扫描数据链以查找遗漏的交易
 </translation>
     </message>
     <message>
-        <location filename="../bitcoinstrings.cpp" line="103"/>
+        <location line="+8"/>
         <source>Server private key (default: server.pem)</source>
         <translation>服务器私钥 (默认为 server.pem)
 </translation>
     </message>
     <message>
-        <location filename="../bitcoinstrings.cpp" line="104"/>
+        <location line="+1"/>
         <source>Acceptable ciphers (default: TLSv1+HIGH:!SSLv2:!aNULL:!eNULL:!AH:!3DES:@STRENGTH)</source>
         <translation>可接受的加密器 (默认为 TLSv1+HIGH:!SSLv2:!aNULL:!eNULL:!AH:!3DES:@STRENGTH)
 </translation>
     </message>
     <message>
-        <location filename="../bitcoinstrings.cpp" line="48"/>
+        <location line="-56"/>
         <source>Specify pid file (default: bitcoind.pid)</source>
         <translation>指定 pid 文件 (默认为 bitcoind.pid)
 </translation>
-=======
-        <location line="+20"/>
-        <source>This help message</source>
-        <translation>该帮助信息
-</translation>
-    </message>
-    <message>
-        <location line="-14"/>
-        <source>Upgrade wallet to latest format</source>
-        <translation>将钱包升级到最新的格式</translation>
-    </message>
-    <message>
-        <location line="+8"/>
-        <source>Use OpenSSL (https) for JSON-RPC connections</source>
-        <translation>为 JSON-RPC 连接使用 OpenSSL (https)连接</translation>
->>>>>>> 0f4c74f9
     </message>
 </context>
 </TS>