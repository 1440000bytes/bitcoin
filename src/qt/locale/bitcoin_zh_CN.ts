<TS language="zh_CN" version="2.1">
<context>
    <name>AddressBookPage</name>
    <message>
        <source>Right-click to edit address or label</source>
        <translation>鼠标右击编辑地址或标签</translation>
    </message>
    <message>
        <source>Create a new address</source>
        <translation>创建新地址</translation>
    </message>
    <message>
        <source>&amp;New</source>
        <translation>新建(&amp;N)</translation>
    </message>
    <message>
        <source>Copy the currently selected address to the system clipboard</source>
        <translation>复制当前选中的地址到系统剪贴板</translation>
    </message>
    <message>
        <source>&amp;Copy</source>
        <translation>复制(&amp;C)</translation>
    </message>
    <message>
        <source>C&amp;lose</source>
        <translation>关闭(&amp;l)</translation>
    </message>
    <message>
        <source>Delete the currently selected address from the list</source>
        <translation>从列表中删除选中的地址</translation>
    </message>
    <message>
        <source>Export the data in the current tab to a file</source>
        <translation>导出当前分页里的数据到文件</translation>
    </message>
    <message>
        <source>&amp;Export</source>
        <translation>导出(&amp;E)</translation>
    </message>
    <message>
        <source>&amp;Delete</source>
        <translation>删除(&amp;D)</translation>
    </message>
    <message>
        <source>Choose the address to send coins to</source>
        <translation>选择要付钱过去的地址</translation>
    </message>
    <message>
        <source>Choose the address to receive coins with</source>
        <translation>选择要收钱进来的地址</translation>
    </message>
    <message>
        <source>C&amp;hoose</source>
        <translation>选择</translation>
    </message>
    <message>
        <source>Sending addresses</source>
        <translation>付款地址</translation>
    </message>
    <message>
        <source>Receiving addresses</source>
        <translation>收款地址</translation>
    </message>
    <message>
        <source>These are your Bitcoin addresses for sending payments. Always check the amount and the receiving address before sending coins.</source>
        <translation>这些是你要付款过去的比特币地址。在付钱之前，务必要检查金额和收款地址是否正确。</translation>
    </message>
    <message>
        <source>These are your Bitcoin addresses for receiving payments. It is recommended to use a new receiving address for each transaction.</source>
        <translation>这些是你用来收款的比特币地址。建议在每次交易时，都使用一个新的收款地址。</translation>
    </message>
    <message>
        <source>&amp;Copy Address</source>
        <translation>复制地址</translation>
    </message>
    <message>
        <source>Copy &amp;Label</source>
        <translation>复制标签</translation>
    </message>
    <message>
        <source>&amp;Edit</source>
        <translation>编辑</translation>
    </message>
    <message>
        <source>Export Address List</source>
        <translation>导出地址列表</translation>
    </message>
    <message>
        <source>Comma separated file (*.csv)</source>
        <translation>逗号分隔文件 (*.csv)</translation>
    </message>
    <message>
        <source>Exporting Failed</source>
        <translation>导出失败</translation>
    </message>
    <message>
        <source>There was an error trying to save the address list to %1. Please try again.</source>
        <translation>存储地址列表到 %1 时发生错误。请再试一次。</translation>
    </message>
</context>
<context>
    <name>AddressTableModel</name>
    <message>
        <source>Label</source>
        <translation>标签</translation>
    </message>
    <message>
        <source>Address</source>
        <translation>地址</translation>
    </message>
    <message>
        <source>(no label)</source>
        <translation>(无标签)</translation>
    </message>
</context>
<context>
    <name>AskPassphraseDialog</name>
    <message>
        <source>Passphrase Dialog</source>
        <translation>密码对话框</translation>
    </message>
    <message>
        <source>Enter passphrase</source>
        <translation>输入密码</translation>
    </message>
    <message>
        <source>New passphrase</source>
        <translation>新密码</translation>
    </message>
    <message>
        <source>Repeat new passphrase</source>
        <translation>重复新密码</translation>
    </message>
    <message>
        <source>Enter the new passphrase to the wallet.&lt;br/&gt;Please use a passphrase of &lt;b&gt;ten or more random characters&lt;/b&gt;, or &lt;b&gt;eight or more words&lt;/b&gt;.</source>
        <translation>输入钱包的新密码。&lt;br/&gt;密码请用&lt;b&gt;10 个以上的随机字符&lt;/b&gt;，或是&lt;b&gt;8 个以上的字词&lt;/b&gt;。</translation>
    </message>
    <message>
        <source>Encrypt wallet</source>
        <translation>加密钱包</translation>
    </message>
    <message>
        <source>This operation needs your wallet passphrase to unlock the wallet.</source>
        <translation>这个操作需要你的钱包密码来解锁钱包。</translation>
    </message>
    <message>
        <source>Unlock wallet</source>
        <translation>解锁钱包</translation>
    </message>
    <message>
        <source>This operation needs your wallet passphrase to decrypt the wallet.</source>
        <translation>这个操作需要你的钱包密码来把钱包解密。</translation>
    </message>
    <message>
        <source>Decrypt wallet</source>
        <translation>解密钱包</translation>
    </message>
    <message>
        <source>Change passphrase</source>
        <translation>修改密码</translation>
    </message>
    <message>
        <source>Enter the old passphrase and new passphrase to the wallet.</source>
        <translation>请输入钱包的旧密码和新密码。</translation>
    </message>
    <message>
        <source>Confirm wallet encryption</source>
        <translation>确认钱包加密</translation>
    </message>
    <message>
        <source>Warning: If you encrypt your wallet and lose your passphrase, you will &lt;b&gt;LOSE ALL OF YOUR BITCOINS&lt;/b&gt;!</source>
        <translation>警告: 如果把钱包加密后又忘记密码，你就会从此&lt;b&gt;失去其中所有的比特币了&lt;/b&gt;！</translation>
    </message>
    <message>
        <source>Are you sure you wish to encrypt your wallet?</source>
        <translation>你确定要把钱包加密吗？</translation>
    </message>
    <message>
        <source>Wallet encrypted</source>
        <translation>钱包已加密</translation>
    </message>
    <message>
        <source>%1 will close now to finish the encryption process. Remember that encrypting your wallet cannot fully protect your bitcoins from being stolen by malware infecting your computer.</source>
        <translation>%1 现在要关闭，以完成加密过程。请注意，加密钱包不能完全防止入侵你的电脑的恶意程序偷取钱币。</translation>
    </message>
    <message>
        <source>IMPORTANT: Any previous backups you have made of your wallet file should be replaced with the newly generated, encrypted wallet file. For security reasons, previous backups of the unencrypted wallet file will become useless as soon as you start using the new, encrypted wallet.</source>
        <translation>重要: 请改用新产生的有加密的钱包文件，来取代旧钱包文件的备份。为了安全性，当你开始使用新的有加密的钱包后，旧钱包文件的备份就不能再使用了。</translation>
    </message>
    <message>
        <source>Wallet encryption failed</source>
        <translation>钱包加密失败</translation>
    </message>
    <message>
        <source>Wallet encryption failed due to an internal error. Your wallet was not encrypted.</source>
        <translation>因为内部错误导致钱包加密失败。你的钱包还是没加密。</translation>
    </message>
    <message>
        <source>The supplied passphrases do not match.</source>
        <translation>提供的密码不一致。</translation>
    </message>
    <message>
        <source>Wallet unlock failed</source>
        <translation>钱包解锁失败</translation>
    </message>
    <message>
        <source>The passphrase entered for the wallet decryption was incorrect.</source>
        <translation>输入用来解密钱包的密码不正确。</translation>
    </message>
    <message>
        <source>Wallet decryption failed</source>
        <translation>钱包解密失败</translation>
    </message>
    <message>
        <source>Wallet passphrase was successfully changed.</source>
        <translation>钱包密码修改成功。</translation>
    </message>
    <message>
        <source>Warning: The Caps Lock key is on!</source>
        <translation>警告: 大写字母锁定已开启！</translation>
    </message>
</context>
<context>
    <name>BanTableModel</name>
    <message>
        <source>IP/Netmask</source>
        <translation>IP/网络掩码</translation>
    </message>
    <message>
        <source>Banned Until</source>
        <translation>在此之前禁止：</translation>
    </message>
</context>
<context>
    <name>BitcoinGUI</name>
    <message>
        <source>Sign &amp;message...</source>
        <translation>消息签名(&amp;M)...</translation>
    </message>
    <message>
        <source>Synchronizing with network...</source>
        <translation>正在与网络同步...</translation>
    </message>
    <message>
        <source>&amp;Overview</source>
        <translation>概况(&amp;O)</translation>
    </message>
    <message>
        <source>Node</source>
        <translation>节点</translation>
    </message>
    <message>
        <source>Show general overview of wallet</source>
        <translation>显示钱包概况</translation>
    </message>
    <message>
        <source>&amp;Transactions</source>
        <translation>交易记录(&amp;T)</translation>
    </message>
    <message>
        <source>Browse transaction history</source>
        <translation>查看交易历史</translation>
    </message>
    <message>
        <source>E&amp;xit</source>
        <translation>退出(&amp;X)</translation>
    </message>
    <message>
        <source>Quit application</source>
        <translation>退出程序</translation>
    </message>
    <message>
        <source>&amp;About %1</source>
        <translation>关于 %1</translation>
    </message>
    <message>
        <source>Show information about %1</source>
        <translation>显示 %1 相关信息</translation>
    </message>
    <message>
        <source>About &amp;Qt</source>
        <translation>关于Qt(&amp;Q)</translation>
    </message>
    <message>
        <source>Show information about Qt</source>
        <translation>显示 Qt 相关信息</translation>
    </message>
    <message>
        <source>&amp;Options...</source>
        <translation>选项(&amp;O)...</translation>
    </message>
    <message>
        <source>Modify configuration options for %1</source>
        <translation>修改%1配置选项</translation>
    </message>
    <message>
        <source>&amp;Encrypt Wallet...</source>
        <translation>加密钱包(&amp;E)...</translation>
    </message>
    <message>
        <source>&amp;Backup Wallet...</source>
        <translation>备份钱包(&amp;B)...</translation>
    </message>
    <message>
        <source>&amp;Change Passphrase...</source>
        <translation>更改密码(&amp;C)...</translation>
    </message>
    <message>
        <source>&amp;Sending addresses...</source>
        <translation>正在发送地址(&amp;S)...</translation>
    </message>
    <message>
        <source>&amp;Receiving addresses...</source>
        <translation>正在接收地址(&amp;R)...</translation>
    </message>
    <message>
        <source>Open &amp;URI...</source>
        <translation>打开 &amp;URI...</translation>
    </message>
    <message>
        <source>Wallet:</source>
        <translation type="unfinished">钱包:</translation>
    </message>
    <message>
        <source>Click to disable network activity.</source>
        <translation>点击禁用网络活动。</translation>
    </message>
    <message>
        <source>Network activity disabled.</source>
        <translation>网络活动已禁用。</translation>
    </message>
    <message>
        <source>Click to enable network activity again.</source>
        <translation>点击重新开启网络活动。</translation>
    </message>
    <message>
        <source>Syncing Headers (%1%)...</source>
        <translation>同步区块头 (%1%)...</translation>
    </message>
    <message>
        <source>Reindexing blocks on disk...</source>
        <translation>正在为数据块重建索引...</translation>
    </message>
    <message>
        <source>Send coins to a Bitcoin address</source>
        <translation>向一个比特币地址发送比特币</translation>
    </message>
    <message>
        <source>Backup wallet to another location</source>
        <translation>备份钱包到其他文件夹</translation>
    </message>
    <message>
        <source>Change the passphrase used for wallet encryption</source>
        <translation>更改钱包加密口令</translation>
    </message>
    <message>
        <source>&amp;Debug window</source>
        <translation>调试窗口(&amp;D)</translation>
    </message>
    <message>
        <source>Open debugging and diagnostic console</source>
        <translation>打开调试和诊断控制台</translation>
    </message>
    <message>
        <source>&amp;Verify message...</source>
        <translation>验证消息(&amp;V)...</translation>
    </message>
    <message>
        <source>Bitcoin</source>
        <translation>比特币</translation>
    </message>
    <message>
        <source>Wallet</source>
        <translation>钱包</translation>
    </message>
    <message>
        <source>&amp;Send</source>
        <translation>发送(&amp;S)</translation>
    </message>
    <message>
        <source>&amp;Receive</source>
        <translation>接收(&amp;R)</translation>
    </message>
    <message>
        <source>&amp;Show / Hide</source>
        <translation>显示 / 隐藏(&amp;S)</translation>
    </message>
    <message>
        <source>Show or hide the main Window</source>
        <translation>显示或隐藏主窗口</translation>
    </message>
    <message>
        <source>Encrypt the private keys that belong to your wallet</source>
        <translation>对钱包中的私钥加密</translation>
    </message>
    <message>
        <source>Sign messages with your Bitcoin addresses to prove you own them</source>
        <translation>用比特币地址关联的私钥为消息签名，以证明您拥有这个比特币地址</translation>
    </message>
    <message>
        <source>Verify messages to ensure they were signed with specified Bitcoin addresses</source>
        <translation>校验消息，确保该消息是由指定的比特币地址所有者签名的</translation>
    </message>
    <message>
        <source>&amp;File</source>
        <translation>文件(&amp;F)</translation>
    </message>
    <message>
        <source>&amp;Settings</source>
        <translation>设置(&amp;S)</translation>
    </message>
    <message>
        <source>&amp;Help</source>
        <translation>帮助(&amp;H)</translation>
    </message>
    <message>
        <source>Tabs toolbar</source>
        <translation>分页工具栏</translation>
    </message>
    <message>
        <source>Request payments (generates QR codes and bitcoin: URIs)</source>
        <translation>请求支付 (生成二维码和 bitcoin: URI)</translation>
    </message>
    <message>
        <source>Show the list of used sending addresses and labels</source>
        <translation>显示用过的发送地址和标签的列表</translation>
    </message>
    <message>
        <source>Show the list of used receiving addresses and labels</source>
        <translation>显示用过的接收地址和标签的列表</translation>
    </message>
    <message>
        <source>Open a bitcoin: URI or payment request</source>
        <translation>打开一个 bitcoin: URI 或支付请求</translation>
    </message>
    <message>
        <source>&amp;Command-line options</source>
        <translation>命令行选项(&amp;C)</translation>
    </message>
    <message numerus="yes">
        <source>%n active connection(s) to Bitcoin network</source>
        <translation><numerusform>%n 个到比特币网络的活动连接</numerusform></translation>
    </message>
    <message>
        <source>Indexing blocks on disk...</source>
        <translation>正在为数据块建立索引...</translation>
    </message>
    <message>
        <source>Processing blocks on disk...</source>
        <translation>正在处理数据块...</translation>
    </message>
    <message numerus="yes">
        <source>Processed %n block(s) of transaction history.</source>
        <translation><numerusform>已处理 %n 个交易历史数据块。</numerusform></translation>
    </message>
    <message>
        <source>%1 behind</source>
        <translation>落后 %1 </translation>
    </message>
    <message>
        <source>Last received block was generated %1 ago.</source>
        <translation>最新收到的区块产生于 %1。</translation>
    </message>
    <message>
        <source>Transactions after this will not yet be visible.</source>
        <translation>在此之后的交易尚未可见</translation>
    </message>
    <message>
        <source>Error</source>
        <translation>错误</translation>
    </message>
    <message>
        <source>Warning</source>
        <translation>警告</translation>
    </message>
    <message>
        <source>Information</source>
        <translation>信息</translation>
    </message>
    <message>
        <source>Up to date</source>
        <translation>已是最新</translation>
    </message>
    <message>
        <source>Show the %1 help message to get a list with possible Bitcoin command-line options</source>
        <translation>显示 %1 帮助信息，获取可用命令行选项列表</translation>
    </message>
    <message>
        <source>%1 client</source>
        <translation>%1 客戶</translation>
    </message>
    <message>
        <source>Connecting to peers...</source>
        <translation>正在连接到节点……</translation>
    </message>
    <message>
        <source>Catching up...</source>
        <translation>更新中...</translation>
    </message>
    <message>
        <source>Date: %1
</source>
        <translation>日期: %1
</translation>
    </message>
    <message>
        <source>Amount: %1
</source>
        <translation>金额: %1
</translation>
    </message>
    <message>
        <source>Type: %1
</source>
        <translation>类型: %1
</translation>
    </message>
    <message>
        <source>Label: %1
</source>
        <translation>标签: %1
</translation>
    </message>
    <message>
        <source>Address: %1
</source>
        <translation>地址: %1
</translation>
    </message>
    <message>
        <source>Sent transaction</source>
        <translation>发送交易</translation>
    </message>
    <message>
        <source>Incoming transaction</source>
        <translation>流入交易</translation>
    </message>
    <message>
        <source>HD key generation is &lt;b&gt;enabled&lt;/b&gt;</source>
        <translation>HD密钥生成&lt;b&gt;启用&lt;/b&gt;</translation>
    </message>
    <message>
        <source>HD key generation is &lt;b&gt;disabled&lt;/b&gt;</source>
        <translation>HD密钥生成&lt;b&gt;禁用&lt;/b&gt;</translation>
    </message>
    <message>
        <source>Wallet is &lt;b&gt;encrypted&lt;/b&gt; and currently &lt;b&gt;unlocked&lt;/b&gt;</source>
        <translation>钱包已被&lt;b&gt;加密&lt;/b&gt;，当前为&lt;b&gt;解锁&lt;/b&gt;状态</translation>
    </message>
    <message>
        <source>Wallet is &lt;b&gt;encrypted&lt;/b&gt; and currently &lt;b&gt;locked&lt;/b&gt;</source>
        <translation>钱包已被&lt;b&gt;加密&lt;/b&gt;，当前为&lt;b&gt;锁定&lt;/b&gt;状态</translation>
    </message>
    <message>
        <source>A fatal error occurred. Bitcoin can no longer continue safely and will quit.</source>
        <translation>发生严重错误。客户端无法安全地继续运行，即将退出。</translation>
    </message>
</context>
<context>
    <name>CoinControlDialog</name>
    <message>
        <source>Coin Selection</source>
        <translation>选择钱币</translation>
    </message>
    <message>
        <source>Quantity:</source>
        <translation>总量：</translation>
    </message>
    <message>
        <source>Bytes:</source>
        <translation>字节：</translation>
    </message>
    <message>
        <source>Amount:</source>
        <translation>金额：</translation>
    </message>
    <message>
        <source>Fee:</source>
        <translation>费用：</translation>
    </message>
    <message>
        <source>Dust:</source>
        <translation>小额：</translation>
    </message>
    <message>
        <source>After Fee:</source>
        <translation>加上交易费用后:</translation>
    </message>
    <message>
        <source>Change:</source>
        <translation>变更 : </translation>
    </message>
    <message>
        <source>(un)select all</source>
        <translation>(不)全选</translation>
    </message>
    <message>
        <source>Tree mode</source>
        <translation>树状模式</translation>
    </message>
    <message>
        <source>List mode</source>
        <translation>列表模式</translation>
    </message>
    <message>
        <source>Amount</source>
        <translation>金额</translation>
    </message>
    <message>
        <source>Received with label</source>
        <translation>按标签收款</translation>
    </message>
    <message>
        <source>Received with address</source>
        <translation>按地址收款</translation>
    </message>
    <message>
        <source>Date</source>
        <translation>日期</translation>
    </message>
    <message>
        <source>Confirmations</source>
        <translation>确认</translation>
    </message>
    <message>
        <source>Confirmed</source>
        <translation>已确认</translation>
    </message>
    <message>
        <source>Copy address</source>
        <translation>复制地址</translation>
    </message>
    <message>
        <source>Copy label</source>
        <translation>复制标签</translation>
    </message>
    <message>
        <source>Copy amount</source>
        <translation>复制金额</translation>
    </message>
    <message>
        <source>Copy transaction ID</source>
        <translation>复制交易识别码</translation>
    </message>
    <message>
        <source>Lock unspent</source>
        <translation>锁定未花费</translation>
    </message>
    <message>
        <source>Unlock unspent</source>
        <translation>解锁未花费</translation>
    </message>
    <message>
        <source>Copy quantity</source>
        <translation>复制数目</translation>
    </message>
    <message>
        <source>Copy fee</source>
        <translation>复制手续费</translation>
    </message>
    <message>
        <source>Copy after fee</source>
        <translation>复制计费后金额</translation>
    </message>
    <message>
        <source>Copy bytes</source>
        <translation>复制字节数</translation>
    </message>
    <message>
        <source>Copy dust</source>
        <translation>复制零散金额</translation>
    </message>
    <message>
        <source>Copy change</source>
        <translation>复制找零金额</translation>
    </message>
    <message>
        <source>(%1 locked)</source>
        <translation>(锁定 %1 枚)</translation>
    </message>
    <message>
        <source>yes</source>
        <translation>是</translation>
    </message>
    <message>
        <source>no</source>
        <translation>否</translation>
    </message>
    <message>
        <source>This label turns red if any recipient receives an amount smaller than the current dust threshold.</source>
        <translation>当任何一个收款金额小于目前的零散金额上限时，文字会变红色。</translation>
    </message>
    <message>
        <source>Can vary +/- %1 satoshi(s) per input.</source>
        <translation>每组输入可能有 +/- %1 个 satoshi 的误差。</translation>
    </message>
    <message>
        <source>(no label)</source>
        <translation>(无标签)</translation>
    </message>
    <message>
        <source>change from %1 (%2)</source>
        <translation>找零前是 %1 (%2)</translation>
    </message>
    <message>
        <source>(change)</source>
        <translation>(找零)</translation>
    </message>
</context>
<context>
    <name>EditAddressDialog</name>
    <message>
        <source>Edit Address</source>
        <translation>编辑地址</translation>
    </message>
    <message>
        <source>&amp;Label</source>
        <translation>标签(&amp;L)</translation>
    </message>
    <message>
        <source>The label associated with this address list entry</source>
        <translation>与此地址相关的标签项</translation>
    </message>
    <message>
        <source>The address associated with this address list entry. This can only be modified for sending addresses.</source>
        <translation>该地址已与地址列表中的条目关联，只能被发送地址修改。</translation>
    </message>
    <message>
        <source>&amp;Address</source>
        <translation>地址(&amp;A)</translation>
    </message>
    <message>
        <source>New receiving address</source>
        <translation>新建收款地址</translation>
    </message>
    <message>
        <source>New sending address</source>
        <translation>新建付款地址</translation>
    </message>
    <message>
        <source>Edit receiving address</source>
        <translation>编辑收款地址</translation>
    </message>
    <message>
        <source>Edit sending address</source>
        <translation>编辑付款地址</translation>
    </message>
    <message>
        <source>The entered address "%1" is not a valid Bitcoin address.</source>
        <translation>输入的地址 %1 并不是有效的比特币地址。</translation>
    </message>
    <message>
        <source>The entered address "%1" is already in the address book.</source>
        <translation>输入的地址 %1 已经存在地址簿。</translation>
    </message>
    <message>
        <source>Could not unlock wallet.</source>
        <translation>无法将钱包解锁。</translation>
    </message>
    <message>
        <source>New key generation failed.</source>
        <translation>产生新的密钥失败了。</translation>
    </message>
</context>
<context>
    <name>FreespaceChecker</name>
    <message>
        <source>A new data directory will be created.</source>
        <translation>一个新的数据目录将被创建。</translation>
    </message>
    <message>
        <source>name</source>
        <translation>名称</translation>
    </message>
    <message>
        <source>Directory already exists. Add %1 if you intend to create a new directory here.</source>
        <translation>目录已存在。如果您打算在这里创建一个新目录，添加 %1。</translation>
    </message>
    <message>
        <source>Path already exists, and is not a directory.</source>
        <translation>路径已存在，并且不是一个目录。</translation>
    </message>
    <message>
        <source>Cannot create data directory here.</source>
        <translation>无法在此创建数据目录。</translation>
    </message>
</context>
<context>
    <name>GuiNetWatch</name>
    </context>
<context>
    <name>HelpMessageDialog</name>
    <message>
        <source>version</source>
        <translation>版本</translation>
    </message>
    <message>
        <source>(%1-bit)</source>
        <translation>(%1 位)</translation>
    </message>
    <message>
        <source>About %1</source>
        <translation>關於 %1</translation>
    </message>
    <message>
        <source>Command-line options</source>
        <translation>命令行选项</translation>
    </message>
    <message>
        <source>Usage:</source>
        <translation>使用：</translation>
    </message>
    <message>
        <source>command-line options</source>
        <translation>命令行选项</translation>
    </message>
    <message>
        <source>UI Options:</source>
        <translation>界面选项：</translation>
    </message>
    <message>
        <source>Choose data directory on startup (default: %u)</source>
        <translation>在启动时选择目录（默认%u）</translation>
    </message>
    <message>
        <source>Set language, for example "de_DE" (default: system locale)</source>
        <translation>设置语言, 例如“zh-CN”（默认：系统语言）</translation>
    </message>
    <message>
        <source>Start minimized</source>
        <translation>启动时最小化</translation>
    </message>
    <message>
        <source>Set SSL root certificates for payment request (default: -system-)</source>
        <translation>设置付款请求的SSL根证书（默认：-系统-）</translation>
    </message>
    <message>
        <source>Show splash screen on startup (default: %u)</source>
        <translation>显示启动画面（默认：%u）</translation>
    </message>
    <message>
        <source>Reset all settings changed in the GUI</source>
        <translation>重置图形界面所有的变更设置</translation>
    </message>
</context>
<context>
    <name>Intro</name>
    <message>
        <source>Welcome</source>
        <translation>欢迎</translation>
    </message>
    <message>
        <source>Welcome to %1.</source>
        <translation>
歡迎來到 %1</translation>
    </message>
    <message>
        <source>As this is the first time the program is launched, you can choose where %1 will store its data.</source>
        <translation>由于这是第一次启动此程序，您可以选择%1的数据所存储的位置</translation>
    </message>
    <message>
        <source>Use the default data directory</source>
        <translation>使用默认的数据目录</translation>
    </message>
    <message>
        <source>Use a custom data directory:</source>
        <translation>使用自定义的数据目录：</translation>
    </message>
    <message>
        <source>Bitcoin</source>
        <translation>比特币</translation>
    </message>
    <message>
        <source>At least %1 GB of data will be stored in this directory, and it will grow over time.</source>
        <translation>至少有 %1GB 的数据会存储到这个目录中，并且还会持续增长。</translation>
    </message>
    <message>
        <source>%1 will download and store a copy of the Bitcoin block chain.</source>
        <translation>%1 会下载并存储一份比特币区块链的副本。</translation>
    </message>
    <message>
        <source>The wallet will also be stored in this directory.</source>
        <translation>另外钱包资料也会储存在这个目录。</translation>
    </message>
    <message>
        <source>Error: Specified data directory "%1" cannot be created.</source>
        <translation>错误：无法创建 指定的数据目录 "%1" </translation>
    </message>
    <message>
        <source>Error</source>
        <translation>错误</translation>
    </message>
    <message numerus="yes">
        <source>%n GB of free space available</source>
        <translation><numerusform>有 %n GB 空闲空间</numerusform></translation>
    </message>
    <message numerus="yes">
        <source>(of %n GB needed)</source>
        <translation><numerusform>(需要%n GB空间)</numerusform></translation>
    </message>
</context>
<context>
    <name>MempoolStats</name>
    </context>
<context>
    <name>ModalOverlay</name>
    <message>
        <source>Form</source>
        <translation>表单</translation>
    </message>
    <message>
        <source>Recent transactions may not yet be visible, and therefore your wallet's balance might be incorrect. This information will be correct once your wallet has finished synchronizing with the bitcoin network, as detailed below.</source>
        <translation>近期交易可能尚未显示，因此当前余额可能不准确。以上信息将在与比特币网络完全同步后更正。详情如下</translation>
    </message>
    <message>
        <source>Attempting to spend bitcoins that are affected by not-yet-displayed transactions will not be accepted by the network.</source>
        <translation>尝试使用受未可见交易影响的余额将不被网络接受。</translation>
    </message>
    <message>
        <source>Number of blocks left</source>
        <translation>剩余区块数量</translation>
    </message>
    <message>
        <source>Unknown...</source>
        <translation>未知</translation>
    </message>
    <message>
        <source>Last block time</source>
        <translation>上一数据块时间</translation>
    </message>
    <message>
        <source>Progress</source>
        <translation>进度</translation>
    </message>
    <message>
        <source>Progress increase per hour</source>
        <translation>每小时进度增加</translation>
    </message>
    <message>
        <source>calculating...</source>
        <translation>正在计算</translation>
    </message>
    <message>
        <source>Estimated time left until synced</source>
        <translation>预计剩余同步时间</translation>
    </message>
    <message>
        <source>Hide</source>
        <translation>隐藏</translation>
    </message>
    <message>
        <source>Unknown. Syncing Headers (%1)...</source>
        <translation>未知状态。同步区块头（%1）</translation>
    </message>
</context>
<<<<<<< HEAD
=======
<context>
    <name>NetWatchLogModel</name>
    <message>
        <source>Type</source>
        <comment>NetWatch: Type header</comment>
        <translation>种类</translation>
    </message>
    <message>
        <source>Address</source>
        <comment>NetWatch: Address header</comment>
        <translation>地址</translation>
    </message>
</context>
>>>>>>> 431cf19a
<context>
    <name>OpenURIDialog</name>
    <message>
        <source>Open URI</source>
        <translation>打开 URI</translation>
    </message>
    <message>
        <source>Open payment request from URI or file</source>
        <translation>打开来自URI或文件的付款请求 </translation>
    </message>
    <message>
        <source>URI:</source>
        <translation>URI: </translation>
    </message>
    <message>
        <source>Select payment request file</source>
        <translation>选择付款请求文件 </translation>
    </message>
    <message>
        <source>Select payment request file to open</source>
        <translation>选择要打开的付款请求文件</translation>
    </message>
</context>
<context>
    <name>OptionsDialog</name>
    <message>
        <source>Options</source>
        <translation>选项</translation>
    </message>
    <message>
        <source>&amp;Main</source>
        <translation>主要(&amp;M)</translation>
    </message>
    <message>
        <source>Automatically start %1 after logging in to the system.</source>
        <translation>在登入系统后自动启动 %1</translation>
    </message>
    <message>
        <source>&amp;Start %1 on system login</source>
        <translation>系统登入时启动 %1</translation>
    </message>
    <message>
        <source>Size of &amp;database cache</source>
        <translation>数据库缓存大小(&amp;D)</translation>
    </message>
    <message>
        <source>MB</source>
        <translation>MB</translation>
    </message>
    <message>
        <source>Number of script &amp;verification threads</source>
        <translation>脚本验证线程数(&amp;V)</translation>
    </message>
    <message>
        <source>Accept connections from outside</source>
        <translation>接收外部连接</translation>
    </message>
    <message>
        <source>Allow incoming connections</source>
        <translation>允许流入连接</translation>
    </message>
    <message>
        <source>IP address of the proxy (e.g. IPv4: 127.0.0.1 / IPv6: ::1)</source>
        <translation>代理的 IP 地址 (例如 IPv4: 127.0.0.1 / IPv6: ::1)</translation>
    </message>
    <message>
        <source>Shows if the supplied default SOCKS5 proxy is used to reach peers via this network type.</source>
        <translation>如果默认的SOCKS5代理被用于在该网络下连接同伴，则显示</translation>
    </message>
    <message>
        <source>Hide the icon from the system tray.</source>
        <translation type="unfinished">不在通知区显示图标</translation>
    </message>
    <message>
        <source>&amp;Hide tray icon</source>
        <translation type="unfinished">&amp;不显示通知区图标</translation>
    </message>
    <message>
        <source>Minimize instead of exit the application when the window is closed. When this option is enabled, the application will be closed only after selecting Exit in the menu.</source>
        <translation>窗口被关闭时最小化而不是退出应用程序。当此选项启用时，应用程序只会在菜单中选择退出时退出。</translation>
    </message>
    <message>
        <source>Third party URLs (e.g. a block explorer) that appear in the transactions tab as context menu items. %s in the URL is replaced by transaction hash. Multiple URLs are separated by vertical bar |.</source>
        <translation>出现在交易的选项卡的上下文菜单项的第三方网址 (例如：区块链接查询) 。 %s的URL被替换为交易哈希。多个的URL需要竖线 | 分隔。</translation>
    </message>
    <message>
        <source>Third party transaction URLs</source>
        <translation>第三方交易网址</translation>
    </message>
    <message>
        <source>Active command-line options that override above options:</source>
        <translation>有效的命令行参数覆盖上述选项:</translation>
    </message>
    <message>
        <source>Reset all client options to default.</source>
        <translation>恢复客户端的缺省设置</translation>
    </message>
    <message>
        <source>&amp;Reset Options</source>
        <translation>恢复缺省设置(&amp;R)</translation>
    </message>
    <message>
        <source>&amp;Network</source>
        <translation>网络(&amp;N)</translation>
    </message>
    <message>
        <source>(0 = auto, &lt;0 = leave that many cores free)</source>
        <translation>(0 = 自动, &lt;0 = 离开很多免费的核心)</translation>
    </message>
    <message>
        <source>W&amp;allet</source>
        <translation>钱包(&amp;A)</translation>
    </message>
    <message>
        <source>Expert</source>
        <translation>专家</translation>
    </message>
    <message>
        <source>Enable coin &amp;control features</source>
        <translation>启动货币控制功能(&amp;C)</translation>
    </message>
    <message>
        <source>If you disable the spending of unconfirmed change, the change from a transaction cannot be used until that transaction has at least one confirmation. This also affects how your balance is computed.</source>
        <translation>如果禁用未确认的零钱，则零钱至少需要1个确认才能使用。同时账户余额计算会受到影响。</translation>
    </message>
    <message>
        <source>&amp;Spend unconfirmed change</source>
        <translation>使用未经确认的零钱(&amp;S)</translation>
    </message>
    <message>
        <source>Automatically open the Bitcoin client port on the router. This only works when your router supports UPnP and it is enabled.</source>
        <translation>自动在路由器中打开比特币端口。只有当您的路由器开启了 UPnP 选项时此功能才有效。</translation>
    </message>
    <message>
        <source>Map port using &amp;UPnP</source>
        <translation>使用 &amp;UPnP 映射端口</translation>
    </message>
    <message>
        <source>Connect to the Bitcoin network through a SOCKS5 proxy.</source>
        <translation>通过 SOCKS5 代理连接比特币网络。</translation>
    </message>
    <message>
        <source>&amp;Connect through SOCKS5 proxy (default proxy):</source>
        <translation>通过 SO&amp;CKS5 代理连接(默认代理)：</translation>
    </message>
    <message>
        <source>Proxy &amp;IP:</source>
        <translation>代理服务器 &amp;IP：</translation>
    </message>
    <message>
        <source>&amp;Port:</source>
        <translation>端口(&amp;P)：</translation>
    </message>
    <message>
        <source>Port of the proxy (e.g. 9050)</source>
        <translation>代理端口（例如 9050）</translation>
    </message>
    <message>
        <source>Used for reaching peers via:</source>
        <translation>连接到同伴的方式：</translation>
    </message>
    <message>
        <source>IPv4</source>
        <translation>IPv4</translation>
    </message>
    <message>
        <source>IPv6</source>
        <translation>IPv6</translation>
    </message>
    <message>
        <source>Tor</source>
        <translation>Tor</translation>
    </message>
    <message>
        <source>Connect to the Bitcoin network through a separate SOCKS5 proxy for Tor hidden services.</source>
        <translation>在 Tor 匿名网络下通过不同的 SOCKS5 代理连接比特币网络</translation>
    </message>
    <message>
        <source>Use separate SOCKS5 proxy to reach peers via Tor hidden services:</source>
        <translation>通过Tor隐藏服务连接节点时 使用不同的SOCKS5代理</translation>
    </message>
    <message>
        <source>&amp;Window</source>
        <translation>窗口(&amp;W)</translation>
    </message>
    <message>
        <source>Show only a tray icon after minimizing the window.</source>
        <translation>最小化窗口后仅显示托盘图标</translation>
    </message>
    <message>
        <source>&amp;Minimize to the tray instead of the taskbar</source>
        <translation>最小化到托盘(&amp;M)</translation>
    </message>
    <message>
        <source>M&amp;inimize on close</source>
        <translation>单击关闭按钮最小化(&amp;I)</translation>
    </message>
    <message>
        <source>&amp;Display</source>
        <translation>显示(&amp;D)</translation>
    </message>
    <message>
        <source>User Interface &amp;language:</source>
        <translation>用户界面语言(&amp;L)：</translation>
    </message>
    <message>
        <source>The user interface language can be set here. This setting will take effect after restarting %1.</source>
        <translation>可以在这里设定用户界面的语言。这个设定在重启 %1 后才会生效。</translation>
    </message>
    <message>
        <source>&amp;Unit to show amounts in:</source>
        <translation>比特币金额单位(&amp;U)：</translation>
    </message>
    <message>
        <source>Choose the default subdivision unit to show in the interface and when sending coins.</source>
        <translation>选择比特币单位。</translation>
    </message>
    <message>
        <source>Whether to show coin control features or not.</source>
        <translation>是否需要交易源地址控制功能。</translation>
    </message>
    <message>
        <source>&amp;OK</source>
        <translation>确定(&amp;O)</translation>
    </message>
    <message>
        <source>&amp;Cancel</source>
        <translation>取消(&amp;C)</translation>
    </message>
    <message>
        <source>default</source>
        <translation>默认</translation>
    </message>
    <message>
        <source>none</source>
        <translation>无</translation>
    </message>
    <message>
        <source>Bitcoin Core</source>
        <translation>比特币核心</translation>
    </message>
    <message>
        <source>Confirm options reset</source>
        <translation>确认恢复缺省设置</translation>
    </message>
    <message>
        <source>Client restart required to activate changes.</source>
        <translation>更改生效需要重启客户端。</translation>
    </message>
    <message>
        <source>Client will be shut down. Do you want to proceed?</source>
        <translation>客户端即将关闭，您想继续吗？</translation>
    </message>
    <message>
        <source>Error</source>
        <translation>错误</translation>
    </message>
    <message>
        <source>This change would require a client restart.</source>
        <translation>此更改需要重启客户端。</translation>
    </message>
    <message>
        <source>The supplied proxy address is invalid.</source>
        <translation>提供的代理服务器地址无效。</translation>
    </message>
</context>
<context>
    <name>OverviewPage</name>
    <message>
        <source>Form</source>
        <translation>表单</translation>
    </message>
    <message>
        <source>The displayed information may be out of date. Your wallet automatically synchronizes with the Bitcoin network after a connection is established, but this process has not completed yet.</source>
        <translation>现在显示的消息可能是过期的。在连接上比特币网络节点后，您的钱包将自动与网络同步，但是这个过程还没有完成。</translation>
    </message>
    <message>
        <source>Watch-only:</source>
        <translation>查看-只有:</translation>
    </message>
    <message>
        <source>Available:</source>
        <translation>可使用的余额：</translation>
    </message>
    <message>
        <source>Your current spendable balance</source>
        <translation>您当前可使用的余额</translation>
    </message>
    <message>
        <source>Pending:</source>
        <translation>等待中的余额：</translation>
    </message>
    <message>
        <source>Total of transactions that have yet to be confirmed, and do not yet count toward the spendable balance</source>
        <translation>尚未确认的交易总额，未计入当前余额</translation>
    </message>
    <message>
        <source>Immature:</source>
        <translation>未成熟的：</translation>
    </message>
    <message>
        <source>Mined balance that has not yet matured</source>
        <translation>尚未成熟的挖矿收入余额</translation>
    </message>
    <message>
        <source>Balances</source>
        <translation>余额</translation>
    </message>
    <message>
        <source>Total:</source>
        <translation>总额：</translation>
    </message>
    <message>
        <source>Your current total balance</source>
        <translation>您当前的总余额</translation>
    </message>
    <message>
        <source>Your current balance in watch-only addresses</source>
        <translation>您当前 观察地址(watch-only address)的余额 </translation>
    </message>
    <message>
        <source>Spendable:</source>
        <translation>可使用：</translation>
    </message>
    <message>
        <source>Recent transactions</source>
        <translation>最近交易记录</translation>
    </message>
    <message>
        <source>Unconfirmed transactions to watch-only addresses</source>
        <translation>观察地址(watch-only address)的未确认交易记录 </translation>
    </message>
    <message>
        <source>Mined balance in watch-only addresses that has not yet matured</source>
        <translation>观察地址(watch-only address)中尚未成熟(matured)的挖矿收入余额：</translation>
    </message>
    <message>
        <source>Current total balance in watch-only addresses</source>
        <translation>观察地址(watch-only address)中的当前总余额 </translation>
    </message>
</context>
<context>
    <name>PaymentServer</name>
    <message>
        <source>Payment request error</source>
        <translation>要求付款时发生错误</translation>
    </message>
    <message>
        <source>Cannot start bitcoin: click-to-pay handler</source>
        <translation>无法启动 bitcoin 协议的“
一键支付”处理器</translation>
    </message>
    <message>
        <source>URI handling</source>
        <translation>URI 处理</translation>
    </message>
    <message>
        <source>Payment request fetch URL is invalid: %1</source>
        <translation>取得付款请求的 URL 无效: %1</translation>
    </message>
    <message>
        <source>Invalid payment address %1</source>
        <translation>无效的付款地址 %1</translation>
    </message>
    <message>
        <source>URI cannot be parsed! This can be caused by an invalid Bitcoin address or malformed URI parameters.</source>
        <translation>无法解析 URI 地址！可能是因为比特币地址无效，或是 URI 参数格式错误。</translation>
    </message>
    <message>
        <source>Payment request file handling</source>
        <translation>处理付款请求文件</translation>
    </message>
    <message>
        <source>Payment request file cannot be read! This can be caused by an invalid payment request file.</source>
        <translation>无法读取付款请求文件！可能是文件无效造成的。</translation>
    </message>
    <message>
        <source>Payment request rejected</source>
        <translation>付款请求已被拒绝</translation>
    </message>
    <message>
        <source>Payment request network doesn't match client network.</source>
        <translation>付款请求的网络类型跟客户端不符。</translation>
    </message>
    <message>
        <source>Payment request expired.</source>
        <translation>付款请求已过期。</translation>
    </message>
    <message>
        <source>Payment request is not initialized.</source>
        <translation>支付请求未成形。</translation>
    </message>
    <message>
        <source>Unverified payment requests to custom payment scripts are unsupported.</source>
        <translation>不支持到自定义付款脚本的未验证付款请求。</translation>
    </message>
    <message>
        <source>Invalid payment request.</source>
        <translation>无效的支付请求。</translation>
    </message>
    <message>
        <source>Requested payment amount of %1 is too small (considered dust).</source>
        <translation>请求支付的金额 %1 太小（就像尘埃）。</translation>
    </message>
    <message>
        <source>Refund from %1</source>
        <translation>退款来自 %1</translation>
    </message>
    <message>
        <source>Payment request %1 is too large (%2 bytes, allowed %3 bytes).</source>
        <translation>支付请求 %1 太大 (%2 字节。只允许 %3 字节)。</translation>
    </message>
    <message>
        <source>Error communicating with %1: %2</source>
        <translation>%1: %2 通讯出错</translation>
    </message>
    <message>
        <source>Payment request cannot be parsed!</source>
        <translation>无法解析 付款请求！</translation>
    </message>
    <message>
        <source>Bad response from server %1</source>
        <translation>来自 %1 服务器的错误响应</translation>
    </message>
    <message>
        <source>Network request error</source>
        <translation>网络请求出错</translation>
    </message>
    <message>
        <source>Payment acknowledged</source>
        <translation>付款已确认</translation>
    </message>
</context>
<context>
    <name>PeerTableModel</name>
    <message>
        <source>User Agent</source>
        <translation>用户代理</translation>
    </message>
    <message>
        <source>Node/Service</source>
        <translation>节点/服务</translation>
    </message>
    <message>
        <source>NodeId</source>
        <translation>节点ID</translation>
    </message>
    <message>
        <source>Ping</source>
        <translation> </translation>
    </message>
</context>
<context>
    <name>QObject</name>
    <message>
        <source>Amount</source>
        <translation>金额</translation>
    </message>
    <message>
        <source>Enter a Bitcoin address (e.g. %1)</source>
        <translation>请输入一个比特币地址 (例如 %1)</translation>
    </message>
    <message>
        <source>%1 d</source>
        <translation>%1 天</translation>
    </message>
    <message>
        <source>%1 h</source>
        <translation>%1 小时</translation>
    </message>
    <message>
        <source>%1 m</source>
        <translation>%1 分钟</translation>
    </message>
    <message>
        <source>%1 s</source>
        <translation>%1 秒</translation>
    </message>
    <message>
        <source>None</source>
        <translation>无</translation>
    </message>
    <message>
        <source>N/A</source>
        <translation>不可用</translation>
    </message>
    <message>
        <source>%1 ms</source>
        <translation>%1 毫秒</translation>
    </message>
    <message numerus="yes">
        <source>%n second(s)</source>
        <translation><numerusform>%n 秒</numerusform></translation>
    </message>
    <message numerus="yes">
        <source>%n minute(s)</source>
        <translation><numerusform>%n 分钟</numerusform></translation>
    </message>
    <message numerus="yes">
        <source>%n hour(s)</source>
        <translation><numerusform>%n 小时</numerusform></translation>
    </message>
    <message numerus="yes">
        <source>%n day(s)</source>
        <translation><numerusform>%n 天</numerusform></translation>
    </message>
    <message numerus="yes">
        <source>%n week(s)</source>
        <translation><numerusform>%n 周</numerusform></translation>
    </message>
    <message>
        <source>%1 and %2</source>
        <translation>%1 和 %2</translation>
    </message>
    <message numerus="yes">
        <source>%n year(s)</source>
        <translation><numerusform>%n 年</numerusform></translation>
    </message>
    <message>
        <source>%1 didn't yet exit safely...</source>
        <translation>%1 尚未安全退出</translation>
    </message>
    <message>
        <source>Blk</source>
        <comment>Tx Watch: Block type abbreviation</comment>
        <translation>块</translation>
    </message>
    <message>
        <source>Txn</source>
        <comment>Tx Watch: Transaction type abbreviation</comment>
        <translation>交易</translation>
    </message>
</context>
<context>
    <name>QObject::QObject</name>
    <message>
        <source>Error: Specified data directory "%1" does not exist.</source>
        <translation>错误：指定的数据目录“%1”不存在。</translation>
    </message>
    <message>
        <source>Error: Cannot parse configuration file: %1. Only use key=value syntax.</source>
        <translation>错误：无法解析配置文件：%1。只接受 key=value语法。</translation>
    </message>
    <message>
        <source>Error: %1</source>
        <translation>错误：%1</translation>
    </message>
</context>
<context>
    <name>QRImageWidget</name>
    <message>
        <source>&amp;Save Image...</source>
        <translation>保存图片(&amp;S)...</translation>
    </message>
    <message>
        <source>&amp;Copy Image</source>
        <translation>复制图片</translation>
    </message>
    <message>
        <source>Save QR Code</source>
        <translation>保存二维码</translation>
    </message>
    <message>
        <source>PNG Image (*.png)</source>
        <translation>PNG 图像(*.png)</translation>
    </message>
</context>
<context>
    <name>RPCConsole</name>
    <message>
        <source>N/A</source>
        <translation>不可用</translation>
    </message>
    <message>
        <source>Client version</source>
        <translation>客户端版本</translation>
    </message>
    <message>
        <source>&amp;Information</source>
        <translation>信息</translation>
    </message>
    <message>
        <source>Debug window</source>
        <translation>调试窗口</translation>
    </message>
    <message>
        <source>General</source>
        <translation>常规</translation>
    </message>
    <message>
        <source>Using BerkeleyDB version</source>
        <translation>使用的 BerkeleyDB 版本</translation>
    </message>
    <message>
        <source>Datadir</source>
        <translation>数据目录</translation>
    </message>
    <message>
        <source>Startup time</source>
        <translation>启动时间</translation>
    </message>
    <message>
        <source>Network</source>
        <translation>网络</translation>
    </message>
    <message>
        <source>Name</source>
        <translation>姓名</translation>
    </message>
    <message>
        <source>Number of connections</source>
        <translation>连接数</translation>
    </message>
    <message>
        <source>Block chain</source>
        <translation>数据链</translation>
    </message>
    <message>
        <source>Current number of blocks</source>
        <translation>当前数据块数量</translation>
    </message>
    <message>
        <source>Memory Pool</source>
        <translation>资金池</translation>
    </message>
    <message>
        <source>Current number of transactions</source>
        <translation>当前交易数量</translation>
    </message>
    <message>
        <source>Memory usage</source>
        <translation>内存使用</translation>
    </message>
    <message>
        <source>Wallet: </source>
        <translation type="unfinished">钱包: </translation>
    </message>
    <message>
        <source>Received</source>
        <translation>收到</translation>
    </message>
    <message>
        <source>Sent</source>
        <translation>发送</translation>
    </message>
    <message>
        <source>&amp;Peers</source>
        <translation>同伴(&amp;P)</translation>
    </message>
    <message>
        <source>Banned peers</source>
        <translation>节点黑名单</translation>
    </message>
    <message>
        <source>Select a peer to view detailed information.</source>
        <translation>选择节点查看详细信息。</translation>
    </message>
    <message>
        <source>Whitelisted</source>
        <translation>白名单</translation>
    </message>
    <message>
        <source>Direction</source>
        <translation>方向</translation>
    </message>
    <message>
        <source>Version</source>
        <translation>版本</translation>
    </message>
    <message>
        <source>Starting Block</source>
        <translation>正在启动数据块</translation>
    </message>
    <message>
        <source>Synced Headers</source>
        <translation>同步区块头</translation>
    </message>
    <message>
        <source>Synced Blocks</source>
        <translation>同步区块链</translation>
    </message>
    <message>
        <source>User Agent</source>
        <translation>用户代理</translation>
    </message>
    <message>
        <source>Open the %1 debug log file from the current data directory. This can take a few seconds for large log files.</source>
        <translation>从当前的数据目录打开%1调试日志文件。对于较大的日志文件，这可能需要几秒钟。</translation>
    </message>
    <message>
        <source>Decrease font size</source>
        <translation>缩小文字</translation>
    </message>
    <message>
        <source>Increase font size</source>
        <translation>放大文字</translation>
    </message>
    <message>
        <source>Services</source>
        <translation>服务</translation>
    </message>
    <message>
        <source>Ban Score</source>
        <translation>禁止得分</translation>
    </message>
    <message>
        <source>Connection Time</source>
        <translation>连接时间</translation>
    </message>
    <message>
        <source>Last Send</source>
        <translation>最后发送</translation>
    </message>
    <message>
        <source>Last Receive</source>
        <translation>最后接收</translation>
    </message>
    <message>
        <source>Ping Time</source>
        <translation>Ping 时间</translation>
    </message>
    <message>
        <source>The duration of a currently outstanding ping.</source>
        <translation>目前这一次 ping 已经过去的时间。</translation>
    </message>
    <message>
        <source>Ping Wait</source>
        <translation>Ping等待</translation>
    </message>
    <message>
        <source>Min Ping</source>
        <translation>最小Ping值</translation>
    </message>
    <message>
        <source>Time Offset</source>
        <translation>时间偏移</translation>
    </message>
    <message>
        <source>Last block time</source>
        <translation>上一数据块时间</translation>
    </message>
    <message>
        <source>&amp;Open</source>
        <translation>打开(&amp;O)</translation>
    </message>
    <message>
        <source>&amp;Console</source>
        <translation>控制台(&amp;C)</translation>
    </message>
    <message>
        <source>&amp;Network Traffic</source>
        <translation>网络流量(&amp;N)</translation>
    </message>
    <message>
        <source>Totals</source>
        <translation>总数</translation>
    </message>
    <message>
        <source>In:</source>
        <translation>输入:</translation>
    </message>
    <message>
        <source>Out:</source>
        <translation>输出：</translation>
    </message>
    <message>
        <source>Debug log file</source>
        <translation>调试日志文件</translation>
    </message>
    <message>
        <source>Clear console</source>
        <translation>清空控制台</translation>
    </message>
    <message>
        <source>1 &amp;hour</source>
        <translation>1 小时(&amp;H)</translation>
    </message>
    <message>
        <source>1 &amp;day</source>
        <translation>1 天(&amp;D)</translation>
    </message>
    <message>
        <source>1 &amp;week</source>
        <translation>1 周(&amp;W)</translation>
    </message>
    <message>
        <source>1 &amp;year</source>
        <translation>1 年(&amp;Y)</translation>
    </message>
    <message>
        <source>&amp;Disconnect</source>
        <translation>(&amp;D)断开</translation>
    </message>
    <message>
        <source>Ban for</source>
        <translation>禁止</translation>
    </message>
    <message>
        <source>&amp;Unban</source>
        <translation>重新允许</translation>
    </message>
    <message>
        <source>Welcome to the %1 RPC console.</source>
        <translation>欢迎使用 %1 的 RPC 控制台。</translation>
    </message>
    <message>
        <source>Type &lt;b&gt;help&lt;/b&gt; for an overview of available commands.</source>
        <translation>使用 &lt;b&gt;help&lt;/b&gt; 命令显示帮助信息。</translation>
    </message>
    <message>
        <source>WARNING: Scammers have been active, telling users to type commands here, stealing their wallet contents. Do not use this console without fully understanding the ramifications of a command.</source>
        <translation>警告： 已有骗子通过要求用户在此输入指令以盗取钱包。不要在没有完全理解命令规范时使用控制台。</translation>
    </message>
    <message>
        <source>Network activity disabled</source>
        <translation>网络活动已禁用</translation>
    </message>
    <message>
        <source>%1 B</source>
        <translation>%1 字节</translation>
    </message>
    <message>
        <source>%1 KB</source>
        <translation>%1 KB</translation>
    </message>
    <message>
        <source>%1 MB</source>
        <translation>%1 MB</translation>
    </message>
    <message>
        <source>%1 GB</source>
        <translation>%1 GB</translation>
    </message>
    <message>
        <source>(node id: %1)</source>
        <translation>(节点ID: %1)</translation>
    </message>
    <message>
        <source>via %1</source>
        <translation>通过 %1</translation>
    </message>
    <message>
        <source>never</source>
        <translation>从未</translation>
    </message>
    <message>
        <source>Inbound</source>
        <translation>传入</translation>
    </message>
    <message>
        <source>Outbound</source>
        <translation>传出</translation>
    </message>
    <message>
        <source>Yes</source>
        <translation>是</translation>
    </message>
    <message>
        <source>No</source>
        <translation>否</translation>
    </message>
    <message>
        <source>Unknown</source>
        <translation>未知</translation>
    </message>
</context>
<context>
    <name>ReceiveCoinsDialog</name>
    <message>
        <source>&amp;Amount:</source>
        <translation>总额(&amp;A)：</translation>
    </message>
    <message>
        <source>&amp;Label:</source>
        <translation>标签(&amp;L)：</translation>
    </message>
    <message>
        <source>&amp;Message:</source>
        <translation>消息(&amp;M)：</translation>
    </message>
    <message>
        <source>Reuse one of the previously used receiving addresses. Reusing addresses has security and privacy issues. Do not use this unless re-generating a payment request made before.</source>
        <translation>重复使用以前用过的接收地址。重用地址有安全和隐私方面的隐患。除非是为重复生成同一项支付请求，否则请不要这样做。</translation>
    </message>
    <message>
        <source>R&amp;euse an existing receiving address (not recommended)</source>
        <translation>重用现有的接收地址（不推荐）</translation>
    </message>
    <message>
        <source>An optional message to attach to the payment request, which will be displayed when the request is opened. Note: The message will not be sent with the payment over the Bitcoin network.</source>
        <translation>可在付款请求上备注一条信息，在打开付款请求时可以看到。注意：该消息不是通过比特币网络传送。</translation>
    </message>
    <message>
        <source>An optional label to associate with the new receiving address.</source>
        <translation>可为新建的收款地址添加一个标签。</translation>
    </message>
    <message>
        <source>Use this form to request payments. All fields are &lt;b&gt;optional&lt;/b&gt;.</source>
        <translation>使用此表单要求付款。所有字段都是&lt;b&gt;可选&lt;/b&gt;。</translation>
    </message>
    <message>
        <source>An optional amount to request. Leave this empty or zero to not request a specific amount.</source>
        <translation>可选的请求金额。留空或填零为不要求具体金额。</translation>
    </message>
    <message>
        <source>Clear all fields of the form.</source>
        <translation>清除此表单的所有字段。</translation>
    </message>
    <message>
        <source>Clear</source>
        <translation>清除</translation>
    </message>
    <message>
        <source>Requested payments history</source>
        <translation>请求付款的历史</translation>
    </message>
    <message>
        <source>&amp;Request payment</source>
        <translation>请求付款(&amp;R)</translation>
    </message>
    <message>
        <source>Show the selected request (does the same as double clicking an entry)</source>
        <translation>显示选中的请求 (双击也可以显示)</translation>
    </message>
    <message>
        <source>Show</source>
        <translation>显示</translation>
    </message>
    <message>
        <source>Remove the selected entries from the list</source>
        <translation>从列表中移除选中的条目</translation>
    </message>
    <message>
        <source>Remove</source>
        <translation>移除</translation>
    </message>
    <message>
        <source>Copy URI</source>
        <translation>复制URI</translation>
    </message>
    <message>
        <source>Copy label</source>
        <translation>复制标签</translation>
    </message>
    <message>
        <source>Copy message</source>
        <translation>复制消息</translation>
    </message>
    <message>
        <source>Copy amount</source>
        <translation>复制金额</translation>
    </message>
</context>
<context>
    <name>ReceiveRequestDialog</name>
    <message>
        <source>QR Code</source>
        <translation>二维码</translation>
    </message>
    <message>
        <source>Copy &amp;URI</source>
        <translation>复制 URI(&amp;U)</translation>
    </message>
    <message>
        <source>Copy &amp;Address</source>
        <translation>复制地址(&amp;A)</translation>
    </message>
    <message>
        <source>&amp;Save Image...</source>
        <translation>保存图片(&amp;S)...</translation>
    </message>
    <message>
        <source>Request payment to %1</source>
        <translation>请求付款到 %1</translation>
    </message>
    <message>
        <source>Payment information</source>
        <translation>付款信息</translation>
    </message>
    <message>
        <source>URI</source>
        <translation>URI</translation>
    </message>
    <message>
        <source>Address</source>
        <translation>地址</translation>
    </message>
    <message>
        <source>Amount</source>
        <translation>金额</translation>
    </message>
    <message>
        <source>Label</source>
        <translation>标签</translation>
    </message>
    <message>
        <source>Message</source>
        <translation>消息</translation>
    </message>
    <message>
        <source>Resulting URI too long, try to reduce the text for label / message.</source>
        <translation>URI 太长，请试着精简标签或消息文本。</translation>
    </message>
    <message>
        <source>Error encoding URI into QR Code.</source>
        <translation>把 URI 编码成二维码时发生错误。</translation>
    </message>
</context>
<context>
    <name>RecentRequestsTableModel</name>
    <message>
        <source>Date</source>
        <translation>日期</translation>
    </message>
    <message>
        <source>Label</source>
        <translation>标签</translation>
    </message>
    <message>
        <source>Message</source>
        <translation>消息</translation>
    </message>
    <message>
        <source>(no label)</source>
        <translation>(无标签)</translation>
    </message>
    <message>
        <source>(no message)</source>
        <translation>(无消息)</translation>
    </message>
    <message>
        <source>(no amount requested)</source>
        <translation>（无请求金额）</translation>
    </message>
    <message>
        <source>Requested</source>
        <translation>总额</translation>
    </message>
</context>
<context>
    <name>SendCoinsDialog</name>
    <message>
        <source>Send Coins</source>
        <translation>发送比特币</translation>
    </message>
    <message>
        <source>Coin Control Features</source>
        <translation>交易源地址控制功能</translation>
    </message>
    <message>
        <source>Inputs...</source>
        <translation>输入...</translation>
    </message>
    <message>
        <source>automatically selected</source>
        <translation>自动选择</translation>
    </message>
    <message>
        <source>Insufficient funds!</source>
        <translation>存款不足！</translation>
    </message>
    <message>
        <source>Quantity:</source>
        <translation>总量：</translation>
    </message>
    <message>
        <source>Bytes:</source>
        <translation>字节：</translation>
    </message>
    <message>
        <source>Amount:</source>
        <translation>金额：</translation>
    </message>
    <message>
        <source>Fee:</source>
        <translation>费用：</translation>
    </message>
    <message>
        <source>After Fee:</source>
        <translation>加上交易费用后:</translation>
    </message>
    <message>
        <source>Change:</source>
        <translation>变更 : </translation>
    </message>
    <message>
        <source>If this is activated, but the change address is empty or invalid, change will be sent to a newly generated address.</source>
        <translation>如果激活该选项，但是零钱地址用光或者非法，将会新生成零钱地址，转入零钱。</translation>
    </message>
    <message>
        <source>Custom change address</source>
        <translation>自定义零钱地址</translation>
    </message>
    <message>
        <source>Transaction Fee:</source>
        <translation>交易费用:</translation>
    </message>
    <message>
        <source>Choose...</source>
        <translation>选择... </translation>
    </message>
    <message>
        <source>collapse fee-settings</source>
        <translation>收起  费用设置 </translation>
    </message>
    <message>
        <source>per kilobyte</source>
        <translation>每kb</translation>
    </message>
    <message>
        <source>If the custom fee is set to 1000 satoshis and the transaction is only 250 bytes, then "per kilobyte" only pays 250 satoshis in fee, while "total at least" pays 1000 satoshis. For transactions bigger than a kilobyte both pay by kilobyte.</source>
        <translation>如果自定义交易费设置为 1000聪而交易大小只有250字节，则“每千字节" 模式只支付250聪交易费， 而"最少"模式则支付1000聪。 大于1000字节的交易按每千字节付费。</translation>
    </message>
    <message>
        <source>Hide</source>
        <translation>隐藏</translation>
    </message>
    <message>
        <source>Paying only the minimum fee is just fine as long as there is less transaction volume than space in the blocks. But be aware that this can end up in a never confirming transaction once there is more demand for bitcoin transactions than the network can process.</source>
        <translation>交易量小时只支付最小交易费是可以的。但是请注意，当交易量大到超出网络可处理时您的交易可能永远无法确认。</translation>
    </message>
    <message>
        <source>(read the tooltip)</source>
        <translation>(请注意提示信息)</translation>
    </message>
    <message>
        <source>Recommended:</source>
        <translation>推荐：</translation>
    </message>
    <message>
        <source>Custom:</source>
        <translation>自定义：</translation>
    </message>
    <message>
        <source>(Smart fee not initialized yet. This usually takes a few blocks...)</source>
        <translation>(智能交易费用 尚未初始化。 需要再下载一些数据块...)</translation>
    </message>
    <message>
        <source>Send to multiple recipients at once</source>
        <translation>一次发送给多个接收者</translation>
    </message>
    <message>
        <source>Add &amp;Recipient</source>
        <translation>添加收款人(&amp;R)</translation>
    </message>
    <message>
        <source>Clear all fields of the form.</source>
        <translation>清除此表单的所有字段。</translation>
    </message>
    <message>
        <source>Dust:</source>
        <translation>小额：</translation>
    </message>
    <message>
        <source>Confirmation time target:</source>
        <translation>确认时间目标：</translation>
    </message>
    <message>
        <source>Clear &amp;All</source>
        <translation>清除所有(&amp;A)</translation>
    </message>
    <message>
        <source>Balance:</source>
        <translation>余额：</translation>
    </message>
    <message>
        <source>Confirm the send action</source>
        <translation>确认发送货币</translation>
    </message>
    <message>
        <source>S&amp;end</source>
        <translation>发送(&amp;E)</translation>
    </message>
    <message>
        <source>Copy quantity</source>
        <translation>复制数目</translation>
    </message>
    <message>
        <source>Copy amount</source>
        <translation>复制金额</translation>
    </message>
    <message>
        <source>Copy fee</source>
        <translation>复制手续费</translation>
    </message>
    <message>
        <source>Copy after fee</source>
        <translation>复制计费后金额</translation>
    </message>
    <message>
        <source>Copy bytes</source>
        <translation>复制字节数</translation>
    </message>
    <message>
        <source>Copy dust</source>
        <translation>复制零散金额</translation>
    </message>
    <message>
        <source>Copy change</source>
        <translation>复制找零金额</translation>
    </message>
    <message>
        <source>%1 to %2</source>
        <translation>%1 到 %2</translation>
    </message>
    <message>
        <source>Are you sure you want to send?</source>
        <translation>您确定要发出吗？</translation>
    </message>
    <message>
        <source>added as transaction fee</source>
        <translation>已添加交易费</translation>
    </message>
    <message>
        <source>Total Amount %1</source>
        <translation>总金额 %1</translation>
    </message>
    <message>
        <source>or</source>
        <translation>或</translation>
    </message>
    <message>
        <source>Confirm send coins</source>
        <translation>确认发送货币</translation>
    </message>
    <message>
        <source>The recipient address is not valid. Please recheck.</source>
        <translation>接收人地址无效。请重新检查。</translation>
    </message>
    <message>
        <source>The amount to pay must be larger than 0.</source>
        <translation>支付金额必须大于0。</translation>
    </message>
    <message>
        <source>The amount exceeds your balance.</source>
        <translation>金额超出您的账上余额。</translation>
    </message>
    <message>
        <source>The total exceeds your balance when the %1 transaction fee is included.</source>
        <translation>计入 %1 交易费后的金额超出您的账上余额。</translation>
    </message>
    <message>
        <source>Duplicate address found: addresses should only be used once each.</source>
        <translation>发现重复地址：每个地址应该只使用一次。</translation>
    </message>
    <message>
        <source>Transaction creation failed!</source>
        <translation>交易创建失败！</translation>
    </message>
    <message>
        <source>The transaction was rejected with the following reason: %1</source>
        <translation>交易因以下原因拒绝：%1</translation>
    </message>
    <message>
        <source>A fee higher than %1 is considered an absurdly high fee.</source>
        <translation>超过 %1 的交易费被认为是荒谬的高费率。</translation>
    </message>
    <message>
        <source>Payment request expired.</source>
        <translation>付款请求已过期。</translation>
    </message>
    <message>
        <source>Pay only the required fee of %1</source>
        <translation>只支付必要费用 %1</translation>
    </message>
    <message numerus="yes">
        <source>Estimated to begin confirmation within %n block(s).</source>
        <translation><numerusform>预计 %n 个数据块后被确认。</numerusform></translation>
    </message>
    <message>
        <source>Warning: Invalid Bitcoin address</source>
        <translation>警告: 比特币地址无效</translation>
    </message>
    <message>
        <source>Warning: Unknown change address</source>
        <translation>警告：未知的更改地址</translation>
    </message>
    <message>
        <source>The address you selected for change is not part of this wallet. Any or all funds in your wallet may be sent to this address. Are you sure?</source>
        <translation>你选择的找零地址未被包含在本钱包中，你钱包中的部分或全部金额将被发送至该地址。你确定要这样做吗？</translation>
    </message>
    <message>
        <source>(no label)</source>
        <translation>(无标签)</translation>
    </message>
</context>
<context>
    <name>SendCoinsEntry</name>
    <message>
        <source>A&amp;mount:</source>
        <translation>金额(&amp;M)</translation>
    </message>
    <message>
        <source>Pay &amp;To:</source>
        <translation>付给(&amp;T)：</translation>
    </message>
    <message>
        <source>&amp;Label:</source>
        <translation>标签(&amp;L)：</translation>
    </message>
    <message>
        <source>Choose previously used address</source>
        <translation>选择以前用过的地址</translation>
    </message>
    <message>
        <source>This is a normal payment.</source>
        <translation>这是笔正常的支付。</translation>
    </message>
    <message>
        <source>The Bitcoin address to send the payment to</source>
        <translation>付款目的地址</translation>
    </message>
    <message>
        <source>Alt+A</source>
        <translation>Alt+A</translation>
    </message>
    <message>
        <source>Paste address from clipboard</source>
        <translation>从剪贴板粘贴地址</translation>
    </message>
    <message>
        <source>Alt+P</source>
        <translation>Alt+P</translation>
    </message>
    <message>
        <source>Remove this entry</source>
        <translation>移除此项</translation>
    </message>
    <message>
        <source>The fee will be deducted from the amount being sent. The recipient will receive less bitcoins than you enter in the amount field. If multiple recipients are selected, the fee is split equally.</source>
        <translation>交易费将从发送总额中扣除。接收人将收到比您在金额框中输入的更少的比特币。如果选中了多个收件人，交易费平分。</translation>
    </message>
    <message>
        <source>S&amp;ubtract fee from amount</source>
        <translation>从金额中减去交易费(&amp;U)</translation>
    </message>
    <message>
        <source>Message:</source>
        <translation>消息：</translation>
    </message>
    <message>
        <source>This is an unauthenticated payment request.</source>
        <translation>这是一个未经验证的支付请求。</translation>
    </message>
    <message>
        <source>This is an authenticated payment request.</source>
        <translation>这是一个已经验证的支付请求。</translation>
    </message>
    <message>
        <source>Enter a label for this address to add it to the list of used addresses</source>
        <translation>请为此地址输入一个标签以将它加入用过的地址列表</translation>
    </message>
    <message>
        <source>A message that was attached to the bitcoin: URI which will be stored with the transaction for your reference. Note: This message will not be sent over the Bitcoin network.</source>
        <translation>bitcoin:URI 附带的备注信息，将会和交易一起存储，备查。 注意：该消息不会通过比特币网络传输。</translation>
    </message>
    <message>
        <source>Pay To:</source>
        <translation>支付给:</translation>
    </message>
    <message>
        <source>Memo:</source>
        <translation>便条：</translation>
    </message>
    <message>
        <source>Enter a label for this address to add it to your address book</source>
        <translation>为这个地址输入一个标签，以便将它添加到您的地址簿</translation>
    </message>
</context>
<context>
    <name>SendConfirmationDialog</name>
    <message>
        <source>Yes</source>
        <translation>是</translation>
    </message>
</context>
<context>
    <name>ShutdownWindow</name>
    <message>
        <source>%1 is shutting down...</source>
        <translation>正在关闭 %1 ...</translation>
    </message>
    <message>
        <source>Do not shut down the computer until this window disappears.</source>
        <translation>在此窗口消失前不要关闭计算机。</translation>
    </message>
</context>
<context>
    <name>SignVerifyMessageDialog</name>
    <message>
        <source>Signatures - Sign / Verify a Message</source>
        <translation>签名 - 为消息签名/验证签名消息</translation>
    </message>
    <message>
        <source>&amp;Sign Message</source>
        <translation>签名消息(&amp;S)</translation>
    </message>
    <message>
        <source>You can sign messages/agreements with your addresses to prove you can receive bitcoins sent to them. Be careful not to sign anything vague or random, as phishing attacks may try to trick you into signing your identity over to them. Only sign fully-detailed statements you agree to.</source>
        <translation>您可以用你的地址对消息/协议进行签名，以证明您可以接收发送到该地址的比特币。注意不要对任何模棱两可或者随机的消息进行签名，以免遭受钓鱼式攻击。请确保消息内容准确的表达了您的真实意愿。</translation>
    </message>
    <message>
        <source>The Bitcoin address to sign the message with</source>
        <translation>用来对消息签名的地址 </translation>
    </message>
    <message>
        <source>Choose previously used address</source>
        <translation>选择以前用过的地址</translation>
    </message>
    <message>
        <source>Alt+A</source>
        <translation>Alt+A</translation>
    </message>
    <message>
        <source>Paste address from clipboard</source>
        <translation>从剪贴板粘贴地址</translation>
    </message>
    <message>
        <source>Alt+P</source>
        <translation>Alt+P</translation>
    </message>
    <message>
        <source>Enter the message you want to sign here</source>
        <translation>请输入您要发送的签名消息</translation>
    </message>
    <message>
        <source>Signature</source>
        <translation>签名</translation>
    </message>
    <message>
        <source>Copy the current signature to the system clipboard</source>
        <translation>复制当前签名至剪切板</translation>
    </message>
    <message>
        <source>Sign the message to prove you own this Bitcoin address</source>
        <translation>签名消息，证明这个地址属于您。</translation>
    </message>
    <message>
        <source>Sign &amp;Message</source>
        <translation>消息签名(&amp;M)</translation>
    </message>
    <message>
        <source>Reset all sign message fields</source>
        <translation>清空所有签名消息栏</translation>
    </message>
    <message>
        <source>Clear &amp;All</source>
        <translation>清除所有(&amp;A)</translation>
    </message>
    <message>
        <source>&amp;Verify Message</source>
        <translation>验证消息(&amp;V)</translation>
    </message>
    <message>
        <source>Enter the receiver's address, message (ensure you copy line breaks, spaces, tabs, etc. exactly) and signature below to verify the message. Be careful not to read more into the signature than what is in the signed message itself, to avoid being tricked by a man-in-the-middle attack. Note that this only proves the signing party receives with the address, it cannot prove sendership of any transaction!</source>
        <translation>请在下面输入接收者地址、消息（确保换行符、空格符、制表符等完全相同）和签名以验证消息。请仔细核对签名信息，以提防中间人攻击。请注意，这只是证明接收方签名的地址，它不能证明任何交易！</translation>
    </message>
    <message>
        <source>The Bitcoin address the message was signed with</source>
        <translation>消息使用的签名地址</translation>
    </message>
    <message>
        <source>Verify the message to ensure it was signed with the specified Bitcoin address</source>
        <translation>验证消息，确保消息是由指定的比特币地址签名过的。</translation>
    </message>
    <message>
        <source>Verify &amp;Message</source>
        <translation>验证消息签名(&amp;M)</translation>
    </message>
    <message>
        <source>Reset all verify message fields</source>
        <translation>清空所有验证消息栏</translation>
    </message>
    <message>
        <source>Click "Sign Message" to generate signature</source>
        <translation>单击“签名消息“产生签名。</translation>
    </message>
    <message>
        <source>The entered address is invalid.</source>
        <translation>输入的地址非法。</translation>
    </message>
    <message>
        <source>Please check the address and try again.</source>
        <translation>请检查地址后重试。</translation>
    </message>
    <message>
        <source>The entered address does not refer to a key.</source>
        <translation>输入的地址没有关联的公私钥对。</translation>
    </message>
    <message>
        <source>Wallet unlock was cancelled.</source>
        <translation>钱包解锁动作取消。</translation>
    </message>
    <message>
        <source>Private key for the entered address is not available.</source>
        <translation>找不到输入地址关联的私钥。</translation>
    </message>
    <message>
        <source>Message signing failed.</source>
        <translation>消息签名失败。</translation>
    </message>
    <message>
        <source>Message signed.</source>
        <translation>消息已签名。</translation>
    </message>
    <message>
        <source>The signature could not be decoded.</source>
        <translation>签名无法解码。</translation>
    </message>
    <message>
        <source>Please check the signature and try again.</source>
        <translation>请检查签名后重试。</translation>
    </message>
    <message>
        <source>The signature did not match the message digest.</source>
        <translation>签名与消息摘要不匹配。</translation>
    </message>
    <message>
        <source>Message verification failed.</source>
        <translation>消息验证失败。</translation>
    </message>
    <message>
        <source>Message verified.</source>
        <translation>消息验证成功。</translation>
    </message>
</context>
<context>
    <name>SplashScreen</name>
    <message>
        <source>[testnet]</source>
        <translation>[测试网络]</translation>
    </message>
</context>
<context>
    <name>TrafficGraphWidget</name>
    <message>
        <source>KB/s</source>
        <translation>KB/s</translation>
    </message>
</context>
<context>
    <name>TransactionDesc</name>
    <message numerus="yes">
        <source>Open for %n more block(s)</source>
        <translation><numerusform>再打开 %n 个数据块</numerusform></translation>
    </message>
    <message>
        <source>Open until %1</source>
        <translation>至 %1 个数据块时开启</translation>
    </message>
    <message>
        <source>conflicted with a transaction with %1 confirmations</source>
        <translation>与一个有 %1 个确认的交易冲突</translation>
    </message>
    <message>
        <source>%1/offline</source>
        <translation>%1 / 离线</translation>
    </message>
    <message>
        <source>0/unconfirmed, %1</source>
        <translation>0/未确认，%1</translation>
    </message>
    <message>
        <source>in memory pool</source>
        <translation>在内存池中</translation>
    </message>
    <message>
        <source>not in memory pool</source>
        <translation>不在内存池中</translation>
    </message>
    <message>
        <source>abandoned</source>
        <translation>已抛弃</translation>
    </message>
    <message>
        <source>%1/unconfirmed</source>
        <translation>%1/未确认</translation>
    </message>
    <message>
        <source>%1 confirmations</source>
        <translation>%1 已确认</translation>
    </message>
    <message>
        <source>Status</source>
        <translation>状态</translation>
    </message>
    <message>
        <source>, has not been successfully broadcast yet</source>
        <translation>，未被成功广播</translation>
    </message>
    <message numerus="yes">
        <source>, broadcast through %n node(s)</source>
        <translation><numerusform>, 通过 %n 个节点广播 </numerusform></translation>
    </message>
    <message>
        <source>Date</source>
        <translation>日期</translation>
    </message>
    <message>
        <source>Source</source>
        <translation>源</translation>
    </message>
    <message>
        <source>Generated</source>
        <translation>生成</translation>
    </message>
    <message>
        <source>From</source>
        <translation>来自</translation>
    </message>
    <message>
        <source>unknown</source>
        <translation>未知</translation>
    </message>
    <message>
        <source>To</source>
        <translation>到</translation>
    </message>
    <message>
        <source>own address</source>
        <translation>自己的地址</translation>
    </message>
    <message>
        <source>watch-only</source>
        <translation>观察地址(watch-only) </translation>
    </message>
    <message>
        <source>label</source>
        <translation>标签</translation>
    </message>
    <message>
        <source>Credit</source>
        <translation>收入</translation>
    </message>
    <message numerus="yes">
        <source>matures in %n more block(s)</source>
        <translation><numerusform>%n 个数据块后成熟(mature) </numerusform></translation>
    </message>
    <message>
        <source>not accepted</source>
        <translation>未被接受</translation>
    </message>
    <message>
        <source>Debit</source>
        <translation>支出</translation>
    </message>
    <message>
        <source>Total debit</source>
        <translation>总收入</translation>
    </message>
    <message>
        <source>Total credit</source>
        <translation>总支出</translation>
    </message>
    <message>
        <source>Transaction fee</source>
        <translation>交易费</translation>
    </message>
    <message>
        <source>Net amount</source>
        <translation>净额</translation>
    </message>
    <message>
        <source>Message</source>
        <translation>消息</translation>
    </message>
    <message>
        <source>Comment</source>
        <translation>备注</translation>
    </message>
    <message>
        <source>Transaction ID</source>
        <translation>ID</translation>
    </message>
    <message>
        <source>Transaction total size</source>
        <translation>交易总大小</translation>
    </message>
    <message>
        <source>Output index</source>
        <translation>输出索引</translation>
    </message>
    <message>
        <source>Merchant</source>
        <translation>商家</translation>
    </message>
    <message>
        <source>Generated coins must mature %1 blocks before they can be spent. When you generated this block, it was broadcast to the network to be added to the block chain. If it fails to get into the chain, its state will change to "not accepted" and it won't be spendable. This may occasionally happen if another node generates a block within a few seconds of yours.</source>
        <translation>生成的比特币在可以使用前必须有 %1 个成熟的区块。当您生成了此区块后，它将被广播到网络中以加入区块链。如果它未成功进入区块链，其状态将变更为“不接受”并且不可使用。这可能偶尔会发生，如果另一个节点比你早几秒钟成功生成一个区块。</translation>
    </message>
    <message>
        <source>Debug information</source>
        <translation>调试信息</translation>
    </message>
    <message>
        <source>Transaction</source>
        <translation>交易</translation>
    </message>
    <message>
        <source>Inputs</source>
        <translation>输入</translation>
    </message>
    <message>
        <source>Amount</source>
        <translation>金额</translation>
    </message>
    <message>
        <source>true</source>
        <translation>是</translation>
    </message>
    <message>
        <source>false</source>
        <translation>否</translation>
    </message>
</context>
<context>
    <name>TransactionDescDialog</name>
    <message>
        <source>This pane shows a detailed description of the transaction</source>
        <translation>当前面板显示了交易的详细信息</translation>
    </message>
    <message>
        <source>Details for %1</source>
        <translation>%1 详情</translation>
    </message>
</context>
<context>
    <name>TransactionTableModel</name>
    <message>
        <source>Date</source>
        <translation>日期</translation>
    </message>
    <message>
        <source>Type</source>
        <translation>种类</translation>
    </message>
    <message>
        <source>Label</source>
        <translation>标签</translation>
    </message>
    <message numerus="yes">
        <source>Open for %n more block(s)</source>
        <translation><numerusform>再打开 %n 个数据块</numerusform></translation>
    </message>
    <message>
        <source>Open until %1</source>
        <translation>至 %1 个数据块时开启</translation>
    </message>
    <message>
        <source>Offline</source>
        <translation>掉线</translation>
    </message>
    <message>
        <source>Unconfirmed</source>
        <translation>未确认的 </translation>
    </message>
    <message>
        <source>Abandoned</source>
        <translation>已丢弃</translation>
    </message>
    <message>
        <source>Confirming (%1 of %2 recommended confirmations)</source>
        <translation>确认中 (推荐 %2个确认，已经有 %1个确认)</translation>
    </message>
    <message>
        <source>Confirmed (%1 confirmations)</source>
        <translation>已确认 (%1 条确认信息)</translation>
    </message>
    <message>
        <source>Conflicted</source>
        <translation>冲突的</translation>
    </message>
    <message>
        <source>Immature (%1 confirmations, will be available after %2)</source>
        <translation>未成熟 (%1 个确认，将在 %2 个后可用)</translation>
    </message>
    <message>
        <source>This block was not received by any other nodes and will probably not be accepted!</source>
        <translation>此数据块未被任何其他节点接收，可能不被接受！</translation>
    </message>
    <message>
        <source>Generated but not accepted</source>
        <translation>已生成但未被接受</translation>
    </message>
    <message>
        <source>Received with</source>
        <translation>收款</translation>
    </message>
    <message>
        <source>Received from</source>
        <translation>收款来自</translation>
    </message>
    <message>
        <source>Sent to</source>
        <translation>付款</translation>
    </message>
    <message>
        <source>Payment to yourself</source>
        <translation>付款给自己</translation>
    </message>
    <message>
        <source>Mined</source>
        <translation>挖矿所得</translation>
    </message>
    <message>
        <source>watch-only</source>
        <translation>观察地址(watch-only) </translation>
    </message>
    <message>
        <source>(n/a)</source>
        <translation>（不可用）</translation>
    </message>
    <message>
        <source>(no label)</source>
        <translation>(无标签)</translation>
    </message>
    <message>
        <source>Transaction status. Hover over this field to show number of confirmations.</source>
        <translation>交易状态。 鼠标移到此区域可显示确认项数量。</translation>
    </message>
    <message>
        <source>Date and time that the transaction was received.</source>
        <translation>接收到交易的时间</translation>
    </message>
    <message>
        <source>Type of transaction.</source>
        <translation>交易类别。</translation>
    </message>
    <message>
        <source>Whether or not a watch-only address is involved in this transaction.</source>
        <translation>该交易中是否涉及  观察地址(watch-only address)。</translation>
    </message>
    <message>
        <source>User-defined intent/purpose of the transaction.</source>
        <translation>用户定义的该交易的意图/目的。</translation>
    </message>
    <message>
        <source>Amount removed from or added to balance.</source>
        <translation>从余额添加或移除的金额。</translation>
    </message>
</context>
<context>
    <name>TransactionView</name>
    <message>
        <source>All</source>
        <translation>全部</translation>
    </message>
    <message>
        <source>Today</source>
        <translation>今天</translation>
    </message>
    <message>
        <source>This week</source>
        <translation>这星期</translation>
    </message>
    <message>
        <source>This month</source>
        <translation>这个月</translation>
    </message>
    <message>
        <source>Last month</source>
        <translation>上个月</translation>
    </message>
    <message>
        <source>This year</source>
        <translation>今年</translation>
    </message>
    <message>
        <source>Range...</source>
        <translation>指定范围...</translation>
    </message>
    <message>
        <source>Received with</source>
        <translation>收款</translation>
    </message>
    <message>
        <source>Sent to</source>
        <translation>付款</translation>
    </message>
    <message>
        <source>To yourself</source>
        <translation>给自己</translation>
    </message>
    <message>
        <source>Mined</source>
        <translation>挖矿所得</translation>
    </message>
    <message>
        <source>Other</source>
        <translation>其它</translation>
    </message>
    <message>
        <source>Enter address or label to search</source>
        <translation>输入地址或标签进行搜索</translation>
    </message>
    <message>
        <source>Min amount</source>
        <translation>最小金额</translation>
    </message>
    <message>
        <source>Abandon transaction</source>
        <translation>放弃交易</translation>
    </message>
    <message>
        <source>Copy address</source>
        <translation>复制地址</translation>
    </message>
    <message>
        <source>Copy label</source>
        <translation>复制标签</translation>
    </message>
    <message>
        <source>Copy amount</source>
        <translation>复制金额</translation>
    </message>
    <message>
        <source>Copy transaction ID</source>
        <translation>复制交易识别码</translation>
    </message>
    <message>
        <source>Copy raw transaction</source>
        <translation>复制原始交易</translation>
    </message>
    <message>
        <source>Copy full transaction details</source>
        <translation>复制所有交易详情</translation>
    </message>
    <message>
        <source>Edit label</source>
        <translation>编辑标签</translation>
    </message>
    <message>
        <source>Show transaction details</source>
        <translation>显示交易详情</translation>
    </message>
    <message>
        <source>Export Transaction History</source>
        <translation>导出交易历史</translation>
    </message>
    <message>
        <source>Comma separated file (*.csv)</source>
        <translation>逗号分隔文件 (*.csv)</translation>
    </message>
    <message>
        <source>Confirmed</source>
        <translation>已确认</translation>
    </message>
    <message>
        <source>Watch-only</source>
        <translation>观察地址(Watch-only) </translation>
    </message>
    <message>
        <source>Date</source>
        <translation>日期</translation>
    </message>
    <message>
        <source>Type</source>
        <translation>种类</translation>
    </message>
    <message>
        <source>Label</source>
        <translation>标签</translation>
    </message>
    <message>
        <source>Address</source>
        <translation>地址</translation>
    </message>
    <message>
        <source>ID</source>
        <translation>ID</translation>
    </message>
    <message>
        <source>Exporting Failed</source>
        <translation>导出失败</translation>
    </message>
    <message>
        <source>There was an error trying to save the transaction history to %1.</source>
        <translation>导出交易历史到 %1 时发生错误。</translation>
    </message>
    <message>
        <source>Exporting Successful</source>
        <translation>导出成功</translation>
    </message>
    <message>
        <source>The transaction history was successfully saved to %1.</source>
        <translation>交易历史已成功保存到 %1。</translation>
    </message>
    <message>
        <source>Range:</source>
        <translation>范围：</translation>
    </message>
    <message>
        <source>to</source>
        <translation>到</translation>
    </message>
</context>
<context>
    <name>UnitDisplayStatusBarControl</name>
    <message>
        <source>Unit to show amounts in. Click to select another unit.</source>
        <translation>金额单位。单击选择别的单位。</translation>
    </message>
</context>
<context>
    <name>WalletFrame</name>
    <message>
        <source>No wallet has been loaded.</source>
        <translation>没有载入钱包。</translation>
    </message>
</context>
<context>
    <name>WalletModel</name>
    <message>
        <source>Send Coins</source>
        <translation>发送比特币</translation>
    </message>
    </context>
<context>
    <name>WalletView</name>
    <message>
        <source>&amp;Export</source>
        <translation>导出(&amp;E)</translation>
    </message>
    <message>
        <source>Export the data in the current tab to a file</source>
        <translation>导出当前分页里的数据到文件</translation>
    </message>
    <message>
        <source>Backup Wallet</source>
        <translation>备份钱包</translation>
    </message>
    <message>
        <source>Wallet Data (*.dat)</source>
        <translation>钱包文件(*.dat)</translation>
    </message>
    <message>
        <source>Backup Failed</source>
        <translation>备份失败</translation>
    </message>
    <message>
        <source>There was an error trying to save the wallet data to %1.</source>
        <translation>尝试保存钱包数据至 %1 时发生错误。</translation>
    </message>
    <message>
        <source>Backup Successful</source>
        <translation>备份成功</translation>
    </message>
    <message>
        <source>The wallet data was successfully saved to %1.</source>
        <translation>钱包数据成功保存至 %1 。</translation>
    </message>
</context>
<context>
    <name>bitcoin-core</name>
    <message>
        <source>Options:</source>
        <translation>选项：
</translation>
    </message>
    <message>
        <source>Specify data directory</source>
        <translation>指定数据目录
</translation>
    </message>
    <message>
        <source>Connect to a node to retrieve peer addresses, and disconnect</source>
        <translation>连接一个节点并获取对端地址，然后断开连接</translation>
    </message>
    <message>
        <source>Specify your own public address</source>
        <translation>指定您的公共地址</translation>
    </message>
    <message>
        <source>Accept command line and JSON-RPC commands</source>
        <translation>接受命令行和 JSON-RPC 命令
</translation>
    </message>
    <message>
        <source>Distributed under the MIT software license, see the accompanying file %s or %s</source>
        <translation>在MIT协议下分发，参见附带的 %s 文件或 %s</translation>
    </message>
    <message>
        <source>If &lt;category&gt; is not supplied or if &lt;category&gt; = 1, output all debugging information.</source>
        <translation>如果&lt;category&gt;未提供或&lt;category&gt; = 1，输出所有调试信息。</translation>
    </message>
    <message>
        <source>Prune configured below the minimum of %d MiB.  Please use a higher number.</source>
        <translation>修剪值被设置为低于最小值%d MiB，请使用更大的数值。</translation>
    </message>
    <message>
        <source>Prune: last wallet synchronisation goes beyond pruned data. You need to -reindex (download the whole blockchain again in case of pruned node)</source>
        <translation>修剪：最后的钱包同步超过了修剪的数据。你需要通过 -reindex (重新下载整个区块链以防修剪节点)</translation>
    </message>
    <message>
        <source>Rescans are not possible in pruned mode. You will need to use -reindex which will download the whole blockchain again.</source>
        <translation>无法在开启修剪的状态下重扫描，请使用 -reindex重新下载完整的区块链。</translation>
    </message>
    <message>
        <source>Error: A fatal internal error occurred, see debug.log for details</source>
        <translation>错误：发生了致命的内部错误，详情见 debug.log 文件</translation>
    </message>
    <message>
        <source>Fee (in %s/kB) to add to transactions you send (default: %s)</source>
        <translation>为付款交易添加交易费 (%s/kB) (默认: %s) </translation>
    </message>
    <message>
        <source>Pruning blockstore...</source>
        <translation>正在修剪区块存储...</translation>
    </message>
    <message>
        <source>Run in the background as a daemon and accept commands</source>
        <translation>在后台运行并接受命令

</translation>
    </message>
    <message>
        <source>Unable to start HTTP server. See debug log for details.</source>
        <translation>无法启动HTTP服务，查看日志获取更多信息</translation>
    </message>
    <message>
        <source>Bitcoin Core</source>
        <translation>Bitcoin Core</translation>
    </message>
    <message>
        <source>The %s developers</source>
        <translation>%s 开发人员</translation>
    </message>
    <message>
        <source>A fee rate (in %s/kB) that will be used when fee estimation has insufficient data (default: %s)</source>
        <translation>当费用估计数据(default: %s)不足时将会启用的费率 (in %s/kB) </translation>
    </message>
    <message>
        <source>Accept relayed transactions received from whitelisted peers even when not relaying transactions (default: %d)</source>
        <translation>即使在无关联交易(默认: %d)时也接受来自白名单同行的关联交易</translation>
    </message>
    <message>
        <source>Bind to given address and always listen on it. Use [host]:port notation for IPv6</source>
        <translation>绑定指定的IP地址开始监听。IPv6地址请使用[host]:port 格式</translation>
    </message>
    <message>
        <source>Cannot obtain a lock on data directory %s. %s is probably already running.</source>
        <translation>无法给数据目录 %s 上锁。%s 可能已经在运行。</translation>
    </message>
    <message>
        <source>Delete all wallet transactions and only recover those parts of the blockchain through -rescan on startup</source>
        <translation>删除钱包的所有交易记录，且只有用 -rescan参数启动客户端才能重新取回交易记录 </translation>
    </message>
    <message>
        <source>Error reading %s! All keys read correctly, but transaction data or address book entries might be missing or incorrect.</source>
        <translation>读取 %s 时发生错误！所有的密钥都可以正确读取，但是交易记录或地址簿数据可能已经丢失或出错。</translation>
    </message>
    <message>
        <source>Execute command when a wallet transaction changes (%s in cmd is replaced by TxID)</source>
        <translation>当最佳区块变化时执行命令 (命令行中的 %s 会被替换成区块哈希值)</translation>
    </message>
    <message>
        <source>Maximum total fees (in %s) to use in a single wallet transaction or raw transaction; setting this too low may abort large transactions (default: %s)</source>
        <translation>最大的单次钱包或原始转账费用（%s），设置太低可能导致大尺寸交易失败（默认：%s）</translation>
    </message>
    <message>
        <source>Please check that your computer's date and time are correct! If your clock is wrong, %s will not work properly.</source>
        <translation>请检查电脑的日期时间设置是否正确！时间错误可能会导致 %s 运行异常。</translation>
    </message>
    <message>
        <source>Please contribute if you find %s useful. Visit %s for further information about the software.</source>
        <translation>如果你认为%s对你比较有用的话，请对我们进行一些捐赠支持。请访问%s网站来获取有关这个软件的更多信息。</translation>
    </message>
    <message>
<<<<<<< HEAD
=======
        <source>Query for peer addresses via DNS lookup, if low on addresses (default: 1 unless -connect used)</source>
        <translation>通过DNS查询每个地址，如果短地址 (默认值: 1 除非 -连接)</translation>
    </message>
    <message>
        <source>Set maximum size of high-priority/low-fee transactions in bytes (default: %d)</source>
        <translation>设置 高优先级/低交易费 交易的最大字节  (缺省: %d)</translation>
    </message>
    <message>
>>>>>>> 431cf19a
        <source>Set the number of script verification threads (%u to %d, 0 = auto, &lt;0 = leave that many cores free, default: %d)</source>
        <translation>设置脚本验证的程序 (%u 到 %d, 0 = 自动, &lt;0 = 保留自由的核心, 默认值: %d)</translation>
    </message>
    <message>
        <source>The block database contains a block which appears to be from the future. This may be due to your computer's date and time being set incorrectly. Only rebuild the block database if you are sure that your computer's date and time are correct</source>
        <translation>区块数据库包含未来的交易，这可能是由本机错误的日期时间引起。若确认本机日期时间正确，请重新建立区块数据库。</translation>
    </message>
    <message>
        <source>This is a pre-release test build - use at your own risk - do not use for mining or merchant applications</source>
        <translation>这是测试用的预发布版本 - 请谨慎使用 - 不要用来挖矿，或者在正式商用环境下使用</translation>
    </message>
    <message>
        <source>Use UPnP to map the listening port (default: 1 when listening and no -proxy)</source>
        <translation>使用UPnP暴露本机监听端口（默认：1 当正在监听且不使用代理）</translation>
    </message>
    <message>
<<<<<<< HEAD
=======
        <source>Warning: The network does not appear to fully agree! Some miners appear to be experiencing issues.</source>
        <translation>警告：网络似乎并不完全同意！有些矿工似乎遇到了问题。</translation>
    </message>
    <message>
        <source>Warning: We do not appear to fully agree with our peers! You may need to upgrade, or other nodes may need to upgrade.</source>
        <translation>警告：我们的同行似乎不完全同意！您可能需要升级，或者其他节点可能需要升级。</translation>
    </message>
    <message>
>>>>>>> 431cf19a
        <source>%s corrupt, salvage failed</source>
        <translation>%s 已损坏，抢救备份失败</translation>
    </message>
    <message>
        <source>-maxmempool must be at least %d MB</source>
        <translation>-maxmempool 最小为%d MB</translation>
    </message>
    <message>
        <source>&lt;category&gt; can be:</source>
        <translation>&lt;category&gt; 可能是：</translation>
    </message>
    <message>
        <source>Accept connections from outside (default: 1 if no -proxy or -connect)</source>
        <translation>接受来自外部的连接 (缺省: 如果不带 -proxy or -connect 参数设置为1)</translation>
    </message>
    <message>
        <source>Append comment to the user agent string</source>
        <translation>为用户代理字符串附加说明</translation>
    </message>
    <message>
        <source>Attempt to recover private keys from a corrupt wallet on startup</source>
        <translation>启动时尝试从已损坏的钱包文件中恢复私钥</translation>
    </message>
    <message>
        <source>Block creation options:</source>
        <translation>数据块创建选项：</translation>
    </message>
    <message>
        <source>Cannot resolve -%s address: '%s'</source>
        <translation>无法解析 - %s 地址： '%s'</translation>
    </message>
    <message>
        <source>Chain selection options:</source>
        <translation>区块链选择选项:</translation>
    </message>
    <message>
        <source>Connection options:</source>
        <translation>连接选项：</translation>
    </message>
    <message>
        <source>Copyright (C) %i-%i</source>
        <translation>版权所有 (C) %i-%i</translation>
    </message>
    <message>
        <source>Corrupted block database detected</source>
        <translation>检测发现数据块数据库损坏。请使用 -reindex参数重启客户端。</translation>
    </message>
    <message>
        <source>Debugging/Testing options:</source>
        <translation>调试/测试选项：</translation>
    </message>
    <message>
        <source>Do not load the wallet and disable wallet RPC calls</source>
        <translation>不要加载钱包和禁用钱包的 RPC 调用</translation>
    </message>
    <message>
        <source>Do you want to rebuild the block database now?</source>
        <translation>你想现在就重建块数据库吗？</translation>
    </message>
    <message>
        <source>Enable publish hash block in &lt;address&gt;</source>
        <translation>允许在&lt;address&gt;广播哈希区块</translation>
    </message>
    <message>
        <source>Enable publish hash transaction in &lt;address&gt;</source>
        <translation>允许在&lt;address&gt;广播哈希交易</translation>
    </message>
    <message>
        <source>Enable publish raw block in &lt;address&gt;</source>
        <translation>允许在&lt;address&gt;广播原始区块</translation>
    </message>
    <message>
        <source>Enable publish raw transaction in &lt;address&gt;</source>
        <translation>允许在&lt;address&gt;广播原始交易</translation>
    </message>
    <message>
        <source>Enable transaction replacement in the memory pool (default: %u)</source>
        <translation>保证内存池中的交易更换(默认：%u)</translation>
    </message>
    <message>
        <source>Error initializing block database</source>
        <translation>初始化数据块数据库出错</translation>
    </message>
    <message>
        <source>Error initializing wallet database environment %s!</source>
        <translation>Error initializing wallet database environment %s!</translation>
    </message>
    <message>
        <source>Error loading %s</source>
        <translation>载入 %s 时发生错误</translation>
    </message>
    <message>
        <source>Error loading %s: Wallet corrupted</source>
        <translation>%s 加载出错：钱包损坏</translation>
    </message>
    <message>
        <source>Error loading %s: Wallet requires newer version of %s</source>
        <translation>%s 加载错误：请升级到最新版 %s</translation>
    </message>
    <message>
        <source>Error loading block database</source>
        <translation>导入数据块数据库出错</translation>
    </message>
    <message>
        <source>Error opening block database</source>
        <translation>导入数据块数据库出错</translation>
    </message>
    <message>
        <source>Error: Disk space is low!</source>
        <translation>错误：磁盘剩余空间低!</translation>
    </message>
    <message>
        <source>Failed to listen on any port. Use -listen=0 if you want this.</source>
        <translation>监听端口失败。请使用 -listen=0 参数。</translation>
    </message>
    <message>
        <source>Importing...</source>
        <translation>导入中...</translation>
    </message>
    <message>
        <source>Incorrect or no genesis block found. Wrong datadir for network?</source>
        <translation>不正确或没有找到起源区块。网络错误？</translation>
    </message>
    <message>
        <source>Invalid amount for -%s=&lt;amount&gt;: '%s'</source>
        <translation>非法金额 -%s=&lt;amount&gt;: '%s'</translation>
    </message>
    <message>
        <source>Invalid amount for -%s=&lt;amount&gt;: '%s'</source>
        <translation>非法金额 -%s=&lt;amount&gt;: '%s'</translation>
    </message>
    <message>
        <source>Invalid amount for -fallbackfee=&lt;amount&gt;: '%s'</source>
        <translation>-fallbackfee 的无效数额=&lt;amount&gt;: '%s'</translation>
    </message>
    <message>
        <source>Keep the transaction memory pool below &lt;n&gt; megabytes (default: %u)</source>
        <translation>保持交易内存池大小低于&lt;n&gt;MB（默认：%u）</translation>
    </message>
    <message>
<<<<<<< HEAD
=======
        <source>Loading P2P addresses...</source>
        <translation>正在加载地址簿...</translation>
    </message>
    <message>
>>>>>>> 431cf19a
        <source>Loading banlist...</source>
        <translation>加载黑名单</translation>
    </message>
    <message>
        <source>Location of the auth cookie (default: data dir)</source>
        <translation>认证Cookie的位置 (默认: data目录)</translation>
    </message>
    <message>
        <source>Minimum bytes per sigop in transactions we relay and mine (default: %u)</source>
        <translation>我们关联和挖掘的每sigop的最低交易字节(默认: %u)</translation>
    </message>
    <message>
        <source>Not enough file descriptors available.</source>
        <translation>没有足够的文件描述符可用。</translation>
    </message>
    <message>
        <source>Only connect to nodes in network &lt;net&gt; (ipv4, ipv6 or onion)</source>
        <translation>只连接 &lt;net&gt;网络中的节点 (ipv4, ipv6 或 onion) </translation>
    </message>
    <message>
        <source>Print this help message and exit</source>
        <translation>打印出这段帮助信息并退出</translation>
    </message>
    <message>
        <source>Print version and exit</source>
        <translation>打印版本信息并退出</translation>
    </message>
    <message>
        <source>Prune cannot be configured with a negative value.</source>
        <translation>修剪不能配置一个负数。</translation>
    </message>
    <message>
        <source>Prune mode is incompatible with -txindex.</source>
        <translation>修剪模式与 -txindex 不兼容。</translation>
    </message>
    <message>
        <source>Rebuild chain state from the currently indexed blocks</source>
        <translation>从当前索引的区块中重建链状态</translation>
    </message>
    <message>
        <source>Set database cache size in megabytes (%d to %d, default: %d)</source>
        <translation>设置以MB为单位的数据库缓存大小(%d 到 %d, 默认值: %d)</translation>
    </message>
    <message>
        <source>Set maximum block size in bytes (default: %d)</source>
        <translation>设置最大区块大小 (默认: %d，单位字节)</translation>
    </message>
    <message>
        <source>Specify wallet file (within data directory)</source>
        <translation>指定钱包文件（数据目录内）</translation>
    </message>
    <message>
        <source>The source code is available from %s.</source>
        <translation>源代码可以在 %s 获得。</translation>
    </message>
    <message>
        <source>Unable to bind to %s on this computer. %s is probably already running.</source>
        <translation>无法在本机绑定 %s 端口。%s 可能已经在运行。</translation>
    </message>
    <message>
        <source>Unsupported argument -benchmark ignored, use -debug=bench.</source>
        <translation>忽略不支持的选项 -benchmark，使用 -debug=bench</translation>
    </message>
    <message>
        <source>Unsupported argument -debugnet ignored, use -debug=net.</source>
        <translation>忽略不支持的选项 -debugnet，使用 -debug=net。</translation>
    </message>
    <message>
        <source>Unsupported argument -tor found, use -onion.</source>
        <translation>忽略不支持的选项 -tor，使用 -oinon</translation>
    </message>
    <message>
        <source>Use UPnP to map the listening port (default: %u)</source>
        <translation>使用UPnp映射监听端口 (默认: %u) </translation>
    </message>
    <message>
        <source>Use the test chain</source>
        <translation>使用测试链</translation>
    </message>
    <message>
        <source>User Agent comment (%s) contains unsafe characters.</source>
        <translation>用户代理评论(%s)包含不安全的字符。</translation>
    </message>
    <message>
        <source>Verifying blocks...</source>
        <translation>正在验证区块...</translation>
    </message>
    <message>
        <source>Wallet %s resides outside data directory %s</source>
        <translation>钱包 %s 在外部的数据目录 %s</translation>
    </message>
    <message>
        <source>Wallet debugging/testing options:</source>
        <translation>钱包调试/测试选项：</translation>
    </message>
    <message>
        <source>Wallet options:</source>
        <translation>钱包选项:</translation>
    </message>
    <message>
        <source>Allow JSON-RPC connections from specified source. Valid for &lt;ip&gt; are a single IP (e.g. 1.2.3.4), a network/netmask (e.g. 1.2.3.4/255.255.255.0) or a network/CIDR (e.g. 1.2.3.4/24). This option can be specified multiple times</source>
        <translation>允许来自指定地址的 JSON-RPC 连接。 &lt;ip&gt;为单一IP (如: 1.2.3.4), 网络/掩码 (如: 1.2.3.4/255.255.255.0), 网络/CIDR (如:  1.2.3.4/24)。该选项可多次指定。</translation>
    </message>
    <message>
        <source>Bind to given address and whitelist peers connecting to it. Use [host]:port notation for IPv6</source>
        <translation>绑定到指定地址和连接的白名单节点。 IPv6使用  [主机]:端口 格式 </translation>
    </message>
    <message>
        <source>Create new files with system default permissions, instead of umask 077 (only effective with disabled wallet functionality)</source>
        <translation>创建系统默认权限的文件，而不是 umask 077 (只在关闭钱包功能时有效) </translation>
    </message>
    <message>
        <source>Discover own IP addresses (default: 1 when listening and no -externalip or -proxy)</source>
        <translation>发现自己的 IP 地址（默认: 监听并且无 -externalip 或 -proxy 时为 1）</translation>
    </message>
    <message>
        <source>Error: Listening for incoming connections failed (listen returned error %s)</source>
        <translation>错误：监听外部连接失败 (监听返回错误 %s) </translation>
    </message>
    <message>
        <source>Execute command when a relevant alert is received or we see a really long fork (%s in cmd is replaced by message)</source>
        <translation>当收到相关提醒或者我们看到一个长分叉时执行命令（%s 将替换为消息）</translation>
    </message>
    <message>
        <source>Fees (in %s/kB) smaller than this are considered zero fee for relaying, mining and transaction creation (default: %s)</source>
        <translation>交易费(in %s/kB)比这更小的在关联、挖掘和生成交易时将被视为零费交易 (默认: %s)</translation>
    </message>
    <message>
        <source>If paytxfee is not set, include enough fee so transactions begin confirmation on average within n blocks (default: %u)</source>
        <translation>如果未设置交易费用，自动添加足够的交易费以确保交易在平均n个数据块内被确认 (默认: %u) </translation>
    </message>
    <message>
        <source>Invalid amount for -maxtxfee=&lt;amount&gt;: '%s' (must be at least the minrelay fee of %s to prevent stuck transactions)</source>
        <translation>-maxtxfee=&lt;amount&gt;: '%s' 的金额无效（交易费至少为 %s，以免交易滞留过久）</translation>
    </message>
    <message>
        <source>Maximum size of data in data carrier transactions we relay and mine (default: %u)</source>
        <translation>Maximum size of data in data carrier transactions we relay and mine (default: %u)</translation>
    </message>
    <message>
        <source>Randomize credentials for every proxy connection. This enables Tor stream isolation (default: %u)</source>
        <translation>为每个代理连接随机化凭据。这将启用 Tor 流隔离 (默认: %u)</translation>
    </message>
    <message>
        <source>The transaction amount is too small to send after the fee has been deducted</source>
        <translation>在交易费被扣除后发送的交易金额太小</translation>
    </message>
    <message>
        <source>Whitelisted peers cannot be DoS banned and their transactions are always relayed, even if they are already in the mempool, useful e.g. for a gateway</source>
        <translation>白名单节点不能被DoS banned ，且转发所有来自他们的交易(即便这些交易已经存在于mempool中)，常用于网关 </translation>
    </message>
    <message>
        <source>You need to rebuild the database using -reindex to go back to unpruned mode.  This will redownload the entire blockchain</source>
        <translation>您需要使用 -reindex 重新构建数据库以返回未修剪的模式。这将重新下载整个区块链</translation>
    </message>
    <message>
        <source>(default: %u)</source>
        <translation>(默认: %u)</translation>
    </message>
    <message>
        <source>Accept public REST requests (default: %u)</source>
        <translation>接受公共 REST 请求 (默认: %u)</translation>
    </message>
    <message>
        <source>Automatically create Tor hidden service (default: %d)</source>
        <translation>自动建立Tor隐藏服务 (默认:%d)</translation>
    </message>
    <message>
        <source>Connect through SOCKS5 proxy</source>
        <translation>通过 SOCKS5 代理连接</translation>
    </message>
    <message>
        <source>Error reading from database, shutting down.</source>
        <translation>读取数据库出错，关闭中。</translation>
    </message>
    <message>
        <source>Imports blocks from external blk000??.dat file on startup</source>
        <translation>启动时从其他来源的  blk000??.dat 文件导入区块</translation>
    </message>
    <message>
        <source>Information</source>
        <translation>信息</translation>
    </message>
    <message>
        <source>Invalid amount for -paytxfee=&lt;amount&gt;: '%s' (must be at least %s)</source>
        <translation>无效的金额 -paytxfee=&lt;amount&gt;: '%s' (必须至少为 %s)</translation>
    </message>
    <message>
        <source>Invalid netmask specified in -whitelist: '%s'</source>
        <translation>-whitelist: '%s' 指定的网络掩码无效</translation>
    </message>
    <message>
        <source>Keep at most &lt;n&gt; unconnectable transactions in memory (default: %u)</source>
        <translation>内存中最多保留 &lt;n&gt; 笔孤立的交易 (默认: %u) </translation>
    </message>
    <message>
        <source>Need to specify a port with -whitebind: '%s'</source>
        <translation>-whitebind: '%s' 需要指定一个端口</translation>
    </message>
    <message>
        <source>Node relay options:</source>
        <translation>节点中继选项:</translation>
    </message>
    <message>
        <source>RPC server options:</source>
        <translation>RPC 服务器选项：</translation>
    </message>
    <message>
        <source>Reducing -maxconnections from %d to %d, because of system limitations.</source>
        <translation>因为系统的限制，将 -maxconnections 参数从 %d 降到了 %d</translation>
    </message>
    <message>
        <source>Rescan the block chain for missing wallet transactions on startup</source>
        <translation>重新扫描区块链以查找遗漏的钱包交易</translation>
    </message>
    <message>
        <source>Send trace/debug info to console instead of debug.log file</source>
        <translation>跟踪/调试信息输出到控制台，不输出到 debug.log 文件</translation>
    </message>
    <message>
        <source>Show all debugging options (usage: --help -help-debug)</source>
        <translation>显示所有调试选项 (用法: --帮助 -帮助调试)</translation>
    </message>
    <message>
        <source>Shrink debug.log file on client startup (default: 1 when no -debug)</source>
        <translation>客户端启动时压缩debug.log文件(缺省：no-debug模式时为1)</translation>
    </message>
    <message>
        <source>Signing transaction failed</source>
        <translation>签署交易失败</translation>
    </message>
    <message>
        <source>The transaction amount is too small to pay the fee</source>
        <translation>交易金额太小，不足以支付交易费</translation>
    </message>
    <message>
        <source>This is experimental software.</source>
        <translation>这是实验性的软件。</translation>
    </message>
    <message>
        <source>Tor control port password (default: empty)</source>
        <translation>Tor 控制端口密码 (默认值: 空白)</translation>
    </message>
    <message>
        <source>Tor control port to use if onion listening enabled (default: %s)</source>
        <translation>开启监听 onion 连接时的 Tor 控制端口号 (默认值: %s)</translation>
    </message>
    <message>
        <source>Transaction amount too small</source>
        <translation>交易量太小</translation>
    </message>
    <message>
        <source>Transaction too large for fee policy</source>
        <translation>费用策略的交易太大</translation>
    </message>
    <message>
        <source>Transaction too large</source>
        <translation>交易太大</translation>
    </message>
    <message>
        <source>Unable to bind to %s on this computer (bind returned error %s)</source>
        <translation>无法在此计算机上绑定 %s (绑定返回错误 %s)</translation>
    </message>
    <message>
        <source>Upgrade wallet to latest format on startup</source>
        <translation>程序启动时升级钱包到最新格式</translation>
    </message>
    <message>
        <source>Username for JSON-RPC connections</source>
        <translation>JSON-RPC 连接用户名</translation>
    </message>
    <message>
        <source>Verifying wallet(s)...</source>
        <translation>正在验证钱包...</translation>
    </message>
    <message>
        <source>Warning</source>
        <translation>警告</translation>
    </message>
    <message>
        <source>Warning: unknown new rules activated (versionbit %i)</source>
        <translation>警告: 不明的交易规则被启用了(versionbit %i)</translation>
    </message>
    <message>
        <source>Whether to operate in a blocks only mode (default: %u)</source>
        <translation>是否用块方进行 (%u)</translation>
    </message>
    <message>
        <source>You need to rebuild the database using -reindex to change -txindex</source>
        <translation>您需要将 -reindex 改为 -txindex 以重建数据库</translation>
    </message>
    <message>
        <source>Zapping all transactions from wallet...</source>
        <translation>正在消除錢包中的所有交易...</translation>
    </message>
    <message>
        <source>ZeroMQ notification options:</source>
        <translation>ZeroMQ 通知选项：</translation>
    </message>
    <message>
        <source>Password for JSON-RPC connections</source>
        <translation>JSON-RPC 连接密码
</translation>
    </message>
    <message>
        <source>Execute command when the best block changes (%s in cmd is replaced by block hash)</source>
        <translation>当最佳数据块变化时执行命令 (命令行中的 %s 会被替换成数据块哈希值)</translation>
    </message>
    <message>
        <source>Allow DNS lookups for -addnode, -seednode and -connect</source>
        <translation>使用 -addnode, -seednode 和 -connect 选项时允许查询DNS</translation>
    </message>
    <message>
        <source>(1 = keep tx meta data e.g. account owner and payment request information, 2 = drop tx meta data)</source>
        <translation>(1 = 保留 tx meta data , 如 account owner 和 payment request information, 2 = 不保留 tx meta data) </translation>
    </message>
    <message>
        <source>-maxtxfee is set very high! Fees this large could be paid on a single transaction.</source>
        <translation>参数 -maxtxfee 设定了很高的金额！这是你一次交易就有可能付出的最高手续费。</translation>
    </message>
    <message>
        <source>Do not keep transactions in the mempool longer than &lt;n&gt; hours (default: %u)</source>
        <translation>不要让交易留在内存池中超过 &lt;n&gt; 个小时 (默认值: %u)</translation>
    </message>
    <message>
        <source>Fees (in %s/kB) smaller than this are considered zero fee for transaction creation (default: %s)</source>
        <translation>当产生交易时，如果每千字节 (kB) 的手续费比这个值 (单位是 %s) 低，就视为没支付手续费 (默认值: %s)</translation>
    </message>
    <message>
        <source>Force relay of transactions from whitelisted peers even if they violate local relay policy (default: %d)</source>
        <translation>强制关联来自白名单同行的交易即使他们违反本地关联政策(默认: %d)</translation>
    </message>
    <message>
        <source>How thorough the block verification of -checkblocks is (0-4, default: %u)</source>
        <translation>数据块验证 严密级别  -checkblocks (0-4, 默认: %u) </translation>
    </message>
    <message>
        <source>Maintain a full transaction index, used by the getrawtransaction rpc call (default: %u)</source>
        <translation>维护一份完整的交易索引, 用于 getrawtransaction RPC调用 (默认: %u)</translation>
    </message>
    <message>
        <source>Number of seconds to keep misbehaving peers from reconnecting (default: %u)</source>
        <translation>限制 非礼节点 若干秒内不能连接 (默认: %u) </translation>
    </message>
    <message>
        <source>Output debugging information (default: %u, supplying &lt;category&gt; is optional)</source>
        <translation>输出调试信息 (默认: %u, 提供 &lt;category&gt; 是可选项)</translation>
    </message>
    <message>
        <source>Support filtering of blocks and transaction with bloom filters (default: %u)</source>
        <translation>支持用 Bloom 过滤器来过滤区块和交易(默认值: %u)</translation>
    </message>
    <message>
        <source>This is the transaction fee you may pay when fee estimates are not available.</source>
        <translation>这是在费用估计不可用时你可能会支付的交易费。</translation>
    </message>
    <message>
        <source>Total length of network version string (%i) exceeds maximum length (%i). Reduce the number or size of uacomments.</source>
        <translation>网络版本字符串的总长度 (%i) 超过最大长度 (%i) 了。请减少 uacomment 参数的数目或长度。</translation>
    </message>
    <message>
        <source>Tries to keep outbound traffic under the given target (in MiB per 24h), 0 = no limit (default: %d)</source>
        <translation>尝试保持上传带宽低于（MiB/24h），0=无限制（默认：%d）</translation>
    </message>
    <message>
        <source>Unsupported argument -socks found. Setting SOCKS version isn't possible anymore, only SOCKS5 proxies are supported.</source>
        <translation>找到不再支持的 -socks 参数。现在只支持 SOCKS5 协议的代理服务器，因此不可以指定 SOCKS 协议版本。</translation>
    </message>
    <message>
        <source>Unsupported argument -whitelistalwaysrelay ignored, use -whitelistrelay and/or -whitelistforcerelay.</source>
        <translation>一个不被支持的参数 -whitelistalwaysrelay 被忽略了。请使用 -whitelistrelay 或者 -whitelistforcerelay.</translation>
    </message>
    <message>
        <source>Use separate SOCKS5 proxy to reach peers via Tor hidden services (default: %s)</source>
        <translation>通过Tor隐藏服务连接节点时 使用不同的SOCKS5代理 (默认: %s)</translation>
    </message>
    <message>
        <source>Warning: Unknown block versions being mined! It's possible unknown rules are in effect</source>
        <translation>警告: 未知的区块版本被挖掘！未知规则可能已生效</translation>
    </message>
    <message>
        <source>%s is set very high!</source>
        <translation>%s非常高！</translation>
    </message>
    <message>
        <source>(default: %s)</source>
        <translation>(默认: %s) </translation>
    </message>
    <message>
        <source>Always query for peer addresses via DNS lookup (default: %u)</source>
        <translation>始终通过 DNS 查询节点地址 (默认: %u)</translation>
    </message>
    <message>
        <source>How many blocks to check at startup (default: %u, 0 = all)</source>
        <translation>启动时检测多少个数据块(默认: %u, 0=所有)</translation>
    </message>
    <message>
        <source>Include IP addresses in debug output (default: %u)</source>
        <translation>在调试输出中包含IP地址 (默认: %u)</translation>
    </message>
    <message>
        <source>Listen for JSON-RPC connections on &lt;port&gt; (default: %u or testnet: %u)</source>
        <translation>使用 &lt;port&gt;端口监听 JSON-RPC 连接 (默认: %u ; testnet: %u) </translation>
    </message>
    <message>
        <source>Listen for connections on &lt;port&gt; (default: %u or testnet: %u)</source>
        <translation>使用端口 &lt;port&gt; 监听连接 (默认: %u ; testnet: %u) </translation>
    </message>
    <message>
        <source>Maintain at most &lt;n&gt; connections to peers (default: %u)</source>
        <translation>保留最多 &lt;n&gt; 条节点连接 (默认: %u) </translation>
    </message>
    <message>
        <source>Make the wallet broadcast transactions</source>
        <translation>钱包广播事务处理</translation>
    </message>
    <message>
        <source>Maximum per-connection receive buffer, &lt;n&gt;*1000 bytes (default: %u)</source>
        <translation>每个连接的最大接收缓存，&lt;n&gt;*1000 字节 (默认: %u)</translation>
    </message>
    <message>
        <source>Maximum per-connection send buffer, &lt;n&gt;*1000 bytes (default: %u)</source>
        <translation>每个连接的最大发送缓存，&lt;n&gt;*1000 字节 (默认: %u)</translation>
    </message>
    <message>
        <source>Prepend debug output with timestamp (default: %u)</source>
        <translation>输出调试信息时，前面加上时间戳 (默认: %u)</translation>
    </message>
    <message>
        <source>Relay and mine data carrier transactions (default: %u)</source>
        <translation>Relay and mine data carrier transactions (default: %u)</translation>
    </message>
    <message>
        <source>Relay non-P2SH multisig (default: %u)</source>
        <translation>是否转发 非P2SH格式的多签名交易 (默认: %u) </translation>
    </message>
    <message>
        <source>Set key pool size to &lt;n&gt; (default: %u)</source>
        <translation>设置私钥池大小为 &lt;n&gt; (默认：%u) </translation>
    </message>
    <message>
        <source>Set maximum BIP141 block weight (default: %d)</source>
        <translation>设置BIP141最大区块权重 (默认: %d)</translation>
    </message>
    <message>
        <source>Set the number of threads to service RPC calls (default: %d)</source>
        <translation>设置RPC服务线程数 (默认: %d) </translation>
    </message>
    <message>
        <source>Specify configuration file (default: %s)</source>
        <translation>指定配置文件 (默认: %s) </translation>
    </message>
    <message>
        <source>Specify connection timeout in milliseconds (minimum: 1, default: %d)</source>
        <translation>指定连接超时毫秒数 (最小: 1, 默认: %d) </translation>
    </message>
    <message>
        <source>Specify pid file (default: %s)</source>
        <translation>指定 pid 文件 (默认: %s) </translation>
    </message>
    <message>
        <source>Spend unconfirmed change when sending transactions (default: %u)</source>
        <translation>付款时允许使用未确认的零钱 (默认: %u) </translation>
    </message>
    <message>
        <source>Starting network threads...</source>
        <translation>正在启动网络线程...</translation>
    </message>
    <message>
        <source>This is the transaction fee you will pay if you send a transaction.</source>
        <translation>如果发送交易，这是你交易付款时所要付的手续费。</translation>
    </message>
    <message>
        <source>Threshold for disconnecting misbehaving peers (default: %u)</source>
        <translation>断开 非礼节点的阀值 (默认: %u) </translation>
    </message>
    <message>
        <source>Transaction amounts must not be negative</source>
        <translation>交易金额不不可为负数</translation>
    </message>
    <message>
        <source>Transaction must have at least one recipient</source>
        <translation>交易必须包含至少一个接收人</translation>
    </message>
    <message>
        <source>Unknown network specified in -onlynet: '%s'</source>
        <translation>-onlynet 指定的是未知网络：%s</translation>
    </message>
    <message>
        <source>Insufficient funds</source>
        <translation>金额不足</translation>
    </message>
    <message>
        <source>Loading block index...</source>
        <translation>正在加载区块索引...</translation>
    </message>
    <message>
        <source>Add a node to connect to and attempt to keep the connection open</source>
        <translation>添加节点并与其保持连接</translation>
    </message>
    <message>
        <source>Loading wallet...</source>
        <translation>正在加载钱包...</translation>
    </message>
    <message>
        <source>Cannot downgrade wallet</source>
        <translation>无法降级钱包</translation>
    </message>
    <message>
        <source>Cannot write default address</source>
        <translation>无法写入默认地址</translation>
    </message>
    <message>
        <source>Rescanning...</source>
        <translation>正在重新扫描...</translation>
    </message>
    <message>
        <source>Done loading</source>
        <translation>加载完成</translation>
    </message>
    <message>
        <source>Error</source>
        <translation>错误</translation>
    </message>
</context>
</TS><|MERGE_RESOLUTION|>--- conflicted
+++ resolved
@@ -953,8 +953,6 @@
         <translation>未知状态。同步区块头（%1）</translation>
     </message>
 </context>
-<<<<<<< HEAD
-=======
 <context>
     <name>NetWatchLogModel</name>
     <message>
@@ -968,7 +966,6 @@
         <translation>地址</translation>
     </message>
 </context>
->>>>>>> 431cf19a
 <context>
     <name>OpenURIDialog</name>
     <message>
@@ -1420,6 +1417,14 @@
         <source>Ping</source>
         <translation> </translation>
     </message>
+    <message>
+        <source>Sent</source>
+        <translation>发送</translation>
+    </message>
+    <message>
+        <source>Received</source>
+        <translation>收到</translation>
+    </message>
 </context>
 <context>
     <name>QObject</name>
@@ -1492,6 +1497,10 @@
         <translation>%1 尚未安全退出</translation>
     </message>
     <message>
+        <source>unknown</source>
+        <translation>未知</translation>
+    </message>
+    <message>
         <source>Blk</source>
         <comment>Tx Watch: Block type abbreviation</comment>
         <translation>块</translation>
@@ -2245,6 +2254,10 @@
     <message>
         <source>Warning: Unknown change address</source>
         <translation>警告：未知的更改地址</translation>
+    </message>
+    <message>
+        <source>Confirm custom change address</source>
+        <translation>确认用户找零地址</translation>
     </message>
     <message>
         <source>The address you selected for change is not part of this wallet. Any or all funds in your wallet may be sent to this address. Are you sure?</source>
@@ -2861,10 +2874,6 @@
         <translation>其它</translation>
     </message>
     <message>
-        <source>Enter address or label to search</source>
-        <translation>输入地址或标签进行搜索</translation>
-    </message>
-    <message>
         <source>Min amount</source>
         <translation>最小金额</translation>
     </message>
@@ -3137,8 +3146,6 @@
         <translation>如果你认为%s对你比较有用的话，请对我们进行一些捐赠支持。请访问%s网站来获取有关这个软件的更多信息。</translation>
     </message>
     <message>
-<<<<<<< HEAD
-=======
         <source>Query for peer addresses via DNS lookup, if low on addresses (default: 1 unless -connect used)</source>
         <translation>通过DNS查询每个地址，如果短地址 (默认值: 1 除非 -连接)</translation>
     </message>
@@ -3147,7 +3154,6 @@
         <translation>设置 高优先级/低交易费 交易的最大字节  (缺省: %d)</translation>
     </message>
     <message>
->>>>>>> 431cf19a
         <source>Set the number of script verification threads (%u to %d, 0 = auto, &lt;0 = leave that many cores free, default: %d)</source>
         <translation>设置脚本验证的程序 (%u 到 %d, 0 = 自动, &lt;0 = 保留自由的核心, 默认值: %d)</translation>
     </message>
@@ -3164,8 +3170,6 @@
         <translation>使用UPnP暴露本机监听端口（默认：1 当正在监听且不使用代理）</translation>
     </message>
     <message>
-<<<<<<< HEAD
-=======
         <source>Warning: The network does not appear to fully agree! Some miners appear to be experiencing issues.</source>
         <translation>警告：网络似乎并不完全同意！有些矿工似乎遇到了问题。</translation>
     </message>
@@ -3174,7 +3178,6 @@
         <translation>警告：我们的同行似乎不完全同意！您可能需要升级，或者其他节点可能需要升级。</translation>
     </message>
     <message>
->>>>>>> 431cf19a
         <source>%s corrupt, salvage failed</source>
         <translation>%s 已损坏，抢救备份失败</translation>
     </message>
@@ -3211,6 +3214,10 @@
         <translation>区块链选择选项:</translation>
     </message>
     <message>
+        <source>Change index out of range</source>
+        <translation>修改索引超过范围</translation>
+    </message>
+    <message>
         <source>Connection options:</source>
         <translation>连接选项：</translation>
     </message>
@@ -3303,10 +3310,6 @@
         <translation>非法金额 -%s=&lt;amount&gt;: '%s'</translation>
     </message>
     <message>
-        <source>Invalid amount for -%s=&lt;amount&gt;: '%s'</source>
-        <translation>非法金额 -%s=&lt;amount&gt;: '%s'</translation>
-    </message>
-    <message>
         <source>Invalid amount for -fallbackfee=&lt;amount&gt;: '%s'</source>
         <translation>-fallbackfee 的无效数额=&lt;amount&gt;: '%s'</translation>
     </message>
@@ -3315,13 +3318,10 @@
         <translation>保持交易内存池大小低于&lt;n&gt;MB（默认：%u）</translation>
     </message>
     <message>
-<<<<<<< HEAD
-=======
         <source>Loading P2P addresses...</source>
         <translation>正在加载地址簿...</translation>
     </message>
     <message>
->>>>>>> 431cf19a
         <source>Loading banlist...</source>
         <translation>加载黑名单</translation>
     </message>
@@ -3360,6 +3360,10 @@
     <message>
         <source>Rebuild chain state from the currently indexed blocks</source>
         <translation>从当前索引的区块中重建链状态</translation>
+    </message>
+    <message>
+        <source>Rewinding blocks...</source>
+        <translation>回退区块</translation>
     </message>
     <message>
         <source>Set database cache size in megabytes (%d to %d, default: %d)</source>
@@ -3791,6 +3795,10 @@
         <translation>正在启动网络线程...</translation>
     </message>
     <message>
+        <source>The wallet will avoid paying less than the minimum relay fee.</source>
+        <translation>钱包避免低于最小交易费的支付</translation>
+    </message>
+    <message>
         <source>This is the transaction fee you will pay if you send a transaction.</source>
         <translation>如果发送交易，这是你交易付款时所要付的手续费。</translation>
     </message>
