<TS language="cs" version="2.1">
<context>
    <name>AddressBookPage</name>
    <message>
        <source>Create a new address</source>
        <translation>Vytvoř novou adresu</translation>
    </message>
    <message>
        <source>&amp;New</source>
        <translation>&amp;Nová</translation>
    </message>
    <message>
        <source>Copy the currently selected address to the system clipboard</source>
        <translation>Zkopíruj tuto adresu do systémové schránky</translation>
    </message>
    <message>
        <source>&amp;Copy</source>
        <translation>&amp;Kopíruj</translation>
    </message>
    <message>
        <source>C&amp;lose</source>
        <translation>&amp;Zavřít</translation>
    </message>
    <message>
        <source>Delete the currently selected address from the list</source>
        <translation>Smaž tuto adresu ze seznamu</translation>
    </message>
    <message>
        <source>Enter address or label to search</source>
        <translation>Zadej adresu nebo označení pro její vyhledání</translation>
    </message>
    <message>
        <source>Export the data in the current tab to a file</source>
        <translation>Exportuj data z tohoto panelu do souboru</translation>
    </message>
    <message>
        <source>&amp;Export</source>
        <translation>&amp;Export</translation>
    </message>
    <message>
        <source>&amp;Delete</source>
        <translation>&amp;Smaž</translation>
    </message>
    <message>
        <source>Choose the address to send coins to</source>
        <translation>Zvol adresu, na kterou pošleš mince</translation>
    </message>
    <message>
        <source>Choose the address to receive coins with</source>
        <translation>Zvol adres na příjem mincí</translation>
    </message>
    <message>
        <source>C&amp;hoose</source>
        <translation>&amp;Zvol</translation>
    </message>
    <message>
        <source>Sending addresses</source>
        <translation>Odesílací adresy</translation>
    </message>
    <message>
        <source>Receiving addresses</source>
        <translation>Přijímací adresy</translation>
    </message>
    <message>
        <source>These are your Bitcoin addresses for sending payments. Always check the amount and the receiving address before sending coins.</source>
        <translation>Tohle jsou tvé bitcoinové adresy pro posílání plateb. Před odesláním mincí si vždy zkontroluj částku a cílovou adresu.</translation>
    </message>
    <message>
        <source>&amp;Copy Address</source>
        <translation>&amp;Kopíruj adresu</translation>
    </message>
    <message>
        <source>Copy &amp;Label</source>
        <translation>Kopíruj &amp;označení</translation>
    </message>
    <message>
        <source>&amp;Edit</source>
        <translation>&amp;Uprav</translation>
    </message>
    <message>
        <source>Export Address List</source>
        <translation>Export seznamu adres</translation>
    </message>
    <message>
        <source>Comma separated file (*.csv)</source>
        <translation>Formát CSV (*.csv)</translation>
    </message>
    <message>
        <source>Exporting Failed</source>
        <translation>Exportování selhalo</translation>
    </message>
    <message>
        <source>There was an error trying to save the address list to %1. Please try again.</source>
        <translation>Při ukládání seznamu adres do %1 se přihodila nějaká chyba. Zkus to prosím znovu.</translation>
    </message>
</context>
<context>
    <name>AddressTableModel</name>
    <message>
        <source>Label</source>
        <translation>Označení</translation>
    </message>
    <message>
        <source>Address</source>
        <translation>Adresa</translation>
    </message>
    <message>
        <source>(no label)</source>
        <translation>(bez označení)</translation>
    </message>
</context>
<context>
    <name>AskPassphraseDialog</name>
    <message>
        <source>Passphrase Dialog</source>
        <translation>Změna hesla</translation>
    </message>
    <message>
        <source>Enter passphrase</source>
        <translation>Zadej platné heslo</translation>
    </message>
    <message>
        <source>New passphrase</source>
        <translation>Zadej nové heslo</translation>
    </message>
    <message>
        <source>Repeat new passphrase</source>
        <translation>Totéž heslo ještě jednou</translation>
    </message>
    <message>
        <source>Show passphrase</source>
        <translation>Ukaž heslo</translation>
    </message>
    <message>
        <source>Encrypt wallet</source>
        <translation>Zašifruj peněženku</translation>
    </message>
    <message>
        <source>This operation needs your wallet passphrase to unlock the wallet.</source>
        <translation>K provedení této operace musíš zadat heslo k peněžence, aby se mohla odemknout.</translation>
    </message>
    <message>
        <source>Unlock wallet</source>
        <translation>Odemkni peněženku</translation>
    </message>
    <message>
        <source>This operation needs your wallet passphrase to decrypt the wallet.</source>
        <translation>K provedení této operace musíš zadat heslo k peněžence, aby se mohla dešifrovat.</translation>
    </message>
    <message>
        <source>Decrypt wallet</source>
        <translation>Dešifruj peněženku</translation>
    </message>
    <message>
        <source>Change passphrase</source>
        <translation>Změň heslo</translation>
    </message>
    <message>
        <source>Confirm wallet encryption</source>
        <translation>Potvrď zašifrování peněženky</translation>
    </message>
    <message>
        <source>Warning: If you encrypt your wallet and lose your passphrase, you will &lt;b&gt;LOSE ALL OF YOUR BITCOINS&lt;/b&gt;!</source>
        <translation>Upozornění: Pokud si zašifruješ peněženku a ztratíš či zapomeneš heslo, &lt;b&gt;PŘIJDEŠ O VŠECHNY BITCOINY&lt;/b&gt;!</translation>
    </message>
    <message>
        <source>Are you sure you wish to encrypt your wallet?</source>
        <translation>Jsi si jistý, že chceš peněženku zašifrovat?</translation>
    </message>
    <message>
        <source>Wallet encrypted</source>
        <translation>Peněženka je zašifrována</translation>
    </message>
    <message>
        <source>Enter the new passphrase for the wallet.&lt;br/&gt;Please use a passphrase of &lt;b&gt;ten or more random characters&lt;/b&gt;, or &lt;b&gt;eight or more words&lt;/b&gt;.</source>
        <translation>Zadej nové heslo k peněžence.&lt;br/&gt;Použij &lt;b&gt;alespoň deset náhodných znaků&lt;/b&gt; nebo &lt;b&gt;alespoň osm slov&lt;/b&gt;.</translation>
    </message>
    <message>
        <source>Enter the old passphrase and new passphrase for the wallet.</source>
        <translation>Zadej staré a nové heslo k peněžence.</translation>
    </message>
    <message>
        <source>Remember that encrypting your wallet cannot fully protect your bitcoins from being stolen by malware infecting your computer.</source>
        <translation>Pamatujte, že zašifrování peněženky nemůže plně ochránit vaše bitcoiny před krádeží, pokud by byl váš počítač napadem malwarem.</translation>
    </message>
    <message>
        <source>Wallet to be encrypted</source>
        <translation>Peněženka k zašifrování</translation>
    </message>
    <message>
        <source>Your wallet is about to be encrypted. </source>
        <translation>Vaše peněženka bude zašifrována.</translation>
    </message>
    <message>
        <source>Your wallet is now encrypted. </source>
        <translation>Vaše peněženka je zašifrovaná.</translation>
    </message>
    <message>
        <source>IMPORTANT: Any previous backups you have made of your wallet file should be replaced with the newly generated, encrypted wallet file. For security reasons, previous backups of the unencrypted wallet file will become useless as soon as you start using the new, encrypted wallet.</source>
        <translation>DŮLEŽITÉ: Všechny předchozí zálohy peněženky by měly být nahrazeny nově vygenerovanou, zašifrovanou peněženkou. Z bezpečnostních důvodů budou předchozí zálohy nešifrované peněženky nepoužitelné, jakmile začneš používat novou zašifrovanou peněženku.</translation>
    </message>
    <message>
        <source>Wallet encryption failed</source>
        <translation>Zašifrování peněženky selhalo</translation>
    </message>
    <message>
        <source>Wallet encryption failed due to an internal error. Your wallet was not encrypted.</source>
        <translation>Zašifrování peněženky selhalo kvůli vnitřní chybě. Tvá peněženka tedy nebyla zašifrována.</translation>
    </message>
    <message>
        <source>The supplied passphrases do not match.</source>
        <translation>Zadaná hesla nejsou shodná.</translation>
    </message>
    <message>
        <source>Wallet unlock failed</source>
        <translation>Nepodařilo se odemknout peněženku</translation>
    </message>
    <message>
        <source>The passphrase entered for the wallet decryption was incorrect.</source>
        <translation>Nezadal jsi správné heslo pro dešifrování peněženky.</translation>
    </message>
    <message>
        <source>Wallet decryption failed</source>
        <translation>Nepodařilo se dešifrovat peněženku</translation>
    </message>
    <message>
        <source>Wallet passphrase was successfully changed.</source>
        <translation>Heslo k peněžence bylo v pořádku změněno.</translation>
    </message>
    <message>
        <source>Warning: The Caps Lock key is on!</source>
        <translation>Upozornění: Caps Lock je zapnutý!</translation>
    </message>
</context>
<context>
    <name>BanTableModel</name>
    <message>
        <source>IP/Netmask</source>
        <translation>IP/Maska</translation>
    </message>
    <message>
        <source>Banned Until</source>
        <translation>Blokován do</translation>
    </message>
</context>
<context>
    <name>BitcoinGUI</name>
    <message>
        <source>Sign &amp;message...</source>
        <translation>Po&amp;depiš zprávu...</translation>
    </message>
    <message>
        <source>Synchronizing with network...</source>
        <translation>Synchronizuji se se sítí...</translation>
    </message>
    <message>
        <source>&amp;Overview</source>
        <translation>&amp;Přehled</translation>
    </message>
    <message>
        <source>Show general overview of wallet</source>
        <translation>Zobraz celkový přehled peněženky</translation>
    </message>
    <message>
        <source>&amp;Transactions</source>
        <translation>&amp;Transakce</translation>
    </message>
    <message>
        <source>Browse transaction history</source>
        <translation>Procházet historii transakcí</translation>
    </message>
    <message>
        <source>E&amp;xit</source>
        <translation>&amp;Konec</translation>
    </message>
    <message>
        <source>Quit application</source>
        <translation>Ukonči aplikaci</translation>
    </message>
    <message>
        <source>&amp;About %1</source>
        <translation>O &amp;%1</translation>
    </message>
    <message>
        <source>Show information about %1</source>
        <translation>Zobraz informace o %1</translation>
    </message>
    <message>
        <source>About &amp;Qt</source>
        <translation>O &amp;Qt</translation>
    </message>
    <message>
        <source>Show information about Qt</source>
        <translation>Zobraz informace o Qt</translation>
    </message>
    <message>
        <source>&amp;Options...</source>
        <translation>&amp;Možnosti...</translation>
    </message>
    <message>
        <source>Modify configuration options for %1</source>
        <translation>Uprav nastavení %1</translation>
    </message>
    <message>
        <source>&amp;Encrypt Wallet...</source>
        <translation>Zaši&amp;fruj peněženku...</translation>
    </message>
    <message>
        <source>&amp;Backup Wallet...</source>
        <translation>&amp;Zazálohuj peněženku...</translation>
    </message>
    <message>
        <source>&amp;Change Passphrase...</source>
        <translation>Změň &amp;heslo...</translation>
    </message>
    <message>
        <source>Open &amp;URI...</source>
        <translation>Načíst &amp;URI...</translation>
    </message>
    <message>
        <source>Create Wallet...</source>
        <translation>Vytvoř peněženku...</translation>
    </message>
    <message>
        <source>Create a new wallet</source>
        <translation>Vytvoř novou peněženku</translation>
    </message>
    <message>
        <source>Wallet:</source>
        <translation>Peněženka:</translation>
    </message>
    <message>
        <source>Click to disable network activity.</source>
        <translation>Kliknutím zařízneš spojení se sítí.</translation>
    </message>
    <message>
        <source>Network activity disabled.</source>
        <translation>Síť je vypnutá.</translation>
    </message>
    <message>
        <source>Click to enable network activity again.</source>
        <translation>Kliknutím opět umožníš spojení do sítě.</translation>
    </message>
    <message>
        <source>Syncing Headers (%1%)...</source>
        <translation>Synchronizuji záhlaví bloků (%1 %)…</translation>
    </message>
    <message>
        <source>Reindexing blocks on disk...</source>
        <translation>Vytvářím nový index bloků na disku...</translation>
    </message>
    <message>
        <source>Proxy is &lt;b&gt;enabled&lt;/b&gt;: %1</source>
        <translation>Proxy je &lt;b&gt;zapnutá&lt;/b&gt;: %1</translation>
    </message>
    <message>
        <source>Send coins to a Bitcoin address</source>
        <translation>Pošli mince na bitcoinovou adresu</translation>
    </message>
    <message>
        <source>Backup wallet to another location</source>
        <translation>Zazálohuj peněženku na jiné místo</translation>
    </message>
    <message>
        <source>Change the passphrase used for wallet encryption</source>
        <translation>Změň heslo k šifrování peněženky</translation>
    </message>
    <message>
        <source>&amp;Verify message...</source>
        <translation>&amp;Ověř zprávu...</translation>
    </message>
    <message>
        <source>&amp;Send</source>
        <translation>P&amp;ošli</translation>
    </message>
    <message>
        <source>&amp;Receive</source>
        <translation>Při&amp;jmi</translation>
    </message>
    <message>
        <source>&amp;Show / Hide</source>
        <translation>&amp;Zobraz/Skryj</translation>
    </message>
    <message>
        <source>Show or hide the main Window</source>
        <translation>Zobraz nebo skryj hlavní okno</translation>
    </message>
    <message>
        <source>Encrypt the private keys that belong to your wallet</source>
        <translation>Zašifruj soukromé klíče ve své peněžence</translation>
    </message>
    <message>
        <source>Sign messages with your Bitcoin addresses to prove you own them</source>
        <translation>Podepiš zprávy svými bitcoinovými adresami, čímž prokážeš, že jsi jejich vlastníkem</translation>
    </message>
    <message>
        <source>Verify messages to ensure they were signed with specified Bitcoin addresses</source>
        <translation>Ověř zprávy, aby ses ujistil, že byly podepsány danými bitcoinovými adresami</translation>
    </message>
    <message>
        <source>&amp;File</source>
        <translation>&amp;Soubor</translation>
    </message>
    <message>
        <source>&amp;Settings</source>
        <translation>&amp;Nastavení</translation>
    </message>
    <message>
        <source>&amp;Help</source>
        <translation>Nápověd&amp;a</translation>
    </message>
    <message>
        <source>Tabs toolbar</source>
        <translation>Panel s listy</translation>
    </message>
    <message>
        <source>Request payments (generates QR codes and bitcoin: URIs)</source>
        <translation>Požaduj platby (generuje QR kódy a bitcoin: URI)</translation>
    </message>
    <message>
        <source>Show the list of used sending addresses and labels</source>
        <translation>Ukaž seznam použitých odesílacích adres a jejich označení</translation>
    </message>
    <message>
        <source>Show the list of used receiving addresses and labels</source>
        <translation>Ukaž seznam použitých přijímacích adres a jejich označení</translation>
    </message>
    <message>
        <source>&amp;Command-line options</source>
        <translation>Ar&amp;gumenty příkazové řádky</translation>
    </message>
    <message numerus="yes">
        <source>%n active connection(s) to Bitcoin network</source>
        <translation><numerusform>%n aktivní spojení do bitcoinové sítě</numerusform><numerusform>%n aktivní spojení do bitcoinové sítě</numerusform><numerusform>%n aktivních spojení do bitcoinové sítě</numerusform><numerusform>%n aktivních spojení do bitcoinové sítě</numerusform></translation>
    </message>
    <message>
        <source>Indexing blocks on disk...</source>
        <translation>Vytvářím index bloků na disku...</translation>
    </message>
    <message>
        <source>Processing blocks on disk...</source>
        <translation>Zpracovávám bloky na disku...</translation>
    </message>
    <message numerus="yes">
        <source>Processed %n block(s) of transaction history.</source>
        <translation><numerusform>Zpracován %n blok transakční historie.</numerusform><numerusform>Zpracovány %n bloky transakční historie.</numerusform><numerusform>Zpracováno %n bloků transakční historie.</numerusform><numerusform>Zpracováno %n bloků transakční historie.</numerusform></translation>
    </message>
    <message>
        <source>%1 behind</source>
        <translation>Stahuji ještě %1 bloků transakcí</translation>
    </message>
    <message>
        <source>Last received block was generated %1 ago.</source>
        <translation>Poslední stažený blok byl vygenerován %1 zpátky.</translation>
    </message>
    <message>
        <source>Transactions after this will not yet be visible.</source>
        <translation>Následné transakce ještě nebudou vidět.</translation>
    </message>
    <message>
        <source>Error</source>
        <translation>Chyba</translation>
    </message>
    <message>
        <source>Warning</source>
        <translation>Upozornění</translation>
    </message>
    <message>
        <source>Information</source>
        <translation>Informace</translation>
    </message>
    <message>
        <source>Up to date</source>
        <translation>Aktuální</translation>
    </message>
    <message>
        <source>&amp;Load PSBT from file...</source>
        <translation>&amp;Načíst PSBT ze souboru...</translation>
    </message>
    <message>
        <source>Load Partially Signed Bitcoin Transaction</source>
        <translation>Načíst částečně podepsanou Bitcoinovou transakci</translation>
    </message>
    <message>
        <source>Load PSBT from clipboard...</source>
        <translation>Načíst PSBT ze schránky</translation>
    </message>
    <message>
        <source>Load Partially Signed Bitcoin Transaction from clipboard</source>
        <translation>Načíst částečně podepsanou Bitcoinovou transakci ze schránky</translation>
    </message>
    <message>
        <source>Node window</source>
        <translation>Okno uzlu</translation>
    </message>
    <message>
        <source>Open node debugging and diagnostic console</source>
        <translation>Otevřít konzolu pro ladění a diagnostiku uzlů</translation>
    </message>
    <message>
        <source>&amp;Sending addresses</source>
        <translation>Odesílací adresy</translation>
    </message>
    <message>
        <source>&amp;Receiving addresses</source>
        <translation>Přijímací adresy</translation>
    </message>
    <message>
        <source>Open a bitcoin: URI</source>
        <translation>Načíst Bitcoin: URI</translation>
    </message>
    <message>
        <source>Open Wallet</source>
        <translation>Otevřít peněženku</translation>
    </message>
    <message>
        <source>Open a wallet</source>
        <translation>Otevřít peněženku</translation>
    </message>
    <message>
        <source>Close Wallet...</source>
        <translation>Zavřít peněženku</translation>
    </message>
    <message>
        <source>Close wallet</source>
        <translation>Zavřít peněženku</translation>
    </message>
    <message>
        <source>Close All Wallets...</source>
        <translation>Zavřít všechny peněženky</translation>
    </message>
    <message>
        <source>Close all wallets</source>
        <translation>Zavřít všechny peněženky</translation>
    </message>
    <message>
        <source>Show the %1 help message to get a list with possible Bitcoin command-line options</source>
        <translation>Seznam argumentů Bitcoinu pro příkazovou řádku získáš v nápovědě %1</translation>
    </message>
    <message>
        <source>&amp;Mask values</source>
        <translation>&amp;Skrýt částky</translation>
    </message>
    <message>
        <source>Mask the values in the Overview tab</source>
        <translation>Skrýt částky v přehledu</translation>
<<<<<<< HEAD
    </message>
    <message>
        <source>default wallet</source>
        <translation>výchozí peněženka</translation>
=======
>>>>>>> d4a64f61
    </message>
    <message>
        <source>No wallets available</source>
        <translation>Nejsou dostupné žádné peněženky</translation>
    </message>
    <message>
        <source>&amp;Window</source>
        <translation>O&amp;kno</translation>
    </message>
    <message>
        <source>Minimize</source>
        <translation>Skryj</translation>
    </message>
    <message>
        <source>Zoom</source>
        <translation>Přiblížit</translation>
    </message>
    <message>
        <source>Main Window</source>
        <translation>Hlavní okno</translation>
    </message>
    <message>
        <source>%1 client</source>
        <translation>%1 klient</translation>
    </message>
    <message>
        <source>Connecting to peers...</source>
        <translation>Připojuji se…</translation>
    </message>
    <message>
        <source>Catching up...</source>
        <translation>Stahuji...</translation>
    </message>
    <message>
        <source>Error: %1</source>
        <translation>Chyba: %1</translation>
    </message>
    <message>
        <source>Warning: %1</source>
        <translation>Varování: %1</translation>
    </message>
    <message>
        <source>Date: %1
</source>
        <translation>Datum: %1
</translation>
    </message>
    <message>
        <source>Amount: %1
</source>
        <translation>Částka: %1
</translation>
    </message>
    <message>
        <source>Wallet: %1
</source>
        <translation>Peněženka: %1
</translation>
    </message>
    <message>
        <source>Type: %1
</source>
        <translation>Typ: %1
</translation>
    </message>
    <message>
        <source>Label: %1
</source>
        <translation>Označení: %1
</translation>
    </message>
    <message>
        <source>Address: %1
</source>
        <translation>Adresa: %1
</translation>
    </message>
    <message>
        <source>Sent transaction</source>
        <translation>Odeslané transakce</translation>
    </message>
    <message>
        <source>Incoming transaction</source>
        <translation>Příchozí transakce</translation>
    </message>
    <message>
        <source>HD key generation is &lt;b&gt;enabled&lt;/b&gt;</source>
        <translation>HD generování klíčů je &lt;b&gt;zapnuté&lt;/b&gt;</translation>
    </message>
    <message>
        <source>HD key generation is &lt;b&gt;disabled&lt;/b&gt;</source>
        <translation>HD generování klíčů je &lt;b&gt;vypnuté&lt;/b&gt;</translation>
    </message>
    <message>
        <source>Private key &lt;b&gt;disabled&lt;/b&gt;</source>
        <translation>Privátní klíč &lt;b&gt;disabled&lt;/b&gt;</translation>
    </message>
    <message>
        <source>Wallet is &lt;b&gt;encrypted&lt;/b&gt; and currently &lt;b&gt;unlocked&lt;/b&gt;</source>
        <translation>Peněženka je &lt;b&gt;zašifrovaná&lt;/b&gt; a momentálně &lt;b&gt;odemčená&lt;/b&gt;</translation>
    </message>
    <message>
        <source>Wallet is &lt;b&gt;encrypted&lt;/b&gt; and currently &lt;b&gt;locked&lt;/b&gt;</source>
        <translation>Peněženka je &lt;b&gt;zašifrovaná&lt;/b&gt; a momentálně &lt;b&gt;zamčená&lt;/b&gt;</translation>
    </message>
    <message>
        <source>Original message:</source>
        <translation>Původní zpráva:</translation>
    </message>
    <message>
        <source>A fatal error occurred. %1 can no longer continue safely and will quit.</source>
        <translation>Stala se fatální chyba. %1 nemůže bezpečně pokračovat v činnosti, a bude ukončen.</translation>
    </message>
</context>
<context>
    <name>CoinControlDialog</name>
    <message>
        <source>Coin Selection</source>
        <translation>Výběr mincí</translation>
    </message>
    <message>
        <source>Quantity:</source>
        <translation>Počet:</translation>
    </message>
    <message>
        <source>Bytes:</source>
        <translation>Bajtů:</translation>
    </message>
    <message>
        <source>Amount:</source>
        <translation>Částka:</translation>
    </message>
    <message>
        <source>Fee:</source>
        <translation>Poplatek:</translation>
    </message>
    <message>
        <source>Dust:</source>
        <translation>Prach:</translation>
    </message>
    <message>
        <source>After Fee:</source>
        <translation>Čistá částka:</translation>
    </message>
    <message>
        <source>Change:</source>
        <translation>Drobné:</translation>
    </message>
    <message>
        <source>(un)select all</source>
        <translation>(od)označit všechny</translation>
    </message>
    <message>
        <source>Tree mode</source>
        <translation>Zobrazit jako strom</translation>
    </message>
    <message>
        <source>List mode</source>
        <translation>Vypsat jako seznam</translation>
    </message>
    <message>
        <source>Amount</source>
        <translation>Částka</translation>
    </message>
    <message>
        <source>Received with label</source>
        <translation>Příjem na označení</translation>
    </message>
    <message>
        <source>Received with address</source>
        <translation>Příjem na adrese</translation>
    </message>
    <message>
        <source>Date</source>
        <translation>Datum</translation>
    </message>
    <message>
        <source>Confirmations</source>
        <translation>Potvrzení</translation>
    </message>
    <message>
        <source>Confirmed</source>
        <translation>Potvrzeno</translation>
    </message>
    <message>
        <source>Copy address</source>
        <translation>Kopíruj adresu</translation>
    </message>
    <message>
        <source>Copy label</source>
        <translation>Kopíruj její označení</translation>
    </message>
    <message>
        <source>Copy amount</source>
        <translation>Kopíruj částku</translation>
    </message>
    <message>
        <source>Copy transaction ID</source>
        <translation>Kopíruj ID transakce</translation>
    </message>
    <message>
        <source>Lock unspent</source>
        <translation>Zamkni neutracené</translation>
    </message>
    <message>
        <source>Unlock unspent</source>
        <translation>Odemkni k utracení</translation>
    </message>
    <message>
        <source>Copy quantity</source>
        <translation>Kopíruj počet</translation>
    </message>
    <message>
        <source>Copy fee</source>
        <translation>Kopíruj poplatek</translation>
    </message>
    <message>
        <source>Copy after fee</source>
        <translation>Kopíruj čistou částku</translation>
    </message>
    <message>
        <source>Copy bytes</source>
        <translation>Kopíruj bajty</translation>
    </message>
    <message>
        <source>Copy dust</source>
        <translation>Kopíruj prach</translation>
    </message>
    <message>
        <source>Copy change</source>
        <translation>Kopíruj drobné</translation>
    </message>
    <message>
        <source>(%1 locked)</source>
        <translation>(%1 zamčeno)</translation>
    </message>
    <message>
        <source>yes</source>
        <translation>ano</translation>
    </message>
    <message>
        <source>no</source>
        <translation>ne</translation>
    </message>
    <message>
        <source>This label turns red if any recipient receives an amount smaller than the current dust threshold.</source>
        <translation>Popisek zčervená, pokud má některý příjemce obdržet částku menší, než je aktuální práh pro prach.</translation>
    </message>
    <message>
        <source>Can vary +/- %1 satoshi(s) per input.</source>
        <translation>Může se lišit o +/– %1 satoshi na každý vstup.</translation>
    </message>
    <message>
        <source>(no label)</source>
        <translation>(bez označení)</translation>
    </message>
    <message>
        <source>change from %1 (%2)</source>
        <translation>drobné z %1 (%2)</translation>
    </message>
    <message>
        <source>(change)</source>
        <translation>(drobné)</translation>
    </message>
</context>
<context>
    <name>CreateWalletActivity</name>
    <message>
        <source>Creating Wallet &lt;b&gt;%1&lt;/b&gt;...</source>
        <translation>Vytvářím peněženku &lt;b&gt;%1&lt;/b&gt;...</translation>
    </message>
    <message>
        <source>Create wallet failed</source>
        <translation>Vytvoření peněženky selhalo</translation>
    </message>
    <message>
        <source>Create wallet warning</source>
        <translation>Vytvořit varování peněženky</translation>
    </message>
</context>
<context>
    <name>CreateWalletDialog</name>
    <message>
        <source>Create Wallet</source>
        <translation>Vytvořit peněženku</translation>
    </message>
    <message>
        <source>Wallet</source>
        <translation>Peněženka</translation>
    </message>
    <message>
        <source>Wallet Name</source>
        <translation>Název peněženky</translation>
    </message>
    <message>
        <source>Encrypt the wallet. The wallet will be encrypted with a passphrase of your choice.</source>
        <translation>Zašifrovat peněženku. Peněženka bude zašifrována pomocí vašeho hesla.</translation>
    </message>
    <message>
        <source>Encrypt Wallet</source>
        <translation>Zašifrovat peněženku</translation>
    </message>
    <message>
        <source>Disable private keys for this wallet. Wallets with private keys disabled will have no private keys and cannot have an HD seed or imported private keys. This is ideal for watch-only wallets.</source>
        <translation>Vypnout soukromé klíče pro tuto peněženku. Peněženky s vypnutými soukromými klíči nebudou mít soukromé klíče a nemohou mít HD inicializaci ani importované soukromé klíče. Tohle je ideální pro peněženky pouze na sledování.</translation>
    </message>
    <message>
        <source>Disable Private Keys</source>
        <translation>Zrušit soukromé klíče</translation>
    </message>
    <message>
        <source>Make a blank wallet. Blank wallets do not initially have private keys or scripts. Private keys and addresses can be imported, or an HD seed can be set, at a later time.</source>
        <translation>Vytvořit prázdnou peněženku. Prázdné peněženky na začátku nemají žádné soukromé klíče ani skripty. Později mohou být importovány soukromé klíče a adresy nebo nastavená HD inicializace.</translation>
    </message>
    <message>
        <source>Make Blank Wallet</source>
        <translation>Vytvořit prázdnou peněženku</translation>
    </message>
    <message>
        <source>Use descriptors for scriptPubKey management</source>
        <translation>Použít popisovače pro správu scriptPubKey</translation>
    </message>
    <message>
        <source>Descriptor Wallet</source>
        <translation>Popisovačová peněženka</translation>
    </message>
    <message>
        <source>Create</source>
        <translation>Vytvořit</translation>
    </message>
    <message>
        <source>Compiled without sqlite support (required for descriptor wallets)</source>
        <translation>Zkompilováno bez podpory sqlite (vyžadováno pro popisovačové peněženky)</translation>
    </message>
</context>
<context>
    <name>EditAddressDialog</name>
    <message>
        <source>Edit Address</source>
        <translation>Uprav adresu</translation>
    </message>
    <message>
        <source>&amp;Label</source>
        <translation>&amp;Označení</translation>
    </message>
    <message>
        <source>The label associated with this address list entry</source>
        <translation>Označení spojené s tímto záznamem v seznamu adres</translation>
    </message>
    <message>
        <source>The address associated with this address list entry. This can only be modified for sending addresses.</source>
        <translation>Adresa spojená s tímto záznamem v seznamu adres. Lze upravovat jen pro odesílací adresy.</translation>
    </message>
    <message>
        <source>&amp;Address</source>
        <translation>&amp;Adresa</translation>
    </message>
    <message>
        <source>New sending address</source>
        <translation>Nová odesílací adresa</translation>
    </message>
    <message>
        <source>Edit receiving address</source>
        <translation>Uprav přijímací adresu</translation>
    </message>
    <message>
        <source>Edit sending address</source>
        <translation>Uprav odesílací adresu</translation>
    </message>
    <message>
        <source>The entered address "%1" is not a valid Bitcoin address.</source>
        <translation>Zadaná adresa „%1“ není platná bitcoinová adresa.</translation>
    </message>
    <message>
        <source>Address "%1" already exists as a receiving address with label "%2" and so cannot be added as a sending address.</source>
        <translation>Adresa "%1" již existuje jako přijímací adresa s označením "%2" a proto nemůže být přidána jako odesílací adresa.</translation>
    </message>
    <message>
        <source>The entered address "%1" is already in the address book with label "%2".</source>
        <translation>Zadaná adresa „%1“ už v adresáři je s označením "%2".</translation>
    </message>
    <message>
        <source>Could not unlock wallet.</source>
        <translation>Nemohu odemknout peněženku.</translation>
    </message>
    <message>
        <source>New key generation failed.</source>
        <translation>Nepodařilo se mi vygenerovat nový klíč.</translation>
    </message>
</context>
<context>
    <name>FreespaceChecker</name>
    <message>
        <source>A new data directory will be created.</source>
        <translation>Vytvoří se nový adresář pro data.</translation>
    </message>
    <message>
        <source>name</source>
        <translation>název</translation>
    </message>
    <message>
        <source>Directory already exists. Add %1 if you intend to create a new directory here.</source>
        <translation>Adresář už existuje. Přidej %1, pokud tady chceš vytvořit nový adresář.</translation>
    </message>
    <message>
        <source>Path already exists, and is not a directory.</source>
        <translation>Taková cesta už existuje, ale není adresářem.</translation>
    </message>
    <message>
        <source>Cannot create data directory here.</source>
        <translation>Tady nemůžu vytvořit adresář pro data.</translation>
    </message>
</context>
<context>
    <name>GuiNetWatch</name>
    </context>
<context>
    <name>HelpMessageDialog</name>
    <message>
        <source>version</source>
        <translation>verze</translation>
    </message>
    <message>
        <source>About %1</source>
        <translation>O %1</translation>
    </message>
    <message>
        <source>Command-line options</source>
        <translation>Argumenty příkazové řádky</translation>
    </message>
</context>
<context>
    <name>Intro</name>
    <message>
        <source>Welcome</source>
        <translation>Vítej</translation>
    </message>
    <message>
        <source>Welcome to %1.</source>
        <translation>Vítej v %1.</translation>
    </message>
    <message>
        <source>As this is the first time the program is launched, you can choose where %1 will store its data.</source>
        <translation>Tohle je poprvé, co spouštíš %1, takže si můžeš zvolit, kam bude ukládat svá data.</translation>
    </message>
    <message>
        <source>When you click OK, %1 will begin to download and process the full %4 block chain (%2GB) starting with the earliest transactions in %3 when %4 initially launched.</source>
        <translation>Jakmile stiskneš OK, %1 začne stahovat a zpracovávat celý %4ový blockchain (%2 GB), počínaje nejstaršími transakcemi z roku %3, kdy byl %4 spuštěn.</translation>
    </message>
    <message>
        <source>Reverting this setting requires re-downloading the entire blockchain. It is faster to download the full chain first and prune it later. Disables some advanced features.</source>
        <translation>Vrácení tohoto nastavení vyžaduje opětovné stažení celého blockchainu. Je rychlejší stáhnout celý řetězec nejprve a prořezat jej později. Některé pokročilé funkce budou zakázány, dokud celý blockchain nebude stažen nanovo.</translation>
    </message>
    <message>
        <source>This initial synchronisation is very demanding, and may expose hardware problems with your computer that had previously gone unnoticed. Each time you run %1, it will continue downloading where it left off.</source>
        <translation>Prvotní synchronizace je velice náročná, a mohou se tak díky ní začít na tvém počítači projevovat dosud skryté hardwarové problémy. Pokaždé, když spustíš %1, bude stahování pokračovat tam, kde skončilo.</translation>
    </message>
    <message>
        <source>If you have chosen to limit block chain storage (pruning), the historical data must still be downloaded and processed, but will be deleted afterward to keep your disk usage low.</source>
        <translation>Pokud jsi omezil úložný prostor pro blockchain (tj. povolil jeho prořezávání), tak se historická data sice stáhnou a zpracují, ale následně zase smažou, aby nezabírala na disku místo.</translation>
    </message>
    <message>
        <source>Use the default data directory</source>
        <translation>Použij výchozí adresář pro data</translation>
    </message>
    <message>
        <source>Use a custom data directory:</source>
        <translation>Použij tento adresář pro data:</translation>
    </message>
    <message>
        <source>Bitcoin</source>
        <translation>Bitcoin</translation>
    </message>
    <message>
        <source>At least %1 GB of data will be stored in this directory, and it will grow over time.</source>
        <translation>Bude proto potřebovat do tohoto adresáře uložit nejméně %1 GB dat – tohle číslo navíc bude v průběhu času růst.</translation>
    </message>
    <message>
        <source>Approximately %1 GB of data will be stored in this directory.</source>
        <translation>Bude proto potřebovat do tohoto adresáře uložit přibližně %1 GB dat.</translation>
    </message>
    <message>
        <source>%1 will download and store a copy of the Bitcoin block chain.</source>
        <translation>%1 bude stahovat kopii blockchainu.</translation>
    </message>
    <message>
        <source>The wallet will also be stored in this directory.</source>
        <translation>Tvá peněženka bude uložena rovněž v tomto adresáři.</translation>
    </message>
    <message>
        <source>Error: Specified data directory "%1" cannot be created.</source>
        <translation>Chyba: Nejde vytvořit požadovaný adresář pro data „%1“.</translation>
    </message>
    <message>
        <source>Error</source>
        <translation>Chyba</translation>
    </message>
    <message numerus="yes">
        <source>%n GB of free space available</source>
        <translation><numerusform>%n GB volného místa</numerusform><numerusform>%n GB volného místa</numerusform><numerusform>%n GB volného místa</numerusform><numerusform>%n GB volného místa</numerusform></translation>
    </message>
    <message numerus="yes">
        <source>(of %n GB needed)</source>
        <translation><numerusform>(z potřebného %n GB)</numerusform><numerusform>(z potřebných %n GB)</numerusform><numerusform>(z potřebných %n GB)</numerusform><numerusform>(z potřebných %n GB)</numerusform></translation>
    </message>
    <message numerus="yes">
        <source>(%n GB needed for full chain)</source>
        <translation><numerusform>(%n GB potřeba pre plný řetězec)</numerusform><numerusform>(%n GB potřeba pre plný řetězec) </numerusform><numerusform>(%n GB potřeba pre plný řetězec) </numerusform><numerusform>(%n GB potřeba pre plný řetězec) </numerusform></translation>
    </message>
</context>
<context>
    <name>MempoolStats</name>
    <message>
        <source>N/A</source>
        <translation>nedostupná informace</translation>
    </message>
    </context>
<context>
    <name>ModalOverlay</name>
    <message>
        <source>Form</source>
        <translation>Formulář</translation>
    </message>
    <message>
        <source>Recent transactions may not yet be visible, and therefore your wallet's balance might be incorrect. This information will be correct once your wallet has finished synchronizing with the bitcoin network, as detailed below.</source>
        <translation>Nedávné transakce ještě nemusí být vidět, takže stav tvého účtu nemusí být platný. Jakmile se však tvá peněženka dosynchronizuje s bitcoinovou sítí (viz informace níže), tak už bude stav správně.</translation>
    </message>
    <message>
        <source>Attempting to spend bitcoins that are affected by not-yet-displayed transactions will not be accepted by the network.</source>
        <translation>Utrácení bitcoinů, které už utratily zatím nezobrazené transakce, nebude bitcoinovou sítí umožněno.</translation>
    </message>
    <message>
        <source>Number of blocks left</source>
        <translation>Zbývající počet bloků</translation>
    </message>
    <message>
        <source>Unknown...</source>
        <translation>neznámý…</translation>
    </message>
    <message>
        <source>Last block time</source>
        <translation>Čas posledního bloku</translation>
    </message>
    <message>
        <source>Progress</source>
        <translation>Stav</translation>
    </message>
    <message>
        <source>Progress increase per hour</source>
        <translation>Postup za hodinu</translation>
    </message>
    <message>
        <source>calculating...</source>
        <translation>propočítávám…</translation>
    </message>
    <message>
        <source>Estimated time left until synced</source>
        <translation>Odhadovaný zbývající čas</translation>
    </message>
    <message>
        <source>Hide</source>
        <translation>Skryj</translation>
    </message>
    <message>
        <source>Esc</source>
        <translation>Esc - úniková klávesa</translation>
    </message>
    <message>
        <source>%1 is currently syncing.  It will download headers and blocks from peers and validate them until reaching the tip of the block chain.</source>
        <translation>%1 se právě synchronizuje. Stáhnou se hlavičky a bloky od protějsků. Ty se budou se ověřovat až se kompletně ověří celý řetězec bloků.</translation>
    </message>
    <message>
        <source>Unknown. Syncing Headers (%1, %2%)...</source>
        <translation>Neznámé. Synchronizace hlaviček (%1, %2)...</translation>
    </message>
</context>
<context>
    <name>NetWatchLogModel</name>
    <message>
        <source>Type</source>
        <comment>NetWatch: Type header</comment>
        <translation>Typ</translation>
    </message>
    <message>
        <source>Address</source>
        <comment>NetWatch: Address header</comment>
        <translation>Adresa</translation>
    </message>
</context>
<context>
    <name>OpenURIDialog</name>
    <message>
        <source>Open bitcoin URI</source>
        <translation>Otevřít bitcoin URI</translation>
    </message>
    <message>
        <source>URI:</source>
        <translation>URI:</translation>
    </message>
    <message>
        <source>Paste address from clipboard</source>
        <translation>Vlož adresu ze schránky</translation>
    </message>
    <message>
        <source>Alt+P</source>
        <translation>Alt+P</translation>
    </message>
</context>
<context>
    <name>OpenWalletActivity</name>
    <message>
        <source>Open wallet failed</source>
        <translation>Otevření peněženky selhalo</translation>
    </message>
    <message>
        <source>Open wallet warning</source>
        <translation>Varování otevření peněženky</translation>
    </message>
    <message>
        <source>default wallet</source>
        <translation>výchozí peněženka</translation>
    </message>
    <message>
        <source>Opening Wallet &lt;b&gt;%1&lt;/b&gt;...</source>
        <translation>Otevírám peněženku &lt;b&gt;%1&lt;/b&gt;</translation>
    </message>
</context>
<context>
    <name>OptionsDialog</name>
    <message>
        <source>Options</source>
        <translation>Možnosti</translation>
    </message>
    <message>
        <source>&amp;Main</source>
        <translation>&amp;Hlavní</translation>
    </message>
    <message>
        <source>Automatically start %1 after logging in to the system.</source>
        <translation>Automaticky spustí %1 po přihlášení do systému.</translation>
    </message>
    <message>
        <source>&amp;Start %1 on system login</source>
        <translation>S&amp;pustit %1 po přihlášení do systému</translation>
    </message>
    <message>
        <source>Size of &amp;database cache</source>
        <translation>Velikost &amp;databázové cache</translation>
    </message>
    <message>
        <source>Number of script &amp;verification threads</source>
        <translation>Počet vláken pro &amp;verifikaci skriptů</translation>
    </message>
    <message>
        <source>IP address of the proxy (e.g. IPv4: 127.0.0.1 / IPv6: ::1)</source>
        <translation>IP adresa proxy (např. IPv4: 127.0.0.1/IPv6: ::1)</translation>
    </message>
    <message>
        <source>Shows if the supplied default SOCKS5 proxy is used to reach peers via this network type.</source>
        <translation>Ukazuje, jestli se zadaná výchozí SOCKS5 proxy používá k připojování k peerům v rámci tohoto typu sítě.</translation>
    </message>
    <message>
        <source>Hide the icon from the system tray.</source>
        <translation>Skryje ikonu, která se zobrazuje v panelu.</translation>
    </message>
    <message>
        <source>&amp;Hide tray icon</source>
        <translation>Skrýt &amp;ikonu z panelu</translation>
    </message>
    <message>
        <source>Minimize instead of exit the application when the window is closed. When this option is enabled, the application will be closed only after selecting Exit in the menu.</source>
        <translation>Zavřením se aplikace minimalizuje. Pokud je tato volba zaškrtnuta, tak se aplikace ukončí pouze zvolením Konec v menu.</translation>
    </message>
    <message>
        <source>Third party URLs (e.g. a block explorer) that appear in the transactions tab as context menu items. %s in the URL is replaced by transaction hash. Multiple URLs are separated by vertical bar |.</source>
        <translation>URL třetích stran (např. block exploreru), která se zobrazí v kontextovém menu v záložce Transakce. %s v URL se nahradí hashem transakce. Více URL odděl svislítkem |.</translation>
    </message>
    <message>
        <source>Open the %1 configuration file from the working directory.</source>
        <translation>Otevře konfigurační soubor %1 z pracovního adresáře.</translation>
    </message>
    <message>
        <source>Open Configuration File</source>
        <translation>Otevřít konfigurační soubor</translation>
    </message>
    <message>
        <source>Reset all client options to default.</source>
        <translation>Vrátí všechny volby na výchozí hodnoty.</translation>
    </message>
    <message>
        <source>&amp;Reset Options</source>
        <translation>&amp;Obnovit nastavení</translation>
    </message>
    <message>
        <source>&amp;Network</source>
        <translation>&amp;Síť</translation>
    </message>
    <message>
        <source>Disables some advanced features but all blocks will still be fully validated. Reverting this setting requires re-downloading the entire blockchain. Actual disk usage may be somewhat higher.</source>
        <translation>Zakáže některé pokročilé funkce, ale všechny bloky budou stále plně ověřené. Obnovení tohoto nastavení vyžaduje opětovné stažení celého blockchainu. Skutečné využítí disku může být o něco vyšší.</translation>
    </message>
    <message>
        <source>Prune &amp;block storage to</source>
        <translation>Redukovat prostor pro &amp;bloky na</translation>
    </message>
    <message>
        <source>Reverting this setting requires re-downloading the entire blockchain.</source>
        <translation>Obnovení tohoto nastavení vyžaduje opětovné stažení celého blockchainu.</translation>
    </message>
    <message>
        <source>MiB</source>
        <translation>MiB</translation>
    </message>
    <message>
        <source>(0 = auto, &lt;0 = leave that many cores free)</source>
        <translation>(0 = automaticky, &lt;0 = nechat daný počet jader volný, výchozí: 0)</translation>
    </message>
    <message>
        <source>W&amp;allet</source>
        <translation>P&amp;eněženka</translation>
    </message>
    <message>
        <source>Expert</source>
        <translation>Pokročilá nastavení</translation>
    </message>
    <message>
        <source>Enable coin &amp;control features</source>
        <translation>Povolit ruční správu &amp;mincí</translation>
    </message>
    <message>
        <source>If you disable the spending of unconfirmed change, the change from a transaction cannot be used until that transaction has at least one confirmation. This also affects how your balance is computed.</source>
        <translation>Pokud zakážeš utrácení ještě nepotvrzených drobných, nepůjde použít drobné z transakce, dokud nebude mít alespoň jedno potvrzení. Ovlivní to také výpočet stavu účtu.</translation>
    </message>
    <message>
        <source>&amp;Spend unconfirmed change</source>
        <translation>&amp;Utrácet i ještě nepotvrzené drobné</translation>
    </message>
    <message>
        <source>Automatically open the Bitcoin client port on the router. This only works when your router supports UPnP and it is enabled.</source>
        <translation>Automaticky otevře potřebný port na routeru. Tohle funguje jen za předpokladu, že tvůj router podporuje UPnP a že je UPnP povolené.</translation>
    </message>
    <message>
        <source>Map port using &amp;UPnP</source>
        <translation>Namapovat port přes &amp;UPnP</translation>
    </message>
    <message>
        <source>Accept connections from outside.</source>
        <translation>Přijímat spojení zvenčí.</translation>
    </message>
    <message>
        <source>Allow incomin&amp;g connections</source>
        <translation>Přijí&amp;mat příchozí spojení</translation>
    </message>
    <message>
        <source>Connect to the Bitcoin network through a SOCKS5 proxy.</source>
        <translation>Připojí se do bitcoinové sítě přes SOCKS5 proxy.</translation>
    </message>
    <message>
        <source>&amp;Connect through SOCKS5 proxy (default proxy):</source>
        <translation>&amp;Připojit přes SOCKS5 proxy (výchozí proxy):</translation>
    </message>
    <message>
        <source>Proxy &amp;IP:</source>
        <translation>&amp;IP adresa proxy:</translation>
    </message>
    <message>
        <source>&amp;Port:</source>
        <translation>Por&amp;t:</translation>
    </message>
    <message>
        <source>Port of the proxy (e.g. 9050)</source>
        <translation>Port proxy (např. 9050)</translation>
    </message>
    <message>
        <source>Used for reaching peers via:</source>
        <translation>Použije se k připojování k protějskům přes:</translation>
    </message>
    <message>
        <source>IPv4</source>
        <translation>IPv4</translation>
    </message>
    <message>
        <source>IPv6</source>
        <translation>IPv6</translation>
    </message>
    <message>
        <source>Tor</source>
        <translation>Tor</translation>
    </message>
    <message>
        <source>&amp;Window</source>
        <translation>O&amp;kno</translation>
    </message>
    <message>
        <source>Show only a tray icon after minimizing the window.</source>
        <translation>Po minimalizaci okna zobrazí pouze ikonu v panelu.</translation>
    </message>
    <message>
        <source>&amp;Minimize to the tray instead of the taskbar</source>
        <translation>&amp;Minimalizovávat do ikony v panelu</translation>
    </message>
    <message>
        <source>M&amp;inimize on close</source>
        <translation>Za&amp;vřením minimalizovat</translation>
    </message>
    <message>
        <source>&amp;Display</source>
        <translation>Zobr&amp;azení</translation>
    </message>
    <message>
        <source>User Interface &amp;language:</source>
        <translation>&amp;Jazyk uživatelského rozhraní:</translation>
    </message>
    <message>
        <source>The user interface language can be set here. This setting will take effect after restarting %1.</source>
        <translation>Tady lze nastavit jazyk uživatelského rozhraní. Nastavení se projeví až po restartování %1.</translation>
    </message>
    <message>
        <source>&amp;Unit to show amounts in:</source>
        <translation>Je&amp;dnotka pro částky:</translation>
    </message>
    <message>
        <source>Choose the default subdivision unit to show in the interface and when sending coins.</source>
        <translation>Zvol výchozí podjednotku, která se bude zobrazovat v programu a při posílání mincí.</translation>
    </message>
    <message>
        <source>Whether to show coin control features or not.</source>
        <translation>Zda ukazovat možnosti pro ruční správu mincí nebo ne.</translation>
    </message>
    <message>
        <source>Connect to the Bitcoin network through a separate SOCKS5 proxy for Tor onion services.</source>
        <translation>Připojí se do Bitcoinové sítě přes vyhrazenou SOCKS5 proxy pro služby v Tor síti.</translation>
    </message>
    <message>
        <source>Use separate SOCKS&amp;5 proxy to reach peers via Tor onion services:</source>
        <translation>Použít samostatnou SOCKS&amp;5 proxy ke spojení s protějšky přes skryté služby v Toru:</translation>
    </message>
    <message>
        <source>&amp;Third party transaction URLs</source>
        <translation>&amp;URL třetích stran pro transakce</translation>
    </message>
    <message>
        <source>Options set in this dialog are overridden by the command line or in the configuration file:</source>
        <translation>Nastavení v tomto dialogu jsou přepsány konzolí nebo konfiguračním souborem:</translation>
    </message>
    <message>
        <source>&amp;OK</source>
        <translation>&amp;Budiž</translation>
    </message>
    <message>
        <source>&amp;Cancel</source>
        <translation>&amp;Zrušit</translation>
    </message>
    <message>
        <source>default</source>
        <translation>výchozí</translation>
    </message>
    <message>
        <source>none</source>
        <translation>žádné</translation>
    </message>
    <message>
        <source>Confirm options reset</source>
        <translation>Potvrzení obnovení nastavení</translation>
    </message>
    <message>
        <source>Client restart required to activate changes.</source>
        <translation>K aktivaci změn je potřeba restartovat klienta.</translation>
    </message>
    <message>
        <source>Client will be shut down. Do you want to proceed?</source>
        <translation>Klient se vypne, chceš pokračovat?</translation>
    </message>
    <message>
        <source>Configuration options</source>
        <translation>Možnosti nastavení</translation>
    </message>
    <message>
        <source>The configuration file is used to specify advanced user options which override GUI settings. Additionally, any command-line options will override this configuration file.</source>
        <translation>Konfigurační soubor slouží k nastavování uživatelsky pokročilých možností, které mají přednost před konfigurací z GUI. Parametry z příkazové řádky však mají před konfiguračním souborem přednost.</translation>
    </message>
    <message>
        <source>Error</source>
        <translation>Chyba</translation>
    </message>
    <message>
        <source>The configuration file could not be opened.</source>
        <translation>Konfigurační soubor nejde otevřít.</translation>
    </message>
    <message>
        <source>This change would require a client restart.</source>
        <translation>Tahle změna bude chtít restartovat klienta.</translation>
    </message>
    <message>
        <source>The supplied proxy address is invalid.</source>
        <translation>Zadaná adresa proxy je neplatná.</translation>
    </message>
</context>
<context>
    <name>OverviewPage</name>
    <message>
        <source>Form</source>
        <translation>Formulář</translation>
    </message>
    <message>
        <source>The displayed information may be out of date. Your wallet automatically synchronizes with the Bitcoin network after a connection is established, but this process has not completed yet.</source>
        <translation>Zobrazené informace nemusí být aktuální. Tvá peněženka se automaticky sesynchronizuje s bitcoinovou sítí, jakmile se s ní spojí. Zatím ale ještě není synchronizace dokončena.</translation>
    </message>
    <message>
        <source>Watch-only:</source>
        <translation>Sledované:</translation>
    </message>
    <message>
        <source>Available:</source>
        <translation>K dispozici:</translation>
    </message>
    <message>
        <source>Your current spendable balance</source>
        <translation>Aktuální disponibilní stav tvého účtu</translation>
    </message>
    <message>
        <source>Pending:</source>
        <translation>Očekáváno:</translation>
    </message>
    <message>
        <source>Total of transactions that have yet to be confirmed, and do not yet count toward the spendable balance</source>
        <translation>Souhrn transakcí, které ještě nejsou potvrzené a které se ještě nezapočítávají do celkového disponibilního stavu účtu</translation>
    </message>
    <message>
        <source>Immature:</source>
        <translation>Nedozráno:</translation>
    </message>
    <message>
        <source>Mined balance that has not yet matured</source>
        <translation>Vytěžené mince, které ještě nejsou zralé</translation>
    </message>
    <message>
        <source>Balances</source>
        <translation>Stavy účtů</translation>
    </message>
    <message>
        <source>Total:</source>
        <translation>Celkem:</translation>
    </message>
    <message>
        <source>Your current total balance</source>
        <translation>Celkový stav tvého účtu</translation>
    </message>
    <message>
        <source>Your current balance in watch-only addresses</source>
        <translation>Aktuální stav účtu sledovaných adres</translation>
    </message>
    <message>
        <source>Spendable:</source>
        <translation>Běžné:</translation>
    </message>
    <message>
        <source>Recent transactions</source>
        <translation>Poslední transakce</translation>
    </message>
    <message>
        <source>Unconfirmed transactions to watch-only addresses</source>
        <translation>Nepotvrzené transakce sledovaných adres</translation>
    </message>
    <message>
        <source>Mined balance in watch-only addresses that has not yet matured</source>
        <translation>Vytěžené mince na sledovaných adresách, které ještě nejsou zralé</translation>
    </message>
    <message>
        <source>Current total balance in watch-only addresses</source>
        <translation>Aktuální stav účtu sledovaných adres</translation>
    </message>
    <message>
        <source>Privacy mode activated for the Overview tab. To unmask the values, uncheck Settings-&gt;Mask values.</source>
        <translation>Pro kartu Přehled je aktivovaný režim soukromí. Pro zobrazení částek, odškrtněte Nastavení -&gt; Skrýt částky.</translation>
    </message>
</context>
<context>
    <name>PSBTOperationsDialog</name>
    <message>
        <source>Dialog</source>
        <translation>Dialog</translation>
    </message>
    <message>
        <source>Sign Tx</source>
        <translation>Podepsat transakci</translation>
    </message>
    <message>
        <source>Broadcast Tx</source>
        <translation>Odeslat transakci do sítě</translation>
    </message>
    <message>
        <source>Copy to Clipboard</source>
        <translation>Kopírovat do schránky</translation>
    </message>
    <message>
        <source>Save...</source>
        <translation>Uložit...</translation>
    </message>
    <message>
        <source>Close</source>
        <translation>Zavřít</translation>
    </message>
    <message>
        <source>Failed to load transaction: %1</source>
        <translation>Nepodařilo se načíst transakci: %1</translation>
    </message>
    <message>
        <source>Failed to sign transaction: %1</source>
        <translation>Nepodařilo se podepsat transakci: %1</translation>
    </message>
    <message>
        <source>Could not sign any more inputs.</source>
        <translation>Nelze podepsat další vstupy.</translation>
    </message>
    <message>
<<<<<<< HEAD
        <source>Signed %1 inputs, but more signatures are still required.</source>
        <translation>Podepsáno %1 výstupů, ale jsou ještě potřeba další podpisy.</translation>
    </message>
    <message>
        <source>Signed transaction successfully. Transaction is ready to broadcast.</source>
        <translation>Transakce byla úspěšně podepsána. Transakce je připravena k odeslání.</translation>
    </message>
    <message>
        <source>Unknown error processing transaction.</source>
        <translation>Neznámá chyba při zpracování transakce.</translation>
    </message>
    <message>
        <source>Transaction broadcast successfully! Transaction ID: %1</source>
        <translation>Transakce byla úspěšně odeslána! ID transakce: %1</translation>
    </message>
    <message>
        <source>Transaction broadcast failed: %1</source>
        <translation>Odeslání transakce se nezdařilo: %1</translation>
    </message>
    <message>
        <source>PSBT copied to clipboard.</source>
        <translation>PSBT zkopírována do schránky.</translation>
    </message>
    <message>
=======
>>>>>>> d4a64f61
        <source>Save Transaction Data</source>
        <translation>Zachovaj procesní data</translation>
    </message>
    <message>
        <source>Partially Signed Transaction (Binary) (*.psbt)</source>
        <translation>Částečně podepsaná transakce (Binární) (*.psbt)</translation>
    </message>
    <message>
<<<<<<< HEAD
        <source>PSBT saved to disk.</source>
        <translation>PSBT uložena na disk.</translation>
    </message>
    <message>
=======
>>>>>>> d4a64f61
        <source> * Sends %1 to %2</source>
        <translation> * Odešle %1 na %2</translation>
    </message>
    <message>
        <source>Unable to calculate transaction fee or total transaction amount.</source>
        <translation>Nelze vypočítat transakční poplatek nebo celkovou výši transakce.</translation>
    </message>
    <message>
<<<<<<< HEAD
        <source>Pays transaction fee: </source>
        <translation>Platí transakční poplatek:</translation>
    </message>
    <message>
=======
>>>>>>> d4a64f61
        <source>Total Amount</source>
        <translation>Celková částka</translation>
    </message>
    <message>
        <source>or</source>
        <translation>nebo</translation>
    </message>
    <message>
        <source>Transaction has %1 unsigned inputs.</source>
        <translation>Transakce %1 má nepodepsané vstupy.</translation>
    </message>
    <message>
<<<<<<< HEAD
        <source>Transaction is missing some information about inputs.</source>
        <translation>Transakci chybí některé informace o vstupech.</translation>
    </message>
    <message>
        <source>Transaction still needs signature(s).</source>
        <translation>Transakce stále potřebuje podpis(y).</translation>
    </message>
    <message>
        <source>(But this wallet cannot sign transactions.)</source>
        <translation>(Ale tato peněženka nemůže podepisovat transakce.)</translation>
    </message>
    <message>
=======
>>>>>>> d4a64f61
        <source>(But this wallet does not have the right keys.)</source>
        <translation>Ale tenhle vstup nemá správné klíče</translation>
    </message>
    <message>
        <source>Transaction is fully signed and ready for broadcast.</source>
        <translation>Transakce je plně podepsána a připravena k odeslání.</translation>
    </message>
    <message>
        <source>Transaction status is unknown.</source>
        <translation>Stav transakce není známý.</translation>
    </message>
</context>
<context>
    <name>PairingPage</name>
    </context>
<context>
    <name>PaymentServer</name>
    <message>
        <source>Payment request error</source>
        <translation>Chyba platebního požadavku</translation>
    </message>
    <message>
        <source>Cannot start bitcoin: click-to-pay handler</source>
        <translation>Nemůžu spustit bitcoin: obsluha click-to-pay</translation>
    </message>
    <message>
        <source>URI handling</source>
        <translation>Zpracování URI</translation>
    </message>
    <message>
        <source>'bitcoin://' is not a valid URI. Use 'bitcoin:' instead.</source>
        <translation>'bitcoin://' není platné URI. Místo toho použij 'bitcoin:'.</translation>
    </message>
    <message>
        <source>Cannot process payment request because BIP70 is not supported.</source>
        <translation>Nelze zpracovat žádost o platbu, protože podpora pro BIP70 není podporována.</translation>
    </message>
    <message>
        <source>Due to widespread security flaws in BIP70 it's strongly recommended that any merchant instructions to switch wallets be ignored.</source>
        <translation>Vzhledem k rozšířeným bezpečnostním nedostatkům v BIP70 se důrazně doporučuje, aby byly ignorovány veškeré obchodní pokyny pro přepínání peněženek.</translation>
    </message>
    <message>
        <source>If you are receiving this error you should request the merchant provide a BIP21 compatible URI.</source>
        <translation>Pokud obdržíte tuto chybu, měli byste požádat obchodníka, aby poskytl URI kompatibilní s BIP21.</translation>
    </message>
    <message>
        <source>Invalid payment address %1</source>
        <translation>Neplatná platební adresa %1</translation>
    </message>
    <message>
        <source>URI cannot be parsed! This can be caused by an invalid Bitcoin address or malformed URI parameters.</source>
        <translation>Nepodařilo se analyzovat URI! Důvodem může být neplatná bitcoinová adresa nebo poškozené parametry URI.</translation>
    </message>
    <message>
        <source>Payment request file handling</source>
        <translation>Zpracování souboru platebního požadavku</translation>
    </message>
</context>
<context>
    <name>PeerTableModel</name>
    <message>
        <source>User Agent</source>
        <translation>Typ klienta</translation>
    </message>
    <message>
        <source>Node/Service</source>
        <translation>Uzel/Služba</translation>
    </message>
    <message>
        <source>Ping</source>
        <translation>Odezva</translation>
    </message>
    <message>
        <source>Sent</source>
        <translation>Odesláno</translation>
    </message>
    <message>
        <source>Received</source>
        <translation>Přijato</translation>
    </message>
    <message>
        <source>Type</source>
        <translation>Typ</translation>
    </message>
    </context>
<context>
    <name>QObject</name>
    <message>
        <source>Amount</source>
        <translation>Částka</translation>
    </message>
    <message>
        <source>Enter a Bitcoin address (e.g. %1)</source>
        <translation>Zadej bitcoinovou adresu (např. %1)</translation>
    </message>
    <message>
        <source>%1 d</source>
        <translation>%1 d</translation>
    </message>
    <message>
        <source>%1 h</source>
        <translation>%1 h</translation>
    </message>
    <message>
        <source>%1 m</source>
        <translation>%1 m</translation>
    </message>
    <message>
        <source>%1 s</source>
        <translation>%1 s</translation>
    </message>
    <message>
        <source>None</source>
        <translation>Žádné</translation>
    </message>
    <message>
        <source>N/A</source>
        <translation>N/A</translation>
    </message>
    <message>
        <source>%1 ms</source>
        <translation>%1 ms</translation>
    </message>
    <message numerus="yes">
        <source>%n second(s)</source>
        <translation><numerusform>%n vteřinu</numerusform><numerusform>%n vteřiny</numerusform><numerusform>%n vteřin</numerusform><numerusform>%n vteřin</numerusform></translation>
    </message>
    <message numerus="yes">
        <source>%n minute(s)</source>
        <translation><numerusform>%n minutu</numerusform><numerusform>%n minuty</numerusform><numerusform>%n minut</numerusform><numerusform>%n minut</numerusform></translation>
    </message>
    <message numerus="yes">
        <source>%n hour(s)</source>
        <translation><numerusform>%n hodinu</numerusform><numerusform>%n hodiny</numerusform><numerusform>%n hodin</numerusform><numerusform>%n hodin</numerusform></translation>
    </message>
    <message numerus="yes">
        <source>%n day(s)</source>
        <translation><numerusform>%n den</numerusform><numerusform>%n dny</numerusform><numerusform>%n dnů</numerusform><numerusform>%n dnů</numerusform></translation>
    </message>
    <message numerus="yes">
        <source>%n week(s)</source>
        <translation><numerusform>%n týden</numerusform><numerusform>%n týdny</numerusform><numerusform>%n týdnů</numerusform><numerusform>%n týdnů</numerusform></translation>
    </message>
    <message>
        <source>%1 and %2</source>
        <translation>%1 a %2</translation>
    </message>
    <message numerus="yes">
        <source>%n year(s)</source>
        <translation><numerusform>%n rok</numerusform><numerusform>%n roky</numerusform><numerusform>%n roků</numerusform><numerusform>%n roků</numerusform></translation>
    </message>
    <message>
        <source>%1 B</source>
        <translation>%1 B</translation>
    </message>
    <message>
        <source>%1 KB</source>
        <translation>%1 kB</translation>
    </message>
    <message>
        <source>%1 MB</source>
        <translation>%1 MB</translation>
    </message>
    <message>
        <source>%1 GB</source>
        <translation>%1 GB</translation>
    </message>
    <message>
        <source>Error: Specified data directory "%1" does not exist.</source>
        <translation>Chyba: Zadaný adresář pro data „%1“ neexistuje.</translation>
    </message>
    <message>
        <source>Error: Cannot parse configuration file: %1.</source>
        <translation>Chyba: Konfigurační soubor se nedá zpracovat: %1.</translation>
    </message>
    <message>
        <source>Error: %1</source>
        <translation>Chyba: %1</translation>
    </message>
    <message>
        <source>Error initializing settings: %1</source>
        <translation>Zjišťování neshod: %1</translation>
    </message>
    <message>
        <source>%1 didn't yet exit safely...</source>
        <translation>%1 ještě bezpečně neskončil…</translation>
    </message>
    <message>
        <source>unknown</source>
        <translation>neznámo</translation>
    </message>
    <message>
        <source>Txn</source>
        <comment>Tx Watch: Transaction type abbreviation</comment>
        <translation>Tse</translation>
    </message>
</context>
<context>
    <name>QRImageWidget</name>
    <message>
        <source>&amp;Save Image...</source>
        <translation>&amp;Ulož obrázek...</translation>
    </message>
    <message>
        <source>&amp;Copy Image</source>
        <translation>&amp;Kopíruj obrázek</translation>
    </message>
    <message>
        <source>Resulting URI too long, try to reduce the text for label / message.</source>
        <translation>Výsledná URI je příliš dlouhá, zkus zkrátit text označení/zprávy.</translation>
    </message>
    <message>
        <source>Error encoding URI into QR Code.</source>
        <translation>Chyba při kódování URI do QR kódu.</translation>
    </message>
    <message>
        <source>QR code support not available.</source>
        <translation>Podpora QR kódu není k dispozici.</translation>
    </message>
    <message>
        <source>Save QR Code</source>
        <translation>Ulož QR kód</translation>
    </message>
    <message>
        <source>PNG Image (*.png)</source>
        <translation>PNG obrázek (*.png)</translation>
    </message>
</context>
<context>
    <name>RPCConsole</name>
    <message>
        <source>N/A</source>
        <translation>nedostupná informace</translation>
    </message>
    <message>
        <source>Client version</source>
        <translation>Verze klienta</translation>
    </message>
    <message>
        <source>&amp;Information</source>
        <translation>&amp;Informace</translation>
    </message>
    <message>
        <source>General</source>
        <translation>Obecné</translation>
    </message>
    <message>
        <source>Using BerkeleyDB version</source>
        <translation>Používaná verze BerkeleyDB</translation>
    </message>
    <message>
        <source>Datadir</source>
        <translation>Adresář s daty</translation>
    </message>
    <message>
        <source>To specify a non-default location of the data directory use the '%1' option.</source>
        <translation>Pro specifikaci neklasické lokace pro data použij možnost '%1'</translation>
    </message>
    <message>
        <source>Blocksdir</source>
        <translation>Blocksdir</translation>
    </message>
    <message>
        <source>To specify a non-default location of the blocks directory use the '%1' option.</source>
        <translation>Pro specifikaci neklasické lokace pro data použij možnost '%1'</translation>
    </message>
    <message>
        <source>Startup time</source>
        <translation>Čas spuštění</translation>
    </message>
    <message>
        <source>Network</source>
        <translation>Síť</translation>
    </message>
    <message>
        <source>Name</source>
        <translation>Název</translation>
    </message>
    <message>
        <source>Number of connections</source>
        <translation>Počet spojení</translation>
    </message>
    <message>
        <source>Block chain</source>
        <translation>Blockchain</translation>
    </message>
    <message>
        <source>Memory Pool</source>
        <translation>Transakční zásobník</translation>
    </message>
    <message>
        <source>Current number of transactions</source>
        <translation>Aktuální množství transakcí</translation>
    </message>
    <message>
        <source>Memory usage</source>
        <translation>Obsazenost paměti</translation>
    </message>
    <message>
        <source>Wallet: </source>
        <translation>Peněženka:</translation>
    </message>
    <message>
        <source>(none)</source>
        <translation>(žádné)</translation>
    </message>
    <message>
        <source>Range</source>
        <translation type="unfinished">Rozsah</translation>
    </message>
    <message>
        <source>&amp;Reset</source>
        <translation>&amp;Vynulovat</translation>
    </message>
    <message>
        <source>Received</source>
        <translation>Přijato</translation>
    </message>
    <message>
        <source>Sent</source>
        <translation>Odesláno</translation>
    </message>
    <message>
        <source>&amp;Peers</source>
        <translation>&amp;Protějšky</translation>
    </message>
    <message>
        <source>Banned peers</source>
        <translation>Protějšky pod klatbou (blokované)</translation>
    </message>
    <message>
        <source>Select a peer to view detailed information.</source>
        <translation>Vyber protějšek a uvidíš jeho detailní informace.</translation>
    </message>
    <message>
        <source>Version</source>
        <translation>Verze</translation>
    </message>
    <message>
        <source>Starting Block</source>
        <translation>Počáteční blok</translation>
    </message>
    <message>
        <source>Synced Headers</source>
        <translation>Aktuálně hlaviček</translation>
    </message>
    <message>
        <source>Synced Blocks</source>
        <translation>Aktuálně bloků</translation>
    </message>
    <message>
        <source>The mapped Autonomous System used for diversifying peer selection.</source>
        <translation>Mapovaný nezávislý - Autonomní Systém používaný pro rozšírení vzájemného výběru protějsků.</translation>
    </message>
    <message>
        <source>Mapped AS</source>
        <translation>Mapovaný AS</translation>
    </message>
    <message>
        <source>User Agent</source>
        <translation>Typ klienta</translation>
    </message>
    <message>
        <source>Node window</source>
        <translation>Okno uzlu</translation>
    </message>
    <message>
        <source>Current block height</source>
        <translation>Velikost aktuálního bloku</translation>
    </message>
    <message>
        <source>Open the %1 debug log file from the current data directory. This can take a few seconds for large log files.</source>
        <translation>Otevři soubor s ladicími záznamy %1 z aktuálního datového adresáře. U velkých žurnálů to může pár vteřin zabrat.</translation>
    </message>
    <message>
        <source>Decrease font size</source>
        <translation>Zmenšit písmo</translation>
    </message>
    <message>
        <source>Increase font size</source>
        <translation>Zvětšit písmo</translation>
    </message>
    <message>
        <source>Permissions</source>
        <translation>Oprávnění</translation>
    </message>
    <message>
        <source>Services</source>
        <translation>Služby</translation>
    </message>
    <message>
        <source>Connection Time</source>
        <translation>Doba spojení</translation>
    </message>
    <message>
        <source>Last Send</source>
        <translation>Poslední odeslání</translation>
    </message>
    <message>
        <source>Last Receive</source>
        <translation>Poslední příjem</translation>
    </message>
    <message>
        <source>Ping Time</source>
        <translation>Odezva</translation>
    </message>
    <message>
        <source>The duration of a currently outstanding ping.</source>
        <translation>Jak dlouho už čekám na pong.</translation>
    </message>
    <message>
        <source>Ping Wait</source>
        <translation>Doba čekání na odezvu</translation>
    </message>
    <message>
        <source>Min Ping</source>
        <translation>Nejrychlejší odezva</translation>
    </message>
    <message>
        <source>Time Offset</source>
        <translation>Časový posun</translation>
    </message>
    <message>
        <source>Last block time</source>
        <translation>Čas posledního bloku</translation>
    </message>
    <message>
        <source>&amp;Open</source>
        <translation>&amp;Otevřít</translation>
    </message>
    <message>
        <source>&amp;Console</source>
        <translation>&amp;Konzole</translation>
    </message>
    <message>
        <source>&amp;Network Traffic</source>
        <translation>&amp;Síťový provoz</translation>
    </message>
    <message>
        <source>Totals</source>
        <translation>Součty</translation>
    </message>
    <message>
        <source>In:</source>
        <translation>Sem:</translation>
    </message>
    <message>
        <source>Out:</source>
        <translation>Ven:</translation>
    </message>
    <message>
        <source>Debug log file</source>
        <translation>Soubor s ladicími záznamy</translation>
    </message>
    <message>
        <source>Clear console</source>
        <translation>Vyčistit konzoli</translation>
    </message>
    <message>
        <source>1 &amp;hour</source>
        <translation>1 &amp;hodinu</translation>
    </message>
    <message>
        <source>1 &amp;day</source>
        <translation>1 &amp;den</translation>
    </message>
    <message>
        <source>1 &amp;week</source>
        <translation>1 &amp;týden</translation>
    </message>
    <message>
        <source>1 &amp;year</source>
        <translation>1 &amp;rok</translation>
    </message>
    <message>
        <source>&amp;Disconnect</source>
        <translation>&amp;Odpoj</translation>
    </message>
    <message>
        <source>Ban for</source>
        <translation>Uval klatbu na</translation>
    </message>
    <message>
        <source>&amp;Unban</source>
        <translation>&amp;Odblokuj</translation>
    </message>
    <message>
        <source>Welcome to the %1 RPC console.</source>
        <translation>Vítej v RPC konzoli %1.</translation>
    </message>
    <message>
        <source>Use up and down arrows to navigate history, and %1 to clear screen.</source>
        <translation>V historii se pohybuješ šipkami nahoru a dolů a pomocí %1 čistíš obrazovku.</translation>
    </message>
    <message>
        <source>Type %1 for an overview of available commands.</source>
        <translation>Napiš %1 pro přehled dostupných příkazů.</translation>
    </message>
    <message>
        <source>For more information on using this console type %1.</source>
        <translation>Pro více informací jak používat tuto konzoli napište %1.</translation>
    </message>
    <message>
        <source>WARNING: Scammers have been active, telling users to type commands here, stealing their wallet contents. Do not use this console without fully understanding the ramifications of a command.</source>
        <translation>UPOZORNĚNÍ: Podvodníci jsou aktivní a říkají uživatelům, aby sem zadávali příkazy, kterými jim pak ale vykradou jejich peněženky. Nepoužívej tuhle konzoli, pokud úplně neznáš důsledky jednotlivých příkazů.</translation>
    </message>
    <message>
        <source>Network activity disabled</source>
        <translation>Síť je vypnutá</translation>
    </message>
    <message>
        <source>Executing command without any wallet</source>
        <translation>Spouštění příkazu bez jakékoliv peněženky</translation>
    </message>
    <message>
        <source>Executing command using "%1" wallet</source>
        <translation>Příkaz se vykonává s použitím peněženky "%1"</translation>
    </message>
    <message>
        <source>(node id: %1)</source>
        <translation>(id uzlu: %1)</translation>
    </message>
    <message>
        <source>via %1</source>
        <translation>via %1</translation>
    </message>
    <message>
        <source>never</source>
        <translation>nikdy</translation>
    </message>
    <message>
        <source>Unknown</source>
        <translation>Neznámá</translation>
    </message>
</context>
<context>
    <name>ReceiveCoinsDialog</name>
    <message>
        <source>&amp;Amount:</source>
        <translation>Čás&amp;tka:</translation>
    </message>
    <message>
        <source>&amp;Label:</source>
        <translation>&amp;Označení:</translation>
    </message>
    <message>
        <source>&amp;Message:</source>
        <translation>&amp;Zpráva:</translation>
    </message>
    <message>
        <source>An optional message to attach to the payment request, which will be displayed when the request is opened. Note: The message will not be sent with the payment over the Bitcoin network.</source>
        <translation>Volitelná zpráva, která se připojí k platebnímu požadavku a která se zobrazí, když se požadavek otevře. Poznámka: tahle zpráva se neposílá s platbou po bitcoinové síti.</translation>
    </message>
    <message>
        <source>An optional label to associate with the new receiving address.</source>
        <translation>Volitelné označení, které se má přiřadit k nové adrese.</translation>
    </message>
    <message>
        <source>Use this form to request payments. All fields are &lt;b&gt;optional&lt;/b&gt;.</source>
        <translation>Tímto formulářem můžeš požadovat platby. Všechna pole jsou &lt;b&gt;volitelná&lt;/b&gt;.</translation>
    </message>
    <message>
        <source>An optional amount to request. Leave this empty or zero to not request a specific amount.</source>
        <translation>Volitelná částka, kterou požaduješ. Nech prázdné nebo nulové, pokud nepožaduješ konkrétní částku.</translation>
    </message>
    <message>
        <source>An optional label to associate with the new receiving address (used by you to identify an invoice).  It is also attached to the payment request.</source>
        <translation>Volitelný popis který sa přidá k téjo nové přijímací adrese (pro jednoduchší identifikaci). Tenhle popis bude také přidán do výzvy k platbě.</translation>
    </message>
    <message>
        <source>An optional message that is attached to the payment request and may be displayed to the sender.</source>
        <translation>Volitelná zpráva která se přidá k téjo platební výzvě a může být zobrazena odesílateli.</translation>
    </message>
    <message>
        <source>&amp;Request payment</source>
        <translation>&amp;Vyžádat platbu</translation>
    </message>
    <message>
        <source>Clear all fields of the form.</source>
        <translation>Promaž obsah ze všech formulářových políček.</translation>
    </message>
    <message>
        <source>Clear</source>
        <translation>Vyčistit</translation>
    </message>
    <message>
        <source>Native segwit addresses (aka Bech32 or BIP-173) reduce your transaction fees later on and offer better protection against typos, but old wallets don't support them. When unchecked, an address compatible with older wallets will be created instead.</source>
        <translation>Nativní segwit adresy (Bech32 nebo BIP-173) snižují Vaše budoucí transakční poplatky a nabízejí lepší ochranu před překlepy, avšak staré peněženky je nepodporují. Pokud je toto pole nezaškrtnuté, bude vytvořena adresa kompatibilní se staršími peněženkami.</translation>
    </message>
    <message>
        <source>Generate native segwit (Bech32) address</source>
        <translation>Generovat nativní segwit adresu (Bech32)</translation>
    </message>
    <message>
        <source>Requested payments history</source>
        <translation>Historie vyžádaných plateb</translation>
    </message>
    <message>
        <source>Show the selected request (does the same as double clicking an entry)</source>
        <translation>Zobraz zvolený požadavek (stejně tak můžeš přímo na něj dvakrát poklepat)</translation>
    </message>
    <message>
        <source>Show</source>
        <translation>Zobrazit</translation>
    </message>
    <message>
        <source>Remove the selected entries from the list</source>
        <translation>Smaž zvolené požadavky ze seznamu</translation>
    </message>
    <message>
        <source>Remove</source>
        <translation>Smazat</translation>
    </message>
    <message>
        <source>Copy URI</source>
        <translation>Kopíruj URI</translation>
    </message>
    <message>
        <source>Copy label</source>
        <translation>Kopíruj její označení</translation>
    </message>
    <message>
        <source>Copy message</source>
        <translation>Kopíruj zprávu</translation>
    </message>
    <message>
        <source>Copy amount</source>
        <translation>Kopíruj částku</translation>
    </message>
    <message>
        <source>Could not unlock wallet.</source>
        <translation>Nemohu odemknout peněženku.</translation>
    </message>
    <message>
        <source>Could not generate new %1 address</source>
        <translation>Nelze vygenerovat novou adresu %1</translation>
    </message>
</context>
<context>
    <name>ReceiveRequestDialog</name>
    <message>
<<<<<<< HEAD
        <source>Request payment to ...</source>
        <translation>Požádat o platbu pro ...</translation>
    </message>
    <message>
=======
>>>>>>> d4a64f61
        <source>Address:</source>
        <translation>Adresa:</translation>
    </message>
    <message>
        <source>Amount:</source>
        <translation>Částka:</translation>
    </message>
    <message>
        <source>Label:</source>
        <translation>Označení:</translation>
    </message>
    <message>
        <source>Message:</source>
        <translation>Zpráva:</translation>
    </message>
    <message>
        <source>Wallet:</source>
        <translation>Peněženka:</translation>
    </message>
    <message>
        <source>Copy &amp;URI</source>
        <translation>&amp;Kopíruj URI</translation>
    </message>
    <message>
        <source>Copy &amp;Address</source>
        <translation>Kopíruj &amp;adresu</translation>
    </message>
    <message>
        <source>&amp;Save Image...</source>
        <translation>&amp;Ulož obrázek...</translation>
    </message>
    <message>
        <source>Request payment to %1</source>
        <translation>Platební požadavek: %1</translation>
    </message>
    <message>
        <source>Payment information</source>
        <translation>Informace o platbě</translation>
    </message>
</context>
<context>
    <name>RecentRequestsTableModel</name>
    <message>
        <source>Date</source>
        <translation>Datum</translation>
    </message>
    <message>
        <source>Label</source>
        <translation>Označení</translation>
    </message>
    <message>
        <source>Message</source>
        <translation>Zpráva</translation>
    </message>
    <message>
        <source>(no label)</source>
        <translation>(bez označení)</translation>
    </message>
    <message>
        <source>(no message)</source>
        <translation>(bez zprávy)</translation>
    </message>
    <message>
        <source>(no amount requested)</source>
        <translation>(bez požadované částky)</translation>
    </message>
    <message>
        <source>Requested</source>
        <translation>Požádáno</translation>
    </message>
</context>
<context>
    <name>SendCoinsDialog</name>
    <message>
        <source>Send Coins</source>
        <translation>Pošli mince</translation>
    </message>
    <message>
        <source>Coin Control Features</source>
        <translation>Možnosti ruční správy mincí</translation>
    </message>
    <message>
        <source>Inputs...</source>
        <translation>Vstupy...</translation>
    </message>
    <message>
        <source>automatically selected</source>
        <translation>automaticky vybrané</translation>
    </message>
    <message>
        <source>Insufficient funds!</source>
        <translation>Nedostatek prostředků!</translation>
    </message>
    <message>
        <source>Quantity:</source>
        <translation>Počet:</translation>
    </message>
    <message>
        <source>Bytes:</source>
        <translation>Bajtů:</translation>
    </message>
    <message>
        <source>Amount:</source>
        <translation>Částka:</translation>
    </message>
    <message>
        <source>Fee:</source>
        <translation>Poplatek:</translation>
    </message>
    <message>
        <source>After Fee:</source>
        <translation>Čistá částka:</translation>
    </message>
    <message>
        <source>Change:</source>
        <translation>Drobné:</translation>
    </message>
    <message>
        <source>If this is activated, but the change address is empty or invalid, change will be sent to a newly generated address.</source>
        <translation>Pokud aktivováno, ale adresa pro drobné je prázdná nebo neplatná, tak se drobné pošlou na nově vygenerovanou adresu.</translation>
    </message>
    <message>
        <source>Custom change address</source>
        <translation>Vlastní adresa pro drobné</translation>
    </message>
    <message>
        <source>Transaction Fee:</source>
        <translation>Transakční poplatek:</translation>
    </message>
    <message>
        <source>Choose...</source>
        <translation>Zvol...</translation>
    </message>
    <message>
        <source>Using the fallbackfee can result in sending a transaction that will take several hours or days (or never) to confirm. Consider choosing your fee manually or wait until you have validated the complete chain.</source>
        <translation>Použití nouzového poplatku („fallbackfee“) může vyústit v transakci, které bude trvat hodiny nebo dny (případně věčnost), než bude potvrzena. Zvaž proto ruční nastavení poplatku, případně počkej, až se ti kompletně zvaliduje blockchain.</translation>
    </message>
    <message>
        <source>Warning: Fee estimation is currently not possible.</source>
        <translation>Upozornění: teď není možné poplatek odhadnout.</translation>
    </message>
    <message>
        <source>Specify a custom fee per kB (1,000 bytes) of the transaction's virtual size.

Note:  Since the fee is calculated on a per-byte basis, a fee of "100 satoshis per kB" for a transaction size of 500 bytes (half of 1 kB) would ultimately yield a fee of only 50 satoshis.</source>
        <translation>Specifikujte vlastní poplatek za kB (1000 bajtů) virtuální velikosti transakce.

Poznámka: Jelikož je poplatek počítaný za bajt, poplatek o hodnotě "100 satoshi za kB" a velikost transakce 500 bajtů (polovina z 1 kB) by stál jen 50 satoshi.</translation>
    </message>
    <message>
        <source>per kilobyte</source>
        <translation>za kilobajt</translation>
    </message>
    <message>
        <source>Hide</source>
        <translation>Skryj</translation>
    </message>
    <message>
        <source>Recommended:</source>
        <translation>Doporučený:</translation>
    </message>
    <message>
        <source>Custom:</source>
        <translation>Vlastní:</translation>
    </message>
    <message>
        <source>(Smart fee not initialized yet. This usually takes a few blocks...)</source>
        <translation>(Inteligentní poplatek ještě není inicializovaný. Obvykle mu to tak pár bloků trvá...)</translation>
    </message>
    <message>
        <source>Send to multiple recipients at once</source>
        <translation>Pošli více příjemcům naráz</translation>
    </message>
    <message>
        <source>Add &amp;Recipient</source>
        <translation>Při&amp;dej příjemce</translation>
    </message>
    <message>
        <source>Clear all fields of the form.</source>
        <translation>Promaž obsah ze všech formulářových políček.</translation>
    </message>
    <message>
        <source>Dust:</source>
        <translation>Prach:</translation>
    </message>
    <message>
        <source>Hide transaction fee settings</source>
        <translation>Schovat nastavení poplatků transakce - transaction fee</translation>
    </message>
    <message>
        <source>When there is less transaction volume than space in the blocks, miners as well as relaying nodes may enforce a minimum fee. Paying only this minimum fee is just fine, but be aware that this can result in a never confirming transaction once there is more demand for bitcoin transactions than the network can process.</source>
        <translation>Když je zde měně transakcí než místa na bloky, mineři stejně tak relay-e mohou nasadit minimální poplatky. Zaplacením pouze minimálního poplatku je v pohodě, ale mějte na paměti že toto může mít za následek nikdy neověřenou transakci pokud zde bude více bitcoinových transakcí než může síť zvládnout.</translation>
    </message>
    <message>
        <source>A too low fee might result in a never confirming transaction (read the tooltip)</source>
        <translation>Příliš malý poplatek může způsobit, že transakce nebude nikdy potvrzena (přečtěte popis)</translation>
    </message>
    <message>
        <source>Confirmation time target:</source>
        <translation>Časové cílování potvrzení:</translation>
    </message>
    <message>
        <source>Enable Replace-By-Fee</source>
        <translation>Povolit možnost dodatečně transakci navýšit poplatek (tzv. „replace-by-fee“)</translation>
    </message>
    <message>
        <source>With Replace-By-Fee (BIP-125) you can increase a transaction's fee after it is sent. Without this, a higher fee may be recommended to compensate for increased transaction delay risk.</source>
        <translation>S dodatečným navýšením poplatku (BIP-125, tzv. „Replace-By-Fee“) můžete zvýšit poplatek i po odeslání. Bez dodatečného navýšení bude navrhnut vyšší transakční poplatek, tak aby kompenzoval zvýšené riziko prodlení transakce.</translation>
    </message>
    <message>
        <source>Clear &amp;All</source>
        <translation>Všechno s&amp;maž</translation>
    </message>
    <message>
        <source>Balance:</source>
        <translation>Stav účtu:</translation>
    </message>
    <message>
        <source>Confirm the send action</source>
        <translation>Potvrď odeslání</translation>
    </message>
    <message>
        <source>S&amp;end</source>
        <translation>Pošl&amp;i</translation>
    </message>
    <message>
        <source>Copy quantity</source>
        <translation>Kopíruj počet</translation>
    </message>
    <message>
        <source>Copy amount</source>
        <translation>Kopíruj částku</translation>
    </message>
    <message>
        <source>Copy fee</source>
        <translation>Kopíruj poplatek</translation>
    </message>
    <message>
        <source>Copy after fee</source>
        <translation>Kopíruj čistou částku</translation>
    </message>
    <message>
        <source>Copy bytes</source>
        <translation>Kopíruj bajty</translation>
    </message>
    <message>
        <source>Copy dust</source>
        <translation>Kopíruj prach</translation>
    </message>
    <message>
        <source>Copy change</source>
        <translation>Kopíruj drobné</translation>
    </message>
    <message>
        <source>%1 (%2 blocks)</source>
        <translation>%1 (%2 bloků)</translation>
    </message>
    <message>
        <source>Cr&amp;eate Unsigned</source>
        <translation>Vytvořit bez podpisu</translation>
    </message>
    <message>
        <source>Creates a Partially Signed Bitcoin Transaction (PSBT) for use with e.g. an offline %1 wallet, or a PSBT-compatible hardware wallet.</source>
        <translation>Vytvořit částečně podepsanou Bitcoin transakci (Partially Signed Bitcoin Transaction - PSBT) k použtí kupříkladu s offline %1 peněženkou nebo s jinou kompatibilní PSBT hardware peněženkou.</translation>
    </message>
    <message>
        <source> from wallet '%1'</source>
        <translation>z peněženky '%1'</translation>
    </message>
    <message>
        <source>%1 to '%2'</source>
        <translation>%1 do '%2'</translation>
    </message>
    <message>
        <source>%1 to %2</source>
        <translation>%1 do %2</translation>
    </message>
    <message>
        <source>Do you want to draft this transaction?</source>
        <translation>Chcete naplánovat tuhle transakci?</translation>
    </message>
    <message>
        <source>Are you sure you want to send?</source>
        <translation>Jsi si jistý, že tuhle transakci chceš poslat?</translation>
    </message>
    <message>
        <source>Create Unsigned</source>
<<<<<<< HEAD
        <translation>Vytvořit bez podpisu</translation>
=======
        <translation type="unfinished">Vytvořit bez podpisu</translation>
>>>>>>> d4a64f61
    </message>
    <message>
        <source>Save Transaction Data</source>
        <translation>Zachovaj procesní data</translation>
    </message>
    <message>
        <source>Partially Signed Transaction (Binary) (*.psbt)</source>
        <translation>Částečně podepsaná transakce (Binární) (*.psbt)</translation>
    </message>
    <message>
<<<<<<< HEAD
        <source>PSBT saved</source>
        <translation>PSBT uložena</translation>
    </message>
    <message>
=======
>>>>>>> d4a64f61
        <source>or</source>
        <translation>nebo</translation>
    </message>
    <message>
        <source>You can increase the fee later (signals Replace-By-Fee, BIP-125).</source>
        <translation>Poplatek můžete navýšit později (vysílá se "Replace-By-Fee" - nahrazení poplatkem, BIP-125).</translation>
    </message>
    <message>
        <source>Please, review your transaction proposal. This will produce a Partially Signed Bitcoin Transaction (PSBT) which you can save or copy and then sign with e.g. an offline %1 wallet, or a PSBT-compatible hardware wallet.</source>
<<<<<<< HEAD
        <translation>Zkontrolujte prosím svůj návrh transakce. Výsledkem bude částečně podepsaná bitcoinová transakce (PSBT), kterou můžete uložit nebo kopírovat a poté podepsat např. pomocí offline %1 peněženky nebo hardwarové peněženky kompatibilní s PSBT.</translation>
=======
        <translation>Zkontrolujte prosím svůj návrh transakce. Výsledkem bude částečně podepsaná bitcoinová transakce (PSBT), kterou můžete kopírovat a poté podepsat např. pomocí offline %1 peněženky nebo hardwarové peněženky kompatibilní s PSBT.</translation>
>>>>>>> d4a64f61
    </message>
    <message>
        <source>Please, review your transaction.</source>
        <translation>Prosím, zkontrolujte vaši transakci.</translation>
    </message>
    <message>
        <source>Transaction fee</source>
        <translation>Transakční poplatek</translation>
    </message>
    <message>
        <source>Not signalling Replace-By-Fee, BIP-125.</source>
        <translation>Nevysílá se "Replace-By-Fee" - nahrazení poplatkem, BIP-125.</translation>
    </message>
    <message>
        <source>Total Amount</source>
        <translation>Celková částka</translation>
    </message>
    <message>
        <source>To review recipient list click "Show Details..."</source>
        <translation>Chcete-li zkontrolovat seznam příjemců, klikněte na „Zobrazit podrobnosti ...“</translation>
    </message>
    <message>
        <source>Confirm send coins</source>
        <translation>Potvrď odeslání mincí</translation>
    </message>
    <message>
        <source>Confirm transaction proposal</source>
        <translation>Potvrdit návrh transakce</translation>
    </message>
    <message>
        <source>Send</source>
        <translation>Odeslat</translation>
    </message>
    <message>
        <source>Watch-only balance:</source>
        <translation>Pouze sledovaný zůstatek:</translation>
    </message>
    <message>
        <source>The recipient address is not valid. Please recheck.</source>
        <translation>Adresa příjemce je neplatná – překontroluj ji prosím.</translation>
    </message>
    <message>
        <source>The amount to pay must be larger than 0.</source>
        <translation>Odesílaná částka musí být větší než 0.</translation>
    </message>
    <message>
        <source>The amount exceeds your balance.</source>
        <translation>Částka překračuje stav účtu.</translation>
    </message>
    <message>
        <source>The total exceeds your balance when the %1 transaction fee is included.</source>
        <translation>Celková částka při připočítání poplatku %1 překročí stav účtu.</translation>
    </message>
    <message>
        <source>Duplicate address found: addresses should only be used once each.</source>
        <translation>Zaznamenána duplicitní adresa: každá adresa by ale měla být použita vždy jen jednou.</translation>
    </message>
    <message>
        <source>Transaction creation failed!</source>
        <translation>Vytvoření transakce selhalo!</translation>
    </message>
    <message>
        <source>A fee higher than %1 is considered an absurdly high fee.</source>
        <translation>Poplatek vyšší než %1 je považován za absurdně vysoký.</translation>
    </message>
    <message>
        <source>Payment request expired.</source>
        <translation>Platební požadavek vypršel.</translation>
    </message>
    <message numerus="yes">
        <source>Estimated to begin confirmation within %n block(s).</source>
        <translation><numerusform>Potvrzování by podle odhadu mělo začít během %n bloku.</numerusform><numerusform>Potvrzování by podle odhadu mělo začít během %n bloků.</numerusform><numerusform>Potvrzování by podle odhadu mělo začít během %n bloků.</numerusform><numerusform>Potvrzování by podle odhadu mělo začít během %n bloků.</numerusform></translation>
    </message>
    <message>
        <source>Warning: Invalid Bitcoin address</source>
        <translation>Upozornění: Neplatná bitcoinová adresa</translation>
    </message>
    <message>
        <source>Warning: Unknown change address</source>
        <translation>Upozornění: Neznámá adresa pro drobné</translation>
    </message>
    <message>
        <source>Confirm custom change address</source>
        <translation>Potvrď vlastní adresu pro drobné</translation>
    </message>
    <message>
        <source>The address you selected for change is not part of this wallet. Any or all funds in your wallet may be sent to this address. Are you sure?</source>
        <translation>Adresa, kterou jsi zvolil pro drobné, není součástí této peněženky. Potenciálně všechny prostředky z tvé peněženky mohou být na tuto adresu odeslány. Souhlasíš, aby se tak stalo?</translation>
    </message>
    <message>
        <source>(no label)</source>
        <translation>(bez označení)</translation>
    </message>
</context>
<context>
    <name>SendCoinsEntry</name>
    <message>
        <source>A&amp;mount:</source>
        <translation>Čás&amp;tka:</translation>
    </message>
    <message>
        <source>Pay &amp;To:</source>
        <translation>&amp;Komu:</translation>
    </message>
    <message>
        <source>&amp;Label:</source>
        <translation>O&amp;značení:</translation>
    </message>
    <message>
        <source>Choose previously used address</source>
        <translation>Vyber již použitou adresu</translation>
    </message>
    <message>
        <source>The Bitcoin address to send the payment to</source>
        <translation>Bitcoinová adresa příjemce</translation>
    </message>
    <message>
        <source>Alt+A</source>
        <translation>Alt+A</translation>
    </message>
    <message>
        <source>Paste address from clipboard</source>
        <translation>Vlož adresu ze schránky</translation>
    </message>
    <message>
        <source>Alt+P</source>
        <translation>Alt+P</translation>
    </message>
    <message>
        <source>Remove this entry</source>
        <translation>Smaž tento záznam</translation>
    </message>
    <message>
        <source>The amount to send in the selected unit</source>
        <translation>Částka k odeslání ve vybrané měně</translation>
    </message>
    <message>
        <source>The fee will be deducted from the amount being sent. The recipient will receive less bitcoins than you enter in the amount field. If multiple recipients are selected, the fee is split equally.</source>
        <translation>Poplatek se odečte od posílané částky. Příjemce tak dostane méně bitcoinů, než zadáš do pole Částka. Pokud vybereš více příjemců, tak se poplatek rovnoměrně rozloží.</translation>
    </message>
    <message>
        <source>S&amp;ubtract fee from amount</source>
        <translation>Od&amp;ečíst poplatek od částky</translation>
    </message>
    <message>
        <source>Use available balance</source>
        <translation>Použít dostupný zůstatek</translation>
    </message>
    <message>
        <source>Message:</source>
        <translation>Zpráva:</translation>
    </message>
    <message>
        <source>This is an unauthenticated payment request.</source>
        <translation>Tohle je neověřený platební požadavek.</translation>
    </message>
    <message>
        <source>This is an authenticated payment request.</source>
        <translation>Tohle je ověřený platební požadavek.</translation>
    </message>
    <message>
        <source>Enter a label for this address to add it to the list of used addresses</source>
        <translation>Zadej označení této adresy; obojí se ti pak uloží do adresáře</translation>
    </message>
    <message>
        <source>A message that was attached to the bitcoin: URI which will be stored with the transaction for your reference. Note: This message will not be sent over the Bitcoin network.</source>
        <translation>Zpráva, která byla připojena k bitcoin: URI a která se ti pro přehled uloží k transakci. Poznámka: Tahle zpráva se neposílá s platbou po bitcoinové síti.</translation>
    </message>
    <message>
        <source>Pay To:</source>
        <translation>Komu:</translation>
    </message>
    <message>
        <source>Memo:</source>
        <translation>Poznámka:</translation>
    </message>
</context>
<context>
    <name>SendConfirmationDialog</name>
    <message>
        <source>Yes</source>
        <translation>Ano</translation>
    </message>
</context>
<context>
    <name>ShutdownWindow</name>
    <message>
        <source>%1 is shutting down...</source>
        <translation>%1 se ukončuje...</translation>
    </message>
    <message>
        <source>Do not shut down the computer until this window disappears.</source>
        <translation>Nevypínej počítač, dokud toto okno nezmizí.</translation>
    </message>
</context>
<context>
    <name>SignVerifyMessageDialog</name>
    <message>
        <source>Signatures - Sign / Verify a Message</source>
        <translation>Podpisy - podepsat/ověřit zprávu</translation>
    </message>
    <message>
        <source>&amp;Sign Message</source>
        <translation>&amp;Podepiš zprávu</translation>
    </message>
    <message>
        <source>You can sign messages/agreements with your addresses to prove you can receive bitcoins sent to them. Be careful not to sign anything vague or random, as phishing attacks may try to trick you into signing your identity over to them. Only sign fully-detailed statements you agree to.</source>
        <translation>Podepsáním zprávy/smlouvy svými adresami můžeš prokázat, že jsi na ně schopen přijmout bitcoiny. Buď opatrný a nepodepisuj nic vágního nebo náhodného; například při phishingových útocích můžeš být lákán, abys něco takového podepsal. Podepisuj pouze naprosto úplná a detailní prohlášení, se kterými souhlasíš.</translation>
    </message>
    <message>
        <source>The Bitcoin address to sign the message with</source>
        <translation>Bitcoinová adresa, kterou se zpráva podepíše</translation>
    </message>
    <message>
        <source>Choose previously used address</source>
        <translation>Vyber již použitou adresu</translation>
    </message>
    <message>
        <source>Alt+A</source>
        <translation>Alt+A</translation>
    </message>
    <message>
        <source>Paste address from clipboard</source>
        <translation>Vlož adresu ze schránky</translation>
    </message>
    <message>
        <source>Alt+P</source>
        <translation>Alt+P</translation>
    </message>
    <message>
        <source>Enter the message you want to sign here</source>
        <translation>Sem vepiš zprávu, kterou chceš podepsat</translation>
    </message>
    <message>
        <source>Signature</source>
        <translation>Podpis</translation>
    </message>
    <message>
        <source>Copy the current signature to the system clipboard</source>
        <translation>Zkopíruj tento podpis do schránky</translation>
    </message>
    <message>
        <source>Sign the message to prove you own this Bitcoin address</source>
        <translation>Podepiš zprávu, čímž prokážeš, že jsi vlastníkem této bitcoinové adresy</translation>
    </message>
    <message>
        <source>Sign &amp;Message</source>
        <translation>Po&amp;depiš zprávu</translation>
    </message>
    <message>
        <source>Reset all sign message fields</source>
        <translation>Vymaž všechna pole formuláře pro podepsání zrávy</translation>
    </message>
    <message>
        <source>Clear &amp;All</source>
        <translation>Všechno &amp;smaž</translation>
    </message>
    <message>
        <source>&amp;Verify Message</source>
        <translation>&amp;Ověř zprávu</translation>
    </message>
    <message>
        <source>Enter the receiver's address, message (ensure you copy line breaks, spaces, tabs, etc. exactly) and signature below to verify the message. Be careful not to read more into the signature than what is in the signed message itself, to avoid being tricked by a man-in-the-middle attack. Note that this only proves the signing party receives with the address, it cannot prove sendership of any transaction!</source>
        <translation>K ověření podpisu zprávy zadej adresu příjemce, zprávu (ověř si, že správně kopíruješ zalomení řádků, mezery, tabulátory apod.) a podpis. Dávej pozor na to, abys nezkopíroval do podpisu víc, než co je v samotné podepsané zprávě, abys nebyl napálen man-in-the-middle útokem. Poznamenejme však, že takto lze pouze prokázat, že podepisující je schopný na dané adrese přijmout platbu, ale není možnéprokázat, že odeslal jakoukoli transakci!</translation>
    </message>
    <message>
        <source>The Bitcoin address the message was signed with</source>
        <translation>Bitcoinová adresa, kterou je zpráva podepsána</translation>
    </message>
    <message>
        <source>The signed message to verify</source>
        <translation>Podepsaná zpráva na ověření</translation>
    </message>
    <message>
        <source>The signature given when the message was signed</source>
        <translation>Podpis daný při podpisu zprávy</translation>
    </message>
    <message>
        <source>Verify the message to ensure it was signed with the specified Bitcoin address</source>
        <translation>Ověř zprávu, aby ses ujistil, že byla podepsána danou bitcoinovou adresou</translation>
    </message>
    <message>
        <source>Verify &amp;Message</source>
        <translation>O&amp;věř zprávu</translation>
    </message>
    <message>
        <source>Reset all verify message fields</source>
        <translation>Vymaž všechna pole formuláře pro ověření zrávy</translation>
    </message>
    <message>
        <source>Click "Sign Message" to generate signature</source>
        <translation>Kliknutím na „Podepiš zprávu“ vygeneruješ podpis</translation>
    </message>
    <message>
        <source>The entered address is invalid.</source>
        <translation>Zadaná adresa je neplatná.</translation>
    </message>
    <message>
        <source>Please check the address and try again.</source>
        <translation>Zkontroluj ji prosím a zkus to pak znovu.</translation>
    </message>
    <message>
        <source>The entered address does not refer to a key.</source>
        <translation>Zadaná adresa nepasuje ke klíči.</translation>
    </message>
    <message>
        <source>Wallet unlock was cancelled.</source>
        <translation>Odemčení peněženky bylo zrušeno.</translation>
    </message>
    <message>
        <source>No error</source>
        <translation>Bez chyby</translation>
    </message>
    <message>
        <source>Private key for the entered address is not available.</source>
        <translation>Soukromý klíč pro zadanou adresu není dostupný.</translation>
    </message>
    <message>
        <source>Message signing failed.</source>
        <translation>Nepodařilo se podepsat zprávu.</translation>
    </message>
    <message>
        <source>Message signed.</source>
        <translation>Zpráva podepsána.</translation>
    </message>
    <message>
        <source>The signature could not be decoded.</source>
        <translation>Podpis nejde dekódovat.</translation>
    </message>
    <message>
        <source>Please check the signature and try again.</source>
        <translation>Zkontroluj ho prosím a zkus to pak znovu.</translation>
    </message>
    <message>
        <source>The signature did not match the message digest.</source>
        <translation>Podpis se neshoduje s hašem zprávy.</translation>
    </message>
    <message>
        <source>Message verification failed.</source>
        <translation>Nepodařilo se ověřit zprávu.</translation>
    </message>
    <message>
        <source>Message verified.</source>
        <translation>Zpráva ověřena.</translation>
    </message>
</context>
<context>
    <name>TrafficGraphWidget</name>
    <message>
        <source>KB/s</source>
        <translation>kB/s</translation>
    </message>
</context>
<context>
    <name>TransactionDesc</name>
    <message numerus="yes">
        <source>Open for %n more block(s)</source>
        <translation><numerusform>Otevřeno pro %n další blok</numerusform><numerusform>Otevřeno pro %n další bloky</numerusform><numerusform>Otevřeno pro %n dalších bloků</numerusform><numerusform>Otevřeno pro %n dalších bloků</numerusform></translation>
    </message>
    <message>
        <source>Open until %1</source>
        <translation>Otřevřeno dokud %1</translation>
    </message>
    <message>
        <source>conflicted with a transaction with %1 confirmations</source>
        <translation>koliduje s transakcí o %1 konfirmacích</translation>
    </message>
    <message>
        <source>0/unconfirmed, %1</source>
        <translation>0/nepotvrzeno, %1</translation>
    </message>
    <message>
        <source>in memory pool</source>
        <translation>v transakčním zásobníku</translation>
    </message>
    <message>
        <source>not in memory pool</source>
        <translation>není ani v transakčním zásobníku</translation>
    </message>
    <message>
        <source>abandoned</source>
        <translation>zanechaná</translation>
    </message>
    <message>
        <source>%1/unconfirmed</source>
        <translation>%1/nepotvrzeno</translation>
    </message>
    <message>
        <source>%1 confirmations</source>
        <translation>%1 potvrzení</translation>
    </message>
    <message>
        <source>Status</source>
        <translation>Stav</translation>
    </message>
    <message>
        <source>Date</source>
        <translation>Datum</translation>
    </message>
    <message>
        <source>Source</source>
        <translation>Zdroj</translation>
    </message>
    <message>
        <source>Generated</source>
        <translation>Vygenerováno</translation>
    </message>
    <message>
        <source>From</source>
        <translation>Od</translation>
    </message>
    <message>
        <source>unknown</source>
        <translation>neznámo</translation>
    </message>
    <message>
        <source>To</source>
        <translation>Pro</translation>
    </message>
    <message>
        <source>own address</source>
        <translation>vlastní adresa</translation>
    </message>
    <message>
        <source>watch-only</source>
        <translation>sledovaná</translation>
    </message>
    <message>
        <source>label</source>
        <translation>označení</translation>
    </message>
    <message>
        <source>Credit</source>
        <translation>Příjem</translation>
    </message>
    <message numerus="yes">
        <source>matures in %n more block(s)</source>
        <translation><numerusform>dozraje po %n bloku</numerusform><numerusform>dozraje po %n blocích</numerusform><numerusform>dozraje po %n blocích</numerusform><numerusform>dozraje po %n blocích</numerusform></translation>
    </message>
    <message>
        <source>not accepted</source>
        <translation>neakceptováno</translation>
    </message>
    <message>
        <source>Debit</source>
        <translation>Výdaj</translation>
    </message>
    <message>
        <source>Total debit</source>
        <translation>Celkové výdaje</translation>
    </message>
    <message>
        <source>Total credit</source>
        <translation>Celkové příjmy</translation>
    </message>
    <message>
        <source>Transaction fee</source>
        <translation>Transakční poplatek</translation>
    </message>
    <message>
        <source>Net amount</source>
        <translation>Čistá částka</translation>
    </message>
    <message>
        <source>Message</source>
        <translation>Zpráva</translation>
    </message>
    <message>
        <source>Comment</source>
        <translation>Komentář</translation>
    </message>
    <message>
        <source>Transaction ID</source>
        <translation>ID transakce</translation>
    </message>
    <message>
        <source>Transaction total size</source>
        <translation>Celková velikost transakce</translation>
    </message>
    <message>
        <source>Transaction virtual size</source>
        <translation>Virtuální velikost transakce</translation>
    </message>
    <message>
        <source>Output index</source>
        <translation>Pořadí výstupu</translation>
    </message>
    <message>
        <source> (Certificate was not verified)</source>
        <translation>(Certifikát nebyl ověřen)</translation>
    </message>
    <message>
        <source>Merchant</source>
        <translation>Obchodník</translation>
    </message>
    <message>
        <source>Generated coins must mature %1 blocks before they can be spent. When you generated this block, it was broadcast to the network to be added to the block chain. If it fails to get into the chain, its state will change to "not accepted" and it won't be spendable. This may occasionally happen if another node generates a block within a few seconds of yours.</source>
        <translation>Vygenerované mince musí čekat %1 bloků, než mohou být utraceny. Když jsi vygeneroval tenhle blok, tak byl rozposlán do sítě, aby byl přidán do blockchainu. Pokud se mu nepodaří dostat se do blockchainu, změní se na „neakceptovaný“ a nepůjde utratit. To se občas může stát, pokud jiný uzel vygeneruje blok zhruba ve stejném okamžiku jako ty.</translation>
    </message>
    <message>
        <source>Debug information</source>
        <translation>Ladicí informace</translation>
    </message>
    <message>
        <source>Transaction</source>
        <translation>Transakce</translation>
    </message>
    <message>
        <source>Inputs</source>
        <translation>Vstupy</translation>
    </message>
    <message>
        <source>Amount</source>
        <translation>Částka</translation>
    </message>
    <message>
        <source>true</source>
        <translation>true</translation>
    </message>
    <message>
        <source>false</source>
        <translation>false</translation>
    </message>
</context>
<context>
    <name>TransactionDescDialog</name>
    <message>
        <source>This pane shows a detailed description of the transaction</source>
        <translation>Toto okno zobrazuje detailní popis transakce</translation>
    </message>
    <message>
        <source>Details for %1</source>
        <translation>Podrobnosti o %1</translation>
    </message>
</context>
<context>
    <name>TransactionTableModel</name>
    <message>
        <source>Date</source>
        <translation>Datum</translation>
    </message>
    <message>
        <source>Type</source>
        <translation>Typ</translation>
    </message>
    <message>
        <source>Label</source>
        <translation>Označení</translation>
    </message>
    <message numerus="yes">
        <source>Open for %n more block(s)</source>
        <translation><numerusform>Otevřeno pro %n další blok</numerusform><numerusform>Otevřeno pro %n další bloky</numerusform><numerusform>Otevřeno pro %n dalších bloků</numerusform><numerusform>Otevřeno pro %n dalších bloků</numerusform></translation>
    </message>
    <message>
        <source>Open until %1</source>
        <translation>Otřevřeno dokud %1</translation>
    </message>
    <message>
        <source>Unconfirmed</source>
        <translation>Nepotvrzeno</translation>
    </message>
    <message>
        <source>Abandoned</source>
        <translation>Zanechaná</translation>
    </message>
    <message>
        <source>Confirming (%1 of %2 recommended confirmations)</source>
        <translation>Potvrzuje se (%1 z %2 doporučených potvrzení)</translation>
    </message>
    <message>
        <source>Confirmed (%1 confirmations)</source>
        <translation>Potvrzeno (%1 potvrzení)</translation>
    </message>
    <message>
        <source>Conflicted</source>
        <translation>V kolizi</translation>
    </message>
    <message>
        <source>Immature (%1 confirmations, will be available after %2)</source>
        <translation>Nedozráno (%1 potvrzení, dozraje při %2 potvrzeních)</translation>
    </message>
    <message>
        <source>Generated but not accepted</source>
        <translation>Vygenerováno, ale neakceptováno</translation>
    </message>
    <message>
        <source>Received with</source>
        <translation>Přijato do</translation>
    </message>
    <message>
        <source>Received from</source>
        <translation>Přijato od</translation>
    </message>
    <message>
        <source>Sent to</source>
        <translation>Posláno na</translation>
    </message>
    <message>
        <source>Payment to yourself</source>
        <translation>Platba sama sobě</translation>
    </message>
    <message>
        <source>Mined</source>
        <translation>Vytěženo</translation>
    </message>
    <message>
        <source>watch-only</source>
        <translation>sledovací</translation>
    </message>
    <message>
        <source>(n/a)</source>
        <translation>(n/a)</translation>
    </message>
    <message>
        <source>(no label)</source>
        <translation>(bez označení)</translation>
    </message>
    <message>
        <source>Transaction status. Hover over this field to show number of confirmations.</source>
        <translation>Stav transakce. Najetím myši na toto políčko si zobrazíš počet potvrzení.</translation>
    </message>
    <message>
        <source>Date and time that the transaction was received.</source>
        <translation>Datum a čas přijetí transakce.</translation>
    </message>
    <message>
        <source>Type of transaction.</source>
        <translation>Druh transakce.</translation>
    </message>
    <message>
        <source>Whether or not a watch-only address is involved in this transaction.</source>
        <translation>Zda tato transakce zahrnuje i některou sledovanou adresu.</translation>
    </message>
    <message>
        <source>User-defined intent/purpose of the transaction.</source>
        <translation>Uživatelsky určený účel transakce.</translation>
    </message>
    <message>
        <source>Amount removed from or added to balance.</source>
        <translation>Částka odečtená z nebo přičtená k účtu.</translation>
    </message>
</context>
<context>
    <name>TransactionView</name>
    <message>
        <source>All</source>
        <translation>Vše</translation>
    </message>
    <message>
        <source>Today</source>
        <translation>Dnes</translation>
    </message>
    <message>
        <source>This week</source>
        <translation>Tento týden</translation>
    </message>
    <message>
        <source>This month</source>
        <translation>Tento měsíc</translation>
    </message>
    <message>
        <source>Last month</source>
        <translation>Minulý měsíc</translation>
    </message>
    <message>
        <source>This year</source>
        <translation>Letos</translation>
    </message>
    <message>
        <source>Range...</source>
        <translation>Rozsah...</translation>
    </message>
    <message>
        <source>Received with</source>
        <translation>Přijato</translation>
    </message>
    <message>
        <source>Sent to</source>
        <translation>Posláno</translation>
    </message>
    <message>
        <source>Mined</source>
        <translation>Vytěženo</translation>
    </message>
    <message>
        <source>Other</source>
        <translation>Ostatní</translation>
    </message>
    <message>
        <source>Enter address, transaction id, or label to search</source>
        <translation>Zadej adresu, její označení nebo ID transakce pro vyhledání</translation>
    </message>
    <message>
        <source>Min amount</source>
        <translation>Minimální částka</translation>
    </message>
    <message>
        <source>Abandon transaction</source>
        <translation>Zapomenout transakci</translation>
    </message>
    <message>
        <source>Increase transaction fee</source>
        <translation>Navyš transakční poplatek</translation>
    </message>
    <message>
        <source>Copy address</source>
        <translation>Kopíruj adresu</translation>
    </message>
    <message>
        <source>Copy label</source>
        <translation>Kopíruj její označení</translation>
    </message>
    <message>
        <source>Copy amount</source>
        <translation>Kopíruj částku</translation>
    </message>
    <message>
        <source>Copy transaction ID</source>
        <translation>Kopíruj ID transakce</translation>
    </message>
    <message>
        <source>Copy raw transaction</source>
        <translation>Kopíruj surovou transakci</translation>
    </message>
    <message>
        <source>Copy full transaction details</source>
        <translation>Kopíruj kompletní podrobnosti o transakci</translation>
    </message>
    <message>
        <source>Edit label</source>
        <translation>Uprav označení</translation>
    </message>
    <message>
        <source>Show transaction details</source>
        <translation>Zobraz detaily transakce</translation>
    </message>
    <message>
        <source>Export Transaction History</source>
        <translation>Exportuj transakční historii</translation>
    </message>
    <message>
        <source>Comma separated file (*.csv)</source>
        <translation>Formát CSV (*.csv)</translation>
    </message>
    <message>
        <source>Confirmed</source>
        <translation>Potvrzeno</translation>
    </message>
    <message>
        <source>Watch-only</source>
        <translation>Sledovaná</translation>
    </message>
    <message>
        <source>Date</source>
        <translation>Datum</translation>
    </message>
    <message>
        <source>Type</source>
        <translation>Typ</translation>
    </message>
    <message>
        <source>Label</source>
        <translation>Označení</translation>
    </message>
    <message>
        <source>Address</source>
        <translation>Adresa</translation>
    </message>
    <message>
        <source>ID</source>
        <translation>ID</translation>
    </message>
    <message>
        <source>Exporting Failed</source>
        <translation>Exportování selhalo</translation>
    </message>
    <message>
        <source>There was an error trying to save the transaction history to %1.</source>
        <translation>Při ukládání transakční historie do %1 se přihodila nějaká chyba.</translation>
    </message>
    <message>
        <source>Exporting Successful</source>
        <translation>Úspěšně vyexportováno</translation>
    </message>
    <message>
        <source>The transaction history was successfully saved to %1.</source>
        <translation>Transakční historie byla v pořádku uložena do %1.</translation>
    </message>
    <message>
        <source>Range:</source>
        <translation>Rozsah:</translation>
    </message>
    <message>
        <source>to</source>
        <translation>až</translation>
    </message>
</context>
<context>
    <name>UnitDisplayStatusBarControl</name>
    <message>
        <source>Unit to show amounts in. Click to select another unit.</source>
        <translation>Jednotka pro částky. Klikni pro výběr nějaké jiné.</translation>
    </message>
</context>
<context>
    <name>WalletController</name>
    <message>
        <source>Close wallet</source>
        <translation>Zavřít peněženku</translation>
    </message>
    <message>
        <source>Are you sure you wish to close the wallet &lt;i&gt;%1&lt;/i&gt;?</source>
        <translation>Opravdu chcete zavřít peněženku &lt;i&gt;%1&lt;/i&gt;?</translation>
    </message>
    <message>
        <source>Closing the wallet for too long can result in having to resync the entire chain if pruning is enabled.</source>
        <translation>Zavření peněženky na příliš dlouhou dobu může vyústit v potřebu resynchronizace celého blockchainu pokud je zapnuté prořezávání.</translation>
    </message>
    <message>
        <source>Close all wallets</source>
        <translation>Zavřít všechny peněženky</translation>
    </message>
    <message>
        <source>Are you sure you wish to close all wallets?</source>
        <translation>Opravdu chcete zavřít všechny peněženky?</translation>
    </message>
</context>
<context>
    <name>WalletFrame</name>
    <message>
        <source>No wallet has been loaded.
Go to File &gt; Open Wallet to load a wallet.
- OR -</source>
        <translation>Není načtena žádná peněženka.
Přejděte do Soubor &gt; Otevřít peněženku pro načtení peněženky.
- NEBO -</translation>
    </message>
    <message>
        <source>Create a new wallet</source>
        <translation>Vytvoř novou peněženku</translation>
    </message>
</context>
<context>
    <name>WalletModel</name>
    <message>
        <source>Send Coins</source>
        <translation>Pošli mince</translation>
    </message>
    <message>
        <source>Fee bump error</source>
        <translation>Chyba při navyšování poplatku</translation>
    </message>
    <message>
        <source>Increasing transaction fee failed</source>
        <translation>Nepodařilo se navýšeit poplatek</translation>
    </message>
    <message>
        <source>Do you want to increase the fee?</source>
        <translation>Chcete navýšit poplatek?</translation>
    </message>
    <message>
        <source>Do you want to draft a transaction with fee increase?</source>
        <translation>Chcete naplánovat tuhle transakci s navýšením poplatku?</translation>
    </message>
    <message>
        <source>Current fee:</source>
        <translation>Momentální poplatek:</translation>
    </message>
    <message>
        <source>Increase:</source>
        <translation>Navýšení:</translation>
    </message>
    <message>
        <source>New fee:</source>
        <translation>Nový poplatek:</translation>
    </message>
    <message>
        <source>Confirm fee bump</source>
        <translation>Potvrď navýšení poplatku</translation>
    </message>
    <message>
        <source>Can't draft transaction.</source>
        <translation>Nelze navrhnout transakci.</translation>
    </message>
    <message>
        <source>PSBT copied</source>
        <translation>PSBT zkopírována</translation>
    </message>
    <message>
        <source>Can't sign transaction.</source>
        <translation>Nemůžu podepsat transakci.</translation>
    </message>
    <message>
        <source>Could not commit transaction</source>
        <translation>Nemohl jsem uložit transakci do peněženky</translation>
    </message>
    <message>
        <source>default wallet</source>
        <translation>výchozí peněženka</translation>
    </message>
</context>
<context>
    <name>WalletView</name>
    <message>
        <source>&amp;Export</source>
        <translation>&amp;Export</translation>
    </message>
    <message>
        <source>Export the data in the current tab to a file</source>
        <translation>Exportuj data z tohoto panelu do souboru</translation>
    </message>
    <message>
        <source>Error</source>
        <translation>Chyba</translation>
    </message>
    <message>
        <source>Unable to decode PSBT from clipboard (invalid base64)</source>
        <translation>Nelze dekódovat PSBT ze schránky (neplatné kódování base64)</translation>
    </message>
    <message>
        <source>Load Transaction Data</source>
        <translation>Načíst data o transakci</translation>
    </message>
    <message>
        <source>Partially Signed Transaction (*.psbt)</source>
        <translation>Částečně podepsaná transakce (*.psbt)</translation>
    </message>
    <message>
        <source>PSBT file must be smaller than 100 MiB</source>
        <translation>Soubor PSBT musí být menší než 100 MiB</translation>
    </message>
    <message>
        <source>Unable to decode PSBT</source>
        <translation>Nelze dekódovat PSBT</translation>
    </message>
    <message>
        <source>Backup Wallet</source>
        <translation>Záloha peněženky</translation>
    </message>
    <message>
        <source>Wallet Data (*.dat)</source>
        <translation>Data peněženky (*.dat)</translation>
    </message>
    <message>
        <source>Backup Failed</source>
        <translation>Zálohování selhalo</translation>
    </message>
    <message>
        <source>There was an error trying to save the wallet data to %1.</source>
        <translation>Při ukládání peněženky do %1 se přihodila nějaká chyba.</translation>
    </message>
    <message>
        <source>Backup Successful</source>
        <translation>Úspěšně zazálohováno</translation>
    </message>
    <message>
        <source>The wallet data was successfully saved to %1.</source>
        <translation>Data z peněženky byla v pořádku uložena do %1.</translation>
    </message>
    <message>
        <source>Cancel</source>
        <translation>Zrušit</translation>
    </message>
</context>
<context>
    <name>bitcoin-core</name>
    <message>
        <source>Distributed under the MIT software license, see the accompanying file %s or %s</source>
        <translation>Šířen pod softwarovou licencí MIT, viz přiložený soubor %s nebo %s</translation>
    </message>
    <message>
        <source>Prune configured below the minimum of %d MiB.  Please use a higher number.</source>
        <translation>Prořezávání je nastaveno pod minimum %d MiB.  Použij, prosím, nějaké vyšší číslo.</translation>
    </message>
    <message>
        <source>Prune: last wallet synchronisation goes beyond pruned data. You need to -reindex (download the whole blockchain again in case of pruned node)</source>
        <translation>Prořezávání: poslední synchronizace peněženky proběhla před už prořezanými daty. Je třeba provést -reindex (tedy v případě prořezávacího režimu stáhnout znovu celý blockchain)</translation>
    </message>
    <message>
        <source>Pruning blockstore...</source>
        <translation>Prořezávám úložiště bloků...</translation>
    </message>
    <message>
        <source>Unable to start HTTP server. See debug log for details.</source>
        <translation>Nemohu spustit HTTP server. Detaily viz v debug.log.</translation>
    </message>
    <message>
        <source>The %s developers</source>
        <translation>Vývojáři %s</translation>
    </message>
    <message>
        <source>Cannot obtain a lock on data directory %s. %s is probably already running.</source>
        <translation>Nedaří se mi získat zámek na datový adresář %s. %s pravděpodobně už jednou běží.</translation>
    </message>
    <message>
        <source>Cannot provide specific connections and have addrman find outgoing connections at the same.</source>
        <translation>Nemohu poskytovat konkrétní spojení a současně chtít, aby addrman vyhledával odchozí spojení.</translation>
    </message>
    <message>
        <source>Error reading %s! All keys read correctly, but transaction data or address book entries might be missing or incorrect.</source>
        <translation>Nastala chyba při čtení souboru %s! Všechny klíče se přečetly správně, ale data o transakcích nebo záznamy v adresáři mohou chybět či být nesprávné.</translation>
    </message>
    <message>
        <source>More than one onion bind address is provided. Using %s for the automatically created Tor onion service.</source>
        <translation>Byla zadána více než jedna onion adresa. Použiju %s pro automaticky vytvořenou službu sítě Tor.</translation>
    </message>
    <message>
        <source>Please check that your computer's date and time are correct! If your clock is wrong, %s will not work properly.</source>
        <translation>Zkontroluj, že máš v počítači správně nastavený datum a čas! Pokud jsou nastaveny špatně, %s nebude fungovat správně.</translation>
    </message>
    <message>
        <source>Please contribute if you find %s useful. Visit %s for further information about the software.</source>
        <translation>Prosíme, zapoj se nebo přispěj, pokud ti %s přijde užitečný. Více informací o programu je na %s.</translation>
    </message>
    <message>
        <source>SQLiteDatabase: Failed to prepare the statement to fetch sqlite wallet schema version: %s</source>
        <translation>SQLiteDatabase: Nepodařilo se připravit dotaz pro získání verze schématu sqlite peněženky: %s</translation>
    </message>
    <message>
        <source>SQLiteDatabase: Failed to prepare the statement to fetch the application id: %s</source>
        <translation>SQLiteDatabase: Nepodařilo se připravit dotaz pro získání id aplikace: %s</translation>
    </message>
    <message>
        <source>SQLiteDatabase: Unknown sqlite wallet schema version %d. Only version %d is supported</source>
        <translation>SQLiteDatabase: Neznámá verze schématu sqlite peněženky: %d. Podporovaná je pouze verze %d</translation>
    </message>
    <message>
        <source>The block database contains a block which appears to be from the future. This may be due to your computer's date and time being set incorrectly. Only rebuild the block database if you are sure that your computer's date and time are correct</source>
        <translation>Databáze bloků obsahuje blok, který vypadá jako z budoucnosti, což může být kvůli špatně nastavenému datu a času na tvém počítači. Nech databázi bloků přestavět pouze v případě, že si jsi jistý, že máš na počítači správný datum a čas</translation>
    </message>
    <message>
        <source>This is a pre-release test build - use at your own risk - do not use for mining or merchant applications</source>
        <translation>Tohle je testovací verze – používej ji jen na vlastní riziko, ale rozhodně ji nepoužívej k těžbě nebo pro obchodní aplikace</translation>
    </message>
    <message>
        <source>This is the transaction fee you may discard if change is smaller than dust at this level</source>
        <translation>Tohle je transakční poplatek, který můžeš zrušit, pokud budou na této úrovni drobné menší než prach</translation>
    </message>
    <message>
        <source>Unable to replay blocks. You will need to rebuild the database using -reindex-chainstate.</source>
        <translation>Nedaří se mi znovu aplikovat bloky. Budeš muset přestavět databázi použitím -reindex-chainstate.</translation>
    </message>
    <message>
        <source>Unable to rewind the database to a pre-fork state. You will need to redownload the blockchain</source>
        <translation>Nedaří se mi vrátit databázi do stavu před štěpem. Budeš muset znovu stáhnout celý blockchain</translation>
    </message>
    <message>
        <source>Warning: The network does not appear to fully agree! Some miners appear to be experiencing issues.</source>
        <translation>Upozornění: Síť podle všeho není v konzistentním stavu. Někteří těžaři jsou zřejmě v potížích.</translation>
    </message>
    <message>
        <source>Warning: We do not appear to fully agree with our peers! You may need to upgrade, or other nodes may need to upgrade.</source>
        <translation>Upozornění: Nesouhlasím zcela se svými protějšky! Možná potřebuji aktualizovat nebo ostatní uzly potřebují aktualizovat.</translation>
    </message>
    <message>
        <source>-maxmempool must be at least %d MB</source>
        <translation>-maxmempool musí být alespoň %d MB</translation>
    </message>
    <message>
        <source>Cannot resolve -%s address: '%s'</source>
        <translation>Nemohu přeložit -%s adresu: '%s'</translation>
    </message>
    <message>
        <source>Change index out of range</source>
        <translation>Index drobných je mimo platný rozsah</translation>
    </message>
    <message>
        <source>Config setting for %s only applied on %s network when in [%s] section.</source>
        <translation>Nastavení pro %s je nastaveno pouze na síťi %s pokud jste v sekci [%s]</translation>
    </message>
    <message>
        <source>Copyright (C) %i-%i</source>
        <translation>Copyright (C) %i–%i</translation>
    </message>
    <message>
        <source>Corrupted block database detected</source>
        <translation>Bylo zjištěno poškození databáze bloků</translation>
    </message>
    <message>
        <source>Could not find asmap file %s</source>
        <translation>Soubor asmap nelze najít %s</translation>
    </message>
    <message>
        <source>Could not parse asmap file %s</source>
        <translation>Soubor asmap nelze analyzovat %s</translation>
    </message>
    <message>
        <source>Do you want to rebuild the block database now?</source>
        <translation>Chceš přestavět databázi bloků hned teď?</translation>
    </message>
    <message>
        <source>Error initializing block database</source>
        <translation>Chyba při zakládání databáze bloků</translation>
    </message>
    <message>
        <source>Error initializing wallet database environment %s!</source>
        <translation>Chyba při vytváření databázového prostředí %s pro peněženku!</translation>
    </message>
    <message>
        <source>Error loading %s</source>
        <translation>Chyba při načítání %s</translation>
    </message>
    <message>
        <source>Error loading %s: Private keys can only be disabled during creation</source>
        <translation>Chyba při načítání %s: Soukromé klíče můžou být zakázané jen v průběhu vytváření.</translation>
    </message>
    <message>
        <source>Error loading %s: Wallet corrupted</source>
        <translation>Chyba při načítání %s: peněženka je poškozená</translation>
    </message>
    <message>
        <source>Error loading %s: Wallet requires newer version of %s</source>
        <translation>Chyba při načítání %s: peněženka vyžaduje novější verzi %s</translation>
    </message>
    <message>
        <source>Error loading block database</source>
        <translation>Chyba při načítání databáze bloků</translation>
    </message>
    <message>
        <source>Error opening block database</source>
        <translation>Chyba při otevírání databáze bloků</translation>
    </message>
    <message>
        <source>Failed to listen on any port. Use -listen=0 if you want this.</source>
        <translation>Nepodařilo se naslouchat na žádném portu. Použij -listen=0, pokud to byl tvůj záměr.</translation>
    </message>
    <message>
        <source>Failed to rescan the wallet during initialization</source>
        <translation>Během inicializace se nepodařilo proskenovat peněženku</translation>
    </message>
    <message>
        <source>Failed to verify database</source>
        <translation>Selhání v ověření databáze</translation>
    </message>
    <message>
        <source>Ignoring duplicate -wallet %s.</source>
        <translation>Ignoruji duplicitní -wallet %s.</translation>
    </message>
    <message>
        <source>Importing...</source>
        <translation>Importuji...</translation>
    </message>
    <message>
        <source>Incorrect or no genesis block found. Wrong datadir for network?</source>
        <translation>Nemám žádný nebo jen špatný genesis blok. Není špatně nastavený datadir?</translation>
    </message>
    <message>
        <source>Initialization sanity check failed. %s is shutting down.</source>
        <translation>Selhala úvodní zevrubná prověrka. %s se ukončuje.</translation>
    </message>
    <message>
        <source>Invalid P2P permission: '%s'</source>
        <translation>Neplatné oprávnenie P2P: '%s'</translation>
    </message>
    <message>
        <source>Invalid amount for -%s=&lt;amount&gt;: '%s'</source>
        <translation>Neplatná částka pro -%s=&lt;částka&gt;: '%s'</translation>
    </message>
    <message>
        <source>Invalid amount for -discardfee=&lt;amount&gt;: '%s'</source>
        <translation>Neplatná částka pro -discardfee=&lt;částka&gt;: '%s'</translation>
    </message>
    <message>
        <source>Invalid amount for -fallbackfee=&lt;amount&gt;: '%s'</source>
        <translation>Neplatná částka pro -fallbackfee=&lt;částka&gt;: '%s'</translation>
    </message>
    <message>
        <source>SQLiteDatabase: Failed to execute statement to verify database: %s</source>
        <translation>SQLiteDatabase: Nepodařilo se vykonat dotaz pro ověření databáze: %s</translation>
    </message>
    <message>
        <source>SQLiteDatabase: Failed to fetch sqlite wallet schema version: %s</source>
        <translation>SQLiteDatabase: Nepodařilo se získat verzi sqlite schématu peněženky: %s</translation>
    </message>
    <message>
        <source>SQLiteDatabase: Failed to fetch the application id: %s</source>
        <translation>SQLiteDatabase: Nepodařilo se získat id aplikace: %s</translation>
    </message>
    <message>
        <source>SQLiteDatabase: Failed to prepare statement to verify database: %s</source>
        <translation>SQLiteDatabase: Nepodařilo se připravit dotaz pro ověření databáze: %s</translation>
    </message>
    <message>
        <source>SQLiteDatabase: Failed to read database verification error: %s</source>
        <translation>SQLiteDatabase: Nepodařilo se přečist databázovou ověřovací chybu: %s</translation>
    </message>
    <message>
        <source>SQLiteDatabase: Unexpected application id. Expected %u, got %u</source>
        <translation>SQLiteDatabase: Neočekávané id aplikace. Očekáváno: %u, ve skutečnosti %u</translation>
    </message>
    <message>
        <source>Specified blocks directory "%s" does not exist.</source>
        <translation>Zadaný adresář bloků "%s" neexistuje.</translation>
    </message>
    <message>
        <source>The specified R/W config file %s does not exist
</source>
        <translation>Uvedený R/W konfigurační soubor %s neexistuje
</translation>
    </message>
    <message>
        <source>Unknown address type '%s'</source>
        <translation>Neznámý typ adresy '%s'</translation>
    </message>
    <message>
        <source>Unknown change type '%s'</source>
        <translation>Neznámý typ změny '%s'</translation>
    </message>
    <message>
        <source>Upgrading txindex database</source>
        <translation>Aktualizuje se txindex databáze</translation>
    </message>
    <message>
        <source>Loading P2P addresses...</source>
        <translation>Načítám P2P adresy…</translation>
    </message>
    <message>
        <source>Loading banlist...</source>
        <translation>Načítám seznam klateb...</translation>
    </message>
    <message>
        <source>Not enough file descriptors available.</source>
        <translation>Je nedostatek deskriptorů souborů.</translation>
    </message>
    <message>
        <source>Prune cannot be configured with a negative value.</source>
        <translation>Prořezávání nemůže být zkonfigurováno s negativní hodnotou.</translation>
    </message>
    <message>
        <source>Prune mode is incompatible with -txindex.</source>
        <translation>Prořezávací režim není kompatibilní s -txindex.</translation>
    </message>
    <message>
        <source>Replaying blocks...</source>
        <translation>Znovu aplikuji bloky…</translation>
    </message>
    <message>
        <source>Rewinding blocks...</source>
        <translation>Vracím bloky…</translation>
    </message>
    <message>
        <source>The source code is available from %s.</source>
        <translation>Zdrojový kód je dostupný na %s.</translation>
    </message>
    <message>
        <source>Transaction fee and change calculation failed</source>
        <translation>Selhal výpočet transakčního poplatku a drobných</translation>
    </message>
    <message>
        <source>Unable to bind to %s on this computer. %s is probably already running.</source>
        <translation>Nedaří se mi připojit na %s na tomhle počítači. %s už pravděpodobně jednou běží.</translation>
    </message>
    <message>
        <source>Unable to generate keys</source>
        <translation>Nepodařilo se vygenerovat klíče</translation>
    </message>
    <message>
        <source>Unsupported logging category %s=%s.</source>
        <translation>Nepodporovaná logovací kategorie %s=%s.</translation>
    </message>
    <message>
        <source>Upgrading UTXO database</source>
        <translation>Aktualizuji databázi neutracených výstupů (UTXO)</translation>
    </message>
    <message>
        <source>User Agent comment (%s) contains unsafe characters.</source>
        <translation>Komentář u typu klienta (%s) obsahuje riskantní znaky.</translation>
    </message>
    <message>
        <source>Verifying blocks...</source>
        <translation>Ověřuji bloky…</translation>
    </message>
    <message>
        <source>Wallet needed to be rewritten: restart %s to complete</source>
        <translation>Soubor s peněženkou potřeboval přepsat: restartuj %s, aby se operace dokončila</translation>
    </message>
    <message>
        <source>Error: Listening for incoming connections failed (listen returned error %s)</source>
        <translation>Chyba: Nelze naslouchat příchozí spojení (listen vrátil chybu %s)</translation>
    </message>
    <message>
        <source>%s corrupt. Try using the wallet tool bitcoin-wallet to salvage or restoring a backup.</source>
        <translation>Soubor %s je poškozen. Zkus použít bitcoin-wallet pro opravu nebo obnov zálohu.</translation>
    </message>
    <message>
        <source>Cannot upgrade a non HD split wallet without upgrading to support pre split keypool. Please use version 169900 or no version specified.</source>
        <translation>Nelze upgradovat na non HD split peněženku bez aktualizace pre split keypoolu. Použij verzi 169900 nebo nezadávej verzi žádnou.</translation>
    </message>
    <message>
        <source>Invalid amount for -maxtxfee=&lt;amount&gt;: '%s' (must be at least the minrelay fee of %s to prevent stuck transactions)</source>
        <translation>Neplatná částka pro -maxtxfee=&lt;amount&gt;: '%s' (musí být alespoň jako poplatek minrelay %s, aby transakce nezůstávaly trčet)</translation>
    </message>
    <message>
        <source>The transaction amount is too small to send after the fee has been deducted</source>
        <translation>Částka v transakci po odečtení poplatku je příliš malá na odeslání</translation>
    </message>
    <message>
        <source>This error could occur if this wallet was not shutdown cleanly and was last loaded using a build with a newer version of Berkeley DB. If so, please use the software that last loaded this wallet</source>
        <translation>Tato chyba může nastat pokud byla peněženka ukončena chybně a byla naposledy použita programem s novější verzi Berkeley DB. Je-li to tak, použijte program, který naposledy přistoupil k této peněžence</translation>
    </message>
    <message>
        <source>This is the maximum transaction fee you pay (in addition to the normal fee) to prioritize partial spend avoidance over regular coin selection.</source>
        <translation>Jedná se o maximální poplatek, který zaplatíte (navíc k běžnému poplatku), aby se upřednostnila útrata z dosud nepoužitých adres oproti těm už jednou použitých.</translation>
    </message>
    <message>
        <source>Transaction needs a change address, but we can't generate it. Please call keypoolrefill first.</source>
        <translation>Transakce potřebuje adresu pro drobné, ale ta se nepodařila vygenerovat. Nejdřív zavolej keypoolrefill.</translation>
    </message>
    <message>
        <source>You need to rebuild the database using -reindex to go back to unpruned mode.  This will redownload the entire blockchain</source>
        <translation>K návratu k neprořezávacímu režimu je potřeba přestavět databázi použitím -reindex.  Také se znovu stáhne celý blockchain</translation>
    </message>
    <message>
        <source>A fatal internal error occurred, see debug.log for details</source>
<<<<<<< HEAD
        <translation>Nastala závažná vnitřní chyba, podrobnosti viz v debug.log.</translation>
    </message>
    <message>
        <source>Cannot set -peerblockfilters without -blockfilterindex.</source>
        <translation>Nelze nastavit -peerblockfilters bez -blockfilterindex.</translation>
    </message>
    <message>
        <source>Disk space is too low!</source>
        <translation>Na disku je příliš málo místa!</translation>
=======
        <translation>Přihodila se závažná vnitřní chyba, podrobnosti viz v debug.log</translation>
>>>>>>> d4a64f61
    </message>
    <message>
        <source>Error reading from database, shutting down.</source>
        <translation>Chyba při čtení z databáze, ukončuji se.</translation>
    </message>
    <message>
        <source>Error upgrading chainstate database</source>
        <translation>Chyba při aktualizaci stavové databáze blockchainu</translation>
    </message>
    <message>
        <source>Error: Disk space is low for %s</source>
        <translation>Chyba: Málo místa na disku pro %s</translation>
    </message>
    <message>
        <source>Error: Keypool ran out, please call keypoolrefill first</source>
<<<<<<< HEAD
        <translation>Chyba: V keypoolu došly adresy, nejdřív zavolej keypool refill</translation>
    </message>
    <message>
        <source>Fee rate (%s) is lower than the minimum fee rate setting (%s)</source>
        <translation>Zvolený poplatek (%s) je nižší než nastavený minimální poplatek (%s).</translation>
=======
        <translation>Vyčerpal se zásobník klíčů, zavolej prvně, prosím, keypoolrefill</translation>
>>>>>>> d4a64f61
    </message>
    <message>
        <source>Invalid -onion address or hostname: '%s'</source>
        <translation>Neplatná -onion adresa či hostitel: '%s'</translation>
    </message>
    <message>
        <source>Invalid -proxy address or hostname: '%s'</source>
        <translation>Neplatná -proxy adresa či hostitel: '%s'</translation>
    </message>
    <message>
        <source>Invalid amount for -paytxfee=&lt;amount&gt;: '%s' (must be at least %s)</source>
        <translation>Neplatná částka pro -paytxfee=&lt;částka&gt;: '%s' (musí být alespoň %s)</translation>
    </message>
    <message>
        <source>Invalid netmask specified in -whitelist: '%s'</source>
        <translation>Ve -whitelist byla zadána neplatná podsíť: '%s'</translation>
    </message>
    <message>
        <source>Need to specify a port with -whitebind: '%s'</source>
        <translation>V rámci -whitebind je třeba specifikovat i port: '%s'</translation>
    </message>
    <message>
        <source>No proxy server specified. Use -proxy=&lt;ip&gt; or -proxy=&lt;ip:port&gt;.</source>
        <translation>Není specifikován proxy server. Použijte -proxy=&lt;ip&gt; nebo -proxy=&lt;ip:port&gt;.</translation>
    </message>
    <message>
        <source>Prune mode is incompatible with -blockfilterindex.</source>
        <translation>Režim prořezávání není kompatibilní s -blockfilterindex.</translation>
    </message>
    <message>
        <source>Reducing -maxconnections from %d to %d, because of system limitations.</source>
        <translation>Omezuji -maxconnections z %d na %d kvůli systémovým omezením.</translation>
    </message>
    <message>
        <source>Section [%s] is not recognized.</source>
        <translation>Sekce [%s] nebyla rozpoznána.</translation>
    </message>
    <message>
        <source>Signing transaction failed</source>
        <translation>Nepodařilo se podepsat transakci</translation>
    </message>
    <message>
        <source>Specified -walletdir "%s" does not exist</source>
        <translation>Uvedená -walletdir "%s" neexistuje</translation>
    </message>
    <message>
        <source>Specified -walletdir "%s" is a relative path</source>
        <translation>Uvedená -walletdir "%s" je relatívna cesta</translation>
    </message>
    <message>
        <source>Specified -walletdir "%s" is not a directory</source>
        <translation>Uvedená -walletdir "%s" není složkou</translation>
    </message>
    <message>
        <source>The specified config file %s does not exist
</source>
        <translation>Uvedený konfigurační soubor %s neexistuje
</translation>
    </message>
    <message>
        <source>The transaction amount is too small to pay the fee</source>
        <translation>Částka v transakci je příliš malá na pokrytí poplatku</translation>
    </message>
    <message>
        <source>This is experimental software.</source>
        <translation>Tohle je experimentální program.</translation>
    </message>
    <message>
        <source>Transaction amount too small</source>
        <translation>Částka v transakci je příliš malá</translation>
    </message>
    <message>
        <source>Transaction too large</source>
        <translation>Transakce je příliš velká</translation>
    </message>
    <message>
        <source>Unable to bind to %s on this computer (bind returned error %s)</source>
        <translation>Nedaří se mi připojit na %s na tomhle počítači (operace bind vrátila chybu %s)</translation>
    </message>
    <message>
        <source>Unable to create the PID file '%s': %s</source>
        <translation>Nebylo možné vytvořit soubor PID '%s': %s</translation>
    </message>
    <message>
        <source>Unable to generate initial keys</source>
        <translation>Nepodařilo se mi vygenerovat počáteční klíče</translation>
    </message>
    <message>
        <source>Unknown -blockfilterindex value %s.</source>
        <translation>Neznámá -blockfilterindex hodnota %s.</translation>
    </message>
    <message>
        <source>Verifying wallet(s)...</source>
        <translation>Kontroluji peněženku/y…</translation>
    </message>
    <message>
        <source>Warning: unknown new rules activated (versionbit %i)</source>
        <translation>Upozornění: aktivována neznámá nová pravidla (verzový bit %i)</translation>
    </message>
    <message>
        <source>-maxtxfee is set very high! Fees this large could be paid on a single transaction.</source>
        <translation>-maxtxfee je nastaveno velmi vysoko! Takto vysoký poplatek může být zaplacen v jednotlivé transakci.</translation>
    </message>
    <message>
        <source>This is the transaction fee you may pay when fee estimates are not available.</source>
        <translation>Toto je transakční poplatek, který se platí, pokud náhodou není k dispozici odhad poplatků.</translation>
    </message>
    <message>
        <source>Total length of network version string (%i) exceeds maximum length (%i). Reduce the number or size of uacomments.</source>
        <translation>Celková délka síťového identifikačního řetězce (%i) překročila svůj horní limit (%i). Omez počet nebo velikost voleb uacomment.</translation>
    </message>
    <message>
        <source>%s is set very high!</source>
        <translation>%s je nastaveno velmi vysoko!</translation>
    </message>
    <message>
        <source>Starting network threads...</source>
        <translation>Spouštím síťová vlákna…</translation>
    </message>
    <message>
        <source>The wallet will avoid paying less than the minimum relay fee.</source>
        <translation>Peněženka zaručí přiložení poplatku alespoň ve výši minima pro přenos transakce.</translation>
    </message>
    <message>
        <source>This is the minimum transaction fee you pay on every transaction.</source>
        <translation>Toto je minimální poplatek, který zaplatíš za každou transakci.</translation>
    </message>
    <message>
        <source>This is the transaction fee you will pay if you send a transaction.</source>
        <translation>Toto je poplatek, který zaplatíš za každou poslanou transakci.</translation>
    </message>
    <message>
        <source>Transaction amounts must not be negative</source>
        <translation>Částky v transakci nemohou být záporné</translation>
    </message>
    <message>
        <source>Transaction has too long of a mempool chain</source>
        <translation>Transakce má v transakčním zásobníku příliš dlouhý řetězec</translation>
    </message>
    <message>
        <source>Transaction must have at least one recipient</source>
        <translation>Transakce musí mít alespoň jednoho příjemce</translation>
    </message>
    <message>
        <source>Unknown network specified in -onlynet: '%s'</source>
        <translation>V -onlynet byla uvedena neznámá síť: '%s'</translation>
    </message>
    <message>
        <source>Insufficient funds</source>
        <translation>Nedostatek prostředků</translation>
    </message>
    <message>
        <source>Fee estimation failed. Fallbackfee is disabled. Wait a few blocks or enable -fallbackfee.</source>
        <translation>Odhad poplatku se nepodařil. Fallbackfee je zakázaný. Počkejte několik bloků nebo povolte -fallbackfee.</translation>
    </message>
    <message>
        <source>Warning: Private keys detected in wallet {%s} with disabled private keys</source>
        <translation>Upozornění: Byly zjištěné soukromé klíče v peněžence {%s} se zakázanými soukromými klíči.</translation>
    </message>
    <message>
        <source>Cannot write to data directory '%s'; check permissions.</source>
        <translation>Není možné zapisovat do adresáře ' %s'; zkontrolujte oprávnění.</translation>
    </message>
    <message>
        <source>Loading block index...</source>
        <translation>Načítám index bloků...</translation>
    </message>
    <message>
        <source>Loading wallet...</source>
        <translation>Načítám peněženku...</translation>
    </message>
    <message>
        <source>Rescanning...</source>
        <translation>Přeskenovávám…</translation>
    </message>
    <message>
        <source>Done loading</source>
        <translation>Načítání dokončeno</translation>
    </message>
</context>
</TS><|MERGE_RESOLUTION|>--- conflicted
+++ resolved
@@ -330,16 +330,9 @@
         <translation>Peněženka:</translation>
     </message>
     <message>
-        <source>Click to disable network activity.</source>
-        <translation>Kliknutím zařízneš spojení se sítí.</translation>
-    </message>
-    <message>
         <source>Network activity disabled.</source>
+        <extracomment>A substring of the tooltip.</extracomment>
         <translation>Síť je vypnutá.</translation>
-    </message>
-    <message>
-        <source>Click to enable network activity again.</source>
-        <translation>Kliknutím opět umožníš spojení do sítě.</translation>
     </message>
     <message>
         <source>Syncing Headers (%1%)...</source>
@@ -428,10 +421,6 @@
     <message>
         <source>&amp;Command-line options</source>
         <translation>Ar&amp;gumenty příkazové řádky</translation>
-    </message>
-    <message numerus="yes">
-        <source>%n active connection(s) to Bitcoin network</source>
-        <translation><numerusform>%n aktivní spojení do bitcoinové sítě</numerusform><numerusform>%n aktivní spojení do bitcoinové sítě</numerusform><numerusform>%n aktivních spojení do bitcoinové sítě</numerusform><numerusform>%n aktivních spojení do bitcoinové sítě</numerusform></translation>
     </message>
     <message>
         <source>Indexing blocks on disk...</source>
@@ -544,13 +533,6 @@
     <message>
         <source>Mask the values in the Overview tab</source>
         <translation>Skrýt částky v přehledu</translation>
-<<<<<<< HEAD
-    </message>
-    <message>
-        <source>default wallet</source>
-        <translation>výchozí peněženka</translation>
-=======
->>>>>>> d4a64f61
     </message>
     <message>
         <source>No wallets available</source>
@@ -575,6 +557,11 @@
     <message>
         <source>%1 client</source>
         <translation>%1 klient</translation>
+    </message>
+    <message numerus="yes">
+        <source>%n active connection(s) to Bitcoin network.</source>
+        <extracomment>A substring of the tooltip.</extracomment>
+        <translation type="unfinished"><numerusform>%n aktivní spojení do bitcoinové sítě</numerusform><numerusform>%n aktivní spojení do bitcoinové sítě</numerusform><numerusform>%n aktivních spojení do bitcoinové sítě</numerusform><numerusform>%n aktivních spojení do bitcoinové sítě</numerusform><numerusform>%n aktivní spojení do bitcoinové sítě</numerusform><numerusform>%n aktivní spojení do bitcoinové sítě</numerusform><numerusform>%n aktivních spojení do bitcoinové sítě</numerusform><numerusform>%n aktivních spojení do bitcoinové sítě</numerusform></translation>
     </message>
     <message>
         <source>Connecting to peers...</source>
@@ -736,28 +723,32 @@
         <translation>Potvrzeno</translation>
     </message>
     <message>
-        <source>Copy address</source>
-        <translation>Kopíruj adresu</translation>
-    </message>
-    <message>
-        <source>Copy label</source>
-        <translation>Kopíruj její označení</translation>
-    </message>
-    <message>
         <source>Copy amount</source>
         <translation>Kopíruj částku</translation>
     </message>
     <message>
-        <source>Copy transaction ID</source>
-        <translation>Kopíruj ID transakce</translation>
-    </message>
-    <message>
-        <source>Lock unspent</source>
-        <translation>Zamkni neutracené</translation>
-    </message>
-    <message>
-        <source>Unlock unspent</source>
-        <translation>Odemkni k utracení</translation>
+        <source>&amp;Copy address</source>
+        <translation type="unfinished">&amp;Kopíruj adresu</translation>
+    </message>
+    <message>
+        <source>Copy &amp;label</source>
+        <translation type="unfinished">&amp;Kopíruj její označení</translation>
+    </message>
+    <message>
+        <source>Copy &amp;amount</source>
+        <translation type="unfinished">&amp;Kopíruj částku</translation>
+    </message>
+    <message>
+        <source>Copy transaction &amp;ID</source>
+        <translation type="unfinished">&amp;Kopíruj ID transakce</translation>
+    </message>
+    <message>
+        <source>L&amp;ock unspent</source>
+        <translation type="unfinished">&amp;Zamkni neutracené</translation>
+    </message>
+    <message>
+        <source>&amp;Unlock unspent</source>
+        <translation type="unfinished">&amp;Odemkni k utracení</translation>
     </message>
     <message>
         <source>Copy quantity</source>
@@ -854,6 +845,10 @@
         <translation>Zašifrovat peněženku</translation>
     </message>
     <message>
+        <source>Advanced Options</source>
+        <translation>Pokročilé možnosti.</translation>
+    </message>
+    <message>
         <source>Disable private keys for this wallet. Wallets with private keys disabled will have no private keys and cannot have an HD seed or imported private keys. This is ideal for watch-only wallets.</source>
         <translation>Vypnout soukromé klíče pro tuto peněženku. Peněženky s vypnutými soukromými klíči nebudou mít soukromé klíče a nemohou mít HD inicializaci ani importované soukromé klíče. Tohle je ideální pro peněženky pouze na sledování.</translation>
     </message>
@@ -885,7 +880,7 @@
         <source>Compiled without sqlite support (required for descriptor wallets)</source>
         <translation>Zkompilováno bez podpory sqlite (vyžadováno pro popisovačové peněženky)</translation>
     </message>
-</context>
+    </context>
 <context>
     <name>EditAddressDialog</name>
     <message>
@@ -964,9 +959,6 @@
         <translation>Tady nemůžu vytvořit adresář pro data.</translation>
     </message>
 </context>
-<context>
-    <name>GuiNetWatch</name>
-    </context>
 <context>
     <name>HelpMessageDialog</name>
     <message>
@@ -1154,10 +1146,6 @@
         <source>Paste address from clipboard</source>
         <translation>Vlož adresu ze schránky</translation>
     </message>
-    <message>
-        <source>Alt+P</source>
-        <translation>Alt+P</translation>
-    </message>
 </context>
 <context>
     <name>OpenWalletActivity</name>
@@ -1567,7 +1555,6 @@
         <translation>Nelze podepsat další vstupy.</translation>
     </message>
     <message>
-<<<<<<< HEAD
         <source>Signed %1 inputs, but more signatures are still required.</source>
         <translation>Podepsáno %1 výstupů, ale jsou ještě potřeba další podpisy.</translation>
     </message>
@@ -1592,8 +1579,6 @@
         <translation>PSBT zkopírována do schránky.</translation>
     </message>
     <message>
-=======
->>>>>>> d4a64f61
         <source>Save Transaction Data</source>
         <translation>Zachovaj procesní data</translation>
     </message>
@@ -1602,13 +1587,10 @@
         <translation>Částečně podepsaná transakce (Binární) (*.psbt)</translation>
     </message>
     <message>
-<<<<<<< HEAD
         <source>PSBT saved to disk.</source>
         <translation>PSBT uložena na disk.</translation>
     </message>
     <message>
-=======
->>>>>>> d4a64f61
         <source> * Sends %1 to %2</source>
         <translation> * Odešle %1 na %2</translation>
     </message>
@@ -1617,13 +1599,10 @@
         <translation>Nelze vypočítat transakční poplatek nebo celkovou výši transakce.</translation>
     </message>
     <message>
-<<<<<<< HEAD
         <source>Pays transaction fee: </source>
         <translation>Platí transakční poplatek:</translation>
     </message>
     <message>
-=======
->>>>>>> d4a64f61
         <source>Total Amount</source>
         <translation>Celková částka</translation>
     </message>
@@ -1636,7 +1615,6 @@
         <translation>Transakce %1 má nepodepsané vstupy.</translation>
     </message>
     <message>
-<<<<<<< HEAD
         <source>Transaction is missing some information about inputs.</source>
         <translation>Transakci chybí některé informace o vstupech.</translation>
     </message>
@@ -1649,8 +1627,6 @@
         <translation>(Ale tato peněženka nemůže podepisovat transakce.)</translation>
     </message>
     <message>
-=======
->>>>>>> d4a64f61
         <source>(But this wallet does not have the right keys.)</source>
         <translation>Ale tenhle vstup nemá správné klíče</translation>
     </message>
@@ -1664,9 +1640,6 @@
     </message>
 </context>
 <context>
-    <name>PairingPage</name>
-    </context>
-<context>
     <name>PaymentServer</name>
     <message>
         <source>Payment request error</source>
@@ -1685,20 +1658,8 @@
         <translation>'bitcoin://' není platné URI. Místo toho použij 'bitcoin:'.</translation>
     </message>
     <message>
-        <source>Cannot process payment request because BIP70 is not supported.</source>
-        <translation>Nelze zpracovat žádost o platbu, protože podpora pro BIP70 není podporována.</translation>
-    </message>
-    <message>
-        <source>Due to widespread security flaws in BIP70 it's strongly recommended that any merchant instructions to switch wallets be ignored.</source>
-        <translation>Vzhledem k rozšířeným bezpečnostním nedostatkům v BIP70 se důrazně doporučuje, aby byly ignorovány veškeré obchodní pokyny pro přepínání peněženek.</translation>
-    </message>
-    <message>
-        <source>If you are receiving this error you should request the merchant provide a BIP21 compatible URI.</source>
-        <translation>Pokud obdržíte tuto chybu, měli byste požádat obchodníka, aby poskytl URI kompatibilní s BIP21.</translation>
-    </message>
-    <message>
-        <source>Invalid payment address %1</source>
-        <translation>Neplatná platební adresa %1</translation>
+        <source>Invalid payment address</source>
+        <translation>Neplatná platební adresa</translation>
     </message>
     <message>
         <source>URI cannot be parsed! This can be caused by an invalid Bitcoin address or malformed URI parameters.</source>
@@ -1745,6 +1706,10 @@
     <message>
         <source>Enter a Bitcoin address (e.g. %1)</source>
         <translation>Zadej bitcoinovou adresu (např. %1)</translation>
+    </message>
+    <message>
+        <source>Inbound</source>
+        <translation>Sem</translation>
     </message>
     <message>
         <source>%1 d</source>
@@ -1958,10 +1923,6 @@
         <translation>(žádné)</translation>
     </message>
     <message>
-        <source>Range</source>
-        <translation type="unfinished">Rozsah</translation>
-    </message>
-    <message>
         <source>&amp;Reset</source>
         <translation>&amp;Vynulovat</translation>
     </message>
@@ -2090,10 +2051,6 @@
         <translation>&amp;Síťový provoz</translation>
     </message>
     <message>
-        <source>Totals</source>
-        <translation>Součty</translation>
-    </message>
-    <message>
         <source>In:</source>
         <translation>Sem:</translation>
     </message>
@@ -2114,10 +2071,6 @@
         <translation>1 &amp;hodinu</translation>
     </message>
     <message>
-        <source>1 &amp;day</source>
-        <translation>1 &amp;den</translation>
-    </message>
-    <message>
         <source>1 &amp;week</source>
         <translation>1 &amp;týden</translation>
     </message>
@@ -2130,10 +2083,31 @@
         <translation>&amp;Odpoj</translation>
     </message>
     <message>
+        <source>To</source>
+        <translation>Pro</translation>
+    </message>
+    <message>
+        <source>From</source>
+        <translation>Od</translation>
+    </message>
+    <message>
+        <source>No</source>
+        <translation>Ne</translation>
+    </message>
+    <message>
         <source>Ban for</source>
         <translation>Uval klatbu na</translation>
     </message>
     <message>
+        <source>1 d&amp;ay</source>
+        <translation type="unfinished">1 &amp;den</translation>
+    </message>
+    <message>
+        <source>&amp;Copy address</source>
+        <extracomment>Context menu action to copy the address of a peer</extracomment>
+        <translation type="unfinished">&amp;Kopíruj adresu</translation>
+    </message>
+    <message>
         <source>&amp;Unban</source>
         <translation>&amp;Odblokuj</translation>
     </message>
@@ -2178,14 +2152,10 @@
         <translation>via %1</translation>
     </message>
     <message>
-        <source>never</source>
-        <translation>nikdy</translation>
-    </message>
-    <message>
         <source>Unknown</source>
         <translation>Neznámá</translation>
     </message>
-</context>
+    </context>
 <context>
     <name>ReceiveCoinsDialog</name>
     <message>
@@ -2265,20 +2235,24 @@
         <translation>Smazat</translation>
     </message>
     <message>
-        <source>Copy URI</source>
-        <translation>Kopíruj URI</translation>
-    </message>
-    <message>
-        <source>Copy label</source>
-        <translation>Kopíruj její označení</translation>
-    </message>
-    <message>
-        <source>Copy message</source>
-        <translation>Kopíruj zprávu</translation>
-    </message>
-    <message>
-        <source>Copy amount</source>
-        <translation>Kopíruj částku</translation>
+        <source>Copy &amp;URI</source>
+        <translation>&amp;Kopíruj URI</translation>
+    </message>
+    <message>
+        <source>&amp;Copy address</source>
+        <translation type="unfinished">&amp;Kopíruj adresu</translation>
+    </message>
+    <message>
+        <source>Copy &amp;label</source>
+        <translation type="unfinished">&amp;Kopíruj její označení</translation>
+    </message>
+    <message>
+        <source>Copy &amp;message</source>
+        <translation type="unfinished">&amp;Kopíruj zprávu</translation>
+    </message>
+    <message>
+        <source>Copy &amp;amount</source>
+        <translation type="unfinished">&amp;Kopíruj částku</translation>
     </message>
     <message>
         <source>Could not unlock wallet.</source>
@@ -2292,13 +2266,10 @@
 <context>
     <name>ReceiveRequestDialog</name>
     <message>
-<<<<<<< HEAD
         <source>Request payment to ...</source>
         <translation>Požádat o platbu pro ...</translation>
     </message>
     <message>
-=======
->>>>>>> d4a64f61
         <source>Address:</source>
         <translation>Adresa:</translation>
     </message>
@@ -2586,11 +2557,7 @@
     </message>
     <message>
         <source>Create Unsigned</source>
-<<<<<<< HEAD
         <translation>Vytvořit bez podpisu</translation>
-=======
-        <translation type="unfinished">Vytvořit bez podpisu</translation>
->>>>>>> d4a64f61
     </message>
     <message>
         <source>Save Transaction Data</source>
@@ -2601,13 +2568,10 @@
         <translation>Částečně podepsaná transakce (Binární) (*.psbt)</translation>
     </message>
     <message>
-<<<<<<< HEAD
         <source>PSBT saved</source>
         <translation>PSBT uložena</translation>
     </message>
     <message>
-=======
->>>>>>> d4a64f61
         <source>or</source>
         <translation>nebo</translation>
     </message>
@@ -2617,11 +2581,7 @@
     </message>
     <message>
         <source>Please, review your transaction proposal. This will produce a Partially Signed Bitcoin Transaction (PSBT) which you can save or copy and then sign with e.g. an offline %1 wallet, or a PSBT-compatible hardware wallet.</source>
-<<<<<<< HEAD
         <translation>Zkontrolujte prosím svůj návrh transakce. Výsledkem bude částečně podepsaná bitcoinová transakce (PSBT), kterou můžete uložit nebo kopírovat a poté podepsat např. pomocí offline %1 peněženky nebo hardwarové peněženky kompatibilní s PSBT.</translation>
-=======
-        <translation>Zkontrolujte prosím svůj návrh transakce. Výsledkem bude částečně podepsaná bitcoinová transakce (PSBT), kterou můžete kopírovat a poté podepsat např. pomocí offline %1 peněženky nebo hardwarové peněženky kompatibilní s PSBT.</translation>
->>>>>>> d4a64f61
     </message>
     <message>
         <source>Please, review your transaction.</source>
@@ -2797,13 +2757,6 @@
     <message>
         <source>Memo:</source>
         <translation>Poznámka:</translation>
-    </message>
-</context>
-<context>
-    <name>SendConfirmationDialog</name>
-    <message>
-        <source>Yes</source>
-        <translation>Ano</translation>
     </message>
 </context>
 <context>
@@ -3319,44 +3272,44 @@
         <translation>Minimální částka</translation>
     </message>
     <message>
-        <source>Abandon transaction</source>
-        <translation>Zapomenout transakci</translation>
-    </message>
-    <message>
-        <source>Increase transaction fee</source>
-        <translation>Navyš transakční poplatek</translation>
-    </message>
-    <message>
-        <source>Copy address</source>
-        <translation>Kopíruj adresu</translation>
-    </message>
-    <message>
-        <source>Copy label</source>
-        <translation>Kopíruj její označení</translation>
-    </message>
-    <message>
-        <source>Copy amount</source>
-        <translation>Kopíruj částku</translation>
-    </message>
-    <message>
-        <source>Copy transaction ID</source>
-        <translation>Kopíruj ID transakce</translation>
-    </message>
-    <message>
-        <source>Copy raw transaction</source>
-        <translation>Kopíruj surovou transakci</translation>
-    </message>
-    <message>
-        <source>Copy full transaction details</source>
-        <translation>Kopíruj kompletní podrobnosti o transakci</translation>
-    </message>
-    <message>
-        <source>Edit label</source>
-        <translation>Uprav označení</translation>
-    </message>
-    <message>
-        <source>Show transaction details</source>
-        <translation>Zobraz detaily transakce</translation>
+        <source>A&amp;bandon transaction</source>
+        <translation type="unfinished">&amp;Zapomenout transakci</translation>
+    </message>
+    <message>
+        <source>Increase transaction &amp;fee</source>
+        <translation type="unfinished">&amp;Navyš transakční poplatek</translation>
+    </message>
+    <message>
+        <source>&amp;Copy address</source>
+        <translation type="unfinished">&amp;Kopíruj adresu</translation>
+    </message>
+    <message>
+        <source>Copy &amp;label</source>
+        <translation type="unfinished">&amp;Kopíruj její označení</translation>
+    </message>
+    <message>
+        <source>Copy &amp;amount</source>
+        <translation type="unfinished">&amp;Kopíruj částku</translation>
+    </message>
+    <message>
+        <source>Copy transaction &amp;ID</source>
+        <translation type="unfinished">&amp;Kopíruj ID transakce</translation>
+    </message>
+    <message>
+        <source>Copy &amp;raw transaction</source>
+        <translation type="unfinished">&amp;Kopíruj surovou transakci</translation>
+    </message>
+    <message>
+        <source>Copy full transaction &amp;details</source>
+        <translation type="unfinished">&amp;Kopíruj kompletní podrobnosti o transakci</translation>
+    </message>
+    <message>
+        <source>&amp;Edit label</source>
+        <translation type="unfinished">&amp;Uprav označení</translation>
+    </message>
+    <message>
+        <source>&amp;Show transaction details</source>
+        <translation type="unfinished">&amp;Zobraz detaily transakce</translation>
     </message>
     <message>
         <source>Export Transaction History</source>
@@ -3574,6 +3527,10 @@
         <translation>Při ukládání peněženky do %1 se přihodila nějaká chyba.</translation>
     </message>
     <message>
+        <source>There was an error trying to save the wallet data to %1: %2</source>
+        <translation>Při ukládání peněženky do %1 se přihodila nějaká chyba: %2</translation>
+    </message>
+    <message>
         <source>Backup Successful</source>
         <translation>Úspěšně zazálohováno</translation>
     </message>
@@ -3743,6 +3700,10 @@
     <message>
         <source>Error opening block database</source>
         <translation>Chyba při otevírání databáze bloků</translation>
+    </message>
+    <message>
+        <source>Error</source>
+        <translation>Chyba</translation>
     </message>
     <message>
         <source>Failed to listen on any port. Use -listen=0 if you want this.</source>
@@ -3907,10 +3868,6 @@
         <translation>Soubor %s je poškozen. Zkus použít bitcoin-wallet pro opravu nebo obnov zálohu.</translation>
     </message>
     <message>
-        <source>Cannot upgrade a non HD split wallet without upgrading to support pre split keypool. Please use version 169900 or no version specified.</source>
-        <translation>Nelze upgradovat na non HD split peněženku bez aktualizace pre split keypoolu. Použij verzi 169900 nebo nezadávej verzi žádnou.</translation>
-    </message>
-    <message>
         <source>Invalid amount for -maxtxfee=&lt;amount&gt;: '%s' (must be at least the minrelay fee of %s to prevent stuck transactions)</source>
         <translation>Neplatná částka pro -maxtxfee=&lt;amount&gt;: '%s' (musí být alespoň jako poplatek minrelay %s, aby transakce nezůstávaly trčet)</translation>
     </message>
@@ -3936,7 +3893,6 @@
     </message>
     <message>
         <source>A fatal internal error occurred, see debug.log for details</source>
-<<<<<<< HEAD
         <translation>Nastala závažná vnitřní chyba, podrobnosti viz v debug.log.</translation>
     </message>
     <message>
@@ -3946,9 +3902,6 @@
     <message>
         <source>Disk space is too low!</source>
         <translation>Na disku je příliš málo místa!</translation>
-=======
-        <translation>Přihodila se závažná vnitřní chyba, podrobnosti viz v debug.log</translation>
->>>>>>> d4a64f61
     </message>
     <message>
         <source>Error reading from database, shutting down.</source>
@@ -3964,15 +3917,11 @@
     </message>
     <message>
         <source>Error: Keypool ran out, please call keypoolrefill first</source>
-<<<<<<< HEAD
         <translation>Chyba: V keypoolu došly adresy, nejdřív zavolej keypool refill</translation>
     </message>
     <message>
         <source>Fee rate (%s) is lower than the minimum fee rate setting (%s)</source>
         <translation>Zvolený poplatek (%s) je nižší než nastavený minimální poplatek (%s).</translation>
-=======
-        <translation>Vyčerpal se zásobník klíčů, zavolej prvně, prosím, keypoolrefill</translation>
->>>>>>> d4a64f61
     </message>
     <message>
         <source>Invalid -onion address or hostname: '%s'</source>
