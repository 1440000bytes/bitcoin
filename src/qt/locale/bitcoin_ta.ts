<TS language="ta" version="2.1">
<context>
    <name>AddressBookPage</name>
    <message>
        <source>Create a new address</source>
        <translation>புதிய முகவரியை உருவாக்கு</translation>
    </message>
    <message>
        <source>&amp;New</source>
        <translation>&amp;புதியது</translation>
    </message>
    <message>
        <source>Copy the currently selected address to the system clipboard</source>
        <translation>தற்போது தேர்ந்தெடுக்கப்பட்ட முகவரியை கணினி கிளிப்போர்டுக்கு காபி செய்யவும்.</translation>
    </message>
    <message>
        <source>&amp;Copy</source>
        <translation>&amp;காபி</translation>
    </message>
    <message>
        <source>C&amp;lose</source>
        <translation>&amp;மூடு</translation>
    </message>
    <message>
        <source>Delete the currently selected address from the list</source>
        <translation>பட்டியலிலிருந்து தற்போது தேர்ந்தெடுக்கப்பட்ட முகவரி நீக்கவும்</translation>
    </message>
    <message>
        <source>Enter address or label to search</source>
        <translation>தேட முகவரி அல்லது லேபிளை உள்ளிடவும்</translation>
    </message>
    <message>
        <source>Export the data in the current tab to a file</source>
        <translation>தற்போதைய டாபில் உள்ள தகவலை ஒரு பைலிற்கு ஏக்ஸ்போர்ட் செய்க</translation>
    </message>
    <message>
        <source>&amp;Export</source>
        <translation>&amp;எக்ஸ்போர்ட்</translation>
    </message>
    <message>
        <source>&amp;Delete</source>
        <translation>&amp;அழி</translation>
    </message>
    <message>
        <source>Choose the address to send coins to</source>
        <translation>பிட்காயினை அனுப்புவதற்கு முகவரியைத் தேர்வு செய்க</translation>
    </message>
    <message>
        <source>Choose the address to receive coins with</source>
        <translation>பிட்காயின்களை பெற முகவரியைத் தேர்வுசெய்யவும்</translation>
    </message>
    <message>
        <source>C&amp;hoose</source>
        <translation>தே&amp;ர்வுசெய் </translation>
    </message>
    <message>
        <source>Sending addresses</source>
        <translation>முகவரிகள் அனுப்பப்படுகின்றன</translation>
    </message>
    <message>
        <source>Receiving addresses</source>
        <translation>முகவரிகள் பெறப்படுகின்றன</translation>
    </message>
    <message>
        <source>These are your Bitcoin addresses for sending payments. Always check the amount and the receiving address before sending coins.</source>
        <translation>இவை பணம் அனுப்புவதற்கு உங்களின் பிட்காயின் முகவரிகள். பிட்காயின்களை அனுப்புவதற்கு முன் எப்பொழுதும் தொகையும் பெறுதலையும் சரிபார்க்கவும்.</translation>
    </message>
    <message>
        <source>&amp;Copy Address</source>
        <translation>&amp;காபி முகவரி</translation>
    </message>
    <message>
        <source>Copy &amp;Label</source>
        <translation>காபி &amp;லேபிள்</translation>
    </message>
    <message>
        <source>&amp;Edit</source>
        <translation>&amp;எடிட்</translation>
    </message>
    <message>
        <source>Export Address List</source>
        <translation>முகவரி பட்டியல் ஏக்ஸ்போர்ட் செய்க </translation>
    </message>
    <message>
        <source>Comma separated file (*.csv)</source>
        <translation>கமா பிரிக்கப்பட்ட கோப்பு (*.csv)</translation>
    </message>
    <message>
        <source>Exporting Failed</source>
        <translation>ஏக்ஸ்போர்ட் தோல்வியடைந்தது</translation>
    </message>
    <message>
        <source>There was an error trying to save the address list to %1. Please try again.</source>
        <translation>முகவரி பட்டியலை %1 க்கு சேமிக்க முயற்சிக்கும் ஒரு பிழை ஏற்பட்டது. தயவுசெய்து மீண்டும் முயற்சிக்கவும்.</translation>
    </message>
</context>
<context>
    <name>AddressTableModel</name>
    <message>
        <source>Label</source>
        <translation>லேபிள்</translation>
    </message>
    <message>
        <source>Address</source>
        <translation>முகவரி</translation>
    </message>
    <message>
        <source>(no label)</source>
        <translation>(லேபிள் இல்லை)</translation>
    </message>
</context>
<context>
    <name>AskPassphraseDialog</name>
    <message>
        <source>Passphrase Dialog</source>
        <translation>கடவுச்சொல் உரையாடல் </translation>
    </message>
    <message>
        <source>Enter passphrase</source>
        <translation>கடவுச்சொற்றொடரை உள்ளிடுக</translation>
    </message>
    <message>
        <source>New passphrase</source>
        <translation>புதிய கடவுச்சொல்</translation>
    </message>
    <message>
        <source>Repeat new passphrase</source>
        <translation>புதிய கடவுச்சொற்றொடரைக் கோருக</translation>
    </message>
    <message>
        <source>Show passphrase</source>
        <translation>கடவுச்சொல்லை காட்டு</translation>
    </message>
    <message>
        <source>Encrypt wallet</source>
        <translation>வாலட்டை குறியாக்கு</translation>
    </message>
    <message>
        <source>This operation needs your wallet passphrase to unlock the wallet.</source>
        <translation>பணப்பையை திறக்க, உங்கள் செயல்பாடு உங்கள் பணப்பை கடவுச்சொல்லை தேவை.</translation>
    </message>
    <message>
        <source>Unlock wallet</source>
        <translation>பணப்பை திறக்க</translation>
    </message>
    <message>
        <source>This operation needs your wallet passphrase to decrypt the wallet.</source>
        <translation>இந்தப் பணிக்கான பணப்பையை டிராப் செய்ய உங்கள் பணப்பை கடவுச்சொல் தேவை.</translation>
    </message>
    <message>
        <source>Decrypt wallet</source>
        <translation>பணப்பை குறியாக்க</translation>
    </message>
    <message>
        <source>Change passphrase</source>
        <translation>கடுவு சொற்றொடரை மாற்று</translation>
    </message>
    <message>
        <source>Confirm wallet encryption</source>
        <translation>பணப்பை குறியாக்கத்தை உறுதிப்படுத்துக</translation>
    </message>
    <message>
        <source>Warning: If you encrypt your wallet and lose your passphrase, you will &lt;b&gt;LOSE ALL OF YOUR BITCOINS&lt;/b&gt;!</source>
        <translation>எச்சரிக்கை: உங்கள் பணப்பையை குறியாக்கி உங்கள் கடவுச்சொற்றொடரை இழந்தால், நீங்கள் உங்கள் பைட்கோனை இழக்கலாம்!</translation>
    </message>
    <message>
        <source>Are you sure you wish to encrypt your wallet?</source>
        <translation>உங்கள் பணப்பை மறைக்க விரும்புகிறீர்களா?</translation>
    </message>
    <message>
        <source>Wallet encrypted</source>
        <translation>கைப்பை குறியாக்கம் செய்யப்பட்டது</translation>
    </message>
    <message>
        <source>Enter the new passphrase for the wallet.&lt;br/&gt;Please use a passphrase of &lt;b&gt;ten or more random characters&lt;/b&gt;, or &lt;b&gt;eight or more words&lt;/b&gt;.</source>
        <translation>வாலட்டை பாதுகாக்க புதிய கடவுச்சொல்லை உல்லிடவும். பத்து அல்லது அதற்கு மேற்பட்ட எழுத்துகள் அல்லது எட்டு அல்லது அதற்கு மேற்பட்ட எழுத்துக்களை கடவுச்சொல்லாக பயன்படுத்தவும்.</translation>
    </message>
    <message>
        <source>Enter the old passphrase and new passphrase for the wallet.</source>
        <translation>பழைய கடவுச்சொல் மற்றும் புதிய கடுவுசொல்லை உள்ளிடுக.</translation>
    </message>
    <message>
        <source>Remember that encrypting your wallet cannot fully protect your bitcoins from being stolen by malware infecting your computer.</source>
        <translation>வாலட்டை குறியாக்கம் செய்தால் மட்டும் உங்கள் பிட்காயினை வைரஸிடம் இருந்து பாதுகாக்க இயலாது.</translation>
    </message>
    <message>
        <source>Wallet to be encrypted</source>
        <translation>குறியாக்கம் செய்யப்பட வேண்டிய வால்லட்</translation>
    </message>
    <message>
        <source>Your wallet is about to be encrypted. </source>
        <translation>உங்கள் வால்லட் குறியாக்கம் செய்யப்பட உள்ளது.</translation>
    </message>
    <message>
        <source>Your wallet is now encrypted. </source>
        <translation>வால்லட் இப்போது குறியாக்கம் செய்யப்பட்டது.</translation>
    </message>
    <message>
        <source>IMPORTANT: Any previous backups you have made of your wallet file should be replaced with the newly generated, encrypted wallet file. For security reasons, previous backups of the unencrypted wallet file will become useless as soon as you start using the new, encrypted wallet.</source>
        <translation>முக்கியமானது: உங்கள் பணப்பரிமாற்றத்தை நீங்கள் உருவாக்கிய முந்தைய காப்புப்பிரதி புதிதாக உருவாக்கப்பட்ட, மறைகுறியாக்கப்பட்ட பணப்பரிமாற்றத்துடன் மாற்றப்பட வேண்டும். பாதுகாப்பு காரணங்களுக்காக, நீங்கள் புதிய, மறைகுறியாக்கப்பட்ட பணப்பையைப் பயன்படுத்த ஆரம்பித்தவுடன், மறைகுறியாக்கப்பட்ட பணப்பல் கோப்பின் முந்தைய காப்புப்பிரதிகள் பயனற்றதாகிவிடும்.</translation>
    </message>
    <message>
        <source>Wallet encryption failed</source>
        <translation>கைப்பை குறியாக்கம் தோல்வியடைந்தது</translation>
    </message>
    <message>
        <source>Wallet encryption failed due to an internal error. Your wallet was not encrypted.</source>
        <translation>உள்ளக பிழை காரணமாக வால்லெட் குறியாக்கம் தோல்வியடைந்தது. உங்கள் பணப்பை மறைகுறியாக்கப்படவில்லை.</translation>
    </message>
    <message>
        <source>The supplied passphrases do not match.</source>
        <translation>வழங்கப்பட்ட கடவுச்சொற்கள் பொருந்தவில்லை.</translation>
    </message>
    <message>
        <source>Wallet unlock failed</source>
        <translation>Wallet திறத்தல் தோல்வி</translation>
    </message>
    <message>
        <source>The passphrase entered for the wallet decryption was incorrect.</source>
        <translation>பணப்பைக் குறியாக்கத்திற்கு அனுப்பப்பட்ட கடவுச்சொல் தவறானது.</translation>
    </message>
    <message>
        <source>Wallet decryption failed</source>
        <translation>Wallet குறியாக்கம் தோல்வியடைந்தது</translation>
    </message>
    <message>
        <source>Wallet passphrase was successfully changed.</source>
        <translation>Wallet குறியாக்கம் தோல்வியடைந்தது</translation>
    </message>
    <message>
        <source>Warning: The Caps Lock key is on!</source>
        <translation>எச்சரிக்கை: Caps Lock விசை இயக்கத்தில் உள்ளது!</translation>
    </message>
</context>
<context>
    <name>BanTableModel</name>
    <message>
        <source>IP/Netmask</source>
        <translation>IP/Netmask</translation>
    </message>
    <message>
        <source>Banned Until</source>
        <translation>வரை தடை செய்யப்பட்டது</translation>
    </message>
</context>
<context>
    <name>BitcoinGUI</name>
    <message>
        <source>Sign &amp;message...</source>
        <translation>கையொப்பம் &amp; செய்தி ...</translation>
    </message>
    <message>
        <source>Synchronizing with network...</source>
        <translation>நெட்வொர்க்குடன் ஒத்திசை ...</translation>
    </message>
    <message>
        <source>&amp;Overview</source>
        <translation>&amp;கண்ணோட்டம்</translation>
    </message>
    <message>
        <source>Show general overview of wallet</source>
        <translation>பணப்பை பொது கண்ணோட்டத்தை காட்டு</translation>
    </message>
    <message>
        <source>&amp;Transactions</source>
        <translation>&amp;பரிவர்த்தனைகள்</translation>
    </message>
    <message>
        <source>Browse transaction history</source>
        <translation>பணப்பை பொது கண்ணோட்டத்தை காட்டு</translation>
    </message>
    <message>
        <source>E&amp;xit</source>
        <translation>&amp;வெளியேறு</translation>
    </message>
    <message>
        <source>Quit application</source>
        <translation>விலகு</translation>
    </message>
    <message>
        <source>&amp;About %1</source>
        <translation>&amp; %1 பற்றி</translation>
    </message>
    <message>
        <source>Show information about %1</source>
        <translation>%1 பற்றிய தகவலைக் காட்டு</translation>
    </message>
    <message>
        <source>About &amp;Qt</source>
        <translation>&amp;Qt-ஐ பற்றி</translation>
    </message>
    <message>
        <source>Show information about Qt</source>
        <translation>Qt பற்றி தகவலைக் காட்டு</translation>
    </message>
    <message>
        <source>&amp;Options...</source>
        <translation>&amp;விருப்பங்கள்...</translation>
    </message>
    <message>
        <source>Modify configuration options for %1</source>
        <translation>%1 க்கான கட்டமைப்பு விருப்பங்களை மாற்றுக</translation>
    </message>
    <message>
        <source>&amp;Encrypt Wallet...</source>
        <translation>&amp;என்க்ரிப்ட் பணப்பை...</translation>
    </message>
    <message>
        <source>&amp;Backup Wallet...</source>
        <translation>&amp;1 இல் கட்டமைப்பு விருப்பங்களை மாற்றுக</translation>
    </message>
    <message>
        <source>&amp;Change Passphrase...</source>
        <translation>கடவுச்சொல்லை மாற்று &amp; ...</translation>
    </message>
    <message>
        <source>Open &amp;URI...</source>
        <translation>&amp;URI-ஐ திற</translation>
    </message>
    <message>
        <source>Create Wallet...</source>
        <translation>வாலட்டை உருவாக்கு...</translation>
    </message>
    <message>
        <source>Create a new wallet</source>
        <translation>புதிய வாலட்டை உருவாக்கு</translation>
    </message>
    <message>
        <source>Wallet:</source>
        <translation>கைப்பை:</translation>
    </message>
    <message>
        <source>Click to disable network activity.</source>
        <translation>பிணைய செயல்பாட்டை முடக்க கிளிக் செய்க.</translation>
    </message>
    <message>
        <source>Network activity disabled.</source>
        <translation>நெட்வொர்க் செயல்பாடு முடக்கப்பட்டது.</translation>
    </message>
    <message>
        <source>Click to enable network activity again.</source>
        <translation>நெட்வொர்க் செயல்பாட்டை மீண்டும் இயக்க கிளிக் செய்க.</translation>
    </message>
    <message>
        <source>Syncing Headers (%1%)...</source>
        <translation>தலைப்புகளை ஒத்திசைக்கிறது (%1%)</translation>
    </message>
    <message>
        <source>Reindexing blocks on disk...</source>
        <translation>வட்டில் தொகுதிகளை மறுஇயக்குகிறது ...</translation>
    </message>
    <message>
        <source>Proxy is &lt;b&gt;enabled&lt;/b&gt;: %1</source>
        <translation>ப்ராக்ஸி இயக்கப்பட்டது: %1</translation>
    </message>
    <message>
        <source>Send coins to a Bitcoin address</source>
        <translation>ஒரு விக்கிபீடியா முகவரிக்கு நாணயங்களை அனுப்பவும்</translation>
    </message>
    <message>
        <source>Backup wallet to another location</source>
        <translation>வேறொரு இடத்திற்கு காப்புப் பெட்டகம்</translation>
    </message>
    <message>
        <source>Change the passphrase used for wallet encryption</source>
        <translation>பணப்பை குறியாக்கத்திற்காக பயன்படுத்தப்படும் கடவுச்சொற்றொடரை மாற்றவும்</translation>
    </message>
    <message>
        <source>&amp;Verify message...</source>
        <translation>&amp;செய்தியை சரிசெய்...</translation>
    </message>
    <message>
        <source>&amp;Send</source>
        <translation>&amp;அனுப்பு</translation>
    </message>
    <message>
        <source>&amp;Receive</source>
        <translation>&amp;பெறு</translation>
    </message>
    <message>
        <source>&amp;Show / Hide</source>
        <translation>&amp;காட்டு/மறை</translation>
    </message>
    <message>
        <source>Show or hide the main Window</source>
        <translation>முக்கிய சாளரத்தை காட்டு அல்லது மறைக்க</translation>
    </message>
    <message>
        <source>Encrypt the private keys that belong to your wallet</source>
        <translation>உங்கள் பணப்பைச் சேர்ந்த தனிப்பட்ட விசைகளை குறியாக்குக</translation>
    </message>
    <message>
        <source>Sign messages with your Bitcoin addresses to prove you own them</source>
        <translation>உங்கள் பிட்டினின் முகவரியுடன் செய்திகளை உங்களிடம் வைத்திருப்பதை நிரூபிக்க</translation>
    </message>
    <message>
        <source>Verify messages to ensure they were signed with specified Bitcoin addresses</source>
        <translation>குறிப்பிடப்பட்ட விக்கிபீடியா முகவர்களுடன் கையொப்பமிடப்பட்டதை உறுதிப்படுத்த, செய்திகளை சரிபார்க்கவும்</translation>
    </message>
    <message>
        <source>&amp;File</source>
        <translation>&amp;கோப்பு</translation>
    </message>
    <message>
        <source>&amp;Settings</source>
        <translation>&amp;அமைப்பு</translation>
    </message>
    <message>
        <source>&amp;Help</source>
        <translation>&amp;உதவி</translation>
    </message>
    <message>
        <source>Tabs toolbar</source>
        <translation>தாவல்கள் கருவிப்பட்டி</translation>
    </message>
    <message>
        <source>Request payments (generates QR codes and bitcoin: URIs)</source>
        <translation>கொடுப்பனவுகளை கோருதல் (QR குறியீடுகள் மற்றும் bitcoin உருவாக்குகிறது: URI கள்)</translation>
    </message>
    <message>
        <source>Show the list of used sending addresses and labels</source>
        <translation>பயன்படுத்தப்பட்ட அனுப்புதல்கள் மற்றும் லேபிள்களின் பட்டியலைக் காட்டு</translation>
    </message>
    <message>
        <source>Show the list of used receiving addresses and labels</source>
        <translation>பயன்படுத்திய முகவரிகள் மற்றும் லேபிள்களின் பட்டியலைக் காட்டு</translation>
    </message>
    <message>
        <source>&amp;Command-line options</source>
        <translation>&amp; கட்டளை வரி விருப்பங்கள்</translation>
    </message>
    <message numerus="yes">
        <source>%n active connection(s) to Bitcoin network</source>
        <translation><numerusform>பிட்காயின் வலையமைப்புடன் %n செயலில் உள்ள இணைப்புகள்</numerusform><numerusform>பிட்காயின் வலையமைப்புடன் %n செயலில் உள்ள இணைப்புகள்</numerusform></translation>
    </message>
    <message>
        <source>Indexing blocks on disk...</source>
        <translation>வட்டில் தொகுதிகளை குறியாக்குகிறது ...</translation>
    </message>
    <message>
        <source>Processing blocks on disk...</source>
        <translation>வட்டில் தொகுதிகள் செயலாக்கப்படுகின்றன ...</translation>
    </message>
    <message numerus="yes">
        <source>Processed %n block(s) of transaction history.</source>
        <translation><numerusform>பரிவர்த்தனை வரலாற்றில் %n ப்லாக் செயலாக்கப்பட்டது.</numerusform><numerusform>பரிவர்த்தனை வரலாற்றில் %n ப்லாக்ககள் செயலாக்கப்பட்டன.</numerusform></translation>
    </message>
    <message>
        <source>%1 behind</source>
        <translation>%1 பின்னால்</translation>
    </message>
    <message>
        <source>Last received block was generated %1 ago.</source>
        <translation>கடைசியாக கிடைத்த தொகுதி %1 முன்பு உருவாக்கப்பட்டது.</translation>
    </message>
    <message>
        <source>Transactions after this will not yet be visible.</source>
        <translation>இதற்குப் பின் பரிமாற்றங்கள் இன்னும் காணப்படாது.</translation>
    </message>
    <message>
        <source>Error</source>
        <translation>பிழை</translation>
    </message>
    <message>
        <source>Warning</source>
        <translation>எச்சரிக்கை</translation>
    </message>
    <message>
        <source>Information</source>
        <translation>தகவல்</translation>
    </message>
    <message>
        <source>Up to date</source>
        <translation>தேதி வரை</translation>
    </message>
    <message>
        <source>&amp;Load PSBT from file...</source>
        <translation>118&amp; கோப்பிலிருந்து PSBT ஐ ஏற்றவும் ..</translation>
    </message>
    <message>
        <source>Load Partially Signed Bitcoin Transaction</source>
        <translation> ஓரளவு கையொப்பமிடப்பட்ட பிட்காயின் பரிவர்த்தனையை ஏற்றவும்
</translation>
    </message>
    <message>
        <source>Node window</source>
        <translation>நோட் விண்டோ</translation>
    </message>
    <message>
        <source>Open node debugging and diagnostic console</source>
        <translation>திற நோட் பிழைத்திருத்தம் மற்றும் கண்டறியும் பணியகம்</translation>
    </message>
    <message>
        <source>&amp;Sending addresses</source>
        <translation>முகவரிகள் அனுப்புகிறது</translation>
    </message>
    <message>
        <source>&amp;Receiving addresses</source>
        <translation>முகவரிகள் பெறுதல்</translation>
    </message>
    <message>
        <source>Open a bitcoin: URI</source>
        <translation>திற பிட்காயின்: URI</translation>
    </message>
    <message>
        <source>Open Wallet</source>
        <translation>வாலட்டை திற</translation>
    </message>
    <message>
        <source>Open a wallet</source>
        <translation>வாலட்டை திற</translation>
    </message>
    <message>
        <source>Close Wallet...</source>
        <translation>வாலட்டை மூடு...</translation>
    </message>
    <message>
        <source>Close wallet</source>
        <translation>வாலட்டை மூடு</translation>
    </message>
    <message>
        <source>Show the %1 help message to get a list with possible Bitcoin command-line options</source>
        <translation>சாத்தியமான Bitcoin கட்டளை-வரி விருப்பங்களைக் கொண்ட பட்டியலைப் பெற %1 உதவிச் செய்தியைக் காட்டு</translation>
    </message>
    <message>
        <source>No wallets available</source>
        <translation>வாலட் எதுவும் இல்லை</translation>
    </message>
    <message>
        <source>&amp;Window</source>
        <translation>&amp;சாளரம்</translation>
    </message>
    <message>
        <source>Minimize</source>
        <translation>குறைத்தல்</translation>
    </message>
    <message>
        <source>Zoom</source>
        <translation>பெரிதாக்கு</translation>
    </message>
    <message>
        <source>Main Window</source>
        <translation>முதன்மை சாளரம்</translation>
    </message>
    <message>
        <source>%1 client</source>
        <translation>%1 கிளையன்</translation>
    </message>
    <message>
        <source>Connecting to peers...</source>
        <translation>சக இணைக்கும்...</translation>
    </message>
    <message>
        <source>Catching up...</source>
        <translation>பிடித்துகொள்...</translation>
    </message>
    <message>
        <source>Error: %1</source>
        <translation>பிழை: %1</translation>
    </message>
    <message>
        <source>Warning: %1</source>
        <translation>எச்சரிக்கை: %1</translation>
    </message>
    <message>
        <source>Date: %1
</source>
        <translation>தேதி: %1
</translation>
    </message>
    <message>
        <source>Amount: %1
</source>
        <translation>தொகை: %1
</translation>
    </message>
    <message>
        <source>Wallet: %1
</source>
        <translation>வாலட்: %1
</translation>
    </message>
    <message>
        <source>Type: %1
</source>
        <translation>வகை: %1
</translation>
    </message>
    <message>
        <source>Label: %1
</source>
        <translation>லேபிள்: %1
</translation>
    </message>
    <message>
        <source>Address: %1
</source>
        <translation>முகவரி: %1
</translation>
    </message>
    <message>
        <source>Sent transaction</source>
        <translation>அனுப்பிய பரிவர்த்தனை</translation>
    </message>
    <message>
        <source>Incoming transaction</source>
        <translation>உள்வரும் பரிவர்த்தனை</translation>
    </message>
    <message>
        <source>HD key generation is &lt;b&gt;enabled&lt;/b&gt;</source>
        <translation>HD முக்கிய தலைமுறை இயக்கப்பட்டது</translation>
    </message>
    <message>
        <source>HD key generation is &lt;b&gt;disabled&lt;/b&gt;</source>
        <translation>HD முக்கிய தலைமுறை முடக்கப்பட்டுள்ளது</translation>
    </message>
    <message>
        <source>Private key &lt;b&gt;disabled&lt;/b&gt;</source>
        <translation>தனிப்பட்ட விசை முடக்கப்பட்டது</translation>
    </message>
    <message>
        <source>Wallet is &lt;b&gt;encrypted&lt;/b&gt; and currently &lt;b&gt;unlocked&lt;/b&gt;</source>
        <translation>Wallet குறியாக்கப்பட்டு தற்போது திறக்கப்பட்டது</translation>
    </message>
    <message>
        <source>Wallet is &lt;b&gt;encrypted&lt;/b&gt; and currently &lt;b&gt;locked&lt;/b&gt;</source>
        <translation>Wallet குறியாக்கப்பட்டு தற்போது பூட்டப்பட்டுள்ளது</translation>
    </message>
    </context>
<context>
    <name>CoinControlDialog</name>
    <message>
        <source>Coin Selection</source>
        <translation>நாணயம் தேர்வு</translation>
    </message>
    <message>
        <source>Quantity:</source>
        <translation>அளவு</translation>
    </message>
    <message>
        <source>Bytes:</source>
        <translation>பைட்டுகள்</translation>
    </message>
    <message>
        <source>Amount:</source>
        <translation>தொகை:</translation>
    </message>
    <message>
        <source>Fee:</source>
        <translation>கட்டணம்:</translation>
    </message>
    <message>
        <source>Dust:</source>
        <translation>டஸ்ட்</translation>
    </message>
    <message>
        <source>After Fee:</source>
        <translation>கட்டணத்திறகுப் பின்:</translation>
    </message>
    <message>
        <source>Change:</source>
        <translation>மாற்று:</translation>
    </message>
    <message>
        <source>(un)select all</source>
        <translation>(அனைத்தையும் தேர்வுநீக்கு)</translation>
    </message>
    <message>
        <source>Tree mode</source>
        <translation>மரம் பயன்முறை</translation>
    </message>
    <message>
        <source>List mode</source>
        <translation>பட்டியல் பயன்முறை</translation>
    </message>
    <message>
        <source>Amount</source>
        <translation>தொகை</translation>
    </message>
    <message>
        <source>Received with label</source>
        <translation>லேபல் மூலம் பெறப்பட்டது</translation>
    </message>
    <message>
        <source>Received with address</source>
        <translation>முகவரி பெற்றார்</translation>
    </message>
    <message>
        <source>Date</source>
        <translation>தேதி</translation>
    </message>
    <message>
        <source>Confirmations</source>
        <translation>உறுதிப்படுத்தல்கள்</translation>
    </message>
    <message>
        <source>Confirmed</source>
        <translation>உறுதியாக</translation>
    </message>
    <message>
        <source>Copy address</source>
        <translation>முகவரி முகவரியை நகலெடுக்கவும்</translation>
    </message>
    <message>
        <source>Copy label</source>
        <translation>லேபிளை நகலெடு</translation>
    </message>
    <message>
        <source>Copy amount</source>
        <translation>நகல் நகல்</translation>
    </message>
    <message>
        <source>Copy transaction ID</source>
        <translation>பரிவர்த்தனை ஐடியை நகலெடு</translation>
    </message>
    <message>
        <source>Lock unspent</source>
        <translation>விலக்கு இல்லை</translation>
    </message>
    <message>
        <source>Unlock unspent</source>
        <translation>விலக்கு திறக்க</translation>
    </message>
    <message>
        <source>Copy quantity</source>
        <translation>அளவு அளவு</translation>
    </message>
    <message>
        <source>Copy fee</source>
        <translation>நகல் கட்டணம்</translation>
    </message>
    <message>
        <source>Copy after fee</source>
        <translation>நகல் கட்டணம்</translation>
    </message>
    <message>
        <source>Copy bytes</source>
        <translation>பைட்டுகள் நகலெடுக்கவும்</translation>
    </message>
    <message>
        <source>Copy dust</source>
        <translation>தூசி நகலெடுக்கவும்</translation>
    </message>
    <message>
        <source>Copy change</source>
        <translation>மாற்றத்தை நகலெடுக்கவும்</translation>
    </message>
    <message>
        <source>(%1 locked)</source>
        <translation>(%1 பூட்டப்பட்டது)</translation>
    </message>
    <message>
        <source>yes</source>
        <translation>ஆம்</translation>
    </message>
    <message>
        <source>no</source>
        <translation>இல்லை</translation>
    </message>
    <message>
        <source>This label turns red if any recipient receives an amount smaller than the current dust threshold.</source>
        <translation>நடப்பு தூசி நிலையை விட குறைவான அளவு பெறுநரை பெறுமானால் இந்த லேபிள் சிவப்பு நிறமாக மாறும்.</translation>
    </message>
    <message>
        <source>Can vary +/- %1 satoshi(s) per input.</source>
        <translation>உள்ளீடு ஒன்றுக்கு +/- %1 சாத்தோஷி (கள்) மாறுபடலாம்</translation>
    </message>
    <message>
        <source>(no label)</source>
        <translation>(லேபிள் இல்லை)</translation>
    </message>
    <message>
        <source>change from %1 (%2)</source>
        <translation>%1 (%2) இலிருந்து மாற்றவும்</translation>
    </message>
    <message>
        <source>(change)</source>
        <translation>(மாற்றம்)</translation>
    </message>
</context>
<context>
    <name>CreateWalletActivity</name>
    <message>
        <source>Creating Wallet &lt;b&gt;%1&lt;/b&gt;...</source>
        <translation>வாலட் உருவாக்கம்&lt;b&gt;%1&lt;/b&gt;...</translation>
    </message>
    <message>
        <source>Create wallet failed</source>
        <translation>வாலட் உருவாக்கம் தோல்வி அடைந்தது</translation>
    </message>
    <message>
        <source>Create wallet warning</source>
        <translation>வாலட் உருவாக்கம் எச்சரிக்கை</translation>
    </message>
</context>
<context>
    <name>CreateWalletDialog</name>
    <message>
        <source>Create Wallet</source>
        <translation>வாலட்டை உருவாக்கு</translation>
    </message>
    <message>
        <source>Wallet</source>
        <translation>பணப்பை</translation>
    </message>
    <message>
        <source>Wallet Name</source>
        <translation>வாலட் பெயர்</translation>
    </message>
    <message>
        <source>Encrypt the wallet. The wallet will be encrypted with a passphrase of your choice.</source>
        <translation>வாலட்டை குறியாக்கம் செய்யவும். உங்கள் விருப்பப்படி கடவுச்சொல்லுடன் வாலட் குறியாக்கம் செய்யப்படும்.</translation>
    </message>
    <message>
        <source>Encrypt Wallet</source>
        <translation>வாலட்டை குறியாக்குக</translation>
    </message>
    <message>
        <source>Disable private keys for this wallet. Wallets with private keys disabled will have no private keys and cannot have an HD seed or imported private keys. This is ideal for watch-only wallets.</source>
        <translation>இந்த வாலட்டிற்கு ப்ரைவேட் கீஸை முடக்கு. முடக்கப்பட்ட ப்ரைவேட் கீஸ் கொண்ட வாலட்டிற்கு ப்ரைவேட் கீஸ் இருக்காது மற்றும் எச்டி ஸீட் அல்லது இம்போர்ட் செய்யப்பட்ட ப்ரைவேட் கீஸ் இருக்கக்கூடாது. பார்க்க-மட்டும் உதவும் வாலட்டிற்கு இது ஏற்றது.</translation>
    </message>
    <message>
        <source>Disable Private Keys</source>
        <translation>ப்ரைவேட் கீஸ் ஐ முடக்கு</translation>
    </message>
    <message>
        <source>Make a blank wallet. Blank wallets do not initially have private keys or scripts. Private keys and addresses can be imported, or an HD seed can be set, at a later time.</source>
        <translation>காலியான வாலட்டை உருவாக்கு. காலியான வாலட்டிற்கு ஆரம்பத்தில் ப்ரைவேட் கீஸ் மற்றும் ஸ்கிரிப்ட் இருக்காது. ப்ரைவேட் கீஸ் மற்றும் முகவரிகளை இம்போர்ட் செய்து கொள்ளலாம், அல்லது எச்டி ஸீடை பின்னர், அமைத்து கொள்ளலாம்.</translation>
    </message>
    <message>
        <source>Make Blank Wallet</source>
        <translation>காலியான வாலட்டை உருவாக்கு</translation>
    </message>
    <message>
        <source>Create</source>
        <translation>உருவாக்கு</translation>
    </message>
    </context>
<context>
    <name>EditAddressDialog</name>
    <message>
        <source>Edit Address</source>
        <translation>முகவரி திருத்த</translation>
    </message>
    <message>
        <source>&amp;Label</source>
        <translation>&amp; சிட்டை</translation>
    </message>
    <message>
        <source>The label associated with this address list entry</source>
        <translation>இந்த முகவரி பட்டியலுடன் தொடர்புடைய லேபிள்</translation>
    </message>
    <message>
        <source>The address associated with this address list entry. This can only be modified for sending addresses.</source>
        <translation>முகவரி முகவரியுடன் தொடர்புடைய முகவரி முகவரி. முகவரிகள் அனுப்புவதற்கு இது மாற்றியமைக்கப்படலாம்.</translation>
    </message>
    <message>
        <source>&amp;Address</source>
        <translation>&amp;முகவரி</translation>
    </message>
    <message>
        <source>New sending address</source>
        <translation>முகவரி அனுப்பும் புதியது</translation>
    </message>
    <message>
        <source>Edit receiving address</source>
        <translation>முகவரியைப் பெறுதல் திருத்து</translation>
    </message>
    <message>
        <source>Edit sending address</source>
        <translation>முகவரியை அனுப்புவதைத் திருத்து</translation>
    </message>
    <message>
        <source>The entered address "%1" is not a valid Bitcoin address.</source>
        <translation>உள்ளிட்ட முகவரி "%1" என்பது செல்லுபடியாகும் விக்கிபீடியா முகவரி அல்ல.</translation>
    </message>
    <message>
        <source>Address "%1" already exists as a receiving address with label "%2" and so cannot be added as a sending address.</source>
        <translation>முகவரி "%1" ஏற்கனவே லேபிள் "%2" உடன் பெறும் முகவரியாக உள்ளது, எனவே அனுப்பும் முகவரியாக சேர்க்க முடியாது.</translation>
    </message>
    <message>
        <source>The entered address "%1" is already in the address book with label "%2".</source>
        <translation>"%1" உள்ளிடப்பட்ட முகவரி முன்பே "%2" என்ற லேபிளுடன் முகவரி புத்தகத்தில் உள்ளது.</translation>
    </message>
    <message>
        <source>Could not unlock wallet.</source>
        <translation>பணப்பை திறக்க முடியவில்லை.</translation>
    </message>
    <message>
        <source>New key generation failed.</source>
        <translation>புதிய முக்கிய தலைமுறை தோல்வியடைந்தது.</translation>
    </message>
</context>
<context>
    <name>FreespaceChecker</name>
    <message>
        <source>A new data directory will be created.</source>
        <translation>புதிய தரவு அடைவு உருவாக்கப்படும்.</translation>
    </message>
    <message>
        <source>name</source>
        <translation>பெயர்</translation>
    </message>
    <message>
        <source>Directory already exists. Add %1 if you intend to create a new directory here.</source>
        <translation>அடைவு ஏற்கனவே உள்ளது. நீங்கள் ஒரு புதிய கோப்பகத்தை உருவாக்க விரும்பினால், %1 ஐ சேர்க்கவும்</translation>
    </message>
    <message>
        <source>Path already exists, and is not a directory.</source>
        <translation>பாதை ஏற்கனவே உள்ளது, மற்றும் ஒரு அடைவு இல்லை.</translation>
    </message>
    <message>
        <source>Cannot create data directory here.</source>
        <translation>இங்கே தரவு அடைவு உருவாக்க முடியாது.</translation>
    </message>
</context>
<context>
    <name>GuiNetWatch</name>
    </context>
<context>
    <name>HelpMessageDialog</name>
    <message>
        <source>version</source>
        <translation>பதிப்பு</translation>
    </message>
    <message>
        <source>About %1</source>
        <translation>%1 பற்றி</translation>
    </message>
    <message>
        <source>Command-line options</source>
        <translation>கட்டளை வரி விருப்பங்கள்</translation>
    </message>
</context>
<context>
    <name>Intro</name>
    <message>
        <source>Welcome</source>
        <translation>நல்வரவு</translation>
    </message>
    <message>
        <source>Welcome to %1.</source>
        <translation>%1 க்கு வரவேற்கிறோம்.</translation>
    </message>
    <message>
        <source>As this is the first time the program is launched, you can choose where %1 will store its data.</source>
        <translation>இது முதல் முறையாக துவங்கியது, நீங்கள் %1 அதன் தரவை எங்கு சேமித்து வைக்கும் என்பதை தேர்வு செய்யலாம்.</translation>
    </message>
    <message>
        <source>When you click OK, %1 will begin to download and process the full %4 block chain (%2GB) starting with the earliest transactions in %3 when %4 initially launched.</source>
        <translation>நீங்கள் சரி என்பதைக் கிளிக் செய்தால் %1 ஆரம்பத்தில் %4 இல் ஆரம்பிக்கப்பட்ட %3 இன் ஆரம்ப பரிவர்த்தனைகளைத் தொடங்கும் போது முழு %4 தொகுதி சங்கிலி (%2GB) பதிவிறக்க மற்றும் செயலாக்கத் தொடங்கும்.</translation>
    </message>
    <message>
        <source>Reverting this setting requires re-downloading the entire blockchain. It is faster to download the full chain first and prune it later. Disables some advanced features.</source>
        <translation>இந்த அமைப்பை மாற்றியமைக்க முழு பிளாக்செயினையும் மீண்டும் டவுன்லோட் செய்ய வேண்டும். முதலில் முழு செயினையும் டவுன்லோட் செய்த பின்னர் ப்ரூன் செய்வது வேகமான செயல் ஆகும். சில மேம்பட்ட அம்சங்களை முடக்கும்.</translation>
    </message>
    <message>
        <source>This initial synchronisation is very demanding, and may expose hardware problems with your computer that had previously gone unnoticed. Each time you run %1, it will continue downloading where it left off.</source>
        <translation>இந்த ஆரம்ப ஒத்திசைவு மிகவும் கோரி வருகிறது, முன்பு கவனிக்கப்படாத உங்கள் கணினியுடன் வன்பொருள் சிக்கல்களை அம்பலப்படுத்தலாம். ஒவ்வொரு முறையும் நீங்கள் %1 ரன் இயங்கும் போது, ​​அது எங்கிருந்து வெளியேறும் என்பதைத் தொடர்ந்து பதிவிறக்கும்.</translation>
    </message>
    <message>
        <source>If you have chosen to limit block chain storage (pruning), the historical data must still be downloaded and processed, but will be deleted afterward to keep your disk usage low.</source>
        <translation>தடுப்பு சங்கிலி சேமிப்பகத்தை (கத்தரித்து) கட்டுப்படுத்த நீங்கள் தேர்ந்தெடுக்கப்பட்டிருந்தால், வரலாற்றுத் தரவுகள் இன்னும் பதிவிறக்கம் செய்யப்பட்டு, செயல்படுத்தப்பட வேண்டும், ஆனால் உங்கள் வட்டுப் பயன்பாட்டை குறைவாக வைத்திருப்பதற்குப் பிறகு நீக்கப்படும்.</translation>
    </message>
    <message>
        <source>Use the default data directory</source>
        <translation>இயல்புநிலை தரவு கோப்பகத்தைப் பயன்படுத்தவும்</translation>
    </message>
    <message>
        <source>Use a custom data directory:</source>
        <translation>தனிப்பயன் தரவு கோப்பகத்தைப் பயன்படுத்தவும்:</translation>
    </message>
    <message>
        <source>Bitcoin</source>
        <translation>Bitcoin</translation>
    </message>
    <message>
        <source>At least %1 GB of data will be stored in this directory, and it will grow over time.</source>
        <translation>குறைந்தது %1 ஜிபி தரவு இந்த அடைவில் சேமிக்கப்படும், மேலும் காலப்போக்கில் அது வளரும்.</translation>
    </message>
    <message>
        <source>Approximately %1 GB of data will be stored in this directory.</source>
        <translation>இந்த அடைவில் %1 ஜிபி தரவு சேமிக்கப்படும்.</translation>
    </message>
    <message>
        <source>%1 will download and store a copy of the Bitcoin block chain.</source>
        <translation>Bitcoin தொகுதி சங்கிலியின் நகலை %1 பதிவிறக்கம் செய்து சேமித்து வைக்கும்.</translation>
    </message>
    <message>
        <source>The wallet will also be stored in this directory.</source>
        <translation>பணத்தாள் இந்த அடைவில் சேமிக்கப்படும்.</translation>
    </message>
    <message>
        <source>Error: Specified data directory "%1" cannot be created.</source>
        <translation>பிழை: குறிப்பிட்ட தரவு அடைவு "%1" உருவாக்க முடியாது.</translation>
    </message>
    <message>
        <source>Error</source>
        <translation>பிழை</translation>
    </message>
    <message numerus="yes">
        <source>%n GB of free space available</source>
        <translation><numerusform>%n ஜிபி அளவு காலியாக உள்ளது</numerusform><numerusform>%n ஜிபி அளவு காலியாக உள்ளது</numerusform></translation>
    </message>
    <message numerus="yes">
        <source>(of %n GB needed)</source>
        <translation><numerusform>(%n ஜிபி தேவை)</numerusform><numerusform>(%n ஜிபி தேவை)</numerusform></translation>
    </message>
    </context>
<context>
    <name>MempoolStats</name>
    <message>
        <source>N/A</source>
        <translation>N/A</translation>
    </message>
    </context>
<context>
    <name>ModalOverlay</name>
    <message>
        <source>Form</source>
        <translation>படிவம்</translation>
    </message>
    <message>
        <source>Recent transactions may not yet be visible, and therefore your wallet's balance might be incorrect. This information will be correct once your wallet has finished synchronizing with the bitcoin network, as detailed below.</source>
        <translation>சமீபத்திய பரிவர்த்தனைகள் இன்னும் காணப்படாமல் இருக்கலாம், எனவே உங்கள் பணப்பையின் சமநிலை தவறாக இருக்கலாம். கீழே விவரிக்கப்பட்டுள்ளபடி, உங்கள் பணப்பை பிட்ஃபோனை நெட்வொர்க்குடன் ஒத்திசைக்க முடிந்ததும் இந்த தகவல் சரியாக இருக்கும்.</translation>
    </message>
    <message>
        <source>Attempting to spend bitcoins that are affected by not-yet-displayed transactions will not be accepted by the network.</source>
        <translation>இதுவரை காட்டப்படாத பரிவர்த்தனைகளால் பாதிக்கப்படும் பிட்னிக்களை செலவிடுவதற்கு முயற்சி பிணையத்தால் ஏற்கப்படாது.</translation>
    </message>
    <message>
        <source>Number of blocks left</source>
        <translation>மீதமுள்ள தொகுதிகள் உள்ளன</translation>
    </message>
    <message>
        <source>Unknown...</source>
        <translation>தெரியாதது ...</translation>
    </message>
    <message>
        <source>Last block time</source>
        <translation>கடைசி தடுப்பு நேரம்</translation>
    </message>
    <message>
        <source>Progress</source>
        <translation>முன்னேற்றம்</translation>
    </message>
    <message>
        <source>Progress increase per hour</source>
        <translation>மணி நேரத்திற்கு முன்னேற்றம் அதிகரிப்பு</translation>
    </message>
    <message>
        <source>calculating...</source>
        <translation>கணக்கிடுகிறது ...</translation>
    </message>
    <message>
        <source>Estimated time left until synced</source>
        <translation>ஒத்திசைக்கப்படும் வரை மதிப்பிடப்பட்ட நேரங்கள் உள்ளன</translation>
    </message>
    <message>
        <source>Hide</source>
        <translation>மறை</translation>
    </message>
    <message>
        <source>Unknown. Syncing Headers (%1, %2%)...</source>
        <translation>தெரியாத. தலைப்புகளை ஒத்திசைக்கிறது (%1, %2%)</translation>
    </message>
</context>
<context>
    <name>NetWatchLogModel</name>
    <message>
        <source>Type</source>
        <comment>NetWatch: Type header</comment>
        <translation>வகை</translation>
    </message>
    <message>
        <source>Address</source>
        <comment>NetWatch: Address header</comment>
        <translation>முகவரி</translation>
    </message>
</context>
<context>
    <name>OpenURIDialog</name>
    <message>
        <source>Open bitcoin URI</source>
        <translation>திற பிட்காயின்: URI</translation>
    </message>
    <message>
        <source>URI:</source>
        <translation>URI:</translation>
    </message>
    <message>
        <source>Paste address from clipboard</source>
        <translation>கிளிப்போர்டிலிருந்து முகவரியை பேஸ்ட் செய்யவும்</translation>
    </message>
    <message>
        <source>Alt+P</source>
        <translation>Alt+P</translation>
    </message>
</context>
<context>
    <name>OpenWalletActivity</name>
    <message>
        <source>Open wallet failed</source>
        <translation>வாலட் திறத்தல் தோல்வியுற்றது</translation>
    </message>
    <message>
        <source>Open wallet warning</source>
        <translation>வாலட் திறத்தல் எச்சரிக்கை</translation>
    </message>
    <message>
        <source>default wallet</source>
        <translation>அடிப்படை வாலட்</translation>
    </message>
    <message>
        <source>Opening Wallet &lt;b&gt;%1&lt;/b&gt;...</source>
        <translation>வாலட் திறத்தல் &lt;b&gt;%1&lt;/b&gt;...</translation>
    </message>
</context>
<context>
    <name>OptionsDialog</name>
    <message>
        <source>Options</source>
        <translation>விருப்பத்தேர்வு</translation>
    </message>
    <message>
        <source>&amp;Main</source>
        <translation>&amp;தலைமை</translation>
    </message>
    <message>
        <source>Automatically start %1 after logging in to the system.</source>
        <translation>கணினியில் உள்நுழைந்தவுடன் தானாக %1 ஐ துவங்கவும்.</translation>
    </message>
    <message>
        <source>&amp;Start %1 on system login</source>
        <translation>கணினி உள்நுழைவில் %1 ஐத் தொடங்குங்கள்</translation>
    </message>
    <message>
        <source>Size of &amp;database cache</source>
        <translation>&amp; தரவுத்தள தேக்ககத்தின் அளவு</translation>
    </message>
    <message>
        <source>Number of script &amp;verification threads</source>
        <translation>ஸ்கிரிப்ட் &amp; சரிபார்ப்பு நூல்கள் எண்ணிக்கை</translation>
    </message>
    <message>
        <source>IP address of the proxy (e.g. IPv4: 127.0.0.1 / IPv6: ::1)</source>
        <translation>ப்ராக்ஸியின் IP முகவரி (எ.கா. IPv4: 127.0.0.1 / IPv6: :: 1)</translation>
    </message>
    <message>
        <source>Shows if the supplied default SOCKS5 proxy is used to reach peers via this network type.</source>
        <translation>வழங்கப்பட்ட முன்னிருப்பு SOCKS5 ப்ராக்ஸி இந்த நெட்வொர்க் வகையின் மூலம் சகலருக்கும் சென்றால் பயன்படுத்தப்படுகிறது.</translation>
    </message>
    <message>
        <source>Hide the icon from the system tray.</source>
        <translation>கணினி தட்டில் இருந்து ஐகானை மறைக்கவும்.</translation>
    </message>
    <message>
        <source>&amp;Hide tray icon</source>
        <translation>தட்டில் ஐகானை மறை</translation>
    </message>
    <message>
        <source>Minimize instead of exit the application when the window is closed. When this option is enabled, the application will be closed only after selecting Exit in the menu.</source>
        <translation>சாளரத்தை மூடும்போது பயன்பாட்டை வெளியேற்றுவதற்குப் பதிலாக சிறிதாக்கவும். இந்த விருப்பம் இயக்கப்பட்டால், மெனுவில் வெளியேறு தேர்வு செய்த பின் மட்டுமே பயன்பாடு மூடப்படும்.</translation>
    </message>
    <message>
        <source>Third party URLs (e.g. a block explorer) that appear in the transactions tab as context menu items. %s in the URL is replaced by transaction hash. Multiple URLs are separated by vertical bar |.</source>
        <translation>பரிமாற்ற மெனு உருப்படிகளாக பரிவர்த்தனை தாவலில் தோன்றும் மூன்றாம் தரப்பு URL கள் (எ.கா. பிளாக் எக்ஸ்ப்ளோரர்). URL இல் %s ஆனது பரிவர்த்தனை ஹாஷ் மூலம் மாற்றப்பட்டுள்ளது. பல URL கள் செங்குத்துப் பட்டையால் பிரிக்கப்படுகின்றன.</translation>
    </message>
    <message>
        <source>Open the %1 configuration file from the working directory.</source>
        <translation>பணி அடைவில் இருந்து %1 உள்ளமைவு கோப்பை திறக்கவும்.</translation>
    </message>
    <message>
        <source>Open Configuration File</source>
        <translation>கட்டமைப்பு கோப்பை திற</translation>
    </message>
    <message>
        <source>Reset all client options to default.</source>
        <translation>அனைத்து வாடிக்கையாளர் விருப்பங்களையும் இயல்புநிலைக்கு மீட்டமைக்கவும்.</translation>
    </message>
    <message>
        <source>&amp;Reset Options</source>
        <translation>&amp; மீட்டமை விருப்பங்கள்</translation>
    </message>
    <message>
        <source>&amp;Network</source>
        <translation>&amp;பிணையம்</translation>
    </message>
    <message>
        <source>Disables some advanced features but all blocks will still be fully validated. Reverting this setting requires re-downloading the entire blockchain. Actual disk usage may be somewhat higher.</source>
        <translation>சில மேம்பட்ட அம்சங்களை முடக்குகிறது ஆனால் அனைத்து தொகுதிகள் இன்னும் முழுமையாக சரிபார்க்கப்படும். இந்த அமைப்பை மறுபரிசீலனை செய்வது முழுமையான blockchain ஐ மீண்டும் பதிவிறக்க வேண்டும். உண்மையான வட்டு பயன்பாடு ஓரளவு அதிகமாக இருக்கலாம்.</translation>
    </message>
    <message>
        <source>Prune &amp;block storage to</source>
        <translation>பிரவுன் &amp; தடுப்பு சேமிப்பு</translation>
    </message>
    <message>
        <source>Reverting this setting requires re-downloading the entire blockchain.</source>
        <translation>இந்த அமைப்பை மறுபரிசீலனை செய்வது முழுமையான blockchain ஐ மீண்டும் பதிவிறக்க வேண்டும்.</translation>
    </message>
    <message>
        <source>MiB</source>
        <translation>மெபி.பை.</translation>
    </message>
    <message>
        <source>(0 = auto, &lt;0 = leave that many cores free)</source>
        <translation>(0 = தானாக, &lt;0 = பல கருக்கள் விடுபடுகின்றன)</translation>
    </message>
    <message>
        <source>W&amp;allet</source>
        <translation>&amp;பணப்பை</translation>
    </message>
    <message>
        <source>Expert</source>
        <translation>வல்லுநர்</translation>
    </message>
    <message>
        <source>Enable coin &amp;control features</source>
        <translation>நாணயம் மற்றும் கட்டுப்பாட்டு அம்சங்களை இயக்கவும்</translation>
    </message>
    <message>
        <source>If you disable the spending of unconfirmed change, the change from a transaction cannot be used until that transaction has at least one confirmation. This also affects how your balance is computed.</source>
        <translation>உறுதிப்படுத்தப்படாத மாற்றத்தின் செலவினத்தை நீங்கள் முடக்கினால், பரிவர்த்தனையில் குறைந்தது ஒரு உறுதிப்படுத்தல் வரை பரிமாற்றத்திலிருந்து வரும் மாற்றம் பயன்படுத்தப்படாது. இது உங்கள் இருப்பு எவ்வாறு கணக்கிடப்படுகிறது என்பதைப் பாதிக்கிறது.</translation>
    </message>
    <message>
        <source>&amp;Spend unconfirmed change</source>
        <translation>&amp; உறுதிப்படுத்தப்படாத மாற்றத்தை செலவழிக்கவும்</translation>
    </message>
    <message>
        <source>Automatically open the Bitcoin client port on the router. This only works when your router supports UPnP and it is enabled.</source>
        <translation>ரூட்டரில் Bitcoin கிளையன்ட் போர்ட் தானாக திறக்க. இது உங்கள் திசைவி UPnP ஐ ஆதரிக்கும் போது மட்டுமே இயங்குகிறது.</translation>
    </message>
    <message>
        <source>Map port using &amp;UPnP</source>
        <translation>&amp; UPnP ஐப் பயன்படுத்தி வரைபடம் துறைமுகம்</translation>
    </message>
    <message>
        <source>Accept connections from outside.</source>
        <translation>வெளியே இருந்து இணைப்புகளை ஏற்கவும்.</translation>
    </message>
    <message>
        <source>Allow incomin&amp;g connections</source>
        <translation>Incomin &amp; g இணைப்புகளை அனுமதிக்கவும்</translation>
    </message>
    <message>
        <source>Connect to the Bitcoin network through a SOCKS5 proxy.</source>
        <translation>Bitcoin பிணையத்துடன் SOCKS5 ப்ராக்ஸி மூலம் இணைக்கவும்.</translation>
    </message>
    <message>
        <source>&amp;Connect through SOCKS5 proxy (default proxy):</source>
        <translation>&amp; SOCKS5 ப்ராக்ஸி மூலம் இணைக்கவும் (இயல்புநிலை ப்ராக்ஸி):</translation>
    </message>
    <message>
        <source>Proxy &amp;IP:</source>
        <translation>ப்ராக்சி ஐ பி:</translation>
    </message>
    <message>
        <source>&amp;Port:</source>
        <translation>&amp; போர்ட்:</translation>
    </message>
    <message>
        <source>Port of the proxy (e.g. 9050)</source>
        <translation>ப்ராக்ஸியின் போர்ட் (எ.கா 9050)</translation>
    </message>
    <message>
        <source>Used for reaching peers via:</source>
        <translation>சகாக்கள் வழியாக வருவதற்குப் பயன்படுத்தப்பட்டது:</translation>
    </message>
    <message>
        <source>IPv4</source>
        <translation>IPv4</translation>
    </message>
    <message>
        <source>IPv6</source>
        <translation>IPv6</translation>
    </message>
    <message>
        <source>Tor</source>
        <translation>Tor</translation>
    </message>
    <message>
        <source>&amp;Window</source>
        <translation>&amp;சாளரம்</translation>
    </message>
    <message>
        <source>Show only a tray icon after minimizing the window.</source>
        <translation>சாளரத்தை குறைப்பதன் பின்னர் ஒரு தட்டு ஐகானை மட்டும் காண்பி.</translation>
    </message>
    <message>
        <source>&amp;Minimize to the tray instead of the taskbar</source>
        <translation>&amp; Taskbar க்கு பதிலாக தட்டில் குறைக்கவும்</translation>
    </message>
    <message>
        <source>M&amp;inimize on close</source>
        <translation>எம் &amp; நெருக்கமாக உள்ளமை</translation>
    </message>
    <message>
        <source>&amp;Display</source>
        <translation>&amp;காட்டு</translation>
    </message>
    <message>
        <source>User Interface &amp;language:</source>
        <translation>பயனர் இடைமுகம் &amp; மொழி:</translation>
    </message>
    <message>
        <source>The user interface language can be set here. This setting will take effect after restarting %1.</source>
        <translation>பயனர் இடைமுக மொழி இங்கே அமைக்கப்படலாம். %1 ஐ மறுதொடக்கம் செய்த பிறகு இந்த அமைப்பு செயல்படுத்தப்படும்.</translation>
    </message>
    <message>
        <source>&amp;Unit to show amounts in:</source>
        <translation>&amp; அளவு:</translation>
    </message>
    <message>
        <source>Choose the default subdivision unit to show in the interface and when sending coins.</source>
        <translation>இடைமுகத்தில் காண்பிக்க மற்றும் நாணயங்களை அனுப்புகையில் இயல்புநிலை துணைப்பிரிவு யூனிட்டை தேர்வு செய்யவும்.</translation>
    </message>
    <message>
        <source>Whether to show coin control features or not.</source>
        <translation>நாணயக் கட்டுப்பாட்டு அம்சங்களைக் காட்டலாமா அல்லது இல்லையா.</translation>
    </message>
    <message>
        <source>Connect to the Bitcoin network through a separate SOCKS5 proxy for Tor onion services.</source>
        <translation>டார் மறைக்கப்பட்ட சேவைகளை தனித்த SOCKS5 ப்ராக்ஸி மூலம் பிட்கோடு நெட்வொர்க்குடன் இணைக்கவும்.</translation>
    </message>
    <message>
        <source>Use separate SOCKS&amp;5 proxy to reach peers via Tor onion services:</source>
        <translation>Tor மறைக்கப்பட்ட சேவைகளை வழியாக சகலரையும் அணுக தனித்த SOCKS &amp; 5 ப்ராக்ஸி பயன்படுத்தவும்</translation>
    </message>
    <message>
        <source>&amp;Third party transaction URLs</source>
        <translation>&amp; மூன்றாம் தரப்பு பரிவர்த்தனை URL கள்</translation>
    </message>
    <message>
        <source>Options set in this dialog are overridden by the command line or in the configuration file:</source>
        <translation>இந்த உரையாடலில் அமைக்கப்பட்டுள்ள விருப்பங்கள் கட்டளை வரியில் அல்லது கட்டமைப்பு கோப்பில் மீளமைக்கப்படும்:</translation>
    </message>
    <message>
        <source>&amp;OK</source>
        <translation>&amp;சரி</translation>
    </message>
    <message>
        <source>&amp;Cancel</source>
        <translation>&amp;ரத்து</translation>
    </message>
    <message>
        <source>default</source>
        <translation>இயல்புநிலை</translation>
    </message>
    <message>
        <source>none</source>
        <translation>none</translation>
    </message>
    <message>
        <source>Bitcoin Core</source>
        <translation>Bitcoin மையம்</translation>
    </message>
    <message>
        <source>Confirm options reset</source>
        <translation>விருப்பங்களை மீட்டமைக்கவும்</translation>
    </message>
    <message>
        <source>Client restart required to activate changes.</source>
        <translation>மாற்றங்களைச் செயல்படுத்த கிளையன் மறுதொடக்கம் தேவை.</translation>
    </message>
    <message>
        <source>Client will be shut down. Do you want to proceed?</source>
        <translation>கிளையண்ட் மூடப்படும். நீங்கள் தொடர விரும்புகிறீர்களா?</translation>
    </message>
    <message>
        <source>Configuration options</source>
        <translation>கட்டமைப்பு விருப்பங்கள்</translation>
    </message>
    <message>
        <source>The configuration file is used to specify advanced user options which override GUI settings. Additionally, any command-line options will override this configuration file.</source>
        <translation>GUI அமைப்புகளை மேலெழுதக்கூடிய மேம்பட்ட பயனர் விருப்பங்களைக் குறிப்பிட கட்டமைப்பு கோப்பு பயன்படுத்தப்படுகிறது. கூடுதலாக, எந்த கட்டளை வரி விருப்பங்கள் இந்த கட்டமைப்பு கோப்பு புறக்கணிக்க வேண்டும்.</translation>
    </message>
    <message>
        <source>Error</source>
        <translation>பிழை</translation>
    </message>
    <message>
        <source>The configuration file could not be opened.</source>
        <translation>கட்டமைப்பு கோப்பை திறக்க முடியவில்லை.</translation>
    </message>
    <message>
        <source>This change would require a client restart.</source>
        <translation>இந்த மாற்றம் கிளையன் மறுதொடக்கம் தேவைப்படும்.</translation>
    </message>
    <message>
        <source>The supplied proxy address is invalid.</source>
        <translation>வழங்கப்பட்ட ப்ராக்ஸி முகவரி தவறானது.</translation>
    </message>
</context>
<context>
    <name>OverviewPage</name>
    <message>
        <source>Form</source>
        <translation>படிவம்</translation>
    </message>
    <message>
        <source>The displayed information may be out of date. Your wallet automatically synchronizes with the Bitcoin network after a connection is established, but this process has not completed yet.</source>
        <translation>காட்டப்படும் தகவல் காலாவதியானதாக இருக்கலாம். ஒரு இணைப்பு நிறுவப்பட்ட பிறகு, உங்கள் பணப்பை தானாக பிட்கோடு நெட்வொர்க்குடன் ஒத்திசைக்கிறது, ஆனால் இந்த செயல்முறை இன்னும் முடிவடையவில்லை.</translation>
    </message>
    <message>
        <source>Watch-only:</source>
        <translation>பார்க்க மட்டுமே:</translation>
    </message>
    <message>
        <source>Available:</source>
        <translation>கிடைக்ககூடிய:</translation>
    </message>
    <message>
        <source>Your current spendable balance</source>
        <translation>உங்கள் தற்போதைய செலவிடத்தக்க இருப்பு</translation>
    </message>
    <message>
        <source>Pending:</source>
        <translation>நிலுவையில்:</translation>
    </message>
    <message>
        <source>Total of transactions that have yet to be confirmed, and do not yet count toward the spendable balance</source>
        <translation>இன்னும் உறுதிப்படுத்தப்பட வேண்டிய பரிவர்த்தனைகளின் மொத்த அளவு, இன்னும் செலவழித்த சமநிலையை நோக்கி கணக்கிடவில்லை</translation>
    </message>
    <message>
        <source>Immature:</source>
        <translation>முதிராத:</translation>
    </message>
    <message>
        <source>Mined balance that has not yet matured</source>
        <translation>இன்னும் முதிர்ச்சியடைந்த மின்கல சமநிலை</translation>
    </message>
    <message>
        <source>Balances</source>
        <translation>மீதி</translation>
    </message>
    <message>
        <source>Total:</source>
        <translation>மொத்தம்:</translation>
    </message>
    <message>
        <source>Your current total balance</source>
        <translation>உங்கள் தற்போதைய மொத்தச் சமநிலை</translation>
    </message>
    <message>
        <source>Your current balance in watch-only addresses</source>
        <translation>வாட்ச் மட்டும் முகவரிகள் உள்ள உங்கள் தற்போதைய இருப்பு</translation>
    </message>
    <message>
        <source>Spendable:</source>
        <translation>Spendable:</translation>
    </message>
    <message>
        <source>Recent transactions</source>
        <translation>சமீபத்திய பரிவர்த்தனைகள்</translation>
    </message>
    <message>
        <source>Unconfirmed transactions to watch-only addresses</source>
        <translation>உறுதிப்படுத்தப்படாத பரிவர்த்தனைகள் மட்டுமே பார்க்கும் முகவரிகள்</translation>
    </message>
    <message>
        <source>Mined balance in watch-only addresses that has not yet matured</source>
        <translation>இன்னும் முதிர்ச்சியடையாமல் இருக்கும் கண்காணிப்பு மட்டும் முகவரிகளில் மின்தடப்பு சமநிலை</translation>
    </message>
    <message>
        <source>Current total balance in watch-only addresses</source>
        <translation>தற்போதைய மொத்த சமநிலை வாட்ச் மட்டும் முகவரிகள்</translation>
    </message>
    </context>
<context>
    <name>PSBTOperationsDialog</name>
    <message>
        <source>Close</source>
<<<<<<< HEAD
        <translation>நெருக்கமான</translation>
=======
        <translation type="unfinished">மூடு</translation>
>>>>>>> d4a64f61
    </message>
    <message>
        <source>Total Amount</source>
        <translation>முழு தொகை</translation>
    </message>
    <message>
        <source>or</source>
        <translation>அல்லது</translation>
    </message>
    </context>
<context>
    <name>PairingPage</name>
    </context>
<context>
    <name>PaymentServer</name>
    <message>
        <source>Payment request error</source>
        <translation>கட்டணம் கோரிக்கை பிழை</translation>
    </message>
    <message>
        <source>Cannot start bitcoin: click-to-pay handler</source>
        <translation>Bitcoin தொடங்க முடியாது: கிளிக் க்கு ஊதியம் கையாளுதல்</translation>
    </message>
    <message>
        <source>URI handling</source>
        <translation>URI கையாளுதல்</translation>
    </message>
    <message>
        <source>'bitcoin://' is not a valid URI. Use 'bitcoin:' instead.</source>
        <translation>'bitcoin: //' சரியான URI அல்ல. அதற்கு பதிலாக 'பிட்கின்:' பயன்படுத்தவும்.</translation>
    </message>
    <message>
        <source>Cannot process payment request because BIP70 is not supported.</source>
        <translation>பரிவர்த்தனை வேண்டுதலை ஏற்க இயலாது ஏனென்றால் BIP70  ஆதரவு தரவில்லை</translation>
    </message>
    <message>
        <source>Due to widespread security flaws in BIP70 it's strongly recommended that any merchant instructions to switch wallets be ignored.</source>
        <translation>பிப்70 இல் உள்ள பரவலான பாதுகாப்பு குறைபாடுகள் காரணமாக, வாலட்டை மாற்றுவதற்கான எந்தவொரு வணிக அறிவுறுத்தல்களும் புறக்கணிக்கப்பட வேண்டும் என்று கடுமையாக பரிந்துரைக்கப்படுகிறது.</translation>
    </message>
    <message>
        <source>If you are receiving this error you should request the merchant provide a BIP21 compatible URI.</source>
        <translation>இந்த பிழையை நீங்கள் பெறுகிறீர்கள் என்றால், வணிகரிடம் பிப்21 இணக்கமான யுஆர்எல் லை வழங்குமாறு கேட்க வேண்டும்.</translation>
    </message>
    <message>
        <source>Invalid payment address %1</source>
        <translation>தவறான கட்டண முகவரி %1</translation>
    </message>
    <message>
        <source>URI cannot be parsed! This can be caused by an invalid Bitcoin address or malformed URI parameters.</source>
        <translation>URI அலச முடியாது! தவறான பிட்கின் முகவரி அல்லது தவறான URI அளவுருக்கள் காரணமாக இது ஏற்படலாம்.</translation>
    </message>
    <message>
        <source>Payment request file handling</source>
        <translation>பணம் கோரிக்கை கோப்பு கையாளுதல்</translation>
    </message>
</context>
<context>
    <name>PeerTableModel</name>
    <message>
        <source>User Agent</source>
        <translation>பயனர் முகவர்</translation>
    </message>
    <message>
        <source>Node/Service</source>
        <translation>கணு / சேவை</translation>
    </message>
    <message>
        <source>Ping</source>
        <translation>பிங்</translation>
    </message>
    <message>
        <source>Sent</source>
        <translation>அனுப்பிய</translation>
    </message>
    <message>
        <source>Received</source>
        <translation>பெறப்பட்டது</translation>
    </message>
    <message>
        <source>Type</source>
        <translation>வகை</translation>
    </message>
    </context>
<context>
    <name>QObject</name>
    <message>
        <source>Amount</source>
        <translation>விலை</translation>
    </message>
    <message>
        <source>Enter a Bitcoin address (e.g. %1)</source>
        <translation>ஒரு விக்கிபீடியா முகவரியை உள்ளிடவும் (எ.கா. %1)</translation>
    </message>
    <message>
        <source>%1 d</source>
        <translation>%1 d</translation>
    </message>
    <message>
        <source>%1 h</source>
        <translation>%1 h</translation>
    </message>
    <message>
        <source>%1 m</source>
        <translation>%1 m</translation>
    </message>
    <message>
        <source>%1 s</source>
        <translation>%1 s</translation>
    </message>
    <message>
        <source>None</source>
        <translation>யாரும்</translation>
    </message>
    <message>
        <source>N/A</source>
        <translation>N/A</translation>
    </message>
    <message>
        <source>%1 ms</source>
        <translation>%1 ms</translation>
    </message>
    <message numerus="yes">
        <source>%n hour(s)</source>
        <translation><numerusform>%n மணி</numerusform><numerusform>%n மணி</numerusform></translation>
    </message>
    <message>
        <source>%1 and %2</source>
        <translation>%1 மற்றும் %2</translation>
    </message>
    <message>
        <source>%1 B</source>
        <translation>%1 B</translation>
    </message>
    <message>
        <source>%1 KB</source>
        <translation>%1 KB</translation>
    </message>
    <message>
        <source>%1 MB</source>
        <translation>%1 MB</translation>
    </message>
    <message>
        <source>%1 GB</source>
        <translation>%1 GB</translation>
    </message>
    <message>
        <source>Error: Specified data directory "%1" does not exist.</source>
        <translation>பிழை: குறிப்பிட்ட தரவு அடைவு "%1" இல்லை.</translation>
    </message>
    <message>
        <source>Error: Cannot parse configuration file: %1.</source>
        <translation>பிழை: கட்டமைப்பு கோப்பை அலச முடியவில்லை: %1.</translation>
    </message>
    <message>
        <source>Error: %1</source>
        <translation>பிழை: %1</translation>
    </message>
    <message>
        <source>%1 didn't yet exit safely...</source>
        <translation>%1 இன்னும் பாதுகாப்பாக வெளியேறவில்லை ...</translation>
    </message>
    <message>
        <source>unknown</source>
        <translation>தெரியாத</translation>
    </message>
    <message>
        <source>Txn</source>
        <comment>Tx Watch: Transaction type abbreviation</comment>
        <translation>பரிவர்த்தனை</translation>
    </message>
</context>
<context>
    <name>QRImageWidget</name>
    <message>
        <source>&amp;Save Image...</source>
        <translation>&amp; படத்தை சேமி ...</translation>
    </message>
    <message>
        <source>&amp;Copy Image</source>
        <translation>&amp;படத்தை நகலெடு</translation>
    </message>
    <message>
        <source>Resulting URI too long, try to reduce the text for label / message.</source>
        <translation>யு.ஐ.ஐ. முடிவுக்கு நீண்ட காலம், லேபிள் / செய்திக்கு உரைகளை குறைக்க முயற்சிக்கவும்.</translation>
    </message>
    <message>
        <source>Error encoding URI into QR Code.</source>
        <translation>QR குறியீட்டில் யு.ஆர்.ஐ குறியாக்கப் பிழை.</translation>
    </message>
    <message>
        <source>QR code support not available.</source>
        <translation>க்யு ஆர் கோட் சப்போர்ட் இல்லை</translation>
    </message>
    <message>
        <source>Save QR Code</source>
        <translation>QR குறியீடு சேமிக்கவும்</translation>
    </message>
    <message>
        <source>PNG Image (*.png)</source>
        <translation>PNG படம் (* .png)</translation>
    </message>
</context>
<context>
    <name>RPCConsole</name>
    <message>
        <source>N/A</source>
        <translation>N/A</translation>
    </message>
    <message>
        <source>Client version</source>
        <translation>வாடிக்கையாளர் பதிப்பு</translation>
    </message>
    <message>
        <source>&amp;Information</source>
        <translation>&amp;தகவல்</translation>
    </message>
    <message>
        <source>General</source>
        <translation>பொது</translation>
    </message>
    <message>
        <source>Using BerkeleyDB version</source>
        <translation>BerkeleyDB பதிப்பைப் பயன்படுத்துதல்</translation>
    </message>
    <message>
        <source>Datadir</source>
        <translation>Datadir</translation>
    </message>
    <message>
        <source>To specify a non-default location of the data directory use the '%1' option.</source>
        <translation>தரவு அடைவின் இயல்புநிலை இருப்பிடத்தை குறிப்பிட ' %1' விருப்பத்தை பயன்படுத்தவும்.</translation>
    </message>
    <message>
        <source>Blocksdir</source>
        <translation>Blocksdir</translation>
    </message>
    <message>
        <source>To specify a non-default location of the blocks directory use the '%1' option.</source>
        <translation>தொகுதிகள் அடைவின் இயல்புநிலை இருப்பிடத்தை குறிப்பிட ' %1' விருப்பத்தை பயன்படுத்தவும்.</translation>
    </message>
    <message>
        <source>Startup time</source>
        <translation>தொடக்க நேரம்</translation>
    </message>
    <message>
        <source>Network</source>
        <translation>பிணையம்</translation>
    </message>
    <message>
        <source>Name</source>
        <translation>பெயர்</translation>
    </message>
    <message>
        <source>Number of connections</source>
        <translation>இணைப்புகள் எண்ணிக்கை</translation>
    </message>
    <message>
        <source>Block chain</source>
        <translation>தடுப்பு சங்கிலி</translation>
    </message>
    <message>
        <source>Memory Pool</source>
        <translation>நினைவக குளம்</translation>
    </message>
    <message>
        <source>Current number of transactions</source>
        <translation>பரிவர்த்தனைகளின் தற்போதைய எண்</translation>
    </message>
    <message>
        <source>Memory usage</source>
        <translation>நினைவக பயன்பாடு</translation>
    </message>
    <message>
        <source>Wallet: </source>
        <translation>கைப்பை:</translation>
    </message>
    <message>
        <source>(none)</source>
        <translation>(ஏதுமில்லை)</translation>
    </message>
    <message>
        <source>Range</source>
        <translation type="unfinished">எல்லை</translation>
    </message>
    <message>
        <source>&amp;Reset</source>
        <translation>&amp; மீட்டமை</translation>
    </message>
    <message>
        <source>Received</source>
        <translation>பெறப்பட்டது</translation>
    </message>
    <message>
        <source>Sent</source>
        <translation>அனுப்பிய</translation>
    </message>
    <message>
        <source>&amp;Peers</source>
        <translation>&amp;சக</translation>
    </message>
    <message>
        <source>Banned peers</source>
        <translation>தடைசெய்யப்பட்டவர்கள்</translation>
    </message>
    <message>
        <source>Select a peer to view detailed information.</source>
        <translation>விரிவான தகவலைப் பார்வையிட ஒரு சகவரைத் தேர்ந்தெடுக்கவும்.</translation>
    </message>
    <message>
        <source>Version</source>
        <translation>பதிப்பு</translation>
    </message>
    <message>
        <source>Starting Block</source>
        <translation>பிளாக் தொடங்குகிறது</translation>
    </message>
    <message>
        <source>Synced Headers</source>
        <translation>ஒத்திசைக்கப்பட்ட தலைப்புகள்</translation>
    </message>
    <message>
        <source>Synced Blocks</source>
        <translation>ஒத்திசைக்கப்பட்ட பிளாக்ஸ்</translation>
    </message>
    <message>
        <source>User Agent</source>
        <translation>பயனர் முகவர்</translation>
    </message>
    <message>
        <source>Node window</source>
        <translation>நோட் விண்டோ</translation>
    </message>
    <message>
        <source>Open the %1 debug log file from the current data directory. This can take a few seconds for large log files.</source>
        <translation>தற்போதைய தரவு அடைவில் இருந்து %1 பிழைத்திருத்த பதிவு கோப்பைத் திறக்கவும். இது பெரிய பதிவு கோப்புகளை சில விநாடிகள் எடுக்கலாம்.</translation>
    </message>
    <message>
        <source>Decrease font size</source>
        <translation>எழுத்துரு அளவைக் குறைக்கவும்</translation>
    </message>
    <message>
        <source>Increase font size</source>
        <translation>எழுத்துரு அளவை அதிகரிக்கவும்</translation>
    </message>
    <message>
        <source>Services</source>
        <translation>சேவைகள்</translation>
    </message>
    <message>
        <source>Connection Time</source>
        <translation>இணைப்பு நேரம்</translation>
    </message>
    <message>
        <source>Last Send</source>
        <translation>கடைசி அனுப்பவும்</translation>
    </message>
    <message>
        <source>Last Receive</source>
        <translation>கடைசியாக பெறவும்</translation>
    </message>
    <message>
        <source>Ping Time</source>
        <translation>பிங் நேரம்</translation>
    </message>
    <message>
        <source>The duration of a currently outstanding ping.</source>
        <translation>தற்போது நிலுவையில் இருக்கும் பிங் கால.</translation>
    </message>
    <message>
        <source>Ping Wait</source>
        <translation>பிங் காத்திருக்கவும்</translation>
    </message>
    <message>
        <source>Min Ping</source>
        <translation>குறைந்த பிங்</translation>
    </message>
    <message>
        <source>Time Offset</source>
        <translation>நேரம் ஆஃப்செட்</translation>
    </message>
    <message>
        <source>Last block time</source>
        <translation>கடைசி தடுப்பு நேரம்</translation>
    </message>
    <message>
        <source>&amp;Open</source>
        <translation>&amp;திற</translation>
    </message>
    <message>
        <source>&amp;Console</source>
        <translation>&amp;பணியகம்</translation>
    </message>
    <message>
        <source>&amp;Network Traffic</source>
        <translation>&amp; நெட்வொர்க் ட்ராஃபிக்</translation>
    </message>
    <message>
        <source>Totals</source>
        <translation>மொத்தம்</translation>
    </message>
    <message>
        <source>In:</source>
        <translation>உள்ளே:</translation>
    </message>
    <message>
        <source>Out:</source>
        <translation>வெளியே:</translation>
    </message>
    <message>
        <source>Debug log file</source>
        <translation>பதிவுப் பதிவுக் கோப்பு</translation>
    </message>
    <message>
        <source>Clear console</source>
        <translation>பணியகத்தை அழிக்கவும்</translation>
    </message>
    <message>
        <source>1 &amp;hour</source>
        <translation>1 &amp;மணி</translation>
    </message>
    <message>
        <source>1 &amp;day</source>
        <translation>1 &amp;நாள்</translation>
    </message>
    <message>
        <source>1 &amp;week</source>
        <translation>1 &amp;வாரம்</translation>
    </message>
    <message>
        <source>1 &amp;year</source>
        <translation>1 &amp;ஆண்டு</translation>
    </message>
    <message>
        <source>&amp;Disconnect</source>
        <translation>&amp; துண்டி</translation>
    </message>
    <message>
        <source>Ban for</source>
        <translation>தடை செய்</translation>
    </message>
    <message>
        <source>&amp;Unban</source>
        <translation>&amp; நீக்கு</translation>
    </message>
    <message>
        <source>Welcome to the %1 RPC console.</source>
        <translation>%1 RPC பணியகத்திற்கு வரவேற்கிறோம்.</translation>
    </message>
    <message>
        <source>Use up and down arrows to navigate history, and %1 to clear screen.</source>
        <translation>வரலாற்றை நகர்த்த, அம்புக்குறியைப் பயன்படுத்தவும் மற்றும் திரையை அழிக்க %1 ஐப் பயன்படுத்தவும்.</translation>
    </message>
    <message>
        <source>Type %1 for an overview of available commands.</source>
        <translation>கிடைக்கும் கட்டளைகளின் கண்ணோட்டத்திற்கு %1 ஐ தட்டச்சு செய்க.</translation>
    </message>
    <message>
        <source>For more information on using this console type %1.</source>
        <translation>இந்த பணியிட வகை %1 ஐப் பயன்படுத்துவதற்கான மேலும் தகவலுக்கு.</translation>
    </message>
    <message>
        <source>WARNING: Scammers have been active, telling users to type commands here, stealing their wallet contents. Do not use this console without fully understanding the ramifications of a command.</source>
        <translation>எச்சரிக்கை: Scammers செயலில் இருந்தன, பயனர்களுக்கு இங்கே கட்டளைகளை தட்டச்சு செய்ய, தங்கள் பணப்பை உள்ளடக்கங்களை திருடி. கட்டளையின் கிளைகளை முழுமையாக புரிந்துகொள்ளாமல் இந்த பணியகத்தை பயன்படுத்த வேண்டாம்.</translation>
    </message>
    <message>
        <source>Network activity disabled</source>
        <translation>நெட்வொர்க் செயல்பாடு முடக்கப்பட்டது</translation>
    </message>
    <message>
        <source>Executing command without any wallet</source>
        <translation>எந்த பணமும் இல்லாமல் கட்டளையை நிறைவேற்றும்</translation>
    </message>
    <message>
        <source>Executing command using "%1" wallet</source>
        <translation>கட்டளையை "%1" பணியகத்தை பயன்படுத்துகிறது</translation>
    </message>
    <message>
        <source>(node id: %1)</source>
        <translation>(கணு ஐடி: %1)</translation>
    </message>
    <message>
        <source>via %1</source>
        <translation>via %1</translation>
    </message>
    <message>
        <source>never</source>
        <translation>ஒருபோதும்</translation>
    </message>
    <message>
        <source>Unknown</source>
        <translation>அறியப்படாத</translation>
    </message>
</context>
<context>
    <name>ReceiveCoinsDialog</name>
    <message>
        <source>&amp;Amount:</source>
        <translation>&amp;தொகை:</translation>
    </message>
    <message>
        <source>&amp;Label:</source>
        <translation>&amp;சிட்டை:</translation>
    </message>
    <message>
        <source>&amp;Message:</source>
        <translation>&amp;செய்தி:</translation>
    </message>
    <message>
        <source>An optional message to attach to the payment request, which will be displayed when the request is opened. Note: The message will not be sent with the payment over the Bitcoin network.</source>
        <translation>கோரிக்கையை திறக்கும் போது காட்டப்படும் இது பணம் கோரிக்கை இணைக்க ஒரு விருப்ப செய்தி. குறிப்பு: Bitcoin நெட்வொர்க்கில் பணம் செலுத்தியவுடன் செய்தி அனுப்பப்படாது.</translation>
    </message>
    <message>
        <source>An optional label to associate with the new receiving address.</source>
        <translation>புதிய பெறுதல் முகவரியுடன் தொடர்பு கொள்ள ஒரு விருப்ப லேபிள்.</translation>
    </message>
    <message>
        <source>Use this form to request payments. All fields are &lt;b&gt;optional&lt;/b&gt;.</source>
        <translation>பணம் செலுத்த வேண்டுமெனில் இந்த படிவத்தைப் பயன்படுத்தவும். அனைத்து துறைகள் விருப்பமானவை.</translation>
    </message>
    <message>
        <source>An optional amount to request. Leave this empty or zero to not request a specific amount.</source>
        <translation>கோரிக்கைக்கு விருப்பமான தொகை. ஒரு குறிப்பிட்ட தொகையை கோர வேண்டாம் இந்த வெற்று அல்லது பூஜ்ஜியத்தை விடு.</translation>
    </message>
    <message>
        <source>&amp;Request payment</source>
        <translation>கட்டணம் மற்றும் கோரிக்கை கட்டணம்</translation>
    </message>
    <message>
        <source>Clear all fields of the form.</source>
        <translation>படிவத்தின் அனைத்து துறையையும் அழி.</translation>
    </message>
    <message>
        <source>Clear</source>
        <translation>நீக்கு</translation>
    </message>
    <message>
        <source>Native segwit addresses (aka Bech32 or BIP-173) reduce your transaction fees later on and offer better protection against typos, but old wallets don't support them. When unchecked, an address compatible with older wallets will be created instead.</source>
        <translation>நேட்டிவ் செக்யூரிட் முகவரிகள் (ach Bech32 அல்லது BIP-173) உங்கள் பரிவர்த்தனைக் கட்டணத்தை பின்னர் குறைக்க மற்றும் எழுத்துப்பிழைகள் எதிராக சிறந்த பாதுகாப்பு வழங்க, ஆனால் பழைய பணப்பைகள் அவர்களுக்கு ஆதரவு இல்லை. Unchecked போது, ​​பழைய பணப்பைகள் இணக்கமான ஒரு முகவரியை பதிலாக உருவாக்கப்படும்.</translation>
    </message>
    <message>
        <source>Generate native segwit (Bech32) address</source>
        <translation>சொந்த segwit (Bech32) முகவரியை உருவாக்குங்கள்</translation>
    </message>
    <message>
        <source>Requested payments history</source>
        <translation>பணம் செலுத்திய வரலாறு கோரப்பட்டது</translation>
    </message>
    <message>
        <source>Show the selected request (does the same as double clicking an entry)</source>
        <translation>தேர்ந்தெடுக்கப்பட்ட கோரிக்கையை காட்டு (இரட்டை இடுகையை இரட்டை கிளிக் செய்தால்)</translation>
    </message>
    <message>
        <source>Show</source>
        <translation>காண்பி</translation>
    </message>
    <message>
        <source>Remove the selected entries from the list</source>
        <translation>பட்டியலில் இருந்து தேர்ந்தெடுக்கப்பட்ட உள்ளீடுகளை நீக்கவும்</translation>
    </message>
    <message>
        <source>Remove</source>
        <translation>நீக்கு</translation>
    </message>
    <message>
        <source>Copy URI</source>
        <translation>URI ஐ நகலெடு</translation>
    </message>
    <message>
        <source>Copy label</source>
        <translation>லேபிளை நகலெடு</translation>
    </message>
    <message>
        <source>Copy message</source>
        <translation>செய்தியை நகலெடுக்கவும்</translation>
    </message>
    <message>
        <source>Copy amount</source>
        <translation>நகல் நகல்</translation>
    </message>
    <message>
        <source>Could not unlock wallet.</source>
        <translation>பணப்பை திறக்க முடியவில்லை.</translation>
    </message>
    </context>
<context>
    <name>ReceiveRequestDialog</name>
    <message>
        <source>Address:</source>
        <translation type="unfinished">முகவரி:</translation>
    </message>
    <message>
        <source>Amount:</source>
        <translation>விலை</translation>
    </message>
    <message>
        <source>Label:</source>
        <translation type="unfinished">லேபிள்:</translation>
    </message>
    <message>
        <source>Message:</source>
        <translation>செய்தி:</translation>
    </message>
    <message>
        <source>Wallet:</source>
        <translation>கைப்பை:</translation>
    </message>
    <message>
        <source>Copy &amp;URI</source>
        <translation>நகலை &amp;URI</translation>
    </message>
    <message>
        <source>Copy &amp;Address</source>
        <translation>நகலை விலாசம்</translation>
    </message>
    <message>
        <source>&amp;Save Image...</source>
        <translation>&amp;படத்தை சேமி...</translation>
    </message>
    <message>
        <source>Request payment to %1</source>
        <translation>%1 க்கு கட்டணம் கோரவும்</translation>
    </message>
    <message>
        <source>Payment information</source>
        <translation>கொடுப்பனவு தகவல்</translation>
    </message>
</context>
<context>
    <name>RecentRequestsTableModel</name>
    <message>
        <source>Date</source>
        <translation>தேதி</translation>
    </message>
    <message>
        <source>Label</source>
        <translation>லேபிள்</translation>
    </message>
    <message>
        <source>Message</source>
        <translation>செய்தி</translation>
    </message>
    <message>
        <source>(no label)</source>
        <translation>(லேபிள் இல்லை)</translation>
    </message>
    <message>
        <source>(no message)</source>
        <translation>(எந்த செய்தியும் இல்லை)</translation>
    </message>
    <message>
        <source>(no amount requested)</source>
        <translation>(தொகை கோரப்படவில்லை)</translation>
    </message>
    <message>
        <source>Requested</source>
        <translation>கோரப்பட்டது</translation>
    </message>
</context>
<context>
    <name>SendCoinsDialog</name>
    <message>
        <source>Send Coins</source>
        <translation>நாணயங்களை அனுப்பவும்</translation>
    </message>
    <message>
        <source>Coin Control Features</source>
        <translation>நாணயம் கட்டுப்பாடு அம்சங்கள்</translation>
    </message>
    <message>
        <source>Inputs...</source>
        <translation>உள்ளீடுகள் ...</translation>
    </message>
    <message>
        <source>automatically selected</source>
        <translation>தானாக தேர்ந்தெடுக்கப்பட்டது</translation>
    </message>
    <message>
        <source>Insufficient funds!</source>
        <translation>போதுமான பணம் இல்லை!</translation>
    </message>
    <message>
        <source>Quantity:</source>
        <translation>அளவு</translation>
    </message>
    <message>
        <source>Bytes:</source>
        <translation>பைட்டுகள்</translation>
    </message>
    <message>
        <source>Amount:</source>
        <translation>விலை</translation>
    </message>
    <message>
        <source>Fee:</source>
        <translation>கட்டணம்:</translation>
    </message>
    <message>
        <source>After Fee:</source>
        <translation>கட்டணத்திறகுப் பின்:</translation>
    </message>
    <message>
        <source>Change:</source>
        <translation>மாற்று:</translation>
    </message>
    <message>
        <source>If this is activated, but the change address is empty or invalid, change will be sent to a newly generated address.</source>
        <translation>இது செயல்படுத்தப்பட்டால், ஆனால் மாற்றம் முகவரி காலியாக உள்ளது அல்லது தவறானது, புதிதாக உருவாக்கப்பட்ட முகவரிக்கு மாற்றம் அனுப்பப்படும்.</translation>
    </message>
    <message>
        <source>Custom change address</source>
        <translation>விருப்ப மாற்று முகவரி</translation>
    </message>
    <message>
        <source>Transaction Fee:</source>
        <translation>பரிமாற்ற கட்டணம்:</translation>
    </message>
    <message>
        <source>Choose...</source>
        <translation>தேர்ந்தெடு...</translation>
    </message>
    <message>
        <source>Using the fallbackfee can result in sending a transaction that will take several hours or days (or never) to confirm. Consider choosing your fee manually or wait until you have validated the complete chain.</source>
        <translation>Fallbackfee பயன்படுத்தி ஒரு பரிவர்த்தனை அனுப்புவதன் மூலம் பல மணிநேரங்கள் அல்லது நாட்கள் (அல்லது ஒருபோதும்) உறுதிப்படுத்த முடியாது. உங்கள் கட்டணத்தை கைமுறையாக தேர்வு செய்யுங்கள் அல்லது முழு சங்கிலியை சரிபார்த்து வரும் வரை காத்திருக்கவும்.</translation>
    </message>
    <message>
        <source>Warning: Fee estimation is currently not possible.</source>
        <translation>எச்சரிக்கை: கட்டணம் மதிப்பீடு தற்போது சாத்தியமில்லை.</translation>
    </message>
    <message>
        <source>Specify a custom fee per kB (1,000 bytes) of the transaction's virtual size.

Note:  Since the fee is calculated on a per-byte basis, a fee of "100 satoshis per kB" for a transaction size of 500 bytes (half of 1 kB) would ultimately yield a fee of only 50 satoshis.</source>
        <translation>பரிமாற்றத்தின் மெய்நிகர் அளவுக்கு kB (1,000 பைட்டுகளுக்கு) ஒரு தனிபயன் கட்டணத்தை குறிப்பிடவும்.

குறிப்பு: கட்டணம் ஒவ்வொரு பைட் அடிப்படையில் கணக்கிடப்பட்டதால், 500 பைட்டுகள் (1 kB இன் பாதி) பரிவர்த்தனை அளவுக்கு "kB க்காக 100 satoshis" என்ற கட்டணம் இறுதியில் 50 சாத்தோஷிகளுக்கு கட்டணம் மட்டுமே கிடைக்கும்.</translation>
    </message>
    <message>
        <source>per kilobyte</source>
        <translation>ஒரு கிலோபைட்</translation>
    </message>
    <message>
        <source>Hide</source>
        <translation>மறை</translation>
    </message>
    <message>
        <source>Recommended:</source>
        <translation>பரிந்துரைக்கப்படுகிறது:</translation>
    </message>
    <message>
        <source>Custom:</source>
        <translation>விருப்ப:</translation>
    </message>
    <message>
        <source>(Smart fee not initialized yet. This usually takes a few blocks...)</source>
        <translation>(ஸ்மார்ட் கட்டணம் இன்னும் துவக்கப்படவில்லை இது பொதுவாக ஒரு சில தொகுதிகள் எடுக்கிறது ...)</translation>
    </message>
    <message>
        <source>Send to multiple recipients at once</source>
        <translation>ஒரே நேரத்தில் பல பெறுநர்களுக்கு அனுப்பவும்</translation>
    </message>
    <message>
        <source>Add &amp;Recipient</source>
        <translation>சேர் &amp; பெறுக</translation>
    </message>
    <message>
        <source>Clear all fields of the form.</source>
        <translation>படிவத்தின் அனைத்து துறையையும் அழி.</translation>
    </message>
    <message>
        <source>Dust:</source>
        <translation>டஸ்ட்</translation>
    </message>
    <message>
        <source>When there is less transaction volume than space in the blocks, miners as well as relaying nodes may enforce a minimum fee. Paying only this minimum fee is just fine, but be aware that this can result in a never confirming transaction once there is more demand for bitcoin transactions than the network can process.</source>
        <translation>தொகுதிகள் உள்ள இடத்தை விட குறைவான பரிவர்த்தனை அளவு இருக்கும் போது, ​​சுரங்க தொழிலாளர்கள் மற்றும் ரிலேடிங் முனைகள் குறைந்தபட்ச கட்டணத்தைச் செயல்படுத்தலாம். இந்த குறைந்தபட்ச கட்டணத்தை மட்டும் செலுத்துவது நன்றாக உள்ளது, ஆனால் நெட்வொர்க்கில் செயல்படுவதை விட bitcoin பரிவர்த்தனைகளுக்கு இன்னும் கோரிக்கை தேவைப்பட்டால் இது ஒருபோதும் உறுதிப்படுத்தாத பரிவர்த்தனைக்கு காரணமாக இருக்கலாம்.</translation>
    </message>
    <message>
        <source>A too low fee might result in a never confirming transaction (read the tooltip)</source>
        <translation>ஒரு மிக குறைந்த கட்டணம் ஒரு உறுதி பரிவர்த்தனை விளைவாக (உதவிக்குறிப்பு வாசிக்க)</translation>
    </message>
    <message>
        <source>Confirmation time target:</source>
        <translation>உறுதிப்படுத்தும் நேர இலக்கு:</translation>
    </message>
    <message>
        <source>Enable Replace-By-Fee</source>
        <translation>மாற்று-கட்டணத்தை இயக்கு</translation>
    </message>
    <message>
        <source>With Replace-By-Fee (BIP-125) you can increase a transaction's fee after it is sent. Without this, a higher fee may be recommended to compensate for increased transaction delay risk.</source>
        <translation>மாற்று-கட்டணத்தின் (பிப்-125) மூலம், ஒரு பரிவர்த்தனையின் கட்டணத்தை அனுப்பிய பின் அதை அதிகரிக்கலாம். இது இல்லை என்றால், பரிவர்த்தனையின் தாமத அபாயத்தை ஈடுசெய்ய அதிக கட்டணம் பரிந்துரைக்கப்படலாம்.</translation>
    </message>
    <message>
        <source>Clear &amp;All</source>
        <translation>அழி &amp;அனைத்து</translation>
    </message>
    <message>
        <source>Balance:</source>
        <translation>இருப்பு:</translation>
    </message>
    <message>
        <source>Confirm the send action</source>
        <translation>அனுப்பும் செயலை உறுதிப்படுத்து</translation>
    </message>
    <message>
        <source>S&amp;end</source>
        <translation>&amp;அனுப்பு</translation>
    </message>
    <message>
        <source>Copy quantity</source>
        <translation>அளவு அளவு</translation>
    </message>
    <message>
        <source>Copy amount</source>
        <translation>நகல் நகல்</translation>
    </message>
    <message>
        <source>Copy fee</source>
        <translation>நகல் கட்டணம்</translation>
    </message>
    <message>
        <source>Copy after fee</source>
        <translation>நகல் கட்டணம்</translation>
    </message>
    <message>
        <source>Copy bytes</source>
        <translation>நகல் கட்டணம்</translation>
    </message>
    <message>
        <source>Copy dust</source>
        <translation>தூசி நகலெடுக்கவும்</translation>
    </message>
    <message>
        <source>Copy change</source>
        <translation>மாற்றத்தை நகலெடுக்கவும்</translation>
    </message>
    <message>
        <source>%1 (%2 blocks)</source>
        <translation>%1 (%2 ப்ளாக்ஸ்)</translation>
    </message>
    <message>
        <source> from wallet '%1'</source>
        <translation>வாலட்டில்  இருந்து '%1'</translation>
    </message>
    <message>
        <source>%1 to '%2'</source>
        <translation>%1 இருந்து '%2'</translation>
    </message>
    <message>
        <source>%1 to %2</source>
        <translation>%1 இருந்து %2</translation>
    </message>
    <message>
        <source>Are you sure you want to send?</source>
        <translation>நீங்கள் நிச்சயமாக அனுப்ப விரும்புகிறீர்களா?</translation>
    </message>
    <message>
        <source>or</source>
        <translation>அல்லது</translation>
    </message>
    <message>
        <source>You can increase the fee later (signals Replace-By-Fee, BIP-125).</source>
        <translation>நீங்கள் கட்டணத்தை பின்னர் அதிகரிக்கலாம் (என்கிறது மாற்று கட்டணம், பிப்-125).</translation>
    </message>
    <message>
        <source>Please, review your transaction.</source>
        <translation>தயவு செய்து, உங்கள் பரிவர்த்தனையை சரிபார்க்கவும்.</translation>
    </message>
    <message>
        <source>Transaction fee</source>
        <translation>பரிமாற்ற கட்டணம்</translation>
    </message>
    <message>
        <source>Not signalling Replace-By-Fee, BIP-125.</source>
        <translation>சிக்னல் செய்யவில்லை மாற்று-கட்டணம், பிப்-125.</translation>
    </message>
    <message>
        <source>Total Amount</source>
        <translation>முழு தொகை</translation>
    </message>
    <message>
        <source>To review recipient list click "Show Details..."</source>
        <translation>பெறுநரின் பட்டியலை சரிபார்க்க "விவரங்களைக் காண்பி ..." என்பதைக் கிளிக் செய்யவும்</translation>
    </message>
    <message>
        <source>Confirm send coins</source>
        <translation>அனுப்பும் பிட்காயின்களை உறுதிப்படுத்தவும்</translation>
    </message>
    <message>
        <source>Confirm transaction proposal</source>
        <translation>பரிவர்த்தனை வரைவு உறுதி செய்</translation>
    </message>
    <message>
        <source>Send</source>
        <translation>அனுப்புவும்</translation>
    </message>
    <message>
        <source>The recipient address is not valid. Please recheck.</source>
        <translation>பெறுநரின் முகவரி தவறானது. மீண்டும் சரிபார்க்கவும்.</translation>
    </message>
    <message>
        <source>The amount to pay must be larger than 0.</source>
        <translation>அனுப்ப வேண்டிய தொகை 0வை விட பெரியதாக இருக்க வேண்டும்.</translation>
    </message>
    <message>
        <source>The amount exceeds your balance.</source>
        <translation>தொகை உங்கள் இருப்பையைவிட அதிகமாக உள்ளது.</translation>
    </message>
    <message>
        <source>Duplicate address found: addresses should only be used once each.</source>
        <translation>நகல் முகவரி காணப்பட்டது: முகவரிகள் ஒவ்வொன்றும் ஒரு முறை மட்டுமே பயன்படுத்தப்பட வேண்டும்.</translation>
    </message>
    <message>
        <source>Transaction creation failed!</source>
        <translation>பரிவர்த்தனை உருவாக்கம் தோல்வியடைந்தது!</translation>
    </message>
    <message>
        <source>Payment request expired.</source>
        <translation>கட்டணம் கோரிக்கை காலாவதியானது.</translation>
    </message>
    <message numerus="yes">
        <source>Estimated to begin confirmation within %n block(s).</source>
        <translation><numerusform>%n பிளாக் உறுதிப்படுத்தலைத் தொடங்க மதிப்பிடப்பட்டுள்ளது.</numerusform><numerusform>%n பிளாக்குள் உறுதிப்படுத்தலைத் தொடங்க மதிப்பிடப்பட்டுள்ளது.</numerusform></translation>
    </message>
    <message>
        <source>Warning: Invalid Bitcoin address</source>
        <translation>எச்சரிக்கை: தவறான பிட்காயின் முகவரி</translation>
    </message>
    <message>
        <source>Warning: Unknown change address</source>
        <translation>எச்சரிக்கை: தெரியாத மாற்று முகவரி</translation>
    </message>
    <message>
        <source>Confirm custom change address</source>
        <translation>தனிப்பயன் மாற்று முகவரியை உறுதிப்படுத்து</translation>
    </message>
    <message>
        <source>The address you selected for change is not part of this wallet. Any or all funds in your wallet may be sent to this address. Are you sure?</source>
        <translation>மாற்றத்திற்காக நீங்கள் தேர்ந்தெடுத்த முகவரி இந்த வாலட்டிற்கு சொந்தமானது இல்லை. உங்கள் வாலாட்டில் உள்ள ஏதேனும் அல்லது அனைத்து தொகையையும் இந்த முகவரிக்கு அனுப்பப்படலாம். நீ சொல்வது உறுதியா? </translation>
    </message>
    <message>
        <source>(no label)</source>
        <translation>(லேபிள் இல்லை)</translation>
    </message>
</context>
<context>
    <name>SendCoinsEntry</name>
    <message>
        <source>A&amp;mount:</source>
        <translation>&amp;தொகை:</translation>
    </message>
    <message>
        <source>Pay &amp;To:</source>
        <translation>செலுத்து &amp;கொடு:</translation>
    </message>
    <message>
        <source>&amp;Label:</source>
        <translation>&amp;சிட்டை:</translation>
    </message>
    <message>
        <source>Choose previously used address</source>
        <translation>முன்பு பயன்படுத்திய முகவரியைத் தேர்வுசெய்</translation>
    </message>
    <message>
        <source>The Bitcoin address to send the payment to</source>
        <translation>கட்டணத்தை அனுப்ப பிட்காயின் முகவரி</translation>
    </message>
    <message>
        <source>Alt+A</source>
        <translation>Alt+A</translation>
    </message>
    <message>
        <source>Paste address from clipboard</source>
        <translation>கிளிப்போர்டிலிருந்து முகவரியை பேஸ்ட் செய்யவும்</translation>
    </message>
    <message>
        <source>Alt+P</source>
        <translation>Alt+P</translation>
    </message>
    <message>
        <source>Remove this entry</source>
        <translation>இந்த உள்ளீட்டை அகற்று</translation>
    </message>
    <message>
        <source>The fee will be deducted from the amount being sent. The recipient will receive less bitcoins than you enter in the amount field. If multiple recipients are selected, the fee is split equally.</source>
        <translation>அனுப்பப்படும் தொகையிலிருந்து கட்டணம் கழிக்கப்படும். நீங்கள் உள்ளிடும் தொகையை விட பெறுநர் குறைவான பிட்காயின்களைப் பெறுவார். பல பெறுநர்கள் தேர்ந்தெடுக்கப்பட்டால், கட்டணம் சமமாக பிரிக்கப்படும்.</translation>
    </message>
    <message>
        <source>S&amp;ubtract fee from amount</source>
        <translation>கட்டணத்தை தொகையிலிருந்து வி&amp;லக்கு</translation>
    </message>
    <message>
        <source>Use available balance</source>
        <translation>மீதம் உள்ள தொகையை பயன்படுத்தவும்</translation>
    </message>
    <message>
        <source>Message:</source>
        <translation>செய்தி:</translation>
    </message>
    <message>
        <source>This is an unauthenticated payment request.</source>
        <translation>இது ஒரு அங்கீகரிக்கப்படாத கட்டண கோரிக்கை.</translation>
    </message>
    <message>
        <source>This is an authenticated payment request.</source>
        <translation>இது ஒரு அங்கீகரிக்கப்பட்ட கட்டண கோரிக்கை.</translation>
    </message>
    <message>
        <source>Enter a label for this address to add it to the list of used addresses</source>
        <translation>இந்த முகவரியை பயன்படுத்தப்பட்ட முகவரிகளின் பட்டியலில் சேர்க்க ஒரு லேபிளை உள்ளிடவும்.</translation>
    </message>
    <message>
        <source>A message that was attached to the bitcoin: URI which will be stored with the transaction for your reference. Note: This message will not be sent over the Bitcoin network.</source>
        <translation>பிட்காயினுடன் இணைக்கப்பட்ட செய்தி: உங்கள் எதிர்கால குறிப்புக்காக பரிவர்த்தனையுடன் யூஆர்ஐ சேமிக்கப்படும். குறிப்பு: இந்த செய்தி பிட்காயின் வலையமைப்பிற்கு அனுப்பப்படாது.</translation>
    </message>
    <message>
        <source>Pay To:</source>
        <translation>பணம் செலுத்து:</translation>
    </message>
    <message>
        <source>Memo:</source>
        <translation>குறிப்பாணை:</translation>
    </message>
</context>
<context>
    <name>SendConfirmationDialog</name>
    <message>
        <source>Yes</source>
        <translation>ஆம்</translation>
    </message>
</context>
<context>
    <name>ShutdownWindow</name>
    <message>
        <source>%1 is shutting down...</source>
        <translation>%1 ஷட் டவுன் செய்யப்படுகிறது...</translation>
    </message>
    <message>
        <source>Do not shut down the computer until this window disappears.</source>
        <translation>இந்த விண்டோ மறைந்து போகும் வரை கணினியை ஷட் டவுன் வேண்டாம்.</translation>
    </message>
</context>
<context>
    <name>SignVerifyMessageDialog</name>
    <message>
        <source>Signatures - Sign / Verify a Message</source>
        <translation>கையொப்பங்கள் - ஒரு செய்தியை கையொப்பமிடுதல் / சரிபார்த்தல்</translation>
    </message>
    <message>
        <source>&amp;Sign Message</source>
        <translation>&amp;செய்தியை கையொப்பமிடுங்கள்</translation>
    </message>
    <message>
        <source>You can sign messages/agreements with your addresses to prove you can receive bitcoins sent to them. Be careful not to sign anything vague or random, as phishing attacks may try to trick you into signing your identity over to them. Only sign fully-detailed statements you agree to.</source>
        <translation>மற்றவர்களுக்கு அனுப்பப்பட்ட பிட்காயின்களைப் நீங்கள் பெறலாம் என்பதை நிரூபிக்க உங்கள் முகவரிகளுடன் செய்திகள் / ஒப்பந்தங்களில் கையொப்பமிடலாம். தெளிவற்ற அல்லது சீரற்ற எதையும் கையொப்பமிடாமல் கவனமாக இருங்கள், ஏனெனில் ஃபிஷிங் தாக்குதல்கள் உங்கள் அடையாளத்தை அவர்களிடம் கையொப்பமிட்டு ஏமாற்ற முயற்சிக்கும். நீங்கள் ஒப்புக்கொள்ளும் முழுமையான மற்றும் விரிவான அறிக்கைகளில் மட்டுமே கையொப்பமிடுங்கள்.</translation>
    </message>
    <message>
        <source>The Bitcoin address to sign the message with</source>
        <translation>செய்தியை கையொப்பமிட பிட்காயின் முகவரி</translation>
    </message>
    <message>
        <source>Choose previously used address</source>
        <translation>முன்பு பயன்படுத்திய முகவரியைத் தேர்வுசெய்</translation>
    </message>
    <message>
        <source>Alt+A</source>
        <translation>Alt+A</translation>
    </message>
    <message>
        <source>Paste address from clipboard</source>
        <translation>கிளிப்போர்டிலிருந்து முகவரியை பேஸ்ட் செய்யவும்</translation>
    </message>
    <message>
        <source>Alt+P</source>
        <translation>Alt+P</translation>
    </message>
    <message>
        <source>Enter the message you want to sign here</source>
        <translation>நீங்கள் கையொப்பமிட வேண்டிய செய்தியை இங்கே உள்ளிடவும்</translation>
    </message>
    <message>
        <source>Signature</source>
        <translation>கையொப்பம்</translation>
    </message>
    <message>
        <source>Copy the current signature to the system clipboard</source>
        <translation>தற்போதைய கையொப்பத்தை கிளிப்போர்டுக்கு காபி செய்</translation>
    </message>
    <message>
        <source>Sign the message to prove you own this Bitcoin address</source>
        <translation>இந்த பிட்காயின் முகவரி உங்களுக்கு சொந்தமானது என்பதை நிரூபிக்க செய்தியை கையொப்பமிடுங்கள்</translation>
    </message>
    <message>
        <source>Sign &amp;Message</source>
        <translation>கையொப்பம் &amp;செய்தி</translation>
    </message>
    <message>
        <source>Reset all sign message fields</source>
        <translation>எல்லா கையொப்ப செய்தி உள்ளீடுகளை ரீசெட் செய்யவும்</translation>
    </message>
    <message>
        <source>Clear &amp;All</source>
        <translation>அழி &amp;அனைத்து</translation>
    </message>
    <message>
        <source>&amp;Verify Message</source>
        <translation>&amp;செய்தியைச் சரிபார்க்கவும்</translation>
    </message>
    <message>
        <source>The Bitcoin address the message was signed with</source>
        <translation>செய்தி கையொப்பமிடப்பட்ட பிட்காயின் முகவரி</translation>
    </message>
    <message>
        <source>Verify the message to ensure it was signed with the specified Bitcoin address</source>
        <translation>குறிப்பிட்ட பிட்காயின் முகவரியுடன் கையொப்பமிடப்பட்டதா என்பதை உறுதிப்படுத்த இந்த செய்தியைச் சரிபார்க்கவும்</translation>
    </message>
    <message>
        <source>Verify &amp;Message</source>
        <translation>சரிபார்க்கவும் &amp;செய்தி</translation>
    </message>
    <message>
        <source>Reset all verify message fields</source>
        <translation>எல்லா செய்தியை சரிபார்க்கும் உள்ளீடுகளை ரீசெட் செய்யவும்</translation>
    </message>
    <message>
        <source>Click "Sign Message" to generate signature</source>
        <translation>கையொப்பத்தை உருவாக்க "செய்தியை கையொப்பமிடு" என்பதை கிளிக் செய்யவும்</translation>
    </message>
    <message>
        <source>The entered address is invalid.</source>
        <translation>உள்ளிட்ட முகவரி தவறானது.</translation>
    </message>
    <message>
        <source>Please check the address and try again.</source>
        <translation>முகவரியைச் சரிபார்த்து மீண்டும் முயற்சிக்கவும்.</translation>
    </message>
    <message>
        <source>The entered address does not refer to a key.</source>
        <translation>உள்ளிட்ட முகவரி எந்த ஒரு கீயை குறிக்கவில்லை.</translation>
    </message>
    <message>
        <source>Wallet unlock was cancelled.</source>
        <translation>வாலட் திறத்தல் ரத்து செய்யப்பட்டது.</translation>
    </message>
    <message>
        <source>No error</source>
        <translation>தவறு எதுவுமில்லை</translation>
    </message>
    <message>
        <source>Private key for the entered address is not available.</source>
        <translation>உள்ளிட்ட முகவரிக்கான ப்ரைவேட் கீ கிடைக்கவில்லை.</translation>
    </message>
    <message>
        <source>Message signing failed.</source>
        <translation>செய்தியை கையொப்பமிடுதல் தோல்வியுற்றது.</translation>
    </message>
    <message>
        <source>Message signed.</source>
        <translation>செய்தி கையொப்பமிடப்பட்டது.</translation>
    </message>
    <message>
        <source>The signature could not be decoded.</source>
        <translation>கையொப்பத்தை டிகோட் செய்ய இயலவில்லை.</translation>
    </message>
    <message>
        <source>Please check the signature and try again.</source>
        <translation>கையொப்பத்தை சரிபார்த்து மீண்டும் முயற்சிக்கவும்.</translation>
    </message>
    <message>
        <source>The signature did not match the message digest.</source>
        <translation>கையொப்பம் செய்தியுடன் பொருந்தவில்லை.</translation>
    </message>
    <message>
        <source>Message verification failed.</source>
        <translation>செய்தி சரிபார்ப்பு தோல்வியுற்றது.</translation>
    </message>
    <message>
        <source>Message verified.</source>
        <translation>செய்தி சரிபார்க்கப்பட்டது.</translation>
    </message>
</context>
<context>
    <name>TrafficGraphWidget</name>
    <message>
        <source>KB/s</source>
        <translation>KB/s</translation>
    </message>
</context>
<context>
    <name>TransactionDesc</name>
    <message numerus="yes">
        <source>Open for %n more block(s)</source>
        <translation><numerusform>மேலும் %n பிளாக்க்கிற்கு திறந்துவைக்கப்பட்டுள்ளது</numerusform><numerusform>மேலும் %n பிளாக்குகளில் திறந்துவைக்கப்பட்டுள்ளது</numerusform></translation>
    </message>
    <message>
        <source>conflicted with a transaction with %1 confirmations</source>
        <translation>%1 உறுதிப்படுத்தல்களுடன் ஒரு பரிவர்த்தனை முரண்பட்டது</translation>
    </message>
    <message>
        <source>0/unconfirmed, %1</source>
        <translation>0/உறுதிப்படுத்தப்படாதது, %1</translation>
    </message>
    <message>
        <source>in memory pool</source>
        <translation>மெமரி பூலில் உள்ளது</translation>
    </message>
    <message>
        <source>not in memory pool</source>
        <translation>மெமரி பூலில் இல்லை</translation>
    </message>
    <message>
        <source>abandoned</source>
        <translation>கைவிடப்பட்டது</translation>
    </message>
    <message>
        <source>%1/unconfirmed</source>
        <translation>%1/உறுதிப்படுத்தப்படாதது</translation>
    </message>
    <message>
        <source>%1 confirmations</source>
        <translation>%1 உறுதிப்படுத்தல்</translation>
    </message>
    <message>
        <source>Status</source>
        <translation>தற்போதைய நிலை</translation>
    </message>
    <message>
        <source>Date</source>
        <translation>தேதி</translation>
    </message>
    <message>
        <source>Source</source>
        <translation>மூலம்</translation>
    </message>
    <message>
        <source>Generated</source>
        <translation>உருவாக்கப்பட்டது</translation>
    </message>
    <message>
        <source>From</source>
        <translation>இருந்து</translation>
    </message>
    <message>
        <source>unknown</source>
        <translation>தெரியாத</translation>
    </message>
    <message>
        <source>To</source>
        <translation>இதற்கு அனுப்பு</translation>
    </message>
    <message>
        <source>own address</source>
        <translation>சொந்த முகவரி</translation>
    </message>
    <message>
        <source>watch-only</source>
        <translation>பார்க்க-மட்டும்</translation>
    </message>
    <message>
        <source>label</source>
        <translation>லேபிள்</translation>
    </message>
    <message>
        <source>Credit</source>
        <translation>கடன்</translation>
    </message>
    <message numerus="yes">
        <source>matures in %n more block(s)</source>
        <translation><numerusform>மேலும் %n பிளாக்குகளில் முதிர்ச்சியடைகிறது</numerusform><numerusform>மேலும் %n பிளாக்குகளில் முதிர்ச்சியடைகிறது</numerusform></translation>
    </message>
    <message>
        <source>not accepted</source>
        <translation>ஏற்கப்படவில்லை</translation>
    </message>
    <message>
        <source>Debit</source>
        <translation>டெபிட்</translation>
    </message>
    <message>
        <source>Total debit</source>
        <translation>மொத்த டெபிட்</translation>
    </message>
    <message>
        <source>Total credit</source>
        <translation>முழு கடன்</translation>
    </message>
    <message>
        <source>Transaction fee</source>
        <translation>பரிமாற்ற கட்டணம்</translation>
    </message>
    <message>
        <source>Net amount</source>
        <translation>நிகர தொகை</translation>
    </message>
    <message>
        <source>Message</source>
        <translation>செய்தி</translation>
    </message>
    <message>
        <source>Comment</source>
        <translation>கருத்து</translation>
    </message>
    <message>
        <source>Transaction ID</source>
        <translation>பரிவர்த்தனை ஐடி</translation>
    </message>
    <message>
        <source>Transaction total size</source>
        <translation>பரிவர்த்தனையின் முழு அளவு</translation>
    </message>
    <message>
        <source>Transaction virtual size</source>
        <translation>பரிவர்த்தனையின் மெய்நிகர் அளவு</translation>
    </message>
    <message>
        <source>Output index</source>
        <translation>வெளியீட்டு அட்டவணை</translation>
    </message>
    <message>
        <source> (Certificate was not verified)</source>
        <translation>(சான்றிதழ் சரிபார்க்கப்படவில்லை)</translation>
    </message>
    <message>
        <source>Merchant</source>
        <translation>வணிகர்</translation>
    </message>
    <message>
        <source>Debug information</source>
        <translation>டிபக் தகவல்</translation>
    </message>
    <message>
        <source>Transaction</source>
        <translation>பரிவர்த்தனை</translation>
    </message>
    <message>
        <source>Inputs</source>
        <translation>உள்ளீடுகள்</translation>
    </message>
    <message>
        <source>Amount</source>
        <translation>தொகை</translation>
    </message>
    <message>
        <source>true</source>
        <translation>ஆம்</translation>
    </message>
    <message>
        <source>false</source>
        <translation>இல்லை</translation>
    </message>
</context>
<context>
    <name>TransactionDescDialog</name>
    <message>
        <source>This pane shows a detailed description of the transaction</source>
        <translation>இந்த பலகம் பரிவர்த்தனை பற்றிய விரிவான விளக்கத்தைக் காட்டுகிறது</translation>
    </message>
    </context>
<context>
    <name>TransactionTableModel</name>
    <message>
        <source>Date</source>
        <translation>தேதி</translation>
    </message>
    <message>
        <source>Type</source>
        <translation>வகை</translation>
    </message>
    <message>
        <source>Label</source>
        <translation>லேபிள்</translation>
    </message>
    <message numerus="yes">
        <source>Open for %n more block(s)</source>
        <translation><numerusform>மேலும் %n பிளாக்க்கிற்கு திறந்துவைக்கப்பட்டுள்ளது</numerusform><numerusform>மேலும் %n பிளாக்குகளில் திறந்துவைக்கப்பட்டுள்ளது</numerusform></translation>
    </message>
    <message>
        <source>Unconfirmed</source>
        <translation>உறுதிப்படுத்தப்படாதது</translation>
    </message>
    <message>
        <source>Abandoned</source>
        <translation>கைவிடப்பட்டது</translation>
    </message>
    <message>
        <source>Confirming (%1 of %2 recommended confirmations)</source>
        <translation>உறுதிப்படுத்துகிறது (%1 ன் %2 பரிந்துரைக்கப்பட்ட உறுதிப்படுத்தல்கல்)</translation>
    </message>
    <message>
        <source>Conflicted</source>
        <translation>முரண்பாடு</translation>
    </message>
    <message>
        <source>Generated but not accepted</source>
        <translation>உருவாக்கப்பட்டது ஆனால் ஏற்றுக்கொள்ளப்படவில்லை</translation>
    </message>
    <message>
        <source>Received with</source>
        <translation>உடன் பெறப்பட்டது</translation>
    </message>
    <message>
        <source>Received from</source>
        <translation>பெறப்பட்டது இதனிடமிருந்து</translation>
    </message>
    <message>
        <source>Sent to</source>
        <translation>அனுப்பப்பட்டது</translation>
    </message>
    <message>
        <source>Payment to yourself</source>
        <translation>உனக்கே பணம் செலுத்து</translation>
    </message>
    <message>
        <source>Mined</source>
        <translation>மைன் செய்யப்பட்டது</translation>
    </message>
    <message>
        <source>watch-only</source>
        <translation>பார்க்க-மட்டும்</translation>
    </message>
    <message>
        <source>(n/a)</source>
        <translation>(பொருந்தாது)</translation>
    </message>
    <message>
        <source>(no label)</source>
        <translation>(லேபிள் இல்லை)</translation>
    </message>
    <message>
        <source>Transaction status. Hover over this field to show number of confirmations.</source>
        <translation>பரிவர்த்தனையின் நிலை. உறுதிப்படுத்தல்களின் எண்ணிக்கையைக் காட்ட இந்த உள்ளீட்டில் பார்க்க.</translation>
    </message>
    <message>
        <source>Date and time that the transaction was received.</source>
        <translation>பரிவர்த்தனை பெறப்பட்ட தேதி மற்றும் நேரம்.</translation>
    </message>
    <message>
        <source>Type of transaction.</source>
        <translation>பரிவர்த்தனையின் வகை.</translation>
    </message>
    <message>
        <source>Whether or not a watch-only address is involved in this transaction.</source>
        <translation>இந்த பரிவர்த்தனையில் பார்க்க மட்டும் உள்ள முகவரி உள்ளதா இல்லையா.</translation>
    </message>
    <message>
        <source>User-defined intent/purpose of the transaction.</source>
        <translation>பயனர்-வரையறுக்கப்பட்ட நோக்கம்/பரிவர்த்தனையின் நோக்கம்.</translation>
    </message>
    <message>
        <source>Amount removed from or added to balance.</source>
        <translation>மீதியிலிருந்து நீக்கப்பட்ட அல்லது மீதிக்கு சேர்க்கப்பட்ட தொகை</translation>
    </message>
</context>
<context>
    <name>TransactionView</name>
    <message>
        <source>All</source>
        <translation>அனைத்தும்</translation>
    </message>
    <message>
        <source>Today</source>
        <translation>இன்று</translation>
    </message>
    <message>
        <source>This week</source>
        <translation>இந்த வாரம்</translation>
    </message>
    <message>
        <source>This month</source>
        <translation>இந்த மாதம்</translation>
    </message>
    <message>
        <source>Last month</source>
        <translation>சென்ற மாதம்</translation>
    </message>
    <message>
        <source>This year</source>
        <translation>இந்த வருடம்</translation>
    </message>
    <message>
        <source>Range...</source>
        <translation>எல்லை...</translation>
    </message>
    <message>
        <source>Received with</source>
        <translation>உடன் பெறப்பட்டது</translation>
    </message>
    <message>
        <source>Sent to</source>
        <translation>அனுப்பப்பட்டது</translation>
    </message>
    <message>
        <source>Mined</source>
        <translation>மைன் செய்யப்பட்டது</translation>
    </message>
    <message>
        <source>Other</source>
        <translation>மற்ற</translation>
    </message>
    <message>
        <source>Enter address, transaction id, or label to search</source>
        <translation>தேடுவதற்காக முகவரி, பரிவர்த்தனை ஐடி அல்லது லேபிளை உள்ளிடவும்</translation>
    </message>
    <message>
        <source>Min amount</source>
        <translation>குறைந்தபட்ச தொகை</translation>
    </message>
    <message>
        <source>Abandon transaction</source>
        <translation>பரிவர்த்தனையை கைவிடவும்</translation>
    </message>
    <message>
        <source>Increase transaction fee</source>
        <translation>பரிவர்த்தனையின் கட்டணத்தை உயர்த்துக</translation>
    </message>
    <message>
        <source>Copy address</source>
        <translation>முகவரி முகவரியை நகலெடுக்கவும்</translation>
    </message>
    <message>
        <source>Copy label</source>
        <translation>லேபிளை நகலெடு</translation>
    </message>
    <message>
        <source>Copy amount</source>
        <translation>நகல் நகல்</translation>
    </message>
    <message>
        <source>Copy transaction ID</source>
        <translation>பரிவர்த்தனை ஐடியை நகலெடு</translation>
    </message>
    <message>
        <source>Copy raw transaction</source>
        <translation>மூல பரிவர்த்தனையை காபி செய்</translation>
    </message>
    <message>
        <source>Copy full transaction details</source>
        <translation>முழு பரிவர்த்தனை விவரங்களையும் காபி செய்</translation>
    </message>
    <message>
        <source>Edit label</source>
        <translation>லேபிளை திருத்து</translation>
    </message>
    <message>
        <source>Show transaction details</source>
        <translation>பரிவர்த்தனையின் விவரங்களைக் காட்டு</translation>
    </message>
    <message>
        <source>Export Transaction History</source>
        <translation>பரிவர்த்தனையின் வரலாற்றை எக்ஸ்போர்ட் செய்</translation>
    </message>
    <message>
        <source>Comma separated file (*.csv)</source>
        <translation>கமா பிரிக்கப்பட்ட கோப்பு</translation>
    </message>
    <message>
        <source>Confirmed</source>
        <translation>உறுதியாக</translation>
    </message>
    <message>
        <source>Watch-only</source>
        <translation>பார்க்க-மட்டும்</translation>
    </message>
    <message>
        <source>Date</source>
        <translation>தேதி</translation>
    </message>
    <message>
        <source>Type</source>
        <translation>வகை</translation>
    </message>
    <message>
        <source>Label</source>
        <translation>லேபிள்</translation>
    </message>
    <message>
        <source>Address</source>
        <translation>முகவரி</translation>
    </message>
    <message>
        <source>ID</source>
        <translation>ஐடி</translation>
    </message>
    <message>
        <source>Exporting Failed</source>
        <translation>ஏற்றுமதி தோல்வியடைந்தது</translation>
    </message>
    <message>
        <source>There was an error trying to save the transaction history to %1.</source>
        <translation>பரிவர்த்தனை வரலாற்றை %1 க்கு சேவ் செய்வதில் பிழை ஏற்பட்டது.</translation>
    </message>
    <message>
        <source>Exporting Successful</source>
        <translation>எக்ஸ்போர்ட் வெற்றிகரமாக முடிவடைந்தது</translation>
    </message>
    <message>
        <source>The transaction history was successfully saved to %1.</source>
        <translation>பரிவர்த்தனை வரலாறு வெற்றிகரமாக %1 க்கு சேவ் செய்யப்பட்டது.</translation>
    </message>
    <message>
        <source>Range:</source>
        <translation>எல்லை:</translation>
    </message>
    <message>
        <source>to</source>
        <translation>இதற்கு அனுப்பு</translation>
    </message>
</context>
<context>
    <name>UnitDisplayStatusBarControl</name>
    <message>
        <source>Unit to show amounts in. Click to select another unit.</source>
        <translation>அளவுகளைக் காண்பிக்கும் அலகு. மற்றொரு அலகு தேர்ந்தெடுக்க கிளிக் செய்யவும்.</translation>
    </message>
</context>
<context>
    <name>WalletController</name>
    <message>
        <source>Close wallet</source>
        <translation>வாலட்டை மூடு</translation>
    </message>
    <message>
        <source>Are you sure you wish to close the wallet &lt;i&gt;%1&lt;/i&gt;?</source>
        <translation>நீங்கள் வாலட்டை மூட விரும்புகிறீர்களா &lt;i&gt;%1&lt;/i&gt;?</translation>
    </message>
    <message>
        <source>Closing the wallet for too long can result in having to resync the entire chain if pruning is enabled.</source>
        <translation>வாலட்டை அதிக நேரம் மூடுவதாலும் ப்ரூனிங் இயக்கப்பட்டாலோ முழு செயினை ரீசிங்க் செய்வதற்கு இது வழிவகுக்கும்.</translation>
    </message>
    </context>
<context>
    <name>WalletFrame</name>
    <message>
        <source>Create a new wallet</source>
        <translation>புதிய வாலட்டை உருவாக்கு</translation>
    </message>
</context>
<context>
    <name>WalletModel</name>
    <message>
        <source>Send Coins</source>
        <translation>நாணயங்களை அனுப்பவும்</translation>
    </message>
    <message>
        <source>Fee bump error</source>
        <translation>கட்டணம் ஏற்றத்தில் பிழை</translation>
    </message>
    <message>
        <source>Increasing transaction fee failed</source>
        <translation>பரிவர்த்தனை கட்டணம் அதிகரித்தல் தோல்வியடைந்தது</translation>
    </message>
    <message>
        <source>Do you want to increase the fee?</source>
        <translation>கட்டணத்தை அதிகரிக்க விரும்புகிறீர்களா?</translation>
    </message>
    <message>
        <source>Current fee:</source>
        <translation>தற்போதைய கட்டணம்:</translation>
    </message>
    <message>
        <source>Increase:</source>
        <translation>அதிகரித்தல்:</translation>
    </message>
    <message>
        <source>New fee:</source>
        <translation>புதிய கட்டணம்:</translation>
    </message>
    <message>
        <source>Confirm fee bump</source>
        <translation>கட்டண ஏற்றத்தை உறுதிப்படுத்தவும்</translation>
    </message>
    <message>
        <source>Can't draft transaction.</source>
        <translation>பரிவர்த்தனை செய்ய இயலாது</translation>
    </message>
    <message>
        <source>Can't sign transaction.</source>
        <translation>பரிவர்த்தனையில் கையொப்பமிட முடியவில்லை.</translation>
    </message>
    <message>
        <source>Could not commit transaction</source>
        <translation>பரிவர்த்தனையை கமிட் செய்ய முடியவில்லை</translation>
    </message>
    <message>
        <source>default wallet</source>
        <translation>இயல்புநிலை வாலட்</translation>
    </message>
</context>
<context>
    <name>WalletView</name>
    <message>
        <source>&amp;Export</source>
        <translation>&amp;ஏற்றுமதி</translation>
    </message>
    <message>
        <source>Export the data in the current tab to a file</source>
        <translation>தற்போதைய தாவலில் தரவை ஒரு கோப்பிற்கு ஏற்றுமதி செய்க</translation>
    </message>
    <message>
        <source>Error</source>
        <translation>பிழை</translation>
    </message>
    <message>
        <source>Backup Wallet</source>
        <translation>பேக்அப் வாலட்</translation>
    </message>
    <message>
        <source>Wallet Data (*.dat)</source>
        <translation>வாலட் தகவல் (*.dat)</translation>
    </message>
    <message>
        <source>Backup Failed</source>
        <translation>பேக்அப் தோல்வியுற்றது</translation>
    </message>
    <message>
        <source>There was an error trying to save the wallet data to %1.</source>
        <translation>வாலட் தகவல்களை %1  சேவ் செய்வதில் பிழை ஏற்பட்டது</translation>
    </message>
    <message>
        <source>Backup Successful</source>
        <translation>பேக்அப் வெற்றிகரமாக முடிவடைந்தது</translation>
    </message>
    <message>
        <source>The wallet data was successfully saved to %1.</source>
        <translation>வாலட் தகவல்கள் வெற்றிகரமாக %1 சேவ் செய்யப்பட்டது.</translation>
    </message>
    <message>
        <source>Cancel</source>
        <translation>ரத்து</translation>
    </message>
</context>
<context>
    <name>bitcoin-core</name>
    <message>
        <source>Distributed under the MIT software license, see the accompanying file %s or %s</source>
        <translation>எம்ஐடி சாப்ட்வேர் விதிமுறைகளின் கீழ் பகிர்ந்தளிக்கப்படுகிறது, அதனுடன் கொடுக்கப்பட்டுள்ள %s அல்லது %s பைல் ஐ பார்க்கவும்</translation>
    </message>
    <message>
        <source>Prune configured below the minimum of %d MiB.  Please use a higher number.</source>
        <translation>ப்ரூனிங் குறைந்தபட்சம் %d MiB க்கு கீழே கட்டமைக்கப்பட்டுள்ளது. அதிக எண்ணிக்கையைப் பயன்படுத்தவும்.</translation>
    </message>
    <message>
        <source>Prune: last wallet synchronisation goes beyond pruned data. You need to -reindex (download the whole blockchain again in case of pruned node)</source>
        <translation>ப்ரூன்: கடைசி வாலட் ஒத்திசைவு ப்ரூன் தரவுக்கு அப்பாற்பட்டது. நீங்கள் -reindex செய்ய வேண்டும் (ப்ரூன் நோட் உபயோகித்தால் முழு பிளாக்செயினையும் மீண்டும் டவுன்லோட் செய்யவும்)</translation>
    </message>
    <message>
        <source>Pruning blockstore...</source>
        <translation>பிளாக்ஸ்டோர் ப்ரூன் செய்யபடுகிறது...</translation>
    </message>
    <message>
        <source>Unable to start HTTP server. See debug log for details.</source>
        <translation>HTTP சேவையகத்தைத் தொடங்க முடியவில்லை. விவரங்களுக்கு debug.log ஐ பார்க்கவும்.</translation>
    </message>
    <message>
        <source>The %s developers</source>
        <translation>%s டெவலப்பர்கள்</translation>
    </message>
    <message>
        <source>Cannot obtain a lock on data directory %s. %s is probably already running.</source>
        <translation>தரவு கோப்பகத்தை %s லாக் செய்ய முடியாது. %s ஏற்கனவே இயங்குகிறது.</translation>
    </message>
    <message>
        <source>Cannot provide specific connections and have addrman find outgoing connections at the same.</source>
        <translation>குறிப்பிட்ட இணைப்புகளை வழங்க முடியாது மற்றும் வெளிச்செல்லும் இணைப்புகளை addrman வைத்து கண்டுபிடிக்க வேண்டும்.</translation>
    </message>
    <message>
        <source>Error reading %s! All keys read correctly, but transaction data or address book entries might be missing or incorrect.</source>
        <translation>%s படிப்பதில் பிழை! எல்லா விசைகளும் சரியாகப் படிக்கப்படுகின்றன, ஆனால் பரிவர்த்தனை டேட்டா அல்லது முகவரி புத்தக உள்ளீடுகள் காணவில்லை அல்லது தவறாக இருக்கலாம்.</translation>
    </message>
    <message>
        <source>Please check that your computer's date and time are correct! If your clock is wrong, %s will not work properly.</source>
        <translation>உங்கள் கணினியின் தேதி மற்றும் நேரம் சரியாக உள்ளதா என்பதனை சரிபார்க்கவும்! உங்கள் கடிகாரம் தவறாக இருந்தால், %s சரியாக இயங்காது.</translation>
    </message>
    <message>
        <source>Please contribute if you find %s useful. Visit %s for further information about the software.</source>
        <translation>%s பயனுள்ளதாக இருந்தால் தயவுசெய்து பங்களியுங்கள். இந்த சாஃட்வேர் பற்றிய கூடுதல் தகவலுக்கு %s ஐப் பார்வையிடவும்.</translation>
    </message>
    <message>
        <source>The block database contains a block which appears to be from the future. This may be due to your computer's date and time being set incorrectly. Only rebuild the block database if you are sure that your computer's date and time are correct</source>
        <translation>பிளாக் டேட்டாபேசில் எதிர்காலத்தில் இருந்து தோன்றும் ஒரு பிளாக் உள்ளது. இது உங்கள் கணினியின் தேதி மற்றும் நேரம் தவறாக அமைக்கப்பட்டதன் காரணமாக இருக்கலாம். உங்கள் கணினியின் தேதி மற்றும் நேரம் சரியானதாக இருந்தால் மட்டுமே பிளாக் டேட்டாபேசை மீண்டும் உருவாக்கவும்</translation>
    </message>
    <message>
        <source>This is a pre-release test build - use at your own risk - do not use for mining or merchant applications</source>
        <translation>இது ஒரு வெளியீட்டுக்கு முந்தைய சோதனை கட்டமைப்பாகும் - உங்கள் சொந்த ஆபத்தில் பயன்படுத்தவும் - மைனிங் அல்லது வணிக பயன்பாடுகளுக்கு பயன்படுத்த வேண்டாம்</translation>
    </message>
    <message>
        <source>This is the transaction fee you may discard if change is smaller than dust at this level</source>
        <translation>இது பரிவர்த்தனைக் கட்டணம் ஆகும் அதன் வேறுபாடு தூசியை விட சிறியதாக இருந்தால் நீங்கள் அதை நிராகரிக்கலாம்.</translation>
    </message>
    <message>
        <source>Unable to replay blocks. You will need to rebuild the database using -reindex-chainstate.</source>
        <translation>பிளாக்களை இயக்க முடியவில்லை. -reindex-chainstate ஐப் பயன்படுத்தி டேட்டாபேசை மீண்டும் உருவாக்க வேண்டும்.</translation>
    </message>
    <message>
        <source>Unable to rewind the database to a pre-fork state. You will need to redownload the blockchain</source>
        <translation>ப்ரீ-போர்க் நிலைக்கு டேட்டாபேசை ரீவைண்ட் செய்ய முடியவில்லை. நீங்கள் பிளாக்செயினை மீண்டும் டவுன்லோட் செய்ய வேண்டும்</translation>
    </message>
    <message>
        <source>Warning: The network does not appear to fully agree! Some miners appear to be experiencing issues.</source>
        <translation>எச்சரிக்கை: பிட்காயின் நெட்ஒர்க் முழுமையாக ஒப்புக்கொள்ளவில்லை! சில மைனர்கள் சிக்கல்களை சந்திப்பதாகத் தெரிகிறது.</translation>
    </message>
    <message>
        <source>Warning: We do not appear to fully agree with our peers! You may need to upgrade, or other nodes may need to upgrade.</source>
        <translation>எச்சரிக்கை: நாங்கள் எங்கள் பீர்களுடன் முழுமையாக உடன்படுவதாகத் தெரியவில்லை! நீங்கள் அப்க்ரேட் செய்ய வேண்டியிருக்கலாம், அல்லது மற்ற நோடுகள் அப்க்ரேட் செய்ய வேண்டியிருக்கலாம்.</translation>
    </message>
    <message>
        <source>-maxmempool must be at least %d MB</source>
        <translation>-மேக்ஸ்மெம்பூல் குறைந்தது %d எம்பி ஆக இருக்க வேண்டும்</translation>
    </message>
    <message>
        <source>Cannot resolve -%s address: '%s'</source>
        <translation>தீர்க்க முடியாது -%s முகவரி: '%s'</translation>
    </message>
    <message>
        <source>Change index out of range</source>
        <translation>குறியீட்டை வரம்பிற்கு வெளியே மாற்றவும்</translation>
    </message>
    <message>
        <source>Copyright (C) %i-%i</source>
        <translation>பதிப்புரிமை (ப) %i-%i</translation>
    </message>
    <message>
        <source>Corrupted block database detected</source>
        <translation>சிதைந்த பிளாக் டேட்டாபேஸ் கண்டறியப்பட்டது</translation>
    </message>
    <message>
        <source>Do you want to rebuild the block database now?</source>
        <translation>இப்போது பிளாக் டேட்டாபேஸை மீண்டும் உருவாக்க விரும்புகிறீர்களா?</translation>
    </message>
    <message>
        <source>Error initializing block database</source>
        <translation>பிளாக் டேட்டாபேஸ் துவக்குவதில் பிழை!</translation>
    </message>
    <message>
        <source>Error initializing wallet database environment %s!</source>
        <translation>வாலட் டேட்டாபேஸ் சூழல் %s துவக்குவதில் பிழை!</translation>
    </message>
    <message>
        <source>Error loading %s</source>
        <translation>%s லோட் செய்வதில் பிழை</translation>
    </message>
    <message>
        <source>Error loading %s: Private keys can only be disabled during creation</source>
        <translation>லோட் செய்வதில் பிழை %s: ப்ரைவேட் கீஸ் உருவாக்கத்தின் போது மட்டுமே முடக்கப்படும்</translation>
    </message>
    <message>
        <source>Error loading %s: Wallet corrupted</source>
        <translation>லோட் செய்வதில் பிழை %s: வாலட் சிதைந்தது</translation>
    </message>
    <message>
        <source>Error loading %s: Wallet requires newer version of %s</source>
        <translation>லோட் செய்வதில் பிழை %s: வாலட்டிற்கு %s புதிய பதிப்பு தேவை</translation>
    </message>
    <message>
        <source>Error loading block database</source>
        <translation>பிளாக் டேட்டாபேஸை லோட் செய்வதில் பிழை</translation>
    </message>
    <message>
        <source>Error opening block database</source>
        <translation>பிளாக் டேட்டாபேஸை திறப்பதில் பிழை</translation>
    </message>
    <message>
        <source>Failed to listen on any port. Use -listen=0 if you want this.</source>
        <translation>எந்த போர்டிலும் கேட்க முடியவில்லை. இதை நீங்கள் கேட்க விரும்பினால் -லிசென்= 0 வை பயன்படுத்தவும்.</translation>
    </message>
    <message>
        <source>Failed to rescan the wallet during initialization</source>
        <translation>துவக்கத்தின் போது வாலட்டை ரீஸ்கேன் செய்வதில் தோல்வி</translation>
    </message>
    <message>
        <source>Importing...</source>
        <translation>இம்போர்ட் செய்யப்படுகிறது...</translation>
    </message>
    <message>
        <source>Invalid P2P permission: '%s'</source>
        <translation>தவறான பி2பி அனுமதி: '%s'</translation>
    </message>
    <message>
        <source>Invalid amount for -%s=&lt;amount&gt;: '%s'</source>
        <translation>-%s=&lt;amount&gt;: '%s' கான தவறான தொகை</translation>
    </message>
    <message>
        <source>Invalid amount for -discardfee=&lt;amount&gt;: '%s'</source>
        <translation>-discardfee கான தவறான தொகை=&lt;amount&gt;: '%s'</translation>
    </message>
    <message>
        <source>Invalid amount for -fallbackfee=&lt;amount&gt;: '%s'</source>
        <translation>தவறான தொகை -fallbackfee=&lt;amount&gt;: '%s'</translation>
    </message>
    <message>
        <source>Specified blocks directory "%s" does not exist.</source>
        <translation>குறிப்பிடப்பட்ட பிளாக் டைரக்டரி "%s" இல்லை.</translation>
    </message>
    <message>
        <source>Unknown address type '%s'</source>
        <translation>தெரியாத முகவரி வகை '%s'</translation>
    </message>
    <message>
        <source>Unknown change type '%s'</source>
        <translation>தெரியாத மாற்று வகை '%s'</translation>
    </message>
    <message>
        <source>Upgrading txindex database</source>
        <translation>txindex தகவல்தளத்தை மேம்படுத்துதல்</translation>
    </message>
    <message>
        <source>Loading P2P addresses...</source>
        <translation>பி2பி முகவரிகள் லோட் செய்யப்படுகிறது...</translation>
    </message>
    <message>
        <source>Loading banlist...</source>
        <translation>தடைப்பட்டியல் லோட் செய்யப்படுகிறது...</translation>
    </message>
    <message>
        <source>Not enough file descriptors available.</source>
        <translation>போதுமான ஃபைல் டிஸ்கிரிப்டார் கிடைக்கவில்லை.</translation>
    </message>
    <message>
        <source>Prune cannot be configured with a negative value.</source>
        <translation>ப்ரூனை எதிர்மறை மதிப்புகளுடன் கட்டமைக்க முடியாது.</translation>
    </message>
    <message>
        <source>Prune mode is incompatible with -txindex.</source>
        <translation>ப்ரூன் பயன்முறை -txindex உடன் பொருந்தாது.</translation>
    </message>
    <message>
        <source>Replaying blocks...</source>
        <translation>பிளாக்குகள் மீண்டும் இயக்குகிறது...</translation>
    </message>
    <message>
        <source>Rewinding blocks...</source>
        <translation>பிளாக்குகள் ரீவைன்ட் செய்யப்படுகிறது...</translation>
    </message>
    <message>
        <source>The source code is available from %s.</source>
        <translation>சோர்ஸ் கோட் %s இலிருந்து கிடைக்கிறது.</translation>
    </message>
    <message>
        <source>Transaction fee and change calculation failed</source>
        <translation>பரிவர்த்தனையின் கட்டணம் மற்றும் மீதிபண கணக்கீடு தோல்வியுற்றது</translation>
    </message>
    <message>
        <source>Unable to generate keys</source>
        <translation>கீஸை உருவாக்க முடியவில்லை</translation>
    </message>
    <message>
        <source>Upgrading UTXO database</source>
        <translation>UTXO தகவல்தளம் மேம்படுத்தப்படுகிறது</translation>
    </message>
    <message>
        <source>Verifying blocks...</source>
        <translation>பிளாக்குகள் சரிபார்க்கப்படுகிறது...</translation>
    </message>
    <message>
        <source>Wallet needed to be rewritten: restart %s to complete</source>
        <translation>வாலட் மீண்டும் எழுத படவேண்டும்: முடிக்க %s ஐ மறுதொடக்கம் செய்யுங்கள்</translation>
    </message>
    <message>
        <source>The transaction amount is too small to send after the fee has been deducted</source>
        <translation>கட்டணம் கழிக்கப்பட்ட பின்னர் பரிவர்த்தனை தொகை அனுப்ப மிகவும் சிறியது</translation>
    </message>
    <message>
        <source>A fatal internal error occurred, see debug.log for details</source>
        <translation>ஆபத்தான உள் பிழை ஏற்பட்டது, விவரங்களுக்கு debug.log ஐ பார்க்கவும்</translation>
    </message>
    <message>
        <source>Error reading from database, shutting down.</source>
        <translation>டேட்டாபேசிலிருந்து படிப்பதில் பிழை, ஷட் டவுன் செய்யப்படுகிறது.</translation>
    </message>
    <message>
        <source>Error upgrading chainstate database</source>
        <translation>செயின்ஸ்டேட் தகவல்தளத்தை மேம்படுத்துவதில் பிழை</translation>
    </message>
    <message>
        <source>Error: Disk space is low for %s</source>
        <translation>பிழை: டிஸ்க் ஸ்பேஸ் %s க்கு குறைவாக உள்ளது</translation>
    </message>
    <message>
        <source>Invalid -onion address or hostname: '%s'</source>
        <translation>தவறான -onion முகவரி அல்லது ஹோஸ்ட்நேம்: '%s'</translation>
    </message>
    <message>
        <source>Invalid -proxy address or hostname: '%s'</source>
        <translation>தவறான -proxy முகவரி அல்லது ஹோஸ்ட்நேம்: '%s'</translation>
    </message>
    <message>
        <source>Invalid amount for -paytxfee=&lt;amount&gt;: '%s' (must be at least %s)</source>
        <translation>-paytxfee க்கான தவறான தொகை=&lt;amount&gt;: '%s' (குறைந்தது %s ஆக இருக்க வேண்டும்)</translation>
    </message>
    <message>
        <source>Prune mode is incompatible with -blockfilterindex.</source>
        <translation>ப்ரூன் பயன்முறை -blockfilterindex உடன் பொருந்தாது.</translation>
    </message>
    <message>
        <source>Reducing -maxconnections from %d to %d, because of system limitations.</source>
        <translation>கணினி வரம்புகள் காரணமாக -maxconnections %d இலிருந்து %d ஆகக் குறைக்கப்படுகிறது.</translation>
    </message>
    <message>
        <source>Section [%s] is not recognized.</source>
        <translation>பிரிவு [%s] கண்டறியப்படவில்லை.</translation>
    </message>
    <message>
        <source>Signing transaction failed</source>
        <translation>கையொப்பமிடும் பரிவர்த்தனை தோல்வியடைந்தது</translation>
    </message>
    <message>
        <source>Specified -walletdir "%s" does not exist</source>
        <translation>குறிப்பிடப்பட்ட -walletdir "%s" இல்லை</translation>
    </message>
    <message>
        <source>Specified -walletdir "%s" is not a directory</source>
        <translation>குறிப்பிடப்பட்ட -walletdir "%s" ஒரு டைரக்டரி அல்ல</translation>
    </message>
    <message>
        <source>The transaction amount is too small to pay the fee</source>
        <translation>கட்டணம் செலுத்த பரிவர்த்தனை தொகை  மிகவும் குறைவு</translation>
    </message>
    <message>
        <source>This is experimental software.</source>
        <translation>இது ஒரு ஆராய்ச்சி மென்பொருள்.</translation>
    </message>
    <message>
        <source>Transaction amount too small</source>
        <translation>பரிவர்த்தனை தொகை மிகக் குறைவு</translation>
    </message>
    <message>
        <source>Transaction too large</source>
        <translation>பரிவர்த்தனை மிகப் பெரிது</translation>
    </message>
    <message>
        <source>Unable to create the PID file '%s': %s</source>
        <translation>PID பைலை உருவாக்க முடியவில்லை '%s': %s</translation>
    </message>
    <message>
        <source>Unable to generate initial keys</source>
        <translation>ஆரம்ப கீகளை உருவாக்க முடியவில்லை</translation>
    </message>
    <message>
        <source>Verifying wallet(s)...</source>
        <translation>வாலட்(களை) சரிபார்க்கிறது...</translation>
    </message>
    <message>
        <source>Warning: unknown new rules activated (versionbit %i)</source>
        <translation>எச்சரிக்கை: அறியப்படாத புதிய விதிகள் செயல்படுத்தப்பட்டன (வெர்ஷன்பிட் %i)</translation>
    </message>
    <message>
        <source>-maxtxfee is set very high! Fees this large could be paid on a single transaction.</source>
        <translation>-maxtxfee மிக அதிகமாக அமைக்கப்பட்டுள்ளது! இவ்வாறு அதிகமுள்ள கட்டணம் ஒரே பரிவர்த்தனையில் செலுத்தப்படலாம்.</translation>
    </message>
    <message>
        <source>This is the transaction fee you may pay when fee estimates are not available.</source>
        <translation>கட்டண மதிப்பீடுகள் இல்லாதபோது நீங்கள் செலுத்த வேண்டிய பரிவர்த்தனைக் கட்டணம் இதுவாகும்.</translation>
    </message>
    <message>
        <source>%s is set very high!</source>
        <translation>%s மிக அதிகமாக அமைக்கப்பட்டுள்ளது!</translation>
    </message>
    <message>
        <source>Starting network threads...</source>
        <translation>நெட்ஒர்க் த்ரெட் ஆரம்பமாகிறது...</translation>
    </message>
    <message>
        <source>This is the minimum transaction fee you pay on every transaction.</source>
        <translation>ஒவ்வொரு பரிவர்த்தனைக்கும் நீங்கள் செலுத்த வேண்டிய குறைந்தபட்ச பரிவர்த்தனைக் கட்டணம் இதுவாகும்.</translation>
    </message>
    <message>
        <source>This is the transaction fee you will pay if you send a transaction.</source>
        <translation>நீங்கள் ஒரு பரிவர்த்தனையை அனுப்பும்பொழுது நீங்கள் செலுத்த வேண்டிய பரிவர்த்தனைக் கட்டணம் இதுவாகும்.</translation>
    </message>
    <message>
        <source>Transaction amounts must not be negative</source>
        <translation>பரிவர்த்தனை தொகை எதிர்மறையாக இருக்கக்கூடாது</translation>
    </message>
    <message>
        <source>Transaction must have at least one recipient</source>
        <translation>பரிவர்த்தனைக்கு குறைந்தபட்சம் ஒரு பெறுநர் இருக்க வேண்டும்</translation>
    </message>
    <message>
        <source>Insufficient funds</source>
        <translation>போதுமான பணம் இல்லை</translation>
    </message>
    <message>
        <source>Loading block index...</source>
        <translation>பிளாக் குறியீடு லோட் செய்யபடுகிறது...</translation>
    </message>
    <message>
        <source>Loading wallet...</source>
        <translation>வாலட் லோடிங் செய்யப்படுகிறது...</translation>
    </message>
    <message>
        <source>Rescanning...</source>
        <translation>ரீஸ்கேன்னிங்...</translation>
    </message>
    <message>
        <source>Done loading</source>
        <translation>லோடிங் முடிந்தது</translation>
    </message>
</context>
</TS><|MERGE_RESOLUTION|>--- conflicted
+++ resolved
@@ -330,16 +330,9 @@
         <translation>கைப்பை:</translation>
     </message>
     <message>
-        <source>Click to disable network activity.</source>
-        <translation>பிணைய செயல்பாட்டை முடக்க கிளிக் செய்க.</translation>
-    </message>
-    <message>
         <source>Network activity disabled.</source>
+        <extracomment>A substring of the tooltip.</extracomment>
         <translation>நெட்வொர்க் செயல்பாடு முடக்கப்பட்டது.</translation>
-    </message>
-    <message>
-        <source>Click to enable network activity again.</source>
-        <translation>நெட்வொர்க் செயல்பாட்டை மீண்டும் இயக்க கிளிக் செய்க.</translation>
     </message>
     <message>
         <source>Syncing Headers (%1%)...</source>
@@ -428,10 +421,6 @@
     <message>
         <source>&amp;Command-line options</source>
         <translation>&amp; கட்டளை வரி விருப்பங்கள்</translation>
-    </message>
-    <message numerus="yes">
-        <source>%n active connection(s) to Bitcoin network</source>
-        <translation><numerusform>பிட்காயின் வலையமைப்புடன் %n செயலில் உள்ள இணைப்புகள்</numerusform><numerusform>பிட்காயின் வலையமைப்புடன் %n செயலில் உள்ள இணைப்புகள்</numerusform></translation>
     </message>
     <message>
         <source>Indexing blocks on disk...</source>
@@ -545,6 +534,11 @@
     <message>
         <source>%1 client</source>
         <translation>%1 கிளையன்</translation>
+    </message>
+    <message numerus="yes">
+        <source>%n active connection(s) to Bitcoin network.</source>
+        <extracomment>A substring of the tooltip.</extracomment>
+        <translation type="unfinished"><numerusform>பிட்காயின் வலையமைப்புடன் %n செயலில் உள்ள இணைப்புகள்</numerusform><numerusform>பிட்காயின் வலையமைப்புடன் %n செயலில் உள்ள இணைப்புகள்</numerusform><numerusform>பிட்காயின் வலையமைப்புடன் %n செயலில் உள்ள இணைப்புகள்</numerusform><numerusform>பிட்காயின் வலையமைப்புடன் %n செயலில் உள்ள இணைப்புகள்</numerusform></translation>
     </message>
     <message>
         <source>Connecting to peers...</source>
@@ -698,28 +692,32 @@
         <translation>உறுதியாக</translation>
     </message>
     <message>
-        <source>Copy address</source>
-        <translation>முகவரி முகவரியை நகலெடுக்கவும்</translation>
-    </message>
-    <message>
-        <source>Copy label</source>
-        <translation>லேபிளை நகலெடு</translation>
-    </message>
-    <message>
         <source>Copy amount</source>
         <translation>நகல் நகல்</translation>
     </message>
     <message>
-        <source>Copy transaction ID</source>
-        <translation>பரிவர்த்தனை ஐடியை நகலெடு</translation>
-    </message>
-    <message>
-        <source>Lock unspent</source>
-        <translation>விலக்கு இல்லை</translation>
-    </message>
-    <message>
-        <source>Unlock unspent</source>
-        <translation>விலக்கு திறக்க</translation>
+        <source>&amp;Copy address</source>
+        <translation type="unfinished">&amp;முகவரி முகவரியை நகலெடுக்கவும்</translation>
+    </message>
+    <message>
+        <source>Copy &amp;label</source>
+        <translation type="unfinished">&amp;லேபிளை நகலெடு</translation>
+    </message>
+    <message>
+        <source>Copy &amp;amount</source>
+        <translation type="unfinished">&amp;நகல் நகல்</translation>
+    </message>
+    <message>
+        <source>Copy transaction &amp;ID</source>
+        <translation type="unfinished">&amp;பரிவர்த்தனை ஐடியை நகலெடு</translation>
+    </message>
+    <message>
+        <source>L&amp;ock unspent</source>
+        <translation type="unfinished">&amp;விலக்கு இல்லை</translation>
+    </message>
+    <message>
+        <source>&amp;Unlock unspent</source>
+        <translation type="unfinished">&amp;விலக்கு திறக்க</translation>
     </message>
     <message>
         <source>Copy quantity</source>
@@ -914,9 +912,6 @@
         <translation>இங்கே தரவு அடைவு உருவாக்க முடியாது.</translation>
     </message>
 </context>
-<context>
-    <name>GuiNetWatch</name>
-    </context>
 <context>
     <name>HelpMessageDialog</name>
     <message>
@@ -1008,13 +1003,6 @@
     </message>
     </context>
 <context>
-    <name>MempoolStats</name>
-    <message>
-        <source>N/A</source>
-        <translation>N/A</translation>
-    </message>
-    </context>
-<context>
     <name>ModalOverlay</name>
     <message>
         <source>Form</source>
@@ -1092,10 +1080,6 @@
         <source>Paste address from clipboard</source>
         <translation>கிளிப்போர்டிலிருந்து முகவரியை பேஸ்ட் செய்யவும்</translation>
     </message>
-    <message>
-        <source>Alt+P</source>
-        <translation>Alt+P</translation>
-    </message>
 </context>
 <context>
     <name>OpenWalletActivity</name>
@@ -1470,11 +1454,7 @@
     <name>PSBTOperationsDialog</name>
     <message>
         <source>Close</source>
-<<<<<<< HEAD
         <translation>நெருக்கமான</translation>
-=======
-        <translation type="unfinished">மூடு</translation>
->>>>>>> d4a64f61
     </message>
     <message>
         <source>Total Amount</source>
@@ -1486,9 +1466,6 @@
     </message>
     </context>
 <context>
-    <name>PairingPage</name>
-    </context>
-<context>
     <name>PaymentServer</name>
     <message>
         <source>Payment request error</source>
@@ -1507,20 +1484,8 @@
         <translation>'bitcoin: //' சரியான URI அல்ல. அதற்கு பதிலாக 'பிட்கின்:' பயன்படுத்தவும்.</translation>
     </message>
     <message>
-        <source>Cannot process payment request because BIP70 is not supported.</source>
-        <translation>பரிவர்த்தனை வேண்டுதலை ஏற்க இயலாது ஏனென்றால் BIP70  ஆதரவு தரவில்லை</translation>
-    </message>
-    <message>
-        <source>Due to widespread security flaws in BIP70 it's strongly recommended that any merchant instructions to switch wallets be ignored.</source>
-        <translation>பிப்70 இல் உள்ள பரவலான பாதுகாப்பு குறைபாடுகள் காரணமாக, வாலட்டை மாற்றுவதற்கான எந்தவொரு வணிக அறிவுறுத்தல்களும் புறக்கணிக்கப்பட வேண்டும் என்று கடுமையாக பரிந்துரைக்கப்படுகிறது.</translation>
-    </message>
-    <message>
-        <source>If you are receiving this error you should request the merchant provide a BIP21 compatible URI.</source>
-        <translation>இந்த பிழையை நீங்கள் பெறுகிறீர்கள் என்றால், வணிகரிடம் பிப்21 இணக்கமான யுஆர்எல் லை வழங்குமாறு கேட்க வேண்டும்.</translation>
-    </message>
-    <message>
-        <source>Invalid payment address %1</source>
-        <translation>தவறான கட்டண முகவரி %1</translation>
+        <source>Invalid payment address</source>
+        <translation>தவறான கட்டண முகவரி</translation>
     </message>
     <message>
         <source>URI cannot be parsed! This can be caused by an invalid Bitcoin address or malformed URI parameters.</source>
@@ -1567,6 +1532,10 @@
     <message>
         <source>Enter a Bitcoin address (e.g. %1)</source>
         <translation>ஒரு விக்கிபீடியா முகவரியை உள்ளிடவும் (எ.கா. %1)</translation>
+    </message>
+    <message>
+        <source>Inbound</source>
+        <translation>உள்வரும்</translation>
     </message>
     <message>
         <source>%1 d</source>
@@ -1756,10 +1725,6 @@
         <translation>(ஏதுமில்லை)</translation>
     </message>
     <message>
-        <source>Range</source>
-        <translation type="unfinished">எல்லை</translation>
-    </message>
-    <message>
         <source>&amp;Reset</source>
         <translation>&amp; மீட்டமை</translation>
     </message>
@@ -1872,10 +1837,6 @@
         <translation>&amp; நெட்வொர்க் ட்ராஃபிக்</translation>
     </message>
     <message>
-        <source>Totals</source>
-        <translation>மொத்தம்</translation>
-    </message>
-    <message>
         <source>In:</source>
         <translation>உள்ளே:</translation>
     </message>
@@ -1896,10 +1857,6 @@
         <translation>1 &amp;மணி</translation>
     </message>
     <message>
-        <source>1 &amp;day</source>
-        <translation>1 &amp;நாள்</translation>
-    </message>
-    <message>
         <source>1 &amp;week</source>
         <translation>1 &amp;வாரம்</translation>
     </message>
@@ -1912,10 +1869,31 @@
         <translation>&amp; துண்டி</translation>
     </message>
     <message>
+        <source>To</source>
+        <translation>இதற்கு அனுப்பு</translation>
+    </message>
+    <message>
+        <source>From</source>
+        <translation>இருந்து</translation>
+    </message>
+    <message>
+        <source>No</source>
+        <translation>மறு</translation>
+    </message>
+    <message>
         <source>Ban for</source>
         <translation>தடை செய்</translation>
     </message>
     <message>
+        <source>1 d&amp;ay</source>
+        <translation type="unfinished">1 &amp;நாள்</translation>
+    </message>
+    <message>
+        <source>&amp;Copy address</source>
+        <extracomment>Context menu action to copy the address of a peer</extracomment>
+        <translation type="unfinished">&amp;முகவரி முகவரியை நகலெடுக்கவும்</translation>
+    </message>
+    <message>
         <source>&amp;Unban</source>
         <translation>&amp; நீக்கு</translation>
     </message>
@@ -1960,14 +1938,10 @@
         <translation>via %1</translation>
     </message>
     <message>
-        <source>never</source>
-        <translation>ஒருபோதும்</translation>
-    </message>
-    <message>
         <source>Unknown</source>
         <translation>அறியப்படாத</translation>
     </message>
-</context>
+    </context>
 <context>
     <name>ReceiveCoinsDialog</name>
     <message>
@@ -2039,20 +2013,24 @@
         <translation>நீக்கு</translation>
     </message>
     <message>
-        <source>Copy URI</source>
-        <translation>URI ஐ நகலெடு</translation>
-    </message>
-    <message>
-        <source>Copy label</source>
-        <translation>லேபிளை நகலெடு</translation>
-    </message>
-    <message>
-        <source>Copy message</source>
-        <translation>செய்தியை நகலெடுக்கவும்</translation>
-    </message>
-    <message>
-        <source>Copy amount</source>
-        <translation>நகல் நகல்</translation>
+        <source>Copy &amp;URI</source>
+        <translation>நகலை &amp;URI</translation>
+    </message>
+    <message>
+        <source>&amp;Copy address</source>
+        <translation type="unfinished">&amp;முகவரி முகவரியை நகலெடுக்கவும்</translation>
+    </message>
+    <message>
+        <source>Copy &amp;label</source>
+        <translation type="unfinished">&amp;லேபிளை நகலெடு</translation>
+    </message>
+    <message>
+        <source>Copy &amp;message</source>
+        <translation type="unfinished">&amp;செய்தியை நகலெடுக்கவும்</translation>
+    </message>
+    <message>
+        <source>Copy &amp;amount</source>
+        <translation type="unfinished">&amp;நகல் நகல்</translation>
     </message>
     <message>
         <source>Could not unlock wallet.</source>
@@ -2500,13 +2478,6 @@
     </message>
 </context>
 <context>
-    <name>SendConfirmationDialog</name>
-    <message>
-        <source>Yes</source>
-        <translation>ஆம்</translation>
-    </message>
-</context>
-<context>
     <name>ShutdownWindow</name>
     <message>
         <source>%1 is shutting down...</source>
@@ -2983,44 +2954,44 @@
         <translation>குறைந்தபட்ச தொகை</translation>
     </message>
     <message>
-        <source>Abandon transaction</source>
-        <translation>பரிவர்த்தனையை கைவிடவும்</translation>
-    </message>
-    <message>
-        <source>Increase transaction fee</source>
-        <translation>பரிவர்த்தனையின் கட்டணத்தை உயர்த்துக</translation>
-    </message>
-    <message>
-        <source>Copy address</source>
-        <translation>முகவரி முகவரியை நகலெடுக்கவும்</translation>
-    </message>
-    <message>
-        <source>Copy label</source>
-        <translation>லேபிளை நகலெடு</translation>
-    </message>
-    <message>
-        <source>Copy amount</source>
-        <translation>நகல் நகல்</translation>
-    </message>
-    <message>
-        <source>Copy transaction ID</source>
-        <translation>பரிவர்த்தனை ஐடியை நகலெடு</translation>
-    </message>
-    <message>
-        <source>Copy raw transaction</source>
-        <translation>மூல பரிவர்த்தனையை காபி செய்</translation>
-    </message>
-    <message>
-        <source>Copy full transaction details</source>
-        <translation>முழு பரிவர்த்தனை விவரங்களையும் காபி செய்</translation>
-    </message>
-    <message>
-        <source>Edit label</source>
-        <translation>லேபிளை திருத்து</translation>
-    </message>
-    <message>
-        <source>Show transaction details</source>
-        <translation>பரிவர்த்தனையின் விவரங்களைக் காட்டு</translation>
+        <source>A&amp;bandon transaction</source>
+        <translation type="unfinished">&amp;பரிவர்த்தனையை கைவிடவும்</translation>
+    </message>
+    <message>
+        <source>Increase transaction &amp;fee</source>
+        <translation type="unfinished">&amp;பரிவர்த்தனையின் கட்டணத்தை உயர்த்துக</translation>
+    </message>
+    <message>
+        <source>&amp;Copy address</source>
+        <translation type="unfinished">&amp;முகவரி முகவரியை நகலெடுக்கவும்</translation>
+    </message>
+    <message>
+        <source>Copy &amp;label</source>
+        <translation type="unfinished">&amp;லேபிளை நகலெடு</translation>
+    </message>
+    <message>
+        <source>Copy &amp;amount</source>
+        <translation type="unfinished">&amp;நகல் நகல்</translation>
+    </message>
+    <message>
+        <source>Copy transaction &amp;ID</source>
+        <translation type="unfinished">&amp;பரிவர்த்தனை ஐடியை நகலெடு</translation>
+    </message>
+    <message>
+        <source>Copy &amp;raw transaction</source>
+        <translation type="unfinished">&amp;மூல பரிவர்த்தனையை காபி செய்</translation>
+    </message>
+    <message>
+        <source>Copy full transaction &amp;details</source>
+        <translation type="unfinished">&amp;முழு பரிவர்த்தனை விவரங்களையும் காபி செய்</translation>
+    </message>
+    <message>
+        <source>&amp;Edit label</source>
+        <translation type="unfinished">&amp;லேபிளை திருத்து</translation>
+    </message>
+    <message>
+        <source>&amp;Show transaction details</source>
+        <translation type="unfinished">&amp;பரிவர்த்தனையின் விவரங்களைக் காட்டு</translation>
     </message>
     <message>
         <source>Export Transaction History</source>
@@ -3194,6 +3165,10 @@
         <translation>வாலட் தகவல்களை %1  சேவ் செய்வதில் பிழை ஏற்பட்டது</translation>
     </message>
     <message>
+        <source>There was an error trying to save the wallet data to %1: %2</source>
+        <translation>வாலட் தகவல்களை %1  சேவ் செய்வதில் பிழை ஏற்பட்டது: %2</translation>
+    </message>
+    <message>
         <source>Backup Successful</source>
         <translation>பேக்அப் வெற்றிகரமாக முடிவடைந்தது</translation>
     </message>
@@ -3337,6 +3312,10 @@
         <translation>பிளாக் டேட்டாபேஸை திறப்பதில் பிழை</translation>
     </message>
     <message>
+        <source>Error</source>
+        <translation>பிழை</translation>
+    </message>
+    <message>
         <source>Failed to listen on any port. Use -listen=0 if you want this.</source>
         <translation>எந்த போர்டிலும் கேட்க முடியவில்லை. இதை நீங்கள் கேட்க விரும்பினால் -லிசென்= 0 வை பயன்படுத்தவும்.</translation>
     </message>
