--- conflicted
+++ resolved
@@ -7,20 +7,14 @@
 #include <vector>
 #include <map>
 
-<<<<<<< HEAD
-#include "allocators.h" /* for SecureString */
 #include "paymentrequestplus.h"
 #include "wallet.h"
 #include "walletmodeltransaction.h"
-=======
 class CWallet;
->>>>>>> 8637dc2d
 
 class AddressTableModel;
 class OptionsModel;
 class TransactionTableModel;
-<<<<<<< HEAD
-class CWallet;
 class CKeyID;
 class CPubKey;
 class COutput;
@@ -28,8 +22,6 @@
 class uint256;
 class CCoinControl;
 class WalletModelTransaction;
-=======
->>>>>>> 8637dc2d
 
 QT_BEGIN_NAMESPACE
 class QTimer;
