--- conflicted
+++ resolved
@@ -880,21 +880,15 @@
             case NODE_WITNESS:
                 strList.append("WITNESS");
                 break;
-<<<<<<< HEAD
             case NODE_COMPACT_FILTERS:
                 strList.append("COMPACT_FILTERS");
                 break;
             case NODE_NETWORK_LIMITED:
                 strList.append("NETWORK_LIMITED");
                 break;
-=======
-            case NODE_NETWORK_LIMITED:
-                strList.append("NETWORK_LIMITED");
-                break;
             case NODE_REPLACE_BY_FEE:
                 strList.append("REPLACE_BY_FEE?");
                 break;
->>>>>>> 8ced3ebe
             default:
                 if (i < 8) {
                     strList.append(QString("%1[%2]").arg("UNKNOWN").arg(check));
