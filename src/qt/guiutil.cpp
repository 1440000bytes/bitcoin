--- conflicted
+++ resolved
@@ -1,10 +1,3 @@
-<<<<<<< HEAD
-=======
-#include <sstream>
-
-#include <QApplication>
-
->>>>>>> 2319134f
 #include "guiutil.h"
 
 #include "bitcoinaddressvalidator.h"
@@ -15,6 +8,7 @@
 #include "util.h"
 
 #undef loop /* Todo: ugh, remove this when the #define loop is gone from util.h */
+#include <sstream>
 #include <boost/filesystem/fstream.hpp>
 #include <boost/filesystem/operations.hpp>
 #include <boost/filesystem/path.hpp>
