--- conflicted
+++ resolved
@@ -58,11 +58,8 @@
     void updateProxyValidationState();
     /* query the networks, for which the default proxy is used */
     void updateDefaultProxyNets();
-<<<<<<< HEAD
     void maxuploadtargetCheckboxStateChanged(int);
-=======
     void checkLineEdit();
->>>>>>> 90ae1dd7
 
 Q_SIGNALS:
     void proxyIpChecks(QValidatedLineEdit *pUiProxyIp, int nProxyPort);
