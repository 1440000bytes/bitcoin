// Copyright (c) 2011-2020 The Bitcoin Core developers
// Distributed under the MIT software license, see the accompanying
// file COPYING or http://www.opensource.org/licenses/mit-license.php.

#if defined(HAVE_CONFIG_H)
#include <config/bitcoin-config.h>
#endif

#include <qt/rpcconsole.h>
#include <qt/forms/ui_debugwindow.h>

#include <qt/bantablemodel.h>
#include <qt/clientmodel.h>
#include <qt/optionsmodel.h>
#include <qt/pairingpage.h>
#include <qt/platformstyle.h>
#include <qt/walletmodel.h>
#include <chainparams.h>
#include <interfaces/node.h>
#include <netbase.h>
#include <rpc/client.h>
#include <rpc/server.h>
#include <util/strencodings.h>
#include <util/string.h>
#include <util/system.h>
#include <util/threadnames.h>

#include <univalue.h>

#ifdef ENABLE_WALLET
#ifdef USE_BDB
#include <wallet/bdb.h>
#endif
#include <wallet/db.h>
#include <wallet/wallet.h>
#endif

#include <QAbstractButton>
#include <QFont>
#include <QFontMetrics>
#include <QKeyEvent>
#include <QLatin1String>
#include <QLocale>
#include <QMenu>
#include <QMessageBox>
#include <QScreen>
#include <QScrollBar>
#include <QSettings>
#include <QShortcut>
#include <QString>
#include <QStringList>
#include <QStyledItemDelegate>
#include <QTime>
#include <QTimer>
#include <QVariant>


const int CONSOLE_HISTORY = 50;
const int INITIAL_TRAFFIC_GRAPH_MINS = 30;
const QSize FONT_RANGE(4, 40);
const char fontSizeSettingsKey[] = "consoleFontSize";

const struct {
    const char *url;
    const char *source;
} ICON_MAPPING[] = {
    {"cmd-request", ":/icons/tx_input"},
    {"cmd-reply", ":/icons/tx_output"},
    {"cmd-error", ":/icons/tx_output"},
    {"misc", ":/icons/tx_inout"},
    {nullptr, nullptr}
};

namespace {

// don't add private key handling cmd's to the history
const QStringList historyFilter = QStringList()
    << "importprivkey"
    << "importmulti"
    << "sethdseed"
    << "signmessagewithprivkey"
    << "signrawtransactionwithkey"
    << "sweepprivkeys"
    << "walletpassphrase"
    << "walletpassphrasechange"
    << "encryptwallet";

}

/* Object for executing console RPC commands in a separate thread.
*/
class RPCExecutor : public QObject
{
    Q_OBJECT
public:
    explicit RPCExecutor(interfaces::Node& node) : m_node(node) {}

public Q_SLOTS:
    void request(const QString &command, const WalletModel* wallet_model);

Q_SIGNALS:
    void reply(int category, const QString &command);

private:
    interfaces::Node& m_node;
};

/** Class for handling RPC timers
 * (used for e.g. re-locking the wallet after a timeout)
 */
class QtRPCTimerBase: public QObject, public RPCTimerBase
{
    Q_OBJECT
public:
    QtRPCTimerBase(std::function<void()>& _func, int64_t millis):
        func(_func)
    {
        timer.setSingleShot(true);
        connect(&timer, &QTimer::timeout, [this]{ func(); });
        timer.start(millis);
    }
    ~QtRPCTimerBase() {}
private:
    QTimer timer;
    std::function<void()> func;
};

class QtRPCTimerInterface: public RPCTimerInterface
{
public:
    ~QtRPCTimerInterface() {}
    const char *Name() override { return "Qt"; }
    RPCTimerBase* NewTimer(std::function<void()>& func, int64_t millis) override
    {
        return new QtRPCTimerBase(func, millis);
    }
};

class PeerIdViewDelegate : public QStyledItemDelegate
{
    Q_OBJECT
public:
    explicit PeerIdViewDelegate(QObject* parent = nullptr)
        : QStyledItemDelegate(parent) {}

    QString displayText(const QVariant& value, const QLocale& locale) const override
    {
        // Additional spaces should visually separate right-aligned content
        // from the next column to the right.
        return value.toString() + QLatin1String("   ");
    }
};

#include <qt/rpcconsole.moc>

/**
 * Split shell command line into a list of arguments and optionally execute the command(s).
 * Aims to emulate \c bash and friends.
 *
 * - Command nesting is possible with parenthesis; for example: validateaddress(getnewaddress())
 * - Arguments are delimited with whitespace or comma
 * - Extra whitespace at the beginning and end and between arguments will be ignored
 * - Text can be "double" or 'single' quoted
 * - The backslash \c \ is used as escape character
 *   - Outside quotes, any character can be escaped
 *   - Within double quotes, only escape \c " and backslashes before a \c " or another backslash
 *   - Within single quotes, no escaping is possible and no special interpretation takes place
 *
 * @param[in]    node    optional node to execute command on
 * @param[out]   strResult   stringified result from the executed command(chain)
 * @param[in]    strCommand  Command line to split
 * @param[in]    fExecute    set true if you want the command to be executed
 * @param[out]   pstrFilteredOut  Command line, filtered to remove any sensitive data
 */

bool RPCConsole::RPCParseCommandLine(interfaces::Node* node, std::string &strResult, const std::string &strCommand, const bool fExecute, std::string * const pstrFilteredOut, const WalletModel* wallet_model)
{
    std::vector< std::vector<std::string> > stack;
    stack.push_back(std::vector<std::string>());

    enum CmdParseState
    {
        STATE_EATING_SPACES,
        STATE_EATING_SPACES_IN_ARG,
        STATE_EATING_SPACES_IN_BRACKETS,
        STATE_ARGUMENT,
        STATE_SINGLEQUOTED,
        STATE_DOUBLEQUOTED,
        STATE_ESCAPE_OUTER,
        STATE_ESCAPE_DOUBLEQUOTED,
        STATE_COMMAND_EXECUTED,
        STATE_COMMAND_EXECUTED_INNER
    } state = STATE_EATING_SPACES;
    std::string curarg;
    UniValue lastResult;
    unsigned nDepthInsideSensitive = 0;
    size_t filter_begin_pos = 0, chpos;
    std::vector<std::pair<size_t, size_t>> filter_ranges;

    auto add_to_current_stack = [&](const std::string& strArg) {
        if (stack.back().empty() && (!nDepthInsideSensitive) && historyFilter.contains(QString::fromStdString(strArg), Qt::CaseInsensitive)) {
            nDepthInsideSensitive = 1;
            filter_begin_pos = chpos;
        }
        // Make sure stack is not empty before adding something
        if (stack.empty()) {
            stack.push_back(std::vector<std::string>());
        }
        stack.back().push_back(strArg);
    };

    auto close_out_params = [&]() {
        if (nDepthInsideSensitive) {
            if (!--nDepthInsideSensitive) {
                assert(filter_begin_pos);
                filter_ranges.push_back(std::make_pair(filter_begin_pos, chpos));
                filter_begin_pos = 0;
            }
        }
        stack.pop_back();
    };

    std::string strCommandTerminated = strCommand;
    if (strCommandTerminated.back() != '\n')
        strCommandTerminated += "\n";
    for (chpos = 0; chpos < strCommandTerminated.size(); ++chpos)
    {
        char ch = strCommandTerminated[chpos];
        switch(state)
        {
            case STATE_COMMAND_EXECUTED_INNER:
            case STATE_COMMAND_EXECUTED:
            {
                bool breakParsing = true;
                switch(ch)
                {
                    case '[': curarg.clear(); state = STATE_COMMAND_EXECUTED_INNER; break;
                    default:
                        if (state == STATE_COMMAND_EXECUTED_INNER)
                        {
                            if (ch != ']')
                            {
                                // append char to the current argument (which is also used for the query command)
                                curarg += ch;
                                break;
                            }
                            if (curarg.size() && fExecute)
                            {
                                // if we have a value query, query arrays with index and objects with a string key
                                UniValue subelement;
                                if (lastResult.isArray())
                                {
                                    for(char argch: curarg)
                                        if (!IsDigit(argch))
                                            throw std::runtime_error("Invalid result query");
                                    subelement = lastResult[atoi(curarg.c_str())];
                                }
                                else if (lastResult.isObject())
                                    subelement = find_value(lastResult, curarg);
                                else
                                    throw std::runtime_error("Invalid result query"); //no array or object: abort
                                lastResult = subelement;
                            }

                            state = STATE_COMMAND_EXECUTED;
                            break;
                        }
                        // don't break parsing when the char is required for the next argument
                        breakParsing = false;

                        // pop the stack and return the result to the current command arguments
                        close_out_params();

                        // don't stringify the json in case of a string to avoid doublequotes
                        if (lastResult.isStr())
                            curarg = lastResult.get_str();
                        else
                            curarg = lastResult.write(2);

                        // if we have a non empty result, use it as stack argument otherwise as general result
                        if (curarg.size())
                        {
                            if (stack.size())
                                add_to_current_stack(curarg);
                            else
                                strResult = curarg;
                        }
                        curarg.clear();
                        // assume eating space state
                        state = STATE_EATING_SPACES;
                }
                if (breakParsing)
                    break;
            }
            case STATE_ARGUMENT: // In or after argument
            case STATE_EATING_SPACES_IN_ARG:
            case STATE_EATING_SPACES_IN_BRACKETS:
            case STATE_EATING_SPACES: // Handle runs of whitespace
                switch(ch)
            {
                case '"': state = STATE_DOUBLEQUOTED; break;
                case '\'': state = STATE_SINGLEQUOTED; break;
                case '\\': state = STATE_ESCAPE_OUTER; break;
                case '(': case ')': case '\n':
                    if (state == STATE_EATING_SPACES_IN_ARG)
                        throw std::runtime_error("Invalid Syntax");
                    if (state == STATE_ARGUMENT)
                    {
                        if (ch == '(' && stack.size() && stack.back().size() > 0)
                        {
                            if (nDepthInsideSensitive) {
                                ++nDepthInsideSensitive;
                            }
                            stack.push_back(std::vector<std::string>());
                        }

                        // don't allow commands after executed commands on baselevel
                        if (!stack.size())
                            throw std::runtime_error("Invalid Syntax");

                        add_to_current_stack(curarg);
                        curarg.clear();
                        state = STATE_EATING_SPACES_IN_BRACKETS;
                    }
                    if ((ch == ')' || ch == '\n') && stack.size() > 0)
                    {
                        if (fExecute) {
                            // Convert argument list to JSON objects in method-dependent way,
                            // and pass it along with the method name to the dispatcher.
                            UniValue params = RPCConvertValues(stack.back()[0], std::vector<std::string>(stack.back().begin() + 1, stack.back().end()));
                            std::string method = stack.back()[0];
                            std::string uri;
#ifdef ENABLE_WALLET
                            if (wallet_model) {
                                QByteArray encodedName = QUrl::toPercentEncoding(wallet_model->getWalletName());
                                uri = "/wallet/"+std::string(encodedName.constData(), encodedName.length());
                            }
#endif
                            assert(node);
                            lastResult = node->executeRpc(method, params, uri);
                        }

                        state = STATE_COMMAND_EXECUTED;
                        curarg.clear();
                    }
                    break;
                case ' ': case ',': case '\t':
                    if(state == STATE_EATING_SPACES_IN_ARG && curarg.empty() && ch == ',')
                        throw std::runtime_error("Invalid Syntax");

                    else if(state == STATE_ARGUMENT) // Space ends argument
                    {
                        add_to_current_stack(curarg);
                        curarg.clear();
                    }
                    if ((state == STATE_EATING_SPACES_IN_BRACKETS || state == STATE_ARGUMENT) && ch == ',')
                    {
                        state = STATE_EATING_SPACES_IN_ARG;
                        break;
                    }
                    state = STATE_EATING_SPACES;
                    break;
                default: curarg += ch; state = STATE_ARGUMENT;
            }
                break;
            case STATE_SINGLEQUOTED: // Single-quoted string
                switch(ch)
            {
                case '\'': state = STATE_ARGUMENT; break;
                default: curarg += ch;
            }
                break;
            case STATE_DOUBLEQUOTED: // Double-quoted string
                switch(ch)
            {
                case '"': state = STATE_ARGUMENT; break;
                case '\\': state = STATE_ESCAPE_DOUBLEQUOTED; break;
                default: curarg += ch;
            }
                break;
            case STATE_ESCAPE_OUTER: // '\' outside quotes
                curarg += ch; state = STATE_ARGUMENT;
                break;
            case STATE_ESCAPE_DOUBLEQUOTED: // '\' in double-quoted text
                if(ch != '"' && ch != '\\') curarg += '\\'; // keep '\' for everything but the quote and '\' itself
                curarg += ch; state = STATE_DOUBLEQUOTED;
                break;
        }
    }
    if (pstrFilteredOut) {
        if (STATE_COMMAND_EXECUTED == state) {
            assert(!stack.empty());
            close_out_params();
        }
        *pstrFilteredOut = strCommand;
        for (auto i = filter_ranges.rbegin(); i != filter_ranges.rend(); ++i) {
            pstrFilteredOut->replace(i->first, i->second - i->first, "(…)");
        }
    }
    switch(state) // final state
    {
        case STATE_COMMAND_EXECUTED:
            if (lastResult.isStr())
                strResult = lastResult.get_str();
            else
                strResult = lastResult.write(2);
        case STATE_ARGUMENT:
        case STATE_EATING_SPACES:
            return true;
        default: // ERROR to end in one of the other states
            return false;
    }
}

void RPCExecutor::request(const QString &command, const WalletModel* wallet_model)
{
    try
    {
        std::string result;
        std::string executableCommand = command.toStdString() + "\n";

        // Catch the console-only-help command before RPC call is executed and reply with help text as-if a RPC reply.
        if(executableCommand == "help-console\n") {
            Q_EMIT reply(RPCConsole::CMD_REPLY, QString(("\n"
                "This console accepts RPC commands using the standard syntax.\n"
                "   example:    getblockhash 0\n\n"

                "This console can also accept RPC commands using the parenthesized syntax.\n"
                "   example:    getblockhash(0)\n\n"

                "Commands may be nested when specified with the parenthesized syntax.\n"
                "   example:    getblock(getblockhash(0) 1)\n\n"

                "A space or a comma can be used to delimit arguments for either syntax.\n"
                "   example:    getblockhash 0\n"
                "               getblockhash,0\n\n"

                "Named results can be queried with a non-quoted key string in brackets using the parenthesized syntax.\n"
                "   example:    getblock(getblockhash(0) 1)[tx]\n\n"

                "Results without keys can be queried with an integer in brackets using the parenthesized syntax.\n"
                "   example:    getblock(getblockhash(0),1)[tx][0]\n\n")));
            return;
        }
        if (!RPCConsole::RPCExecuteCommandLine(m_node, result, executableCommand, nullptr, wallet_model)) {
            Q_EMIT reply(RPCConsole::CMD_ERROR, QString("Parse error: unbalanced ' or \""));
            return;
        }

        Q_EMIT reply(RPCConsole::CMD_REPLY, QString::fromStdString(result));
    }
    catch (UniValue& objError)
    {
        try // Nice formatting for standard-format error
        {
            int code = find_value(objError, "code").get_int();
            std::string message = find_value(objError, "message").get_str();
            Q_EMIT reply(RPCConsole::CMD_ERROR, QString::fromStdString(message) + " (code " + QString::number(code) + ")");
        }
        catch (const std::runtime_error&) // raised when converting to invalid type, i.e. missing code or message
        {   // Show raw JSON object
            Q_EMIT reply(RPCConsole::CMD_ERROR, QString::fromStdString(objError.write()));
        }
    }
    catch (const std::exception& e)
    {
        Q_EMIT reply(RPCConsole::CMD_ERROR, QString("Error: ") + QString::fromStdString(e.what()));
    }
}

RPCConsole::RPCConsole(interfaces::Node& node, const PlatformStyle *_platformStyle, QWidget *parent) :
    QWidget(parent),
    m_node(node),
    ui(new Ui::RPCConsole),
    platformStyle(_platformStyle)
{
    ui->setupUi(this);

    // Default tabs are identified by their UI index
    for (int i = ui->tabWidget->count(); i--; ) {
        m_tabs[TabTypes(i)] = ui->tabWidget->widget(i);
    }

    QSettings settings;
#ifdef ENABLE_WALLET
    if (WalletModel::isWalletEnabled()) {
        // RPCConsole widget is a window.
        if (!restoreGeometry(settings.value("RPCConsoleWindowGeometry").toByteArray())) {
            // Restore failed (perhaps missing setting), center the window
            move(QGuiApplication::primaryScreen()->availableGeometry().center() - frameGeometry().center());
        }
        ui->splitter->restoreState(settings.value("RPCConsoleWindowPeersTabSplitterSizes_Knots21").toByteArray());
    } else
#endif // ENABLE_WALLET
    {
        // RPCConsole is a child widget.
        ui->splitter->restoreState(settings.value("RPCConsoleWidgetPeersTabSplitterSizes_Knots21").toByteArray());
    }

    constexpr QChar nonbreaking_hyphen(8209);
    const std::vector<QString> CONNECTION_TYPE_DOC{
        tr("Inbound: initiated by peer"),
        tr("Outbound Full Relay: default"),
        tr("Outbound Block Relay: does not relay transactions or addresses"),
        tr("Outbound Manual: added using RPC %1 or %2/%3 configuration options")
            .arg("addnode")
            .arg(QString(nonbreaking_hyphen) + "addnode")
            .arg(QString(nonbreaking_hyphen) + "connect"),
        tr("Outbound Feeler: short-lived, for testing addresses"),
        tr("Outbound Address Fetch: short-lived, for soliciting addresses")};
    const QString list{"<ul><li>" + Join(CONNECTION_TYPE_DOC, QString("</li><li>")) + "</li></ul>"};
    ui->peerConnectionTypeLabel->setToolTip(ui->peerConnectionTypeLabel->toolTip().arg(list));
    const QString hb_list{"<ul><li>\""
        + tr("To") + "\" – " + tr("we selected the peer for high bandwidth relay") + "</li><li>\""
        + tr("From") + "\" – " + tr("the peer selected us for high bandwidth relay") + "</li><li>\""
        + tr("No") + "\" – " + tr("no high bandwidth relay selected") + "</li></ul>"};
    ui->peerHighBandwidthLabel->setToolTip(ui->peerHighBandwidthLabel->toolTip().arg(hb_list));
    ui->dataDir->setToolTip(ui->dataDir->toolTip().arg(QString(nonbreaking_hyphen) + "datadir"));
    ui->blocksDir->setToolTip(ui->blocksDir->toolTip().arg(QString(nonbreaking_hyphen) + "blocksdir"));
    ui->openDebugLogfileButton->setToolTip(ui->openDebugLogfileButton->toolTip().arg(PACKAGE_NAME));

    if (platformStyle->getImagesOnButtons()) {
        ui->openDebugLogfileButton->setIcon(platformStyle->SingleColorIcon(":/icons/export"));
    }
    ui->clearButton->setIcon(platformStyle->SingleColorIcon(":/icons/remove"));

    ui->fontBiggerButton->setIcon(platformStyle->SingleColorIcon(":/icons/fontbigger"));
    //: Main shortcut to increase the RPC console font size.
    ui->fontBiggerButton->setShortcut(tr("Ctrl++"));
    //: Secondary shortcut to increase the RPC console font size.
    GUIUtil::AddButtonShortcut(ui->fontBiggerButton, tr("Ctrl+="));

    ui->fontSmallerButton->setIcon(platformStyle->SingleColorIcon(":/icons/fontsmaller"));
    //: Main shortcut to decrease the RPC console font size.
    ui->fontSmallerButton->setShortcut(tr("Ctrl+-"));
    //: Secondary shortcut to decrease the RPC console font size.
    GUIUtil::AddButtonShortcut(ui->fontSmallerButton, tr("Ctrl+_"));

    ui->promptIcon->setIcon(platformStyle->SingleColorIcon(QStringLiteral(":/icons/prompticon")));

    // Install event filter for up and down arrow
    ui->lineEdit->installEventFilter(this);
    ui->lineEdit->setMaxLength(16 * 1024 * 1024);
    ui->messagesWidget->installEventFilter(this);

    connect(ui->clearButton, &QAbstractButton::clicked, [this] { clear(/* clearHistory */ false, /* keep_prompt */ true); });
    connect(ui->fontBiggerButton, &QAbstractButton::clicked, this, &RPCConsole::fontBigger);
    connect(ui->fontSmallerButton, &QAbstractButton::clicked, this, &RPCConsole::fontSmaller);
    connect(ui->btnClearTrafficGraph, &QPushButton::clicked, ui->trafficGraph, &TrafficGraphWidget::clear);

    // disable the wallet selector by default
    ui->WalletSelector->setVisible(false);
    ui->WalletSelectorLabel->setVisible(false);

    // set library version labels
#ifdef USE_BDB
    ui->berkeleyDBVersion->setText(QString::fromStdString(BerkeleyDatabaseVersion()));
#else
    ui->label_berkeleyDBVersion->hide();
    ui->berkeleyDBVersion->hide();
#endif
    // Register RPC timer interface
    rpcTimerInterface = new QtRPCTimerInterface();
    // avoid accidentally overwriting an existing, non QTThread
    // based timer interface
    m_node.rpcSetTimerInterfaceIfUnset(rpcTimerInterface);

    setTrafficGraphRange(INITIAL_TRAFFIC_GRAPH_MINS);

    ui->peersTabRightPanel->hide();
    ui->peerHeading->setText(tr("Select a peer to view detailed information."));

    consoleFontSize = settings.value(fontSizeSettingsKey, QFont().pointSize()).toInt();
    clear(/* clearHistory */ true, /* keep_prompt */ false);

    // load history
    QMap<size_t, QString> rewrite_replace;
    int size = settings.beginReadArray("nRPCConsoleWindowHistory");
    history.clear();
    for (int i = 0; i < size; ++i) {
        settings.setArrayIndex(i);
        QString cmd = settings.value("cmd").toString();
        QString filtered_cmd;
        {
            std::string strFilteredCmd, dummy;
            if (RPCParseCommandLine(nullptr, dummy, cmd.toStdString(), false, &strFilteredCmd)) {
                filtered_cmd = QString::fromStdString(strFilteredCmd);
            } else {
                // Failed to parse command, so we cannot even filter it for the history
                filtered_cmd = cmd;
            }
        }
        if (cmd != filtered_cmd) {
            // Overwrite this line, and trigger an immediate rewrite of history to purge it
            cmd = QString(cmd.size(), 'x');
            rewrite_replace[history.size()] = filtered_cmd;
        }
        history.append(cmd);
    }
    historyPtr = history.size();
    settings.endArray();
    if (!rewrite_replace.empty()) {
        WriteCommandHistory();
        for (QMapIterator<size_t, QString> i(rewrite_replace); i.hasNext(); ) {
            i.next();
            history[i.key()] = i.value();
        }
        WriteCommandHistory();
    }

    GUIUtil::handleCloseWindowShortcut(this);
    QObject::connect(new QShortcut(QKeySequence(Qt::CTRL + Qt::Key_D), ui->tab_console), &QShortcut::activated, this, &QWidget::close);
<<<<<<< HEAD
=======
}

void RPCConsole::WriteCommandHistory()
{
    // persist history
    QSettings settings;
    settings.beginWriteArray("nRPCConsoleWindowHistory");
    for (int i = 0; i < history.size(); ++i) {
        settings.setArrayIndex(i);
        settings.setValue("cmd", history.at(i));
    }
    settings.endArray();
>>>>>>> 01bf8b8e
}

RPCConsole::~RPCConsole()
{
    QSettings settings;
#ifdef ENABLE_WALLET
    if (WalletModel::isWalletEnabled()) {
        // RPCConsole widget is a window.
        settings.setValue("RPCConsoleWindowGeometry", saveGeometry());
        settings.setValue("RPCConsoleWindowPeersTabSplitterSizes_Knots21", ui->splitter->saveState());
    } else
#endif // ENABLE_WALLET
    {
        // RPCConsole is a child widget.
        settings.setValue("RPCConsoleWidgetPeersTabSplitterSizes_Knots21", ui->splitter->saveState());
    }

    WriteCommandHistory();

    m_node.rpcUnsetTimerInterface(rpcTimerInterface);
    delete rpcTimerInterface;
    delete ui;
}

bool RPCConsole::eventFilter(QObject* obj, QEvent *event)
{
    if(event->type() == QEvent::KeyPress) // Special key handling
    {
        QKeyEvent *keyevt = static_cast<QKeyEvent*>(event);
        int key = keyevt->key();
        Qt::KeyboardModifiers mod = keyevt->modifiers();
        switch(key)
        {
        case Qt::Key_Up: if(obj == ui->lineEdit) { browseHistory(-1); return true; } break;
        case Qt::Key_Down: if(obj == ui->lineEdit) { browseHistory(1); return true; } break;
        case Qt::Key_PageUp: /* pass paging keys to messages widget */
        case Qt::Key_PageDown:
            if(obj == ui->lineEdit)
            {
                QApplication::postEvent(ui->messagesWidget, new QKeyEvent(*keyevt));
                return true;
            }
            break;
        case Qt::Key_Return:
        case Qt::Key_Enter:
            // forward these events to lineEdit
            if(obj == autoCompleter->popup()) {
                QApplication::postEvent(ui->lineEdit, new QKeyEvent(*keyevt));
                autoCompleter->popup()->hide();
                return true;
            }
            break;
        default:
            // Typing in messages widget brings focus to line edit, and redirects key there
            // Exclude most combinations and keys that emit no text, except paste shortcuts
            if(obj == ui->messagesWidget && (
                  (!mod && !keyevt->text().isEmpty() && key != Qt::Key_Tab) ||
                  ((mod & Qt::ControlModifier) && key == Qt::Key_V) ||
                  ((mod & Qt::ShiftModifier) && key == Qt::Key_Insert)))
            {
                ui->lineEdit->setFocus();
                QApplication::postEvent(ui->lineEdit, new QKeyEvent(*keyevt));
                return true;
            }
        }
    }
    return QWidget::eventFilter(obj, event);
}

void RPCConsole::setClientModel(ClientModel *model, int bestblock_height, int64_t bestblock_date, double verification_progress)
{
    clientModel = model;

    bool wallet_enabled{false};
#ifdef ENABLE_WALLET
    wallet_enabled = WalletModel::isWalletEnabled();
#endif // ENABLE_WALLET
    if (model && !wallet_enabled) {
        // Show warning, for example if this is a prerelease version
        connect(model, &ClientModel::alertsChanged, this, &RPCConsole::updateAlerts);
        updateAlerts(model->getStatusBarWarnings());
    }

    ui->trafficGraph->setClientModel(model);
    if (m_tab_pairing) m_tab_pairing->setClientModel(model);
    if (model && clientModel->getPeerTableModel() && clientModel->getBanTableModel()) {
        // Keep up to date with client
        setNumConnections(model->getNumConnections());
        connect(model, &ClientModel::numConnectionsChanged, this, &RPCConsole::setNumConnections);

        setNumBlocks(bestblock_height, QDateTime::fromTime_t(bestblock_date), verification_progress, false);
        connect(model, &ClientModel::numBlocksChanged, this, &RPCConsole::setNumBlocks);

        updateNetworkState();
        connect(model, &ClientModel::networkActiveChanged, this, &RPCConsole::setNetworkActive);

        interfaces::Node& node = clientModel->node();
        updateTrafficStats(node.getTotalBytesRecv(), node.getTotalBytesSent());
        connect(model, &ClientModel::bytesChanged, this, &RPCConsole::updateTrafficStats);

        connect(model, &ClientModel::mempoolSizeChanged, this, &RPCConsole::setMempoolSize);

        connect(model->getOptionsModel(), &OptionsModel::peersTabAlternatingRowColorsChanged, [this](bool alternating_row_colors) {
            ui->peerWidget->setAlternatingRowColors(alternating_row_colors);
            ui->banlistWidget->setAlternatingRowColors(alternating_row_colors);
        });

        // set up peer table
        clientModel->getPeerTableModel()->updatePalette();
        ui->peerWidget->setModel(model->getPeerTableModel());
        ui->peerWidget->verticalHeader()->hide();
        ui->peerWidget->setEditTriggers(QAbstractItemView::NoEditTriggers);
        ui->peerWidget->setSelectionBehavior(QAbstractItemView::SelectRows);
        ui->peerWidget->setSelectionMode(QAbstractItemView::ExtendedSelection);
        ui->peerWidget->setContextMenuPolicy(Qt::CustomContextMenu);

        const QFontMetrics fm = ui->peerWidget->fontMetrics();
        ui->peerWidget->setColumnWidth(PeerTableModel::NetNodeId, GUIUtil::TextWidth(fm, "99999"));
        ui->peerWidget->setColumnWidth(PeerTableModel::Direction, DIRECTION_COLUMN_WIDTH);
        ui->peerWidget->setColumnWidth(PeerTableModel::Address, ADDRESS_COLUMN_WIDTH);
        ui->peerWidget->setColumnWidth(PeerTableModel::ConnectionType, GUIUtil::TextWidth(fm, "Address Fetch"));
        ui->peerWidget->setColumnWidth(PeerTableModel::Sent, GUIUtil::TextWidth(fm, "1023 GBx"));
        ui->peerWidget->setColumnWidth(PeerTableModel::Received, GUIUtil::TextWidth(fm, "1023 GBx"));
        ui->peerWidget->setColumnWidth(PeerTableModel::Subversion, SUBVERSION_COLUMN_WIDTH);
        ui->peerWidget->setColumnWidth(PeerTableModel::Ping, PING_COLUMN_WIDTH);
        ui->peerWidget->horizontalHeader()->setStretchLastSection(true);
        ui->peerWidget->setItemDelegateForColumn(PeerTableModel::NetNodeId, new PeerIdViewDelegate(this));
        const bool alternating_row_colors{clientModel->getOptionsModel()->data(clientModel->getOptionsModel()->index(OptionsModel::PeersTabAlternatingRowColors, 0), Qt::EditRole).toBool()};
        ui->peerWidget->setAlternatingRowColors(alternating_row_colors);

        // create peer table context menu actions
        QAction* disconnectAction = new QAction(tr("&Disconnect"), this);
        QAction* banAction1h      = new QAction(tr("Ban for") + " " + tr("1 &hour"), this);
        QAction* banAction24h     = new QAction(tr("Ban for") + " " + tr("1 d&ay"), this);
        QAction* banAction7d      = new QAction(tr("Ban for") + " " + tr("1 &week"), this);
        QAction* banAction365d    = new QAction(tr("Ban for") + " " + tr("1 &year"), this);

        // create peer table context menu
        peersTableContextMenu = new QMenu(this);
        //: Context menu action to copy the address of a peer
        peersTableContextMenu->addAction(tr("&Copy address"), [this] {
            GUIUtil::copyEntryData(ui->peerWidget, PeerTableModel::Address, Qt::DisplayRole);
        });
        peersTableContextMenu->addSeparator();
        peersTableContextMenu->addAction(disconnectAction);
        peersTableContextMenu->addAction(banAction1h);
        peersTableContextMenu->addAction(banAction24h);
        peersTableContextMenu->addAction(banAction7d);
        peersTableContextMenu->addAction(banAction365d);

        connect(banAction1h, &QAction::triggered, [this] { banSelectedNode(60 * 60); });
        connect(banAction24h, &QAction::triggered, [this] { banSelectedNode(60 * 60 * 24); });
        connect(banAction7d, &QAction::triggered, [this] { banSelectedNode(60 * 60 * 24 * 7); });
        connect(banAction365d, &QAction::triggered, [this] { banSelectedNode(60 * 60 * 24 * 365); });

        // peer table context menu signals
        connect(ui->peerWidget, &QTableView::customContextMenuRequested, this, &RPCConsole::showPeersTableContextMenu);
        connect(disconnectAction, &QAction::triggered, this, &RPCConsole::disconnectSelectedNode);

        // peer table signal handling - update peer details when selecting new node
        connect(ui->peerWidget->selectionModel(), &QItemSelectionModel::selectionChanged, this, &RPCConsole::peerSelected);
        // peer table signal handling - update peer details when new nodes are added to the model
        connect(model->getPeerTableModel(), &PeerTableModel::layoutChanged, this, &RPCConsole::peerLayoutChanged);
        // peer table signal handling - cache selected node ids
        connect(model->getPeerTableModel(), &PeerTableModel::layoutAboutToBeChanged, this, &RPCConsole::peerLayoutAboutToChange);

        // set up ban table
        ui->banlistWidget->setModel(model->getBanTableModel());
        ui->banlistWidget->verticalHeader()->hide();
        ui->banlistWidget->setEditTriggers(QAbstractItemView::NoEditTriggers);
        ui->banlistWidget->setSelectionBehavior(QAbstractItemView::SelectRows);
        ui->banlistWidget->setSelectionMode(QAbstractItemView::SingleSelection);
        ui->banlistWidget->setContextMenuPolicy(Qt::CustomContextMenu);
        ui->banlistWidget->setColumnWidth(BanTableModel::Address, BANSUBNET_COLUMN_WIDTH);
        ui->banlistWidget->setColumnWidth(BanTableModel::Bantime, BANTIME_COLUMN_WIDTH);
        ui->banlistWidget->horizontalHeader()->setStretchLastSection(true);
        ui->banlistWidget->setAlternatingRowColors(alternating_row_colors);

        // create ban table context menu action
        QAction* unbanAction = new QAction(tr("&Unban"), this);

        // create ban table context menu
        banTableContextMenu = new QMenu(this);
        banTableContextMenu->addAction(unbanAction);

        // ban table context menu signals
        connect(ui->banlistWidget, &QTableView::customContextMenuRequested, this, &RPCConsole::showBanTableContextMenu);
        connect(unbanAction, &QAction::triggered, this, &RPCConsole::unbanSelectedNode);

        // ban table signal handling - clear peer details when clicking a peer in the ban table
        connect(ui->banlistWidget, &QTableView::clicked, this, &RPCConsole::clearSelectedNode);
        // ban table signal handling - ensure ban table is shown or hidden (if empty)
        connect(model->getBanTableModel(), &BanTableModel::layoutChanged, this, &RPCConsole::showOrHideBanTableIfRequired);
        showOrHideBanTableIfRequired();

        // Provide initial values
        ui->clientVersion->setText(model->formatFullVersion());
        ui->clientUserAgent->setText(model->formatSubVersion());
        ui->dataDir->setText(model->dataDir());
        ui->blocksDir->setText(model->blocksDir());
        ui->startupTime->setText(model->formatClientStartupTime());
        ui->networkName->setText(QString::fromStdString(Params().NetworkIDString()));

        //Setup autocomplete and attach it
        QStringList wordList;
        std::vector<std::string> commandList = m_node.listRpcCommands();
        for (size_t i = 0; i < commandList.size(); ++i)
        {
            wordList << commandList[i].c_str();
            wordList << ("help " + commandList[i]).c_str();
        }

        wordList << "help-console";
        wordList.sort();
        autoCompleter = new QCompleter(wordList, this);
        autoCompleter->setModelSorting(QCompleter::CaseSensitivelySortedModel);
        // ui->lineEdit is initially disabled because running commands is only
        // possible from now on.
        ui->lineEdit->setEnabled(true);
        ui->lineEdit->setCompleter(autoCompleter);
        autoCompleter->popup()->installEventFilter(this);
        // Start thread to execute RPC commands.
        startExecutor();
    }
    if (!model) {
        // Client model is being set to 0, this means shutdown() is about to be called.
        thread.quit();
        thread.wait();
    }
}

void RPCConsole::addPairingTab()
{
    assert(!m_tab_pairing);
    m_tab_pairing = new PairingPage(this);
    ui->tabWidget->insertTab(1, m_tab_pairing, tr("&Pairing"));
    m_tabs[TabTypes::PAIRING] = m_tab_pairing;
    if (clientModel) m_tab_pairing->setClientModel(clientModel);
}

#ifdef ENABLE_WALLET
void RPCConsole::addWallet(WalletModel * const walletModel)
{
    // use name for text and wallet model for internal data object (to allow to move to a wallet id later)
    ui->WalletSelector->addItem(walletModel->getDisplayName(), QVariant::fromValue(walletModel));
    if (ui->WalletSelector->count() == 2 && !isVisible()) {
        // First wallet added, set to default so long as the window isn't presently visible (and potentially in use)
        ui->WalletSelector->setCurrentIndex(1);
    }
    if (ui->WalletSelector->count() > 2) {
        ui->WalletSelector->setVisible(true);
        ui->WalletSelectorLabel->setVisible(true);
    }
}

void RPCConsole::removeWallet(WalletModel * const walletModel)
{
    ui->WalletSelector->removeItem(ui->WalletSelector->findData(QVariant::fromValue(walletModel)));
    if (ui->WalletSelector->count() == 2) {
        ui->WalletSelector->setVisible(false);
        ui->WalletSelectorLabel->setVisible(false);
    }
}
#endif

static QString categoryClass(int category)
{
    switch(category)
    {
    case RPCConsole::CMD_REQUEST:  return "cmd-request"; break;
    case RPCConsole::CMD_REPLY:    return "cmd-reply"; break;
    case RPCConsole::CMD_ERROR:    return "cmd-error"; break;
    default:                       return "misc";
    }
}

void RPCConsole::fontBigger()
{
    setFontSize(consoleFontSize+1);
}

void RPCConsole::fontSmaller()
{
    setFontSize(consoleFontSize-1);
}

void RPCConsole::setFontSize(int newSize)
{
    QSettings settings;

    //don't allow an insane font size
    if (newSize < FONT_RANGE.width() || newSize > FONT_RANGE.height())
        return;

    // temp. store the console content
    QString str = ui->messagesWidget->toHtml();

    // replace font tags size in current content
    str.replace(QString("font-size:%1pt").arg(consoleFontSize), QString("font-size:%1pt").arg(newSize));

    // store the new font size
    consoleFontSize = newSize;
    settings.setValue(fontSizeSettingsKey, consoleFontSize);

    // clear console (reset icon sizes, default stylesheet) and re-add the content
    float oldPosFactor = 1.0 / ui->messagesWidget->verticalScrollBar()->maximum() * ui->messagesWidget->verticalScrollBar()->value();
    clear(/* clearHistory */ false, /* keep_prompt */ true);
    ui->messagesWidget->setHtml(str);
    ui->messagesWidget->verticalScrollBar()->setValue(oldPosFactor * ui->messagesWidget->verticalScrollBar()->maximum());
}

void RPCConsole::clear(bool clearHistory, bool keep_prompt)
{
    ui->messagesWidget->clear();
    if(clearHistory)
    {
        history.clear();
        historyPtr = 0;
    }
    if (!keep_prompt) ui->lineEdit->clear();
    ui->lineEdit->setFocus();

    // Add smoothly scaled icon images.
    // (when using width/height on an img, Qt uses nearest instead of linear interpolation)
    for(int i=0; ICON_MAPPING[i].url; ++i)
    {
        ui->messagesWidget->document()->addResource(
                    QTextDocument::ImageResource,
                    QUrl(ICON_MAPPING[i].url),
                    platformStyle->SingleColorImage(ICON_MAPPING[i].source).scaled(QSize(consoleFontSize*2, consoleFontSize*2), Qt::IgnoreAspectRatio, Qt::SmoothTransformation));
    }

    // Set default style sheet
    QFontInfo fixedFontInfo(GUIUtil::fixedPitchFont());
    ui->messagesWidget->document()->setDefaultStyleSheet(
        QString(
                "table { }"
                "td.time { color: #808080; font-size: %2; padding-top: 3px; } "
                "td.message { font-family: %1; font-size: %2; white-space:pre-wrap; } "
                "td.cmd-request { color: #006060; } "
                "td.cmd-error { color: red; } "
                ".secwarning { color: red; }"
                "b { color: #006060; } "
            ).arg(fixedFontInfo.family(), QString("%1pt").arg(consoleFontSize))
        );

#ifdef Q_OS_MAC
    QString clsKey = "(⌘)-L";
#else
    QString clsKey = "Ctrl-L";
#endif

    message(CMD_REPLY, (tr("Welcome to the %1 RPC console.").arg(PACKAGE_NAME) + "<br>" +
                        tr("Use up and down arrows to navigate history, and %1 to clear screen.").arg("<b>"+clsKey+"</b>") + "<br>" +
                        tr("Use %1 and %2 to increase or decrease the font size.")
                            .arg("<b>" + ui->fontBiggerButton->shortcut().toString(QKeySequence::NativeText) + "</b>")
                            .arg("<b>" + ui->fontSmallerButton->shortcut().toString(QKeySequence::NativeText) + "</b>") +
                        "<br>" +
                        tr("Type %1 for an overview of available commands.").arg("<b>help</b>") + "<br>" +
                        tr("For more information on using this console type %1.").arg("<b>help-console</b>") +
                        "<br><span class=\"secwarning\"><br>" +
                        tr("WARNING: Scammers have been active, telling users to type commands here, stealing their wallet contents. Do not use this console without fully understanding the ramifications of a command.") +
                        "</span>"),
                        true);
}

void RPCConsole::keyPressEvent(QKeyEvent *event)
{
    if(windowType() != Qt::Widget && event->key() == Qt::Key_Escape)
    {
        close();
    }
}

void RPCConsole::changeEvent(QEvent* e)
{
    if (e->type() == QEvent::PaletteChange) {
        ui->clearButton->setIcon(platformStyle->SingleColorIcon(QStringLiteral(":/icons/remove")));
        ui->fontBiggerButton->setIcon(platformStyle->SingleColorIcon(QStringLiteral(":/icons/fontbigger")));
        ui->fontSmallerButton->setIcon(platformStyle->SingleColorIcon(QStringLiteral(":/icons/fontsmaller")));
        ui->promptIcon->setIcon(platformStyle->SingleColorIcon(QStringLiteral(":/icons/prompticon")));

        for (int i = 0; ICON_MAPPING[i].url; ++i) {
            ui->messagesWidget->document()->addResource(
                QTextDocument::ImageResource,
                QUrl(ICON_MAPPING[i].url),
                platformStyle->SingleColorImage(ICON_MAPPING[i].source).scaled(QSize(consoleFontSize * 2, consoleFontSize * 2), Qt::IgnoreAspectRatio, Qt::SmoothTransformation));
        }

        if (clientModel && clientModel->getPeerTableModel()) {
            clientModel->getPeerTableModel()->updatePalette();
        }
    }

    QWidget::changeEvent(e);
}

void RPCConsole::message(int category, const QString &message, bool html)
{
    QTime time = QTime::currentTime();
    QString timeString = time.toString();
    QString out;
    out += "<table><tr><td class=\"time\" width=\"65\">" + timeString + "</td>";
    out += "<td class=\"icon\" width=\"32\"><img src=\"" + categoryClass(category) + "\"></td>";
    out += "<td class=\"message " + categoryClass(category) + "\" valign=\"middle\">";
    if(html)
        out += message;
    else
        out += GUIUtil::HtmlEscape(message, false);
    out += "</td></tr></table>";
    ui->messagesWidget->append(out);
}

void RPCConsole::updateNetworkState()
{
    QString connections = QString::number(clientModel->getNumConnections()) + " (";
    connections += tr("In:") + " " + QString::number(clientModel->getNumConnections(CONNECTIONS_IN)) + " / ";
    connections += tr("Out:") + " " + QString::number(clientModel->getNumConnections(CONNECTIONS_OUT)) + ")";

    if(!clientModel->node().getNetworkActive()) {
        connections += " (" + tr("Network activity disabled") + ")";
    }

    ui->numberOfConnections->setText(connections);
}

void RPCConsole::setNumConnections(int count)
{
    if (!clientModel)
        return;

    updateNetworkState();
}

void RPCConsole::setNetworkActive(bool networkActive)
{
    updateNetworkState();
}

void RPCConsole::setNumBlocks(int count, const QDateTime& blockDate, double nVerificationProgress, bool headers)
{
    if (!headers) {
        ui->numberOfBlocks->setText(QString::number(count));
        ui->lastBlockTime->setText(blockDate.toString());
    }
}

void RPCConsole::setMempoolSize(long numberOfTxs, size_t dynUsage)
{
    ui->mempoolNumberTxs->setText(QString::number(numberOfTxs));

    if (dynUsage < 1000000)
        ui->mempoolSize->setText(QString::number(dynUsage/1000.0, 'f', 2) + " KB");
    else
        ui->mempoolSize->setText(QString::number(dynUsage/1000000.0, 'f', 2) + " MB");
}

void RPCConsole::on_lineEdit_returnPressed()
{
    QString cmd = ui->lineEdit->text();

    if(!cmd.isEmpty())
    {
        std::string strFilteredCmd;
        try {
            std::string dummy;
            if (!RPCParseCommandLine(nullptr, dummy, cmd.toStdString(), false, &strFilteredCmd)) {
                // Failed to parse command, so we cannot even filter it for the history
                throw std::runtime_error("Invalid command line");
            }
        } catch (const std::exception& e) {
            QMessageBox::critical(this, "Error", QString("Error: ") + QString::fromStdString(e.what()));
            return;
        }

        ui->lineEdit->clear();

        cmdBeforeBrowsing = QString();

#ifdef ENABLE_WALLET
        WalletModel* wallet_model = ui->WalletSelector->currentData().value<WalletModel*>();

        if (m_last_wallet_model != wallet_model) {
            if (wallet_model) {
                message(CMD_REQUEST, tr("Executing command using \"%1\" wallet").arg(wallet_model->getWalletName()));
            } else {
                message(CMD_REQUEST, tr("Executing command without any wallet"));
            }
            m_last_wallet_model = wallet_model;
        }
#endif

        message(CMD_REQUEST, QString::fromStdString(strFilteredCmd));
        Q_EMIT cmdRequest(cmd, m_last_wallet_model);

        cmd = QString::fromStdString(strFilteredCmd);

        // Remove command, if already in history
        history.removeOne(cmd);
        // Append command to history
        history.append(cmd);
        // Enforce maximum history size
        while(history.size() > CONSOLE_HISTORY)
            history.removeFirst();
        // Set pointer to end of history
        historyPtr = history.size();

        // Scroll console view to end
        scrollToEnd();
    }
}

void RPCConsole::browseHistory(int offset)
{
    // store current text when start browsing through the history
    if (historyPtr == history.size()) {
        cmdBeforeBrowsing = ui->lineEdit->text();
    }

    historyPtr += offset;
    if(historyPtr < 0)
        historyPtr = 0;
    if(historyPtr > history.size())
        historyPtr = history.size();
    QString cmd;
    if(historyPtr < history.size())
        cmd = history.at(historyPtr);
    else if (!cmdBeforeBrowsing.isNull()) {
        cmd = cmdBeforeBrowsing;
    }
    ui->lineEdit->setText(cmd);
}

void RPCConsole::startExecutor()
{
    RPCExecutor *executor = new RPCExecutor(m_node);
    executor->moveToThread(&thread);

    // Replies from executor object must go to this object
    connect(executor, &RPCExecutor::reply, this, static_cast<void (RPCConsole::*)(int, const QString&)>(&RPCConsole::message));

    // Requests from this object must go to executor
    connect(this, &RPCConsole::cmdRequest, executor, &RPCExecutor::request);

    // Make sure executor object is deleted in its own thread
    connect(&thread, &QThread::finished, executor, &RPCExecutor::deleteLater);

    // Default implementation of QThread::run() simply spins up an event loop in the thread,
    // which is what we want.
    thread.start();
    QTimer::singleShot(0, executor, []() {
        util::ThreadRename("qt-rpcconsole");
    });
}

void RPCConsole::on_tabWidget_currentChanged(int index)
{
    if (ui->tabWidget->widget(index) == ui->tab_console) {
        ui->lineEdit->setFocus();
    }
}

void RPCConsole::on_openDebugLogfileButton_clicked()
{
    GUIUtil::openDebugLogfile();
}

void RPCConsole::scrollToEnd()
{
    QScrollBar *scrollbar = ui->messagesWidget->verticalScrollBar();
    scrollbar->setValue(scrollbar->maximum());
}

void RPCConsole::on_sldGraphRange_valueChanged(int value)
{
    const int multiplier = 5; // each position on the slider represents 5 min
    int mins = value * multiplier;
    setTrafficGraphRange(mins);
}

void RPCConsole::setTrafficGraphRange(int mins)
{
    ui->trafficGraph->setGraphRangeMins(mins);
    ui->lblGraphRange->setText(GUIUtil::formatDurationStr(mins * 60));
}

void RPCConsole::updateTrafficStats(quint64 totalBytesIn, quint64 totalBytesOut)
{
    ui->lblBytesIn->setText(GUIUtil::formatBytes(totalBytesIn));
    ui->lblBytesOut->setText(GUIUtil::formatBytes(totalBytesOut));
}

void RPCConsole::peerSelected(const QItemSelection &selected, const QItemSelection &deselected)
{
    Q_UNUSED(deselected);

    if (!clientModel || !clientModel->getPeerTableModel() || selected.indexes().isEmpty())
        return;

    const CNodeCombinedStats *stats = clientModel->getPeerTableModel()->getNodeStats(selected.indexes().first().row());
    if (stats)
        updateNodeDetail(stats);
}

void RPCConsole::peerLayoutAboutToChange()
{
    QModelIndexList selected = ui->peerWidget->selectionModel()->selectedIndexes();
    cachedNodeids.clear();
    for(int i = 0; i < selected.size(); i++)
    {
        const CNodeCombinedStats *stats = clientModel->getPeerTableModel()->getNodeStats(selected.at(i).row());
        cachedNodeids.append(stats->nodeStats.nodeid);
    }
}

void RPCConsole::peerLayoutChanged()
{
    if (!clientModel || !clientModel->getPeerTableModel())
        return;

    const CNodeCombinedStats *stats = nullptr;
    bool fUnselect = false;
    bool fReselect = false;

    if (cachedNodeids.empty()) // no node selected yet
        return;

    // find the currently selected row
    int selectedRow = -1;
    QModelIndexList selectedModelIndex = ui->peerWidget->selectionModel()->selectedIndexes();
    if (!selectedModelIndex.isEmpty()) {
        selectedRow = selectedModelIndex.first().row();
    }

    // check if our detail node has a row in the table (it may not necessarily
    // be at selectedRow since its position can change after a layout change)
    int detailNodeRow = clientModel->getPeerTableModel()->getRowByNodeId(cachedNodeids.first());

    if (detailNodeRow < 0)
    {
        // detail node disappeared from table (node disconnected)
        fUnselect = true;
    }
    else
    {
        if (detailNodeRow != selectedRow)
        {
            // detail node moved position
            fUnselect = true;
            fReselect = true;
        }

        // get fresh stats on the detail node.
        stats = clientModel->getPeerTableModel()->getNodeStats(detailNodeRow);
    }

    if (fUnselect && selectedRow >= 0) {
        clearSelectedNode();
    }

    if (fReselect)
    {
        for(int i = 0; i < cachedNodeids.size(); i++)
        {
            ui->peerWidget->selectRow(clientModel->getPeerTableModel()->getRowByNodeId(cachedNodeids.at(i)));
        }
    }

    if (stats)
        updateNodeDetail(stats);
}

void RPCConsole::updateNodeDetail(const CNodeCombinedStats *stats)
{
    // update the detail ui with latest node information
    QString peerAddrDetails(QString::fromStdString(stats->nodeStats.addrName) + " ");
    peerAddrDetails += tr("(node id: %1)").arg(QString::number(stats->nodeStats.nodeid));
    if (!stats->nodeStats.addrLocal.empty())
        peerAddrDetails += "<br />" + tr("via %1").arg(QString::fromStdString(stats->nodeStats.addrLocal));
    ui->peerHeading->setText(peerAddrDetails);
    ui->peerServices->setText(GUIUtil::formatServicesStr(stats->nodeStats.nServices));
    ui->peerRelayTxes->setText(stats->nodeStats.fRelayTxes ? "Yes" : "No");
    QString bip152_hb_settings;
    if (stats->nodeStats.m_bip152_highbandwidth_to) bip152_hb_settings += "To";
    if (stats->nodeStats.m_bip152_highbandwidth_from) bip152_hb_settings += (bip152_hb_settings == "" ? "From" : "/From");
    if (bip152_hb_settings == "") bip152_hb_settings = "No";
    ui->peerHighBandwidth->setText(bip152_hb_settings);
    const int64_t time_now{GetSystemTimeInSeconds()};
    ui->peerConnTime->setText(GUIUtil::formatDurationStr(time_now - stats->nodeStats.nTimeConnected));
    ui->peerLastBlock->setText(TimeDurationField(time_now, stats->nodeStats.nLastBlockTime));
    ui->peerLastTx->setText(TimeDurationField(time_now, stats->nodeStats.nLastTXTime));
    ui->peerLastSend->setText(TimeDurationField(time_now, stats->nodeStats.nLastSend));
    ui->peerLastRecv->setText(TimeDurationField(time_now, stats->nodeStats.nLastRecv));
    ui->peerBytesSent->setText(GUIUtil::formatBytes(stats->nodeStats.nSendBytes));
    ui->peerBytesRecv->setText(GUIUtil::formatBytes(stats->nodeStats.nRecvBytes));
    ui->peerPingTime->setText(GUIUtil::formatPingTime(stats->nodeStats.m_ping_usec));
    ui->peerPingWait->setText(GUIUtil::formatPingTime(stats->nodeStats.m_ping_wait_usec));
    ui->peerMinPing->setText(GUIUtil::formatPingTime(stats->nodeStats.m_min_ping_usec));
    ui->timeoffset->setText(GUIUtil::formatTimeOffset(stats->nodeStats.nTimeOffset));
    ui->peerVersion->setText(QString::number(stats->nodeStats.nVersion));
    ui->peerSubversion->setText(QString::fromStdString(stats->nodeStats.cleanSubVer));
    ui->peerConnectionType->setText(GUIUtil::ConnectionTypeToQString(stats->nodeStats.m_conn_type));
    ui->peerHeight->setText(QString::number(stats->nodeStats.nStartingHeight));
    ui->peerNetwork->setText(GUIUtil::NetworkToQString(stats->nodeStats.m_network));
    if (stats->nodeStats.m_permissionFlags == PF_NONE) {
        ui->peerPermissions->setText(tr("N/A"));
    } else {
        QStringList permissions;
        for (const auto& permission : NetPermissions::ToStrings(stats->nodeStats.m_permissionFlags)) {
            permissions.append(QString::fromStdString(permission));
        }
        ui->peerPermissions->setText(permissions.join(" & "));
    }
    ui->peerMappedAS->setText(stats->nodeStats.m_mapped_as != 0 ? QString::number(stats->nodeStats.m_mapped_as) : tr("N/A"));

    // This check fails for example if the lock was busy and
    // nodeStateStats couldn't be fetched.
    if (stats->fNodeStateStatsAvailable) {
        // Sync height is init to -1
        if (stats->nodeStateStats.nSyncHeight > -1)
            ui->peerSyncHeight->setText(QString("%1").arg(stats->nodeStateStats.nSyncHeight));
        else
            ui->peerSyncHeight->setText(tr("Unknown"));

        // Common height is init to -1
        if (stats->nodeStateStats.nCommonHeight > -1)
            ui->peerCommonHeight->setText(QString("%1").arg(stats->nodeStateStats.nCommonHeight));
        else
            ui->peerCommonHeight->setText(tr("Unknown"));
    }

    ui->peersTabRightPanel->show();
}

void RPCConsole::resizeEvent(QResizeEvent *event)
{
    QWidget::resizeEvent(event);
}

void RPCConsole::showEvent(QShowEvent *event)
{
    QWidget::showEvent(event);

    if (!clientModel || !clientModel->getPeerTableModel())
        return;

    // start PeerTableModel auto refresh
    clientModel->getPeerTableModel()->startAutoRefresh();
}

void RPCConsole::hideEvent(QHideEvent *event)
{
    QWidget::hideEvent(event);

    if (!clientModel || !clientModel->getPeerTableModel())
        return;

    // stop PeerTableModel auto refresh
    clientModel->getPeerTableModel()->stopAutoRefresh();
}

void RPCConsole::showPeersTableContextMenu(const QPoint& point)
{
    QModelIndex index = ui->peerWidget->indexAt(point);
    if (index.isValid())
        peersTableContextMenu->exec(QCursor::pos());
}

void RPCConsole::showBanTableContextMenu(const QPoint& point)
{
    QModelIndex index = ui->banlistWidget->indexAt(point);
    if (index.isValid())
        banTableContextMenu->exec(QCursor::pos());
}

void RPCConsole::disconnectSelectedNode()
{
    // Get selected peer addresses
    QList<QModelIndex> nodes = GUIUtil::getEntryData(ui->peerWidget, PeerTableModel::NetNodeId);
    for(int i = 0; i < nodes.count(); i++)
    {
        // Get currently selected peer address
        NodeId id = nodes.at(i).data().toLongLong();
        // Find the node, disconnect it and clear the selected node
        if(m_node.disconnectById(id))
            clearSelectedNode();
    }
}

void RPCConsole::banSelectedNode(int bantime)
{
    if (!clientModel)
        return;

    // Get selected peer addresses
    QList<QModelIndex> nodes = GUIUtil::getEntryData(ui->peerWidget, PeerTableModel::NetNodeId);
    for(int i = 0; i < nodes.count(); i++)
    {
        // Get currently selected peer address
        NodeId id = nodes.at(i).data().toLongLong();

        // Get currently selected peer address
        int detailNodeRow = clientModel->getPeerTableModel()->getRowByNodeId(id);
        if (detailNodeRow < 0) return;

        // Find possible nodes, ban it and clear the selected node
        const CNodeCombinedStats *stats = clientModel->getPeerTableModel()->getNodeStats(detailNodeRow);
        if (stats) {
            m_node.ban(stats->nodeStats.addr, bantime);
            m_node.disconnectByAddress(stats->nodeStats.addr);
        }
    }
    clearSelectedNode();
    clientModel->getBanTableModel()->refresh();
}

void RPCConsole::unbanSelectedNode()
{
    if (!clientModel)
        return;

    // Get selected ban addresses
    QList<QModelIndex> nodes = GUIUtil::getEntryData(ui->banlistWidget, BanTableModel::Address);
    for(int i = 0; i < nodes.count(); i++)
    {
        // Get currently selected ban address
        QString strNode = nodes.at(i).data().toString();
        CSubNet possibleSubnet;

        LookupSubNet(strNode.toStdString(), possibleSubnet);
        if (possibleSubnet.IsValid() && m_node.unban(possibleSubnet))
        {
            clientModel->getBanTableModel()->refresh();
        }
    }
}

void RPCConsole::clearSelectedNode()
{
    ui->peerWidget->selectionModel()->clearSelection();
    cachedNodeids.clear();
    ui->peersTabRightPanel->hide();
    ui->peerHeading->setText(tr("Select a peer to view detailed information."));
}

void RPCConsole::showOrHideBanTableIfRequired()
{
    if (!clientModel)
        return;

    bool visible = clientModel->getBanTableModel()->shouldShow();
    ui->banlistWidget->setVisible(visible);
    ui->banHeading->setVisible(visible);
}

std::vector<RPCConsole::TabTypes> RPCConsole::tabs() const
{
    std::vector<TabTypes> ret;
    ret.reserve(m_tabs.size());

    std::map<QWidget*, TabTypes> tabtype_map;
    for (const auto& tab : m_tabs) {
        tabtype_map[tab.second] = tab.first;
    }

    for (int i = 0; i < ui->tabWidget->count(); ++i) {
        auto tabtype = tabtype_map.find(ui->tabWidget->widget(i));
        if (tabtype != tabtype_map.end()) {
            ret.push_back(tabtype->second);
        }
    }
    return ret;
}

void RPCConsole::setTabFocus(enum TabTypes tabType)
{
    ui->tabWidget->setCurrentWidget(m_tabs[tabType]);
}

QString RPCConsole::tabTitle(TabTypes tab_type) const
{
    const int tab_index = ui->tabWidget->indexOf(m_tabs.at(tab_type));
    return ui->tabWidget->tabText(tab_index);
}

QKeySequence RPCConsole::tabShortcut(TabTypes tab_type) const
{
    switch (tab_type) {
    case TabTypes::INFO: return QKeySequence(Qt::CTRL + Qt::Key_I);
    case TabTypes::CONSOLE: return QKeySequence(Qt::CTRL + Qt::Key_T);
    case TabTypes::GRAPH: return QKeySequence(Qt::CTRL + Qt::Key_N);
    case TabTypes::PAIRING: return QKeySequence(Qt::ALT + Qt::Key_5);  // Only used in disablewallet mode - matches wallet GUI's pairing shortcut
    case TabTypes::PEERS: return QKeySequence(Qt::CTRL + Qt::Key_P);
    } // no default case, so the compiler can warn about missing cases

    assert(false);
}

void RPCConsole::updateAlerts(const QString& warnings)
{
    this->ui->label_alerts->setVisible(!warnings.isEmpty());
    this->ui->label_alerts->setText(warnings);
}<|MERGE_RESOLUTION|>--- conflicted
+++ resolved
@@ -610,8 +610,6 @@
 
     GUIUtil::handleCloseWindowShortcut(this);
     QObject::connect(new QShortcut(QKeySequence(Qt::CTRL + Qt::Key_D), ui->tab_console), &QShortcut::activated, this, &QWidget::close);
-<<<<<<< HEAD
-=======
 }
 
 void RPCConsole::WriteCommandHistory()
@@ -624,7 +622,6 @@
         settings.setValue("cmd", history.at(i));
     }
     settings.endArray();
->>>>>>> 01bf8b8e
 }
 
 RPCConsole::~RPCConsole()
