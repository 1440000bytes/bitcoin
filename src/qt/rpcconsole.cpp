// Copyright (c) 2011-2015 The Bitcoin Core developers
// Distributed under the MIT software license, see the accompanying
// file COPYING or http://www.opensource.org/licenses/mit-license.php.

#if defined(HAVE_CONFIG_H)
#include "config/bitcoin-config.h"
#endif

#include "rpcconsole.h"
#include "ui_debugwindow.h"

#include "bantablemodel.h"
#include "clientmodel.h"
#include "guiutil.h"
#include "platformstyle.h"
#include "bantablemodel.h"
#include "walletmodel.h"

#include "chainparams.h"
#include "rpc/server.h"
#include "rpc/client.h"
#include "util.h"
#ifdef ENABLE_WALLET
#include "wallet/wallet.h"
#endif

#include <openssl/crypto.h>

#include <univalue.h>

#ifdef ENABLE_WALLET
#include <db_cxx.h>
#endif

#include <QKeyEvent>
#include <QMenu>
#include <QScrollBar>
#include <QSettings>
#include <QSignalMapper>
#include <QThread>
#include <QTime>
#include <QTimer>
#include <QStringList>

#if QT_VERSION < 0x050000
#include <QUrl>
#endif

// TODO: add a scrollback limit, as there is currently none
// TODO: make it possible to filter out categories (esp debug messages when implemented)
// TODO: receive errors and debug messages through ClientModel

const int CONSOLE_HISTORY = 50;
const int INITIAL_TRAFFIC_GRAPH_MINS = 30;
const QSize FONT_RANGE(4, 40);
const char fontSizeSettingsKey[] = "consoleFontSize";

const struct {
    const char *url;
    const char *source;
} ICON_MAPPING[] = {
    {"cmd-request", ":/icons/tx_input"},
    {"cmd-reply", ":/icons/tx_output"},
    {"cmd-error", ":/icons/tx_output"},
    {"misc", ":/icons/tx_inout"},
    {NULL, NULL}
};

namespace {

// don't add private key handling cmd's to the history
const QStringList historyFilter = QStringList()
    << "importprivkey"
    << "importmulti"
    << "signmessagewithprivkey"
    << "signrawtransaction"
    << "walletpassphrase"
    << "walletpassphrasechange"
    << "encryptwallet";

QString command_filter_sensitive_data(const QString cmd)
{
    Q_FOREACH(QString unallowedCmd, historyFilter) {
        if (cmd.trimmed().startsWith(unallowedCmd)) {
            return unallowedCmd;
        }
    }
    return cmd;
}

}

/* Object for executing console RPC commands in a separate thread.
*/
class RPCExecutor : public QObject
{
    Q_OBJECT

public Q_SLOTS:
    void request(const QString &command, void *ppwallet);

Q_SIGNALS:
    void reply(int category, const QString &command);
};

/** Class for handling RPC timers
 * (used for e.g. re-locking the wallet after a timeout)
 */
class QtRPCTimerBase: public QObject, public RPCTimerBase
{
    Q_OBJECT
public:
    QtRPCTimerBase(boost::function<void(void)>& func, int64_t millis):
        func(func)
    {
        timer.setSingleShot(true);
        connect(&timer, SIGNAL(timeout()), this, SLOT(timeout()));
        timer.start(millis);
    }
    ~QtRPCTimerBase() {}
private Q_SLOTS:
    void timeout() { func(); }
private:
    QTimer timer;
    boost::function<void(void)> func;
};

class QtRPCTimerInterface: public RPCTimerInterface
{
public:
    ~QtRPCTimerInterface() {}
    const char *Name() { return "Qt"; }
    RPCTimerBase* NewTimer(boost::function<void(void)>& func, int64_t millis)
    {
        return new QtRPCTimerBase(func, millis);
    }
};


#include "rpcconsole.moc"

/**
 * Split shell command line into a list of arguments. Aims to emulate \c bash and friends.
 *
 * - Arguments are delimited with whitespace
 * - Extra whitespace at the beginning and end and between arguments will be ignored
 * - Text can be "double" or 'single' quoted
 * - The backslash \c \ is used as escape character
 *   - Outside quotes, any character can be escaped
 *   - Within double quotes, only escape \c " and backslashes before a \c " or another backslash
 *   - Within single quotes, no escaping is possible and no special interpretation takes place
 *
 * @param[out]   args        Parsed arguments will be appended to this list
 * @param[in]    strCommand  Command line to split
 */
bool parseCommandLine(std::vector<std::string> &args, const std::string &strCommand)
{
    enum CmdParseState
    {
        STATE_EATING_SPACES,
        STATE_ARGUMENT,
        STATE_SINGLEQUOTED,
        STATE_DOUBLEQUOTED,
        STATE_ESCAPE_OUTER,
        STATE_ESCAPE_DOUBLEQUOTED
    } state = STATE_EATING_SPACES;
    std::string curarg;
    Q_FOREACH(char ch, strCommand)
    {
        switch(state)
        {
        case STATE_ARGUMENT: // In or after argument
        case STATE_EATING_SPACES: // Handle runs of whitespace
            switch(ch)
            {
            case '"': state = STATE_DOUBLEQUOTED; break;
            case '\'': state = STATE_SINGLEQUOTED; break;
            case '\\': state = STATE_ESCAPE_OUTER; break;
            case ' ': case '\n': case '\t':
                if(state == STATE_ARGUMENT) // Space ends argument
                {
                    args.push_back(curarg);
                    curarg.clear();
                }
                state = STATE_EATING_SPACES;
                break;
            default: curarg += ch; state = STATE_ARGUMENT;
            }
            break;
        case STATE_SINGLEQUOTED: // Single-quoted string
            switch(ch)
            {
            case '\'': state = STATE_ARGUMENT; break;
            default: curarg += ch;
            }
            break;
        case STATE_DOUBLEQUOTED: // Double-quoted string
            switch(ch)
            {
            case '"': state = STATE_ARGUMENT; break;
            case '\\': state = STATE_ESCAPE_DOUBLEQUOTED; break;
            default: curarg += ch;
            }
            break;
        case STATE_ESCAPE_OUTER: // '\' outside quotes
            curarg += ch; state = STATE_ARGUMENT;
            break;
        case STATE_ESCAPE_DOUBLEQUOTED: // '\' in double-quoted text
            if(ch != '"' && ch != '\\') curarg += '\\'; // keep '\' for everything but the quote and '\' itself
            curarg += ch; state = STATE_DOUBLEQUOTED;
            break;
        }
    }
    switch(state) // final state
    {
    case STATE_EATING_SPACES:
        return true;
    case STATE_ARGUMENT:
        args.push_back(curarg);
        return true;
    default: // ERROR to end in one of the other states
        return false;
    }
}

void RPCExecutor::request(const QString &command, void * const ppwallet_v)
{
    std::vector<std::string> args;
    if(!parseCommandLine(args, command.toStdString()))
    {
        Q_EMIT reply(RPCConsole::CMD_ERROR, QString("Parse error: unbalanced ' or \""));
        return;
    }
    if(args.empty())
        return; // Nothing to do
    try
    {
        std::string strPrint;
        // Convert argument list to JSON objects in method-dependent way,
        // and pass it along with the method name to the dispatcher.
        CRPCRequestInfo reqinfo;
#ifdef ENABLE_WALLET
        CWallet_ptr * const ppwallet = (CWallet_ptr*)ppwallet_v;
        if (ppwallet) {
            reqinfo.wallet = *ppwallet;
            delete ppwallet;
        }
#endif
        UniValue result = tableRPC.execute(
            args[0],
            RPCConvertValues(args[0], std::vector<std::string>(args.begin() + 1, args.end())), reqinfo);

        // Format result reply
        if (result.isNull())
            strPrint = "";
        else if (result.isStr())
            strPrint = result.get_str();
        else
            strPrint = result.write(2);

        Q_EMIT reply(RPCConsole::CMD_REPLY, QString::fromStdString(strPrint));
    }
    catch (UniValue& objError)
    {
        try // Nice formatting for standard-format error
        {
            int code = find_value(objError, "code").get_int();
            std::string message = find_value(objError, "message").get_str();
            Q_EMIT reply(RPCConsole::CMD_ERROR, QString::fromStdString(message) + " (code " + QString::number(code) + ")");
        }
        catch (const std::runtime_error&) // raised when converting to invalid type, i.e. missing code or message
        {   // Show raw JSON object
            Q_EMIT reply(RPCConsole::CMD_ERROR, QString::fromStdString(objError.write()));
        }
    }
    catch (const std::exception& e)
    {
        Q_EMIT reply(RPCConsole::CMD_ERROR, QString("Error: ") + QString::fromStdString(e.what()));
    }
}

RPCConsole::RPCConsole(const PlatformStyle *platformStyle, QWidget *parent) :
    QWidget(parent),
    ui(new Ui::RPCConsole),
    clientModel(0),
    historyPtr(0),
    cachedNodeid(-1),
    platformStyle(platformStyle),
    peersTableContextMenu(0),
    banTableContextMenu(0),
    consoleFontSize(0)
{
    ui->setupUi(this);
    GUIUtil::restoreWindowGeometry("nRPCConsoleWindow", this->size(), this);

    ui->openDebugLogfileButton->setToolTip(ui->openDebugLogfileButton->toolTip().arg(tr(PACKAGE_NAME)));

    if (platformStyle->getImagesOnButtons()) {
        ui->openDebugLogfileButton->setIcon(platformStyle->SingleColorIcon(":/icons/export"));
    }
    ui->clearButton->setIcon(platformStyle->SingleColorIcon(":/icons/remove"));
    ui->fontBiggerButton->setIcon(platformStyle->SingleColorIcon(":/icons/fontbigger"));
    ui->fontSmallerButton->setIcon(platformStyle->SingleColorIcon(":/icons/fontsmaller"));

    // Install event filter for up and down arrow
    ui->lineEdit->installEventFilter(this);
    ui->messagesWidget->installEventFilter(this);

    connect(ui->clearButton, SIGNAL(clicked()), this, SLOT(clear()));
    connect(ui->fontBiggerButton, SIGNAL(clicked()), this, SLOT(fontBigger()));
    connect(ui->fontSmallerButton, SIGNAL(clicked()), this, SLOT(fontSmaller()));
    connect(ui->btnClearTrafficGraph, SIGNAL(clicked()), ui->trafficGraph, SLOT(clear()));

    // set library version labels
#ifdef ENABLE_WALLET
    ui->berkeleyDBVersion->setText(DbEnv::version(0, 0, 0));
#else
    ui->label_berkeleyDBVersion->hide();
    ui->berkeleyDBVersion->hide();
#endif
    // Register RPC timer interface
    rpcTimerInterface = new QtRPCTimerInterface();
    // avoid accidentally overwriting an existing, non QTThread
    // based timer interface
    RPCSetTimerInterfaceIfUnset(rpcTimerInterface);

    setTrafficGraphRange(INITIAL_TRAFFIC_GRAPH_MINS);

    ui->detailWidget->hide();
    ui->peerHeading->setText(tr("Select a peer to view detailed information."));

    QSettings settings;
    consoleFontSize = settings.value(fontSizeSettingsKey, QFontInfo(QFont()).pointSize()).toInt();
    clear();
    
    //load history
    QMap<size_t, QString> rewrite_replace;
    int size = settings.beginReadArray("nRPCConsoleWindowHistory");
    history.clear();
    for (int i=0; i<size; i++){
        settings.setArrayIndex(i);
        QString cmd = settings.value("cmd").toString();
        const QString filtered_cmd = command_filter_sensitive_data(cmd);
        if (cmd != filtered_cmd) {
            // Overwrite this line, and trigger an immediate rewrite of history to purge it
            cmd = QString(cmd.size(), 'x');
            rewrite_replace[history.size()] = filtered_cmd;
        }
        history.append(cmd);
    }
    historyPtr = history.size();
    settings.endArray();
    if (!rewrite_replace.empty()) {
        WriteCommandHistory();
        for (QMapIterator<size_t, QString> i(rewrite_replace); i.hasNext(); ) {
            i.next();
            history[i.key()] = i.value();
        }
        WriteCommandHistory();
    }
}

void RPCConsole::WriteCommandHistory()
{
    //persist history
    QSettings settings;
    settings.beginWriteArray("nRPCConsoleWindowHistory");
    for (int i = 0; i < history.size(); ++i) {
        settings.setArrayIndex(i);
        settings.setValue("cmd", history.at(i));
    }
    settings.endArray();
}

RPCConsole::~RPCConsole()
{
#ifdef ENABLE_WALLET
    for (int i = ui->WalletSelector->count(); --i >= 1; ) {
        CWallet_ptr * const ppwallet = (CWallet_ptr*)ui->WalletSelector->itemData(i).value<void*>();
        delete ppwallet;
    }
#endif
    GUIUtil::saveWindowGeometry("nRPCConsoleWindow", this);
    
    WriteCommandHistory();
    
    RPCUnsetTimerInterface(rpcTimerInterface);
    delete rpcTimerInterface;
    delete ui;
}

bool RPCConsole::eventFilter(QObject* obj, QEvent *event)
{
    if(event->type() == QEvent::KeyPress) // Special key handling
    {
        QKeyEvent *keyevt = static_cast<QKeyEvent*>(event);
        int key = keyevt->key();
        Qt::KeyboardModifiers mod = keyevt->modifiers();
        switch(key)
        {
        case Qt::Key_Up: if(obj == ui->lineEdit) { browseHistory(-1); return true; } break;
        case Qt::Key_Down: if(obj == ui->lineEdit) { browseHistory(1); return true; } break;
        case Qt::Key_PageUp: /* pass paging keys to messages widget */
        case Qt::Key_PageDown:
            if(obj == ui->lineEdit)
            {
                QApplication::postEvent(ui->messagesWidget, new QKeyEvent(*keyevt));
                return true;
            }
            break;
        case Qt::Key_Return:
        case Qt::Key_Enter:
            // forward these events to lineEdit
            if(obj == autoCompleter->popup()) {
                QApplication::postEvent(ui->lineEdit, new QKeyEvent(*keyevt));
                return true;
            }
            break;
        default:
            // Typing in messages widget brings focus to line edit, and redirects key there
            // Exclude most combinations and keys that emit no text, except paste shortcuts
            if(obj == ui->messagesWidget && (
                  (!mod && !keyevt->text().isEmpty() && key != Qt::Key_Tab) ||
                  ((mod & Qt::ControlModifier) && key == Qt::Key_V) ||
                  ((mod & Qt::ShiftModifier) && key == Qt::Key_Insert)))
            {
                ui->lineEdit->setFocus();
                QApplication::postEvent(ui->lineEdit, new QKeyEvent(*keyevt));
                return true;
            }
        }
    }
    return QWidget::eventFilter(obj, event);
}

void RPCConsole::setClientModel(ClientModel *model)
{
    clientModel = model;
    ui->trafficGraph->setClientModel(model);
    if (model && clientModel->getPeerTableModel() && clientModel->getBanTableModel()) {
        // Keep up to date with client
        setNumConnections(model->getNumConnections());
        connect(model, SIGNAL(numConnectionsChanged(int)), this, SLOT(setNumConnections(int)));

        setNumBlocks(model->getNumBlocks(), model->getLastBlockDate(), model->getVerificationProgress(NULL), false);
        connect(model, SIGNAL(numBlocksChanged(int,QDateTime,double,bool)), this, SLOT(setNumBlocks(int,QDateTime,double,bool)));

        updateTrafficStats(model->getTotalBytesRecv(), model->getTotalBytesSent());
        connect(model, SIGNAL(bytesChanged(quint64,quint64)), this, SLOT(updateTrafficStats(quint64, quint64)));

        connect(model, SIGNAL(mempoolSizeChanged(long,size_t)), this, SLOT(setMempoolSize(long,size_t)));

        // set up peer table
        ui->peerWidget->setModel(model->getPeerTableModel());
        ui->peerWidget->verticalHeader()->hide();
        ui->peerWidget->setEditTriggers(QAbstractItemView::NoEditTriggers);
        ui->peerWidget->setSelectionBehavior(QAbstractItemView::SelectRows);
        ui->peerWidget->setSelectionMode(QAbstractItemView::SingleSelection);
        ui->peerWidget->setContextMenuPolicy(Qt::CustomContextMenu);
        ui->peerWidget->setColumnWidth(PeerTableModel::Address, ADDRESS_COLUMN_WIDTH);
        ui->peerWidget->setColumnWidth(PeerTableModel::Subversion, SUBVERSION_COLUMN_WIDTH);
        ui->peerWidget->setColumnWidth(PeerTableModel::Ping, PING_COLUMN_WIDTH);
        ui->peerWidget->horizontalHeader()->setStretchLastSection(true);

        // create peer table context menu actions
        QAction* disconnectAction = new QAction(tr("&Disconnect Node"), this);
        QAction* banAction1h      = new QAction(tr("Ban Node for") + " " + tr("1 &hour"), this);
        QAction* banAction24h     = new QAction(tr("Ban Node for") + " " + tr("1 &day"), this);
        QAction* banAction7d      = new QAction(tr("Ban Node for") + " " + tr("1 &week"), this);
        QAction* banAction365d    = new QAction(tr("Ban Node for") + " " + tr("1 &year"), this);

        // create peer table context menu
        peersTableContextMenu = new QMenu(this);
        peersTableContextMenu->addAction(disconnectAction);
        peersTableContextMenu->addAction(banAction1h);
        peersTableContextMenu->addAction(banAction24h);
        peersTableContextMenu->addAction(banAction7d);
        peersTableContextMenu->addAction(banAction365d);

        // Add a signal mapping to allow dynamic context menu arguments.
        // We need to use int (instead of int64_t), because signal mapper only supports
        // int or objects, which is okay because max bantime (1 year) is < int_max.
        QSignalMapper* signalMapper = new QSignalMapper(this);
        signalMapper->setMapping(banAction1h, 60*60);
        signalMapper->setMapping(banAction24h, 60*60*24);
        signalMapper->setMapping(banAction7d, 60*60*24*7);
        signalMapper->setMapping(banAction365d, 60*60*24*365);
        connect(banAction1h, SIGNAL(triggered()), signalMapper, SLOT(map()));
        connect(banAction24h, SIGNAL(triggered()), signalMapper, SLOT(map()));
        connect(banAction7d, SIGNAL(triggered()), signalMapper, SLOT(map()));
        connect(banAction365d, SIGNAL(triggered()), signalMapper, SLOT(map()));
        connect(signalMapper, SIGNAL(mapped(int)), this, SLOT(banSelectedNode(int)));

        // peer table context menu signals
        connect(ui->peerWidget, SIGNAL(customContextMenuRequested(const QPoint&)), this, SLOT(showPeersTableContextMenu(const QPoint&)));
        connect(disconnectAction, SIGNAL(triggered()), this, SLOT(disconnectSelectedNode()));

        // peer table signal handling - update peer details when selecting new node
        connect(ui->peerWidget->selectionModel(), SIGNAL(selectionChanged(const QItemSelection &, const QItemSelection &)),
            this, SLOT(peerSelected(const QItemSelection &, const QItemSelection &)));
        // peer table signal handling - update peer details when new nodes are added to the model
        connect(model->getPeerTableModel(), SIGNAL(layoutChanged()), this, SLOT(peerLayoutChanged()));

        // set up ban table
        ui->banlistWidget->setModel(model->getBanTableModel());
        ui->banlistWidget->verticalHeader()->hide();
        ui->banlistWidget->setEditTriggers(QAbstractItemView::NoEditTriggers);
        ui->banlistWidget->setSelectionBehavior(QAbstractItemView::SelectRows);
        ui->banlistWidget->setSelectionMode(QAbstractItemView::SingleSelection);
        ui->banlistWidget->setContextMenuPolicy(Qt::CustomContextMenu);
        ui->banlistWidget->setColumnWidth(BanTableModel::Address, BANSUBNET_COLUMN_WIDTH);
        ui->banlistWidget->setColumnWidth(BanTableModel::Bantime, BANTIME_COLUMN_WIDTH);
        ui->banlistWidget->horizontalHeader()->setStretchLastSection(true);

        // create ban table context menu action
        QAction* unbanAction = new QAction(tr("&Unban Node"), this);

        // create ban table context menu
        banTableContextMenu = new QMenu(this);
        banTableContextMenu->addAction(unbanAction);

        // ban table context menu signals
        connect(ui->banlistWidget, SIGNAL(customContextMenuRequested(const QPoint&)), this, SLOT(showBanTableContextMenu(const QPoint&)));
        connect(unbanAction, SIGNAL(triggered()), this, SLOT(unbanSelectedNode()));

        // ban table signal handling - clear peer details when clicking a peer in the ban table
        connect(ui->banlistWidget, SIGNAL(clicked(const QModelIndex&)), this, SLOT(clearSelectedNode()));
        // ban table signal handling - ensure ban table is shown or hidden (if empty)
        connect(model->getBanTableModel(), SIGNAL(layoutChanged()), this, SLOT(showOrHideBanTableIfRequired()));
        showOrHideBanTableIfRequired();

        // Provide initial values
        ui->clientVersion->setText(model->formatFullVersion());
        ui->clientUserAgent->setText(model->formatSubVersion());
        ui->dataDir->setText(model->dataDir());
        ui->startupTime->setText(model->formatClientStartupTime());
        ui->networkName->setText(QString::fromStdString(Params().NetworkIDString()));

        //Setup autocomplete and attach it
        QStringList wordList;
        std::vector<std::string> commandList = tableRPC.listCommands();
        for (size_t i = 0; i < commandList.size(); ++i)
        {
            wordList << commandList[i].c_str();
        }

        autoCompleter = new QCompleter(wordList, this);
        ui->lineEdit->setCompleter(autoCompleter);
        autoCompleter->popup()->installEventFilter(this);
        // Start thread to execute RPC commands.
        startExecutor();
    }
    if (!model) {
        // Client model is being set to 0, this means shutdown() is about to be called.
        // Make sure we clean up the executor thread
        Q_EMIT stopExecutor();
        thread.wait();
    }
}

#ifdef ENABLE_WALLET
void RPCConsole::addWallet(const QString name, WalletModel * const walletModel)
{
    CWallet_ptr * const ppwallet = new CWallet_ptr(walletModel->getWallet());
    ui->WalletSelector->addItem(name, QVariant::fromValue((void*)(ppwallet)));
    if (ui->WalletSelector->count() == 2 && !isVisible()) {
        // First wallet added, set to default so long as the window isn't presently visible (and potentially in use)
        ui->WalletSelector->setCurrentIndex(1);
    }
}
#endif

static QString categoryClass(int category)
{
    switch(category)
    {
    case RPCConsole::CMD_REQUEST:  return "cmd-request"; break;
    case RPCConsole::CMD_REPLY:    return "cmd-reply"; break;
    case RPCConsole::CMD_ERROR:    return "cmd-error"; break;
    default:                       return "misc";
    }
}

void RPCConsole::fontBigger()
{
    setFontSize(consoleFontSize+1);
}

void RPCConsole::fontSmaller()
{
    setFontSize(consoleFontSize-1);
}

void RPCConsole::setFontSize(int newSize)
{
    QSettings settings;

    //don't allow a insane font size
    if (newSize < FONT_RANGE.width() || newSize > FONT_RANGE.height())
        return;

    // temp. store the console content
    QString str = ui->messagesWidget->toHtml();

    // replace font tags size in current content
    str.replace(QString("font-size:%1pt").arg(consoleFontSize), QString("font-size:%1pt").arg(newSize));

    // store the new font size
    consoleFontSize = newSize;
    settings.setValue(fontSizeSettingsKey, consoleFontSize);

    // clear console (reset icon sizes, default stylesheet) and re-add the content
    float oldPosFactor = 1.0 / ui->messagesWidget->verticalScrollBar()->maximum() * ui->messagesWidget->verticalScrollBar()->value();
    clear(false);
    ui->messagesWidget->setHtml(str);
    ui->messagesWidget->verticalScrollBar()->setValue(oldPosFactor * ui->messagesWidget->verticalScrollBar()->maximum());
}

void RPCConsole::clear(bool clearHistory)
{
    ui->messagesWidget->clear();
    if(clearHistory)
    {
        history.clear();
        historyPtr = 0;
    }
    ui->lineEdit->clear();
    ui->lineEdit->setFocus();

    // Add smoothly scaled icon images.
    // (when using width/height on an img, Qt uses nearest instead of linear interpolation)
    for(int i=0; ICON_MAPPING[i].url; ++i)
    {
        ui->messagesWidget->document()->addResource(
                    QTextDocument::ImageResource,
                    QUrl(ICON_MAPPING[i].url),
                    platformStyle->SingleColorImage(ICON_MAPPING[i].source).scaled(QSize(consoleFontSize*2, consoleFontSize*2), Qt::IgnoreAspectRatio, Qt::SmoothTransformation));
    }

    // Set default style sheet
    QFontInfo fixedFontInfo(GUIUtil::fixedPitchFont());
    ui->messagesWidget->document()->setDefaultStyleSheet(
        QString(
                "table { }"
                "td.time { color: #808080; font-size: %2; padding-top: 3px; } "
                "td.message { font-family: %1; font-size: %2; white-space:pre-wrap; } "
                "td.cmd-request { color: #006060; } "
                "td.cmd-error { color: red; } "
                "b { color: #006060; } "
            ).arg(fixedFontInfo.family(), QString("%1pt").arg(consoleFontSize))
        );

    message(CMD_REPLY, (tr("Welcome to the %1 RPC console.").arg(tr(PACKAGE_NAME)) + "<br>" +
                        tr("Use up and down arrows to navigate history, and <b>Ctrl-L</b> to clear screen.") + "<br>" +
                        tr("Type <b>help</b> for an overview of available commands.")), true);
}

void RPCConsole::keyPressEvent(QKeyEvent *event)
{
    if(windowType() != Qt::Widget && event->key() == Qt::Key_Escape)
    {
        close();
    }
}

void RPCConsole::message(int category, const QString &message, bool html)
{
    QTime time = QTime::currentTime();
    QString timeString = time.toString();
    QString out;
    out += "<table><tr><td class=\"time\" width=\"65\">" + timeString + "</td>";
    out += "<td class=\"icon\" width=\"32\"><img src=\"" + categoryClass(category) + "\"></td>";
    out += "<td class=\"message " + categoryClass(category) + "\" valign=\"middle\">";
    if(html)
        out += message;
    else
        out += GUIUtil::HtmlEscape(message, false);
    out += "</td></tr></table>";
    ui->messagesWidget->append(out);
}

void RPCConsole::setNumConnections(int count)
{
    if (!clientModel)
        return;

    QString connections = QString::number(count) + " (";
    connections += tr("In:") + " " + QString::number(clientModel->getNumConnections(CONNECTIONS_IN)) + " / ";
    connections += tr("Out:") + " " + QString::number(clientModel->getNumConnections(CONNECTIONS_OUT)) + ")";

    ui->numberOfConnections->setText(connections);
}

void RPCConsole::setNumBlocks(int count, const QDateTime& blockDate, double nVerificationProgress, bool headers)
{
    if (!headers) {
        ui->numberOfBlocks->setText(QString::number(count));
        ui->lastBlockTime->setText(blockDate.toString());
    }
}

void RPCConsole::setMempoolSize(long numberOfTxs, size_t dynUsage)
{
    ui->mempoolNumberTxs->setText(QString::number(numberOfTxs));

    if (dynUsage < 1000000)
        ui->mempoolSize->setText(QString::number(dynUsage/1000.0, 'f', 2) + " KB");
    else
        ui->mempoolSize->setText(QString::number(dynUsage/1000000.0, 'f', 2) + " MB");
}

void RPCConsole::on_lineEdit_returnPressed()
{
    QString cmd = ui->lineEdit->text();
    ui->lineEdit->clear();

    if(!cmd.isEmpty())
    {
<<<<<<< HEAD
        cmdBeforeBrowsing = QString();

        message(CMD_REQUEST, cmd);
        Q_EMIT cmdRequest(cmd);

        cmd = command_filter_sensitive_data(cmd);

=======
        void *ppwallet_v = NULL;
#ifdef ENABLE_WALLET
        const int wallet_index = ui->WalletSelector->currentIndex();
        if (wallet_index > 0) {
            CWallet_ptr *ppwallet = (CWallet_ptr*)ui->WalletSelector->itemData(wallet_index).value<void*>();
            ppwallet = new CWallet_ptr(*ppwallet);  // Refcount
            ppwallet_v = (void*)ppwallet;
        }
#endif

        message(CMD_REQUEST, cmd);
        Q_EMIT cmdRequest(cmd, ppwallet_v);
>>>>>>> 6006b947
        // Remove command, if already in history
        history.removeOne(cmd);
        // Append command to history
        history.append(cmd);
        // Enforce maximum history size
        while(history.size() > CONSOLE_HISTORY)
            history.removeFirst();
        // Set pointer to end of history
        historyPtr = history.size();

        // Scroll console view to end
        scrollToEnd();
    }
}

void RPCConsole::browseHistory(int offset)
{
    // store current text when start browsing through the history
    if (historyPtr == history.size()) {
        cmdBeforeBrowsing = ui->lineEdit->text();
    }

    historyPtr += offset;
    if(historyPtr < 0)
        historyPtr = 0;
    if(historyPtr > history.size())
        historyPtr = history.size();
    QString cmd;
    if(historyPtr < history.size())
        cmd = history.at(historyPtr);
    else if (!cmdBeforeBrowsing.isNull()) {
        cmd = cmdBeforeBrowsing;
    }
    ui->lineEdit->setText(cmd);
}

void RPCConsole::startExecutor()
{
    RPCExecutor *executor = new RPCExecutor();
    executor->moveToThread(&thread);

    // Replies from executor object must go to this object
    connect(executor, SIGNAL(reply(int,QString)), this, SLOT(message(int,QString)));
    // Requests from this object must go to executor
    connect(this, SIGNAL(cmdRequest(QString, void*)), executor, SLOT(request(QString, void*)));

    // On stopExecutor signal
    // - quit the Qt event loop in the execution thread
    connect(this, SIGNAL(stopExecutor()), &thread, SLOT(quit()));
    // - queue executor for deletion (in execution thread)
    connect(&thread, SIGNAL(finished()), executor, SLOT(deleteLater()), Qt::DirectConnection);
    connect(&thread, SIGNAL(finished()), this, SLOT(test()), Qt::DirectConnection);

    // Default implementation of QThread::run() simply spins up an event loop in the thread,
    // which is what we want.
    thread.start();
}

void RPCConsole::on_tabWidget_currentChanged(int index)
{
    if (ui->tabWidget->widget(index) == ui->tab_console)
        ui->lineEdit->setFocus();
    else if (ui->tabWidget->widget(index) != ui->tab_peers)
        clearSelectedNode();
}

void RPCConsole::on_openDebugLogfileButton_clicked()
{
    GUIUtil::openDebugLogfile();
}

void RPCConsole::scrollToEnd()
{
    QScrollBar *scrollbar = ui->messagesWidget->verticalScrollBar();
    scrollbar->setValue(scrollbar->maximum());
}

void RPCConsole::on_sldGraphRange_valueChanged(int value)
{
    const int multiplier = 5; // each position on the slider represents 5 min
    int mins = value * multiplier;
    setTrafficGraphRange(mins);
}

QString RPCConsole::FormatBytes(quint64 bytes)
{
    if(bytes < 1024)
        return QString(tr("%1 B")).arg(bytes);
    if(bytes < 1024 * 1024)
        return QString(tr("%1 KB")).arg(bytes / 1024);
    if(bytes < 1024 * 1024 * 1024)
        return QString(tr("%1 MB")).arg(bytes / 1024 / 1024);

    return QString(tr("%1 GB")).arg(bytes / 1024 / 1024 / 1024);
}

void RPCConsole::setTrafficGraphRange(int mins)
{
    ui->trafficGraph->setGraphRangeMins(mins);
    ui->lblGraphRange->setText(GUIUtil::formatDurationStr(mins * 60));
}

void RPCConsole::updateTrafficStats(quint64 totalBytesIn, quint64 totalBytesOut)
{
    ui->lblBytesIn->setText(FormatBytes(totalBytesIn));
    ui->lblBytesOut->setText(FormatBytes(totalBytesOut));
}

void RPCConsole::peerSelected(const QItemSelection &selected, const QItemSelection &deselected)
{
    Q_UNUSED(deselected);

    if (!clientModel || !clientModel->getPeerTableModel() || selected.indexes().isEmpty())
        return;

    const CNodeCombinedStats *stats = clientModel->getPeerTableModel()->getNodeStats(selected.indexes().first().row());
    if (stats)
        updateNodeDetail(stats);
}

void RPCConsole::peerLayoutChanged()
{
    if (!clientModel || !clientModel->getPeerTableModel())
        return;

    const CNodeCombinedStats *stats = NULL;
    bool fUnselect = false;
    bool fReselect = false;

    if (cachedNodeid == -1) // no node selected yet
        return;

    // find the currently selected row
    int selectedRow = -1;
    QModelIndexList selectedModelIndex = ui->peerWidget->selectionModel()->selectedIndexes();
    if (!selectedModelIndex.isEmpty()) {
        selectedRow = selectedModelIndex.first().row();
    }

    // check if our detail node has a row in the table (it may not necessarily
    // be at selectedRow since its position can change after a layout change)
    int detailNodeRow = clientModel->getPeerTableModel()->getRowByNodeId(cachedNodeid);

    if (detailNodeRow < 0)
    {
        // detail node disappeared from table (node disconnected)
        fUnselect = true;
    }
    else
    {
        if (detailNodeRow != selectedRow)
        {
            // detail node moved position
            fUnselect = true;
            fReselect = true;
        }

        // get fresh stats on the detail node.
        stats = clientModel->getPeerTableModel()->getNodeStats(detailNodeRow);
    }

    if (fUnselect && selectedRow >= 0) {
        clearSelectedNode();
    }

    if (fReselect)
    {
        ui->peerWidget->selectRow(detailNodeRow);
    }

    if (stats)
        updateNodeDetail(stats);
}

void RPCConsole::updateNodeDetail(const CNodeCombinedStats *stats)
{
    // Update cached nodeid
    cachedNodeid = stats->nodeStats.nodeid;

    // update the detail ui with latest node information
    QString peerAddrDetails(QString::fromStdString(stats->nodeStats.addrName) + " ");
    peerAddrDetails += tr("(node id: %1)").arg(QString::number(stats->nodeStats.nodeid));
    if (!stats->nodeStats.addrLocal.empty())
        peerAddrDetails += "<br />" + tr("via %1").arg(QString::fromStdString(stats->nodeStats.addrLocal));
    ui->peerHeading->setText(peerAddrDetails);
    ui->peerServices->setText(GUIUtil::formatServicesStr(stats->nodeStats.nServices));
    ui->peerLastSend->setText(stats->nodeStats.nLastSend ? GUIUtil::formatDurationStr(GetTime() - stats->nodeStats.nLastSend) : tr("never"));
    ui->peerLastRecv->setText(stats->nodeStats.nLastRecv ? GUIUtil::formatDurationStr(GetTime() - stats->nodeStats.nLastRecv) : tr("never"));
    ui->peerBytesSent->setText(FormatBytes(stats->nodeStats.nSendBytes));
    ui->peerBytesRecv->setText(FormatBytes(stats->nodeStats.nRecvBytes));
    ui->peerConnTime->setText(GUIUtil::formatDurationStr(GetTime() - stats->nodeStats.nTimeConnected));
    ui->peerPingTime->setText(GUIUtil::formatPingTime(stats->nodeStats.dPingTime));
    ui->peerPingWait->setText(GUIUtil::formatPingTime(stats->nodeStats.dPingWait));
    ui->timeoffset->setText(GUIUtil::formatTimeOffset(stats->nodeStats.nTimeOffset));
    ui->peerVersion->setText(QString("%1").arg(QString::number(stats->nodeStats.nVersion)));
    ui->peerSubversion->setText(QString::fromStdString(stats->nodeStats.cleanSubVer));
    ui->peerDirection->setText(stats->nodeStats.fInbound ? tr("Inbound") : tr("Outbound"));
    ui->peerHeight->setText(QString("%1").arg(QString::number(stats->nodeStats.nStartingHeight)));
    ui->peerWhitelisted->setText(stats->nodeStats.fWhitelisted ? tr("Yes") : tr("No"));

    // This check fails for example if the lock was busy and
    // nodeStateStats couldn't be fetched.
    if (stats->fNodeStateStatsAvailable) {
        // Ban score is init to 0
        ui->peerBanScore->setText(QString("%1").arg(stats->nodeStateStats.nMisbehavior));

        // Sync height is init to -1
        if (stats->nodeStateStats.nSyncHeight > -1)
            ui->peerSyncHeight->setText(QString("%1").arg(stats->nodeStateStats.nSyncHeight));
        else
            ui->peerSyncHeight->setText(tr("Unknown"));

        // Common height is init to -1
        if (stats->nodeStateStats.nCommonHeight > -1)
            ui->peerCommonHeight->setText(QString("%1").arg(stats->nodeStateStats.nCommonHeight));
        else
            ui->peerCommonHeight->setText(tr("Unknown"));
    }

    ui->detailWidget->show();
}

void RPCConsole::resizeEvent(QResizeEvent *event)
{
    QWidget::resizeEvent(event);
}

void RPCConsole::showEvent(QShowEvent *event)
{
    QWidget::showEvent(event);

    if (!clientModel || !clientModel->getPeerTableModel())
        return;

    // start PeerTableModel auto refresh
    clientModel->getPeerTableModel()->startAutoRefresh();
}

void RPCConsole::hideEvent(QHideEvent *event)
{
    QWidget::hideEvent(event);

    if (!clientModel || !clientModel->getPeerTableModel())
        return;

    // stop PeerTableModel auto refresh
    clientModel->getPeerTableModel()->stopAutoRefresh();
}

void RPCConsole::showPeersTableContextMenu(const QPoint& point)
{
    QModelIndex index = ui->peerWidget->indexAt(point);
    if (index.isValid())
        peersTableContextMenu->exec(QCursor::pos());
}

void RPCConsole::showBanTableContextMenu(const QPoint& point)
{
    QModelIndex index = ui->banlistWidget->indexAt(point);
    if (index.isValid())
        banTableContextMenu->exec(QCursor::pos());
}

void RPCConsole::disconnectSelectedNode()
{
    // Get currently selected peer address
    QString strNode = GUIUtil::getEntryData(ui->peerWidget, 0, PeerTableModel::Address);
    // Find the node, disconnect it and clear the selected node
    if (CNode *bannedNode = FindNode(strNode.toStdString())) {
        bannedNode->fDisconnect = true;
        clearSelectedNode();
    }
}

void RPCConsole::banSelectedNode(int bantime)
{
    if (!clientModel)
        return;

    // Get currently selected peer address
    QString strNode = GUIUtil::getEntryData(ui->peerWidget, 0, PeerTableModel::Address);
    // Find possible nodes, ban it and clear the selected node
    if (FindNode(strNode.toStdString())) {
        std::string nStr = strNode.toStdString();
        std::string addr;
        int port = 0;
        SplitHostPort(nStr, port, addr);

        CNode::Ban(CNetAddr(addr), BanReasonManuallyAdded, bantime);

        clearSelectedNode();
        clientModel->getBanTableModel()->refresh();
    }
}

void RPCConsole::unbanSelectedNode()
{
    if (!clientModel)
        return;

    // Get currently selected ban address
    QString strNode = GUIUtil::getEntryData(ui->banlistWidget, 0, BanTableModel::Address);
    CSubNet possibleSubnet(strNode.toStdString());

    if (possibleSubnet.IsValid())
    {
        CNode::Unban(possibleSubnet);
        clientModel->getBanTableModel()->refresh();
    }
}

void RPCConsole::clearSelectedNode()
{
    ui->peerWidget->selectionModel()->clearSelection();
    cachedNodeid = -1;
    ui->detailWidget->hide();
    ui->peerHeading->setText(tr("Select a peer to view detailed information."));
}

void RPCConsole::showOrHideBanTableIfRequired()
{
    if (!clientModel)
        return;

    bool visible = clientModel->getBanTableModel()->shouldShow();
    ui->banlistWidget->setVisible(visible);
    ui->banHeading->setVisible(visible);
}

void RPCConsole::setTabFocus(enum TabTypes tabType)
{
    ui->tabWidget->setCurrentIndex(tabType);
}<|MERGE_RESOLUTION|>--- conflicted
+++ resolved
@@ -716,15 +716,8 @@
 
     if(!cmd.isEmpty())
     {
-<<<<<<< HEAD
         cmdBeforeBrowsing = QString();
 
-        message(CMD_REQUEST, cmd);
-        Q_EMIT cmdRequest(cmd);
-
-        cmd = command_filter_sensitive_data(cmd);
-
-=======
         void *ppwallet_v = NULL;
 #ifdef ENABLE_WALLET
         const int wallet_index = ui->WalletSelector->currentIndex();
@@ -737,7 +730,9 @@
 
         message(CMD_REQUEST, cmd);
         Q_EMIT cmdRequest(cmd, ppwallet_v);
->>>>>>> 6006b947
+
+        cmd = command_filter_sensitive_data(cmd);
+
         // Remove command, if already in history
         history.removeOne(cmd);
         // Append command to history
