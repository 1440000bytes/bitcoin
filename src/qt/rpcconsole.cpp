// Copyright (c) 2011-2014 The Bitcoin Core developers
// Distributed under the MIT software license, see the accompanying
// file COPYING or http://www.opensource.org/licenses/mit-license.php.

#include "rpcconsole.h"
#include "ui_rpcconsole.h"

#include "bantablemodel.h"
#include "clientmodel.h"
#include "guiutil.h"
#include "peertablemodel.h"
#include "scicon.h"

#include "main.h"
#include "chainparams.h"
#include "rpcserver.h"
#include "rpcclient.h"
#include "util.h"

#include "json/json_spirit_value.h"

#include <openssl/crypto.h>

#ifdef ENABLE_WALLET
#include <db_cxx.h>
#endif

#include <QKeyEvent>
#include <QMenu>
#include <QScrollBar>
#include <QThread>
#include <QTime>

#if QT_VERSION < 0x050000
#include <QUrl>
#endif

// TODO: add a scrollback limit, as there is currently none
// TODO: make it possible to filter out categories (esp debug messages when implemented)
// TODO: receive errors and debug messages through ClientModel

const int CONSOLE_HISTORY = 50;
const QSize ICON_SIZE(24, 24);

const int INITIAL_TRAFFIC_GRAPH_MINS = 30;

const struct {
    const char *url;
    const char *source;
} ICON_MAPPING[] = {
    {"cmd-request", ":/icons/tx_input"},
    {"cmd-reply", ":/icons/tx_output"},
    {"cmd-error", ":/icons/tx_output"},
    {"misc", ":/icons/tx_inout"},
    {NULL, NULL}
};

//don't add private key handling cmd's to the history
const QStringList RPCConsole::historyFilter = QStringList() << "importprivkey" << "signrawtransaction" << "walletpassphrase" << "walletpassphrasechange" << "encryptwallet";

/* Object for executing console RPC commands in a separate thread.
*/
class RPCExecutor : public QObject
{
    Q_OBJECT

public Q_SLOTS:
    void request(const QString &command);

Q_SIGNALS:
    void reply(int category, const QString &command);
};

#include "rpcconsole.moc"

/**
 * Split shell command line into a list of arguments. Aims to emulate \c bash and friends.
 *
 * - Arguments are delimited with whitespace
 * - Extra whitespace at the beginning and end and between arguments will be ignored
 * - Text can be "double" or 'single' quoted
 * - The backslash \c \ is used as escape character
 *   - Outside quotes, any character can be escaped
 *   - Within double quotes, only escape \c " and backslashes before a \c " or another backslash
 *   - Within single quotes, no escaping is possible and no special interpretation takes place
 *
 * @param[out]   args        Parsed arguments will be appended to this list
 * @param[in]    strCommand  Command line to split
 */
bool parseCommandLine(std::vector<std::string> &args, const std::string &strCommand)
{
    enum CmdParseState
    {
        STATE_EATING_SPACES,
        STATE_ARGUMENT,
        STATE_SINGLEQUOTED,
        STATE_DOUBLEQUOTED,
        STATE_ESCAPE_OUTER,
        STATE_ESCAPE_DOUBLEQUOTED
    } state = STATE_EATING_SPACES;
    std::string curarg;
    Q_FOREACH(char ch, strCommand)
    {
        switch(state)
        {
        case STATE_ARGUMENT: // In or after argument
        case STATE_EATING_SPACES: // Handle runs of whitespace
            switch(ch)
            {
            case '"': state = STATE_DOUBLEQUOTED; break;
            case '\'': state = STATE_SINGLEQUOTED; break;
            case '\\': state = STATE_ESCAPE_OUTER; break;
            case ' ': case '\n': case '\t':
                if(state == STATE_ARGUMENT) // Space ends argument
                {
                    args.push_back(curarg);
                    curarg.clear();
                }
                state = STATE_EATING_SPACES;
                break;
            default: curarg += ch; state = STATE_ARGUMENT;
            }
            break;
        case STATE_SINGLEQUOTED: // Single-quoted string
            switch(ch)
            {
            case '\'': state = STATE_ARGUMENT; break;
            default: curarg += ch;
            }
            break;
        case STATE_DOUBLEQUOTED: // Double-quoted string
            switch(ch)
            {
            case '"': state = STATE_ARGUMENT; break;
            case '\\': state = STATE_ESCAPE_DOUBLEQUOTED; break;
            default: curarg += ch;
            }
            break;
        case STATE_ESCAPE_OUTER: // '\' outside quotes
            curarg += ch; state = STATE_ARGUMENT;
            break;
        case STATE_ESCAPE_DOUBLEQUOTED: // '\' in double-quoted text
            if(ch != '"' && ch != '\\') curarg += '\\'; // keep '\' for everything but the quote and '\' itself
            curarg += ch; state = STATE_DOUBLEQUOTED;
            break;
        }
    }
    switch(state) // final state
    {
    case STATE_EATING_SPACES:
        return true;
    case STATE_ARGUMENT:
        args.push_back(curarg);
        return true;
    default: // ERROR to end in one of the other states
        return false;
    }
}

void RPCExecutor::request(const QString &command)
{
    std::vector<std::string> args;
    if(!parseCommandLine(args, command.toStdString()))
    {
        Q_EMIT reply(RPCConsole::CMD_ERROR, QString("Parse error: unbalanced ' or \""));
        return;
    }
    if(args.empty())
        return; // Nothing to do
    try
    {
        std::string strPrint;
        // Convert argument list to JSON objects in method-dependent way,
        // and pass it along with the method name to the dispatcher.
        json_spirit::Value result = tableRPC.execute(
            args[0],
            RPCConvertValues(args[0], std::vector<std::string>(args.begin() + 1, args.end())));

        // Format result reply
        if (result.type() == json_spirit::null_type)
            strPrint = "";
        else if (result.type() == json_spirit::str_type)
            strPrint = result.get_str();
        else
            strPrint = write_string(result, true);

        Q_EMIT reply(RPCConsole::CMD_REPLY, QString::fromStdString(strPrint));
    }
    catch (const json_spirit::Object& objError)
    {
        try // Nice formatting for standard-format error
        {
            int code = find_value(objError, "code").get_int();
            std::string message = find_value(objError, "message").get_str();
            Q_EMIT reply(RPCConsole::CMD_ERROR, QString::fromStdString(message) + " (code " + QString::number(code) + ")");
        }
        catch (const std::runtime_error&) // raised when converting to invalid type, i.e. missing code or message
        {   // Show raw JSON object
            Q_EMIT reply(RPCConsole::CMD_ERROR, QString::fromStdString(write_string(json_spirit::Value(objError), false)));
        }
    }
    catch (const std::exception& e)
    {
        Q_EMIT reply(RPCConsole::CMD_ERROR, QString("Error: ") + QString::fromStdString(e.what()));
    }
}

RPCConsole::RPCConsole(QWidget *parent) :
    QWidget(parent),
    ui(new Ui::RPCConsole),
    clientModel(0),
    historyPtr(0),
    cachedNodeid(-1),
    peersTableContextMenu(0),
    banTableContextMenu(0)
{
    ui->setupUi(this);
    GUIUtil::restoreWindowGeometry("nRPCConsoleWindow", this->size(), this);

#ifndef Q_OS_MAC
    ui->openDebugLogfileButton->setIcon(SingleColorIcon(":/icons/export"));
#endif
    ui->clearButton->setIcon(SingleColorIcon(":/icons/remove"));

    // Install event filter for up and down arrow
    ui->lineEdit->installEventFilter(this);
    ui->messagesWidget->installEventFilter(this);

    connect(ui->clearButton, SIGNAL(clicked()), this, SLOT(clear()));
    connect(ui->btnClearTrafficGraph, SIGNAL(clicked()), ui->trafficGraph, SLOT(clear()));

    // set library version labels
    ui->openSSLVersion->setText(SSLeay_version(SSLEAY_VERSION));
#ifdef ENABLE_WALLET
    ui->berkeleyDBVersion->setText(DbEnv::version(0, 0, 0));
#else
    ui->label_berkeleyDBVersion->hide();
    ui->berkeleyDBVersion->hide();
#endif

    startExecutor();
    setTrafficGraphRange(INITIAL_TRAFFIC_GRAPH_MINS);

    ui->detailWidget->hide();
    ui->peerHeading->setText(tr("Select a peer to view detailed information."));

    clear();
    
    //load history
    QSettings settings;
    int size = settings.beginReadArray("nRPCConsoleWindowHistory");
    history.clear();
    for (int i=0; i<size; i++){
        settings.setArrayIndex(i);
        history.append(settings.value("cmd").toString());
    }
    historyPtr = history.size();
    settings.endArray();
}

RPCConsole::~RPCConsole()
{
    GUIUtil::saveWindowGeometry("nRPCConsoleWindow", this);
<<<<<<< HEAD
    Q_EMIT stopExecutor();
=======
    
    //persist history
    QSettings settings;
    settings.beginWriteArray("nRPCConsoleWindowHistory");
    for (int i = 0; i < history.size(); ++i) {
        settings.setArrayIndex(i);
        settings.setValue("cmd", history.at(i));
    }
    settings.endArray();
    
    emit stopExecutor();
>>>>>>> 267dda7a
    delete ui;
}

bool RPCConsole::eventFilter(QObject* obj, QEvent *event)
{
    if(event->type() == QEvent::KeyPress) // Special key handling
    {
        QKeyEvent *keyevt = static_cast<QKeyEvent*>(event);
        int key = keyevt->key();
        Qt::KeyboardModifiers mod = keyevt->modifiers();
        switch(key)
        {
        case Qt::Key_Up: if(obj == ui->lineEdit) { browseHistory(-1); return true; } break;
        case Qt::Key_Down: if(obj == ui->lineEdit) { browseHistory(1); return true; } break;
        case Qt::Key_PageUp: /* pass paging keys to messages widget */
        case Qt::Key_PageDown:
            if(obj == ui->lineEdit)
            {
                QApplication::postEvent(ui->messagesWidget, new QKeyEvent(*keyevt));
                return true;
            }
            break;
        default:
            // Typing in messages widget brings focus to line edit, and redirects key there
            // Exclude most combinations and keys that emit no text, except paste shortcuts
            if(obj == ui->messagesWidget && (
                  (!mod && !keyevt->text().isEmpty() && key != Qt::Key_Tab) ||
                  ((mod & Qt::ControlModifier) && key == Qt::Key_V) ||
                  ((mod & Qt::ShiftModifier) && key == Qt::Key_Insert)))
            {
                ui->lineEdit->setFocus();
                QApplication::postEvent(ui->lineEdit, new QKeyEvent(*keyevt));
                return true;
            }
        }
    }
    return QWidget::eventFilter(obj, event);
}

void RPCConsole::setClientModel(ClientModel *model)
{
    clientModel = model;
    ui->trafficGraph->setClientModel(model);
    if (model && clientModel->getPeerTableModel() && clientModel->getBanTableModel()) {
        // Keep up to date with client
        setNumConnections(model->getNumConnections());
        connect(model, SIGNAL(numConnectionsChanged(int)), this, SLOT(setNumConnections(int)));

        setNumBlocks(model->getNumBlocks(), model->getLastBlockDate());
        connect(model, SIGNAL(numBlocksChanged(int,QDateTime)), this, SLOT(setNumBlocks(int,QDateTime)));

        updateTrafficStats(model->getTotalBytesRecv(), model->getTotalBytesSent());
        connect(model, SIGNAL(bytesChanged(quint64,quint64)), this, SLOT(updateTrafficStats(quint64, quint64)));

        // set up peer table
        ui->peerWidget->setModel(model->getPeerTableModel());
        ui->peerWidget->verticalHeader()->hide();
        ui->peerWidget->setEditTriggers(QAbstractItemView::NoEditTriggers);
        ui->peerWidget->setSelectionBehavior(QAbstractItemView::SelectRows);
        ui->peerWidget->setSelectionMode(QAbstractItemView::SingleSelection);
        ui->peerWidget->setContextMenuPolicy(Qt::CustomContextMenu);
        ui->peerWidget->setColumnWidth(PeerTableModel::Address, ADDRESS_COLUMN_WIDTH);
        ui->peerWidget->setColumnWidth(PeerTableModel::Subversion, SUBVERSION_COLUMN_WIDTH);
        ui->peerWidget->setColumnWidth(PeerTableModel::Ping, PING_COLUMN_WIDTH);
        ui->peerWidget->horizontalHeader()->setStretchLastSection(true);

        // create peer table context menu actions
        QAction* disconnectAction = new QAction(tr("&Disconnect Node"), this);
        QAction* banAction1h      = new QAction(tr("Ban Node for") + " " + tr("1 &hour"), this);
        QAction* banAction24h     = new QAction(tr("Ban Node for") + " " + tr("1 &day"), this);
        QAction* banAction7d      = new QAction(tr("Ban Node for") + " " + tr("1 &week"), this);
        QAction* banAction365d    = new QAction(tr("Ban Node for") + " " + tr("1 &year"), this);

        // create peer table context menu
        peersTableContextMenu = new QMenu();
        peersTableContextMenu->addAction(disconnectAction);
        peersTableContextMenu->addAction(banAction1h);
        peersTableContextMenu->addAction(banAction24h);
        peersTableContextMenu->addAction(banAction7d);
        peersTableContextMenu->addAction(banAction365d);

        // Add a signal mapping to allow dynamic context menu arguments.
        // We need to use int (instead of int64_t), because signal mapper only supports
        // int or objects, which is okay because max bantime (1 year) is < int_max.
        QSignalMapper* signalMapper = new QSignalMapper(this);
        signalMapper->setMapping(banAction1h, 60*60);
        signalMapper->setMapping(banAction24h, 60*60*24);
        signalMapper->setMapping(banAction7d, 60*60*24*7);
        signalMapper->setMapping(banAction365d, 60*60*24*365);
        connect(banAction1h, SIGNAL(triggered()), signalMapper, SLOT(map()));
        connect(banAction24h, SIGNAL(triggered()), signalMapper, SLOT(map()));
        connect(banAction7d, SIGNAL(triggered()), signalMapper, SLOT(map()));
        connect(banAction365d, SIGNAL(triggered()), signalMapper, SLOT(map()));
        connect(signalMapper, SIGNAL(mapped(int)), this, SLOT(banSelectedNode(int)));

        // peer table context menu signals
        connect(ui->peerWidget, SIGNAL(customContextMenuRequested(const QPoint&)), this, SLOT(showPeersTableContextMenu(const QPoint&)));
        connect(disconnectAction, SIGNAL(triggered()), this, SLOT(disconnectSelectedNode()));

        // peer table signal handling - update peer details when selecting new node
        connect(ui->peerWidget->selectionModel(), SIGNAL(selectionChanged(const QItemSelection &, const QItemSelection &)),
            this, SLOT(peerSelected(const QItemSelection &, const QItemSelection &)));
        // peer table signal handling - update peer details when new nodes are added to the model
        connect(model->getPeerTableModel(), SIGNAL(layoutChanged()), this, SLOT(peerLayoutChanged()));

        // set up ban table
        ui->banlistWidget->setModel(model->getBanTableModel());
        ui->banlistWidget->verticalHeader()->hide();
        ui->banlistWidget->setEditTriggers(QAbstractItemView::NoEditTriggers);
        ui->banlistWidget->setSelectionBehavior(QAbstractItemView::SelectRows);
        ui->banlistWidget->setSelectionMode(QAbstractItemView::SingleSelection);
        ui->banlistWidget->setContextMenuPolicy(Qt::CustomContextMenu);
        ui->banlistWidget->setColumnWidth(BanTableModel::Address, BANSUBNET_COLUMN_WIDTH);
        ui->banlistWidget->setColumnWidth(BanTableModel::Bantime, BANTIME_COLUMN_WIDTH);
        ui->banlistWidget->horizontalHeader()->setStretchLastSection(true);

        // create ban table context menu action
        QAction* unbanAction = new QAction(tr("&Unban Node"), this);

        // create ban table context menu
        banTableContextMenu = new QMenu();
        banTableContextMenu->addAction(unbanAction);

        // ban table context menu signals
        connect(ui->banlistWidget, SIGNAL(customContextMenuRequested(const QPoint&)), this, SLOT(showBanTableContextMenu(const QPoint&)));
        connect(unbanAction, SIGNAL(triggered()), this, SLOT(unbanSelectedNode()));

        // ban table signal handling - clear peer details when clicking a peer in the ban table
        connect(ui->banlistWidget, SIGNAL(clicked(const QModelIndex&)), this, SLOT(clearSelectedNode()));
        // ban table signal handling - ensure ban table is shown or hidden (if empty)
        connect(model->getBanTableModel(), SIGNAL(layoutChanged()), this, SLOT(showOrHideBanTableIfRequired()));
        showOrHideBanTableIfRequired();

        // Provide initial values
        ui->clientVersion->setText(model->formatFullVersion());
        ui->clientName->setText(model->clientName());
        ui->buildDate->setText(model->formatBuildDate());
        ui->startupTime->setText(model->formatClientStartupTime());
        ui->networkName->setText(QString::fromStdString(Params().NetworkIDString()));
    }
}

static QString categoryClass(int category)
{
    switch(category)
    {
    case RPCConsole::CMD_REQUEST:  return "cmd-request"; break;
    case RPCConsole::CMD_REPLY:    return "cmd-reply"; break;
    case RPCConsole::CMD_ERROR:    return "cmd-error"; break;
    default:                       return "misc";
    }
}

void RPCConsole::clear()
{
    ui->messagesWidget->clear();
    history.clear();
    historyPtr = 0;
    ui->lineEdit->clear();
    ui->lineEdit->setFocus();

    // Add smoothly scaled icon images.
    // (when using width/height on an img, Qt uses nearest instead of linear interpolation)
    for(int i=0; ICON_MAPPING[i].url; ++i)
    {
        ui->messagesWidget->document()->addResource(
                    QTextDocument::ImageResource,
                    QUrl(ICON_MAPPING[i].url),
                    SingleColorImage(ICON_MAPPING[i].source, SingleColor()).scaled(ICON_SIZE, Qt::IgnoreAspectRatio, Qt::SmoothTransformation));
    }

    // Set default style sheet
    ui->messagesWidget->document()->setDefaultStyleSheet(
                "table { }"
                "td.time { color: #808080; padding-top: 3px; } "
                "td.cmd-request { color: #006060; } "
                "td.cmd-error { color: red; } "
                "b { color: #006060; } "
                );

    message(CMD_REPLY, (tr("Welcome to the Bitcoin Core RPC console.") + "<br>" +
                        tr("Use up and down arrows to navigate history, and <b>Ctrl-L</b> to clear screen.") + "<br>" +
                        tr("Type <b>help</b> for an overview of available commands.")), true);
}

void RPCConsole::keyPressEvent(QKeyEvent *event)
{
    if(windowType() != Qt::Widget && event->key() == Qt::Key_Escape)
    {
        close();
    }
}

void RPCConsole::message(int category, const QString &message, bool html)
{
    QTime time = QTime::currentTime();
    QString timeString = time.toString();
    QString out;
    out += "<table><tr><td class=\"time\" width=\"65\">" + timeString + "</td>";
    out += "<td class=\"icon\" width=\"32\"><img src=\"" + categoryClass(category) + "\"></td>";
    out += "<td class=\"message " + categoryClass(category) + "\" valign=\"middle\">";
    if(html)
        out += message;
    else
        out += GUIUtil::HtmlEscape(message, true);
    out += "</td></tr></table>";
    ui->messagesWidget->append(out);
}

void RPCConsole::setNumConnections(int count)
{
    if (!clientModel)
        return;

    QString connections = QString::number(count) + " (";
    connections += tr("In:") + " " + QString::number(clientModel->getNumConnections(CONNECTIONS_IN)) + " / ";
    connections += tr("Out:") + " " + QString::number(clientModel->getNumConnections(CONNECTIONS_OUT)) + ")";

    ui->numberOfConnections->setText(connections);
}

void RPCConsole::setNumBlocks(int count, const QDateTime& blockDate)
{
    ui->numberOfBlocks->setText(QString::number(count));
    ui->lastBlockTime->setText(blockDate.toString());
}

void RPCConsole::on_lineEdit_returnPressed()
{
    QString cmd = ui->lineEdit->text();
    ui->lineEdit->clear();

    if(!cmd.isEmpty())
    {
        cmdBeforeBrowsing = QString();
        
        message(CMD_REQUEST, cmd);
<<<<<<< HEAD
        Q_EMIT cmdRequest(cmd);
        // Remove command, if already in history
        history.removeOne(cmd);
        // Append command to history
        history.append(cmd);
        // Enforce maximum history size
        while(history.size() > CONSOLE_HISTORY)
            history.removeFirst();
        // Set pointer to end of history
        historyPtr = history.size();
=======
        emit cmdRequest(cmd);
        
        bool storeHistory = true;
        foreach(QString unallowedCmd, historyFilter)
        {
            if(cmd.trimmed().startsWith(unallowedCmd))
                storeHistory = false; break;
        }
        
        if (storeHistory)
        {
            // Remove command, if already in history
            history.removeOne(cmd);
            // Append command to history
            history.append(cmd);
            // Enforce maximum history size
            while(history.size() > CONSOLE_HISTORY)
                history.removeFirst();
            // Set pointer to end of history
            historyPtr = history.size();
        }
>>>>>>> 267dda7a
        // Scroll console view to end
        scrollToEnd();
    }
}

void RPCConsole::browseHistory(int offset)
{
    // store current text when start browsing through the history
    if(historyPtr == history.size())
        cmdBeforeBrowsing = ui->lineEdit->text();
    
    historyPtr += offset;
    if(historyPtr < 0)
        historyPtr = 0;
    if(historyPtr > history.size())
        historyPtr = history.size();
    QString cmd;
    if(historyPtr < history.size())
        cmd = history.at(historyPtr);
    else if(historyPtr == history.size() && !cmdBeforeBrowsing.isNull())
        cmd = cmdBeforeBrowsing;
    ui->lineEdit->setText(cmd);
}

void RPCConsole::startExecutor()
{
    QThread *thread = new QThread;
    RPCExecutor *executor = new RPCExecutor();
    executor->moveToThread(thread);

    // Replies from executor object must go to this object
    connect(executor, SIGNAL(reply(int,QString)), this, SLOT(message(int,QString)));
    // Requests from this object must go to executor
    connect(this, SIGNAL(cmdRequest(QString)), executor, SLOT(request(QString)));

    // On stopExecutor signal
    // - queue executor for deletion (in execution thread)
    // - quit the Qt event loop in the execution thread
    connect(this, SIGNAL(stopExecutor()), executor, SLOT(deleteLater()));
    connect(this, SIGNAL(stopExecutor()), thread, SLOT(quit()));
    // Queue the thread for deletion (in this thread) when it is finished
    connect(thread, SIGNAL(finished()), thread, SLOT(deleteLater()));

    // Default implementation of QThread::run() simply spins up an event loop in the thread,
    // which is what we want.
    thread->start();
}

void RPCConsole::on_tabWidget_currentChanged(int index)
{
    if (ui->tabWidget->widget(index) == ui->tab_console)
        ui->lineEdit->setFocus();
    else if (ui->tabWidget->widget(index) != ui->tab_peers)
        clearSelectedNode();
}

void RPCConsole::on_openDebugLogfileButton_clicked()
{
    GUIUtil::openDebugLogfile();
}

void RPCConsole::scrollToEnd()
{
    QScrollBar *scrollbar = ui->messagesWidget->verticalScrollBar();
    scrollbar->setValue(scrollbar->maximum());
}

void RPCConsole::on_sldGraphRange_valueChanged(int value)
{
    const int multiplier = 5; // each position on the slider represents 5 min
    int mins = value * multiplier;
    setTrafficGraphRange(mins);
}

QString RPCConsole::FormatBytes(quint64 bytes)
{
    if(bytes < 1024)
        return QString(tr("%1 B")).arg(bytes);
    if(bytes < 1024 * 1024)
        return QString(tr("%1 KB")).arg(bytes / 1024);
    if(bytes < 1024 * 1024 * 1024)
        return QString(tr("%1 MB")).arg(bytes / 1024 / 1024);

    return QString(tr("%1 GB")).arg(bytes / 1024 / 1024 / 1024);
}

void RPCConsole::setTrafficGraphRange(int mins)
{
    ui->trafficGraph->setGraphRangeMins(mins);
    ui->lblGraphRange->setText(GUIUtil::formatDurationStr(mins * 60));
}

void RPCConsole::updateTrafficStats(quint64 totalBytesIn, quint64 totalBytesOut)
{
    ui->lblBytesIn->setText(FormatBytes(totalBytesIn));
    ui->lblBytesOut->setText(FormatBytes(totalBytesOut));
}

void RPCConsole::peerSelected(const QItemSelection &selected, const QItemSelection &deselected)
{
    Q_UNUSED(deselected);

    if (!clientModel || !clientModel->getPeerTableModel() || selected.indexes().isEmpty())
        return;

    const CNodeCombinedStats *stats = clientModel->getPeerTableModel()->getNodeStats(selected.indexes().first().row());
    if (stats)
        updateNodeDetail(stats);
}

void RPCConsole::peerLayoutChanged()
{
    if (!clientModel || !clientModel->getPeerTableModel())
        return;

    const CNodeCombinedStats *stats = NULL;
    bool fUnselect = false;
    bool fReselect = false;

    if (cachedNodeid == -1) // no node selected yet
        return;

    // find the currently selected row
    int selectedRow = -1;
    QModelIndexList selectedModelIndex = ui->peerWidget->selectionModel()->selectedIndexes();
    if (!selectedModelIndex.isEmpty()) {
        selectedRow = selectedModelIndex.first().row();
    }

    // check if our detail node has a row in the table (it may not necessarily
    // be at selectedRow since its position can change after a layout change)
    int detailNodeRow = clientModel->getPeerTableModel()->getRowByNodeId(cachedNodeid);

    if (detailNodeRow < 0)
    {
        // detail node disappeared from table (node disconnected)
        fUnselect = true;
    }
    else
    {
        if (detailNodeRow != selectedRow)
        {
            // detail node moved position
            fUnselect = true;
            fReselect = true;
        }

        // get fresh stats on the detail node.
        stats = clientModel->getPeerTableModel()->getNodeStats(detailNodeRow);
    }

    if (fUnselect && selectedRow >= 0) {
        clearSelectedNode();
    }

    if (fReselect)
    {
        ui->peerWidget->selectRow(detailNodeRow);
    }

    if (stats)
        updateNodeDetail(stats);
}

void RPCConsole::updateNodeDetail(const CNodeCombinedStats *stats)
{
    // Update cached nodeid
    cachedNodeid = stats->nodeStats.nodeid;

    // update the detail ui with latest node information
    QString peerAddrDetails(QString::fromStdString(stats->nodeStats.addrName) + " ");
    peerAddrDetails += tr("(node id: %1)").arg(QString::number(stats->nodeStats.nodeid));
    if (!stats->nodeStats.addrLocal.empty())
        peerAddrDetails += "<br />" + tr("via %1").arg(QString::fromStdString(stats->nodeStats.addrLocal));
    ui->peerHeading->setText(peerAddrDetails);
    ui->peerServices->setText(GUIUtil::formatServicesStr(stats->nodeStats.nServices));
    ui->peerLastSend->setText(stats->nodeStats.nLastSend ? GUIUtil::formatDurationStr(GetTime() - stats->nodeStats.nLastSend) : tr("never"));
    ui->peerLastRecv->setText(stats->nodeStats.nLastRecv ? GUIUtil::formatDurationStr(GetTime() - stats->nodeStats.nLastRecv) : tr("never"));
    ui->peerBytesSent->setText(FormatBytes(stats->nodeStats.nSendBytes));
    ui->peerBytesRecv->setText(FormatBytes(stats->nodeStats.nRecvBytes));
    ui->peerConnTime->setText(GUIUtil::formatDurationStr(GetTime() - stats->nodeStats.nTimeConnected));
    ui->peerPingTime->setText(GUIUtil::formatPingTime(stats->nodeStats.dPingTime));
    ui->peerPingWait->setText(GUIUtil::formatPingTime(stats->nodeStats.dPingWait));
    ui->timeoffset->setText(GUIUtil::formatTimeOffset(stats->nodeStats.nTimeOffset));
    ui->peerVersion->setText(QString("%1").arg(QString::number(stats->nodeStats.nVersion)));
    ui->peerSubversion->setText(QString::fromStdString(stats->nodeStats.cleanSubVer));
    ui->peerDirection->setText(stats->nodeStats.fInbound ? tr("Inbound") : tr("Outbound"));
    ui->peerHeight->setText(QString("%1").arg(QString::number(stats->nodeStats.nStartingHeight)));
    ui->peerWhitelisted->setText(stats->nodeStats.fWhitelisted ? tr("Yes") : tr("No"));

    // This check fails for example if the lock was busy and
    // nodeStateStats couldn't be fetched.
    if (stats->fNodeStateStatsAvailable) {
        // Ban score is init to 0
        ui->peerBanScore->setText(QString("%1").arg(stats->nodeStateStats.nMisbehavior));

        // Sync height is init to -1
        if (stats->nodeStateStats.nSyncHeight > -1)
            ui->peerSyncHeight->setText(QString("%1").arg(stats->nodeStateStats.nSyncHeight));
        else
            ui->peerSyncHeight->setText(tr("Unknown"));

        // Common height is init to -1
        if (stats->nodeStateStats.nCommonHeight > -1)
            ui->peerCommonHeight->setText(QString("%1").arg(stats->nodeStateStats.nCommonHeight));
        else
            ui->peerCommonHeight->setText(tr("Unknown"));
    }

    ui->detailWidget->show();
}

void RPCConsole::resizeEvent(QResizeEvent *event)
{
    QWidget::resizeEvent(event);
}

void RPCConsole::showEvent(QShowEvent *event)
{
    QWidget::showEvent(event);

    if (!clientModel || !clientModel->getPeerTableModel())
        return;

    // start PeerTableModel auto refresh
    clientModel->getPeerTableModel()->startAutoRefresh();
}

void RPCConsole::hideEvent(QHideEvent *event)
{
    QWidget::hideEvent(event);

    if (!clientModel || !clientModel->getPeerTableModel())
        return;

    // stop PeerTableModel auto refresh
    clientModel->getPeerTableModel()->stopAutoRefresh();
}

void RPCConsole::showPeersTableContextMenu(const QPoint& point)
{
    QModelIndex index = ui->peerWidget->indexAt(point);
    if (index.isValid())
        peersTableContextMenu->exec(QCursor::pos());
}

void RPCConsole::showBanTableContextMenu(const QPoint& point)
{
    QModelIndex index = ui->banlistWidget->indexAt(point);
    if (index.isValid())
        banTableContextMenu->exec(QCursor::pos());
}

void RPCConsole::disconnectSelectedNode()
{
    // Get currently selected peer address
    QString strNode = GUIUtil::getEntryData(ui->peerWidget, 0, PeerTableModel::Address);
    // Find the node, disconnect it and clear the selected node
    if (CNode *bannedNode = FindNode(strNode.toStdString())) {
        bannedNode->fDisconnect = true;
        clearSelectedNode();
    }
}

void RPCConsole::banSelectedNode(int bantime)
{
    if (!clientModel)
        return;

    // Get currently selected peer address
    QString strNode = GUIUtil::getEntryData(ui->peerWidget, 0, PeerTableModel::Address);
    // Find possible nodes, ban it and clear the selected node
    if (CNode *bannedNode = FindNode(strNode.toStdString())) {
        std::string nStr = strNode.toStdString();
        std::string addr;
        int port = 0;
        SplitHostPort(nStr, port, addr);

        CNode::Ban(CNetAddr(addr), BanReasonManuallyAdded, bantime);
        DumpBanlist(); // store banlist to disk
        bannedNode->fDisconnect = true;

        clearSelectedNode();
        clientModel->getBanTableModel()->refresh();
    }
}

void RPCConsole::unbanSelectedNode()
{
    if (!clientModel)
        return;

    // Get currently selected ban address
    QString strNode = GUIUtil::getEntryData(ui->banlistWidget, 0, BanTableModel::Address);
    CSubNet possibleSubnet(strNode.toStdString());

    if (possibleSubnet.IsValid())
    {
        CNode::Unban(possibleSubnet);
        DumpBanlist(); // store banlist to disk
        clientModel->getBanTableModel()->refresh();
    }
}

void RPCConsole::clearSelectedNode()
{
    ui->peerWidget->selectionModel()->clearSelection();
    cachedNodeid = -1;
    ui->detailWidget->hide();
    ui->peerHeading->setText(tr("Select a peer to view detailed information."));
}

void RPCConsole::showOrHideBanTableIfRequired()
{
    if (!clientModel)
        return;

    bool visible = clientModel->getBanTableModel()->shouldShow();
    ui->banlistWidget->setVisible(visible);
    ui->banHeading->setVisible(visible);
}

void RPCConsole::showNormalIfMinimized()
{
    if(!clientModel)
        return;

    // activateWindow() (sometimes) helps with keyboard focus on Windows
    if (isHidden()) {
        show();
        activateWindow();
    } else if (isMinimized()) {
        showNormal();
        activateWindow();
    } else if (GUIUtil::isObscured(this)) {
        raise();
        activateWindow();
    }
}<|MERGE_RESOLUTION|>--- conflicted
+++ resolved
@@ -261,9 +261,6 @@
 RPCConsole::~RPCConsole()
 {
     GUIUtil::saveWindowGeometry("nRPCConsoleWindow", this);
-<<<<<<< HEAD
-    Q_EMIT stopExecutor();
-=======
     
     //persist history
     QSettings settings;
@@ -274,8 +271,7 @@
     }
     settings.endArray();
     
-    emit stopExecutor();
->>>>>>> 267dda7a
+    Q_EMIT stopExecutor();
     delete ui;
 }
 
@@ -513,22 +509,10 @@
         cmdBeforeBrowsing = QString();
         
         message(CMD_REQUEST, cmd);
-<<<<<<< HEAD
         Q_EMIT cmdRequest(cmd);
-        // Remove command, if already in history
-        history.removeOne(cmd);
-        // Append command to history
-        history.append(cmd);
-        // Enforce maximum history size
-        while(history.size() > CONSOLE_HISTORY)
-            history.removeFirst();
-        // Set pointer to end of history
-        historyPtr = history.size();
-=======
-        emit cmdRequest(cmd);
         
         bool storeHistory = true;
-        foreach(QString unallowedCmd, historyFilter)
+        Q_FOREACH (QString unallowedCmd, historyFilter)
         {
             if(cmd.trimmed().startsWith(unallowedCmd))
                 storeHistory = false; break;
@@ -546,7 +530,6 @@
             // Set pointer to end of history
             historyPtr = history.size();
         }
->>>>>>> 267dda7a
         // Scroll console view to end
         scrollToEnd();
     }
