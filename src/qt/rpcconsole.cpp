// Copyright (c) 2011-2019 The Bitcoin Core developers
// Distributed under the MIT software license, see the accompanying
// file COPYING or http://www.opensource.org/licenses/mit-license.php.

#if defined(HAVE_CONFIG_H)
#include <config/bitcoin-config.h>
#endif

#include <qt/rpcconsole.h>
#include <qt/forms/ui_debugwindow.h>

#include <qt/bantablemodel.h>
#include <qt/clientmodel.h>
#include <qt/platformstyle.h>
#include <qt/walletmodel.h>
#include <chainparams.h>
#include <interfaces/node.h>
#include <netbase.h>
#include <rpc/server.h>
#include <rpc/client.h>
#include <util/strencodings.h>
#include <util/system.h>

#include <univalue.h>

#ifdef ENABLE_WALLET
#include <db_cxx.h>
#include <wallet/wallet.h>
#endif

#include <QKeyEvent>
#include <QMenu>
#include <QMessageBox>
#include <QScrollBar>
#include <QScreen>
#include <QSettings>
#include <QShortcut>
#include <QTime>
#include <QTimer>
#include <QStringList>

// TODO: add a scrollback limit, as there is currently none
// TODO: make it possible to filter out categories (esp debug messages when implemented)
// TODO: receive errors and debug messages through ClientModel

const int CONSOLE_HISTORY = 50;
const int INITIAL_TRAFFIC_GRAPH_MINS = 30;
const QSize FONT_RANGE(4, 40);
const char fontSizeSettingsKey[] = "consoleFontSize";

const struct {
    const char *url;
    const char *source;
} ICON_MAPPING[] = {
    {"cmd-request", ":/icons/tx_input"},
    {"cmd-reply", ":/icons/tx_output"},
    {"cmd-error", ":/icons/tx_output"},
    {"misc", ":/icons/tx_inout"},
    {nullptr, nullptr}
};

namespace {

// don't add private key handling cmd's to the history
const QStringList historyFilter = QStringList()
    << "importprivkey"
    << "importmulti"
    << "sethdseed"
    << "signmessagewithprivkey"
    << "signrawtransactionwithkey"
    << "walletpassphrase"
    << "walletpassphrasechange"
    << "encryptwallet";

}

/* Object for executing console RPC commands in a separate thread.
*/
class RPCExecutor : public QObject
{
    Q_OBJECT
public:
    explicit RPCExecutor(interfaces::Node& node) : m_node(node) {}

public Q_SLOTS:
    void request(const QString &command, const WalletModel* wallet_model);

Q_SIGNALS:
    void reply(int category, const QString &command);

private:
    interfaces::Node& m_node;
};

/** Class for handling RPC timers
 * (used for e.g. re-locking the wallet after a timeout)
 */
class QtRPCTimerBase: public QObject, public RPCTimerBase
{
    Q_OBJECT
public:
    QtRPCTimerBase(std::function<void()>& _func, int64_t millis):
        func(_func)
    {
        timer.setSingleShot(true);
        connect(&timer, &QTimer::timeout, [this]{ func(); });
        timer.start(millis);
    }
    ~QtRPCTimerBase() {}
private:
    QTimer timer;
    std::function<void()> func;
};

class QtRPCTimerInterface: public RPCTimerInterface
{
public:
    ~QtRPCTimerInterface() {}
    const char *Name() { return "Qt"; }
    RPCTimerBase* NewTimer(std::function<void()>& func, int64_t millis)
    {
        return new QtRPCTimerBase(func, millis);
    }
};


#include <qt/rpcconsole.moc>

/**
 * Split shell command line into a list of arguments and optionally execute the command(s).
 * Aims to emulate \c bash and friends.
 *
 * - Command nesting is possible with parenthesis; for example: validateaddress(getnewaddress())
 * - Arguments are delimited with whitespace or comma
 * - Extra whitespace at the beginning and end and between arguments will be ignored
 * - Text can be "double" or 'single' quoted
 * - The backslash \c \ is used as escape character
 *   - Outside quotes, any character can be escaped
 *   - Within double quotes, only escape \c " and backslashes before a \c " or another backslash
 *   - Within single quotes, no escaping is possible and no special interpretation takes place
 *
 * @param[in]    node    optional node to execute command on
 * @param[out]   strResult   stringified result from the executed command(chain)
 * @param[in]    strCommand  Command line to split
 * @param[in]    fExecute    set true if you want the command to be executed
 * @param[out]   pstrFilteredOut  Command line, filtered to remove any sensitive data
 */

bool RPCConsole::RPCParseCommandLine(interfaces::Node* node, std::string &strResult, const std::string &strCommand, const bool fExecute, std::string * const pstrFilteredOut, const WalletModel* wallet_model)
{
    std::vector< std::vector<std::string> > stack;
    stack.push_back(std::vector<std::string>());

    enum CmdParseState
    {
        STATE_EATING_SPACES,
        STATE_EATING_SPACES_IN_ARG,
        STATE_EATING_SPACES_IN_BRACKETS,
        STATE_ARGUMENT,
        STATE_SINGLEQUOTED,
        STATE_DOUBLEQUOTED,
        STATE_ESCAPE_OUTER,
        STATE_ESCAPE_DOUBLEQUOTED,
        STATE_COMMAND_EXECUTED,
        STATE_COMMAND_EXECUTED_INNER
    } state = STATE_EATING_SPACES;
    std::string curarg;
    UniValue lastResult;
    unsigned nDepthInsideSensitive = 0;
    size_t filter_begin_pos = 0, chpos;
    std::vector<std::pair<size_t, size_t>> filter_ranges;

    auto add_to_current_stack = [&](const std::string& strArg) {
        if (stack.back().empty() && (!nDepthInsideSensitive) && historyFilter.contains(QString::fromStdString(strArg), Qt::CaseInsensitive)) {
            nDepthInsideSensitive = 1;
            filter_begin_pos = chpos;
        }
        // Make sure stack is not empty before adding something
        if (stack.empty()) {
            stack.push_back(std::vector<std::string>());
        }
        stack.back().push_back(strArg);
    };

    auto close_out_params = [&]() {
        if (nDepthInsideSensitive) {
            if (!--nDepthInsideSensitive) {
                assert(filter_begin_pos);
                filter_ranges.push_back(std::make_pair(filter_begin_pos, chpos));
                filter_begin_pos = 0;
            }
        }
        stack.pop_back();
    };

    std::string strCommandTerminated = strCommand;
    if (strCommandTerminated.back() != '\n')
        strCommandTerminated += "\n";
    for (chpos = 0; chpos < strCommandTerminated.size(); ++chpos)
    {
        char ch = strCommandTerminated[chpos];
        switch(state)
        {
            case STATE_COMMAND_EXECUTED_INNER:
            case STATE_COMMAND_EXECUTED:
            {
                bool breakParsing = true;
                switch(ch)
                {
                    case '[': curarg.clear(); state = STATE_COMMAND_EXECUTED_INNER; break;
                    default:
                        if (state == STATE_COMMAND_EXECUTED_INNER)
                        {
                            if (ch != ']')
                            {
                                // append char to the current argument (which is also used for the query command)
                                curarg += ch;
                                break;
                            }
                            if (curarg.size() && fExecute)
                            {
                                // if we have a value query, query arrays with index and objects with a string key
                                UniValue subelement;
                                if (lastResult.isArray())
                                {
                                    for(char argch: curarg)
                                        if (!IsDigit(argch))
                                            throw std::runtime_error("Invalid result query");
                                    subelement = lastResult[atoi(curarg.c_str())];
                                }
                                else if (lastResult.isObject())
                                    subelement = find_value(lastResult, curarg);
                                else
                                    throw std::runtime_error("Invalid result query"); //no array or object: abort
                                lastResult = subelement;
                            }

                            state = STATE_COMMAND_EXECUTED;
                            break;
                        }
                        // don't break parsing when the char is required for the next argument
                        breakParsing = false;

                        // pop the stack and return the result to the current command arguments
                        close_out_params();

                        // don't stringify the json in case of a string to avoid doublequotes
                        if (lastResult.isStr())
                            curarg = lastResult.get_str();
                        else
                            curarg = lastResult.write(2);

                        // if we have a non empty result, use it as stack argument otherwise as general result
                        if (curarg.size())
                        {
                            if (stack.size())
                                add_to_current_stack(curarg);
                            else
                                strResult = curarg;
                        }
                        curarg.clear();
                        // assume eating space state
                        state = STATE_EATING_SPACES;
                }
                if (breakParsing)
                    break;
            }
            case STATE_ARGUMENT: // In or after argument
            case STATE_EATING_SPACES_IN_ARG:
            case STATE_EATING_SPACES_IN_BRACKETS:
            case STATE_EATING_SPACES: // Handle runs of whitespace
                switch(ch)
            {
                case '"': state = STATE_DOUBLEQUOTED; break;
                case '\'': state = STATE_SINGLEQUOTED; break;
                case '\\': state = STATE_ESCAPE_OUTER; break;
                case '(': case ')': case '\n':
                    if (state == STATE_EATING_SPACES_IN_ARG)
                        throw std::runtime_error("Invalid Syntax");
                    if (state == STATE_ARGUMENT)
                    {
                        if (ch == '(' && stack.size() && stack.back().size() > 0)
                        {
                            if (nDepthInsideSensitive) {
                                ++nDepthInsideSensitive;
                            }
                            stack.push_back(std::vector<std::string>());
                        }

                        // don't allow commands after executed commands on baselevel
                        if (!stack.size())
                            throw std::runtime_error("Invalid Syntax");

                        add_to_current_stack(curarg);
                        curarg.clear();
                        state = STATE_EATING_SPACES_IN_BRACKETS;
                    }
                    if ((ch == ')' || ch == '\n') && stack.size() > 0)
                    {
                        if (fExecute) {
                            // Convert argument list to JSON objects in method-dependent way,
                            // and pass it along with the method name to the dispatcher.
                            UniValue params = RPCConvertValues(stack.back()[0], std::vector<std::string>(stack.back().begin() + 1, stack.back().end()));
                            std::string method = stack.back()[0];
                            std::string uri;
#ifdef ENABLE_WALLET
                            if (wallet_model) {
                                QByteArray encodedName = QUrl::toPercentEncoding(wallet_model->getWalletName());
                                uri = "/wallet/"+std::string(encodedName.constData(), encodedName.length());
                            }
#endif
                            assert(node);
                            lastResult = node->executeRpc(method, params, uri);
                        }

                        state = STATE_COMMAND_EXECUTED;
                        curarg.clear();
                    }
                    break;
                case ' ': case ',': case '\t':
                    if(state == STATE_EATING_SPACES_IN_ARG && curarg.empty() && ch == ',')
                        throw std::runtime_error("Invalid Syntax");

                    else if(state == STATE_ARGUMENT) // Space ends argument
                    {
                        add_to_current_stack(curarg);
                        curarg.clear();
                    }
                    if ((state == STATE_EATING_SPACES_IN_BRACKETS || state == STATE_ARGUMENT) && ch == ',')
                    {
                        state = STATE_EATING_SPACES_IN_ARG;
                        break;
                    }
                    state = STATE_EATING_SPACES;
                    break;
                default: curarg += ch; state = STATE_ARGUMENT;
            }
                break;
            case STATE_SINGLEQUOTED: // Single-quoted string
                switch(ch)
            {
                case '\'': state = STATE_ARGUMENT; break;
                default: curarg += ch;
            }
                break;
            case STATE_DOUBLEQUOTED: // Double-quoted string
                switch(ch)
            {
                case '"': state = STATE_ARGUMENT; break;
                case '\\': state = STATE_ESCAPE_DOUBLEQUOTED; break;
                default: curarg += ch;
            }
                break;
            case STATE_ESCAPE_OUTER: // '\' outside quotes
                curarg += ch; state = STATE_ARGUMENT;
                break;
            case STATE_ESCAPE_DOUBLEQUOTED: // '\' in double-quoted text
                if(ch != '"' && ch != '\\') curarg += '\\'; // keep '\' for everything but the quote and '\' itself
                curarg += ch; state = STATE_DOUBLEQUOTED;
                break;
        }
    }
    if (pstrFilteredOut) {
        if (STATE_COMMAND_EXECUTED == state) {
            assert(!stack.empty());
            close_out_params();
        }
        *pstrFilteredOut = strCommand;
        for (auto i = filter_ranges.rbegin(); i != filter_ranges.rend(); ++i) {
            pstrFilteredOut->replace(i->first, i->second - i->first, "(…)");
        }
    }
    switch(state) // final state
    {
        case STATE_COMMAND_EXECUTED:
            if (lastResult.isStr())
                strResult = lastResult.get_str();
            else
                strResult = lastResult.write(2);
        case STATE_ARGUMENT:
        case STATE_EATING_SPACES:
            return true;
        default: // ERROR to end in one of the other states
            return false;
    }
}

void RPCExecutor::request(const QString &command, const WalletModel* wallet_model)
{
    try
    {
        std::string result;
        std::string executableCommand = command.toStdString() + "\n";

        // Catch the console-only-help command before RPC call is executed and reply with help text as-if a RPC reply.
        if(executableCommand == "help-console\n") {
            Q_EMIT reply(RPCConsole::CMD_REPLY, QString(("\n"
                "This console accepts RPC commands using the standard syntax.\n"
                "   example:    getblockhash 0\n\n"

                "This console can also accept RPC commands using the parenthesized syntax.\n"
                "   example:    getblockhash(0)\n\n"

                "Commands may be nested when specified with the parenthesized syntax.\n"
                "   example:    getblock(getblockhash(0) 1)\n\n"

                "A space or a comma can be used to delimit arguments for either syntax.\n"
                "   example:    getblockhash 0\n"
                "               getblockhash,0\n\n"

                "Named results can be queried with a non-quoted key string in brackets using the parenthesized syntax.\n"
                "   example:    getblock(getblockhash(0) 1)[tx]\n\n"

                "Results without keys can be queried with an integer in brackets using the parenthesized syntax.\n"
                "   example:    getblock(getblockhash(0),1)[tx][0]\n\n")));
            return;
        }
        if (!RPCConsole::RPCExecuteCommandLine(m_node, result, executableCommand, nullptr, wallet_model)) {
            Q_EMIT reply(RPCConsole::CMD_ERROR, QString("Parse error: unbalanced ' or \""));
            return;
        }

        Q_EMIT reply(RPCConsole::CMD_REPLY, QString::fromStdString(result));
    }
    catch (UniValue& objError)
    {
        try // Nice formatting for standard-format error
        {
            int code = find_value(objError, "code").get_int();
            std::string message = find_value(objError, "message").get_str();
            Q_EMIT reply(RPCConsole::CMD_ERROR, QString::fromStdString(message) + " (code " + QString::number(code) + ")");
        }
        catch (const std::runtime_error&) // raised when converting to invalid type, i.e. missing code or message
        {   // Show raw JSON object
            Q_EMIT reply(RPCConsole::CMD_ERROR, QString::fromStdString(objError.write()));
        }
    }
    catch (const std::exception& e)
    {
        Q_EMIT reply(RPCConsole::CMD_ERROR, QString("Error: ") + QString::fromStdString(e.what()));
    }
}

RPCConsole::RPCConsole(interfaces::Node& node, const PlatformStyle *_platformStyle, QWidget *parent) :
    QWidget(parent),
    m_node(node),
    ui(new Ui::RPCConsole),
    platformStyle(_platformStyle)
{
    ui->setupUi(this);
    QSettings settings;
    if (!restoreGeometry(settings.value("RPCConsoleWindowGeometry").toByteArray())) {
        // Restore failed (perhaps missing setting), center the window
        move(QGuiApplication::primaryScreen()->availableGeometry().center() - frameGeometry().center());
    }

    QChar nonbreaking_hyphen(8209);
    ui->dataDir->setToolTip(ui->dataDir->toolTip().arg(QString(nonbreaking_hyphen) + "datadir"));
    ui->blocksDir->setToolTip(ui->blocksDir->toolTip().arg(QString(nonbreaking_hyphen) + "blocksdir"));
    ui->openDebugLogfileButton->setToolTip(ui->openDebugLogfileButton->toolTip().arg(PACKAGE_NAME));

    if (platformStyle->getImagesOnButtons()) {
        ui->openDebugLogfileButton->setIcon(platformStyle->SingleColorIcon(":/icons/export"));
    }
    ui->clearButton->setIcon(platformStyle->SingleColorIcon(":/icons/remove"));
    ui->fontBiggerButton->setIcon(platformStyle->SingleColorIcon(":/icons/fontbigger"));
    ui->fontSmallerButton->setIcon(platformStyle->SingleColorIcon(":/icons/fontsmaller"));

    // Install event filter for up and down arrow
    ui->lineEdit->installEventFilter(this);
    ui->messagesWidget->installEventFilter(this);

    connect(ui->clearButton, &QPushButton::clicked, this, &RPCConsole::clear);
    connect(ui->fontBiggerButton, &QPushButton::clicked, this, &RPCConsole::fontBigger);
    connect(ui->fontSmallerButton, &QPushButton::clicked, this, &RPCConsole::fontSmaller);
    connect(ui->btnClearTrafficGraph, &QPushButton::clicked, ui->trafficGraph, &TrafficGraphWidget::clear);

    // disable the wallet selector by default
    ui->WalletSelector->setVisible(false);
    ui->WalletSelectorLabel->setVisible(false);

    // set library version labels
#ifdef ENABLE_WALLET
    ui->berkeleyDBVersion->setText(DbEnv::version(nullptr, nullptr, nullptr));
#else
    ui->label_berkeleyDBVersion->hide();
    ui->berkeleyDBVersion->hide();
#endif
    // Register RPC timer interface
    rpcTimerInterface = new QtRPCTimerInterface();
    // avoid accidentally overwriting an existing, non QTThread
    // based timer interface
    m_node.rpcSetTimerInterfaceIfUnset(rpcTimerInterface);

    setTrafficGraphRange(INITIAL_TRAFFIC_GRAPH_MINS);

    ui->detailWidget->hide();
    ui->peerHeading->setText(tr("Select a peer to view detailed information."));

    consoleFontSize = settings.value(fontSizeSettingsKey, QFontInfo(QFont()).pointSize()).toInt();
    clear();

<<<<<<< HEAD
    // load history
    QMap<size_t, QString> rewrite_replace;
    int size = settings.beginReadArray("nRPCConsoleWindowHistory");
    history.clear();
    for (int i = 0; i < size; ++i) {
        settings.setArrayIndex(i);
        QString cmd = settings.value("cmd").toString();
        QString filtered_cmd;
        {
            std::string strFilteredCmd, dummy;
            if (RPCParseCommandLine(nullptr, dummy, cmd.toStdString(), false, &strFilteredCmd)) {
                filtered_cmd = QString::fromStdString(strFilteredCmd);
            } else {
                // Failed to parse command, so we cannot even filter it for the history
                filtered_cmd = cmd;
            }
        }
        if (cmd != filtered_cmd) {
            // Overwrite this line, and trigger an immediate rewrite of history to purge it
            cmd = QString(cmd.size(), 'x');
            rewrite_replace[history.size()] = filtered_cmd;
        }
        history.append(cmd);
    }
    historyPtr = history.size();
    settings.endArray();
    if (!rewrite_replace.empty()) {
        WriteCommandHistory();
        for (QMapIterator<size_t, QString> i(rewrite_replace); i.hasNext(); ) {
            i.next();
            history[i.key()] = i.value();
        }
        WriteCommandHistory();
    }
}

void RPCConsole::WriteCommandHistory()
{
    // persist history
    QSettings settings;
    settings.beginWriteArray("nRPCConsoleWindowHistory");
    for (int i = 0; i < history.size(); ++i) {
        settings.setArrayIndex(i);
        settings.setValue("cmd", history.at(i));
    }
    settings.endArray();
=======
    GUIUtil::handleCloseWindowShortcut(this);
    QObject::connect(new QShortcut(QKeySequence(Qt::CTRL + Qt::Key_D), ui->tab_console), &QShortcut::activated, this, &QWidget::close);
>>>>>>> 33114e43
}

RPCConsole::~RPCConsole()
{
    QSettings settings;
    settings.setValue("RPCConsoleWindowGeometry", saveGeometry());

    WriteCommandHistory();

    m_node.rpcUnsetTimerInterface(rpcTimerInterface);
    delete rpcTimerInterface;
    delete ui;
}

bool RPCConsole::eventFilter(QObject* obj, QEvent *event)
{
    if(event->type() == QEvent::KeyPress) // Special key handling
    {
        QKeyEvent *keyevt = static_cast<QKeyEvent*>(event);
        int key = keyevt->key();
        Qt::KeyboardModifiers mod = keyevt->modifiers();
        switch(key)
        {
        case Qt::Key_Up: if(obj == ui->lineEdit) { browseHistory(-1); return true; } break;
        case Qt::Key_Down: if(obj == ui->lineEdit) { browseHistory(1); return true; } break;
        case Qt::Key_PageUp: /* pass paging keys to messages widget */
        case Qt::Key_PageDown:
            if(obj == ui->lineEdit)
            {
                QApplication::postEvent(ui->messagesWidget, new QKeyEvent(*keyevt));
                return true;
            }
            break;
        case Qt::Key_Return:
        case Qt::Key_Enter:
            // forward these events to lineEdit
            if(obj == autoCompleter->popup()) {
                QApplication::postEvent(ui->lineEdit, new QKeyEvent(*keyevt));
                autoCompleter->popup()->hide();
                return true;
            }
            break;
        default:
            // Typing in messages widget brings focus to line edit, and redirects key there
            // Exclude most combinations and keys that emit no text, except paste shortcuts
            if(obj == ui->messagesWidget && (
                  (!mod && !keyevt->text().isEmpty() && key != Qt::Key_Tab) ||
                  ((mod & Qt::ControlModifier) && key == Qt::Key_V) ||
                  ((mod & Qt::ShiftModifier) && key == Qt::Key_Insert)))
            {
                ui->lineEdit->setFocus();
                QApplication::postEvent(ui->lineEdit, new QKeyEvent(*keyevt));
                return true;
            }
        }
    }
    return QWidget::eventFilter(obj, event);
}

void RPCConsole::setClientModel(ClientModel *model)
{
    clientModel = model;

    bool wallet_enabled{false};
#ifdef ENABLE_WALLET
    wallet_enabled = WalletModel::isWalletEnabled();
#endif // ENABLE_WALLET
    if (model && !wallet_enabled) {
        // Show warning, for example if this is a prerelease version
        connect(model, &ClientModel::alertsChanged, this, &RPCConsole::updateAlerts);
        updateAlerts(model->getStatusBarWarnings());
    }

    ui->trafficGraph->setClientModel(model);
    if (model && clientModel->getPeerTableModel() && clientModel->getBanTableModel()) {
        // Keep up to date with client
        setNumConnections(model->getNumConnections());
        connect(model, &ClientModel::numConnectionsChanged, this, &RPCConsole::setNumConnections);

        interfaces::Node& node = clientModel->node();
        setNumBlocks(node.getNumBlocks(), QDateTime::fromTime_t(node.getLastBlockTime()), node.getVerificationProgress(), false);
        connect(model, &ClientModel::numBlocksChanged, this, &RPCConsole::setNumBlocks);

        updateNetworkState();
        connect(model, &ClientModel::networkActiveChanged, this, &RPCConsole::setNetworkActive);

        updateTrafficStats(node.getTotalBytesRecv(), node.getTotalBytesSent());
        connect(model, &ClientModel::bytesChanged, this, &RPCConsole::updateTrafficStats);

        connect(model, &ClientModel::mempoolSizeChanged, this, &RPCConsole::setMempoolSize);

        // set up peer table
        ui->peerWidget->setModel(model->getPeerTableModel());
        ui->peerWidget->verticalHeader()->hide();
        ui->peerWidget->setEditTriggers(QAbstractItemView::NoEditTriggers);
        ui->peerWidget->setSelectionBehavior(QAbstractItemView::SelectRows);
        ui->peerWidget->setSelectionMode(QAbstractItemView::ExtendedSelection);
        ui->peerWidget->setContextMenuPolicy(Qt::CustomContextMenu);
        ui->peerWidget->setColumnWidth(PeerTableModel::Address, ADDRESS_COLUMN_WIDTH);
        ui->peerWidget->setColumnWidth(PeerTableModel::Subversion, SUBVERSION_COLUMN_WIDTH);
        ui->peerWidget->setColumnWidth(PeerTableModel::Ping, PING_COLUMN_WIDTH);
        ui->peerWidget->horizontalHeader()->setStretchLastSection(true);

        // create peer table context menu actions
        QAction* disconnectAction = new QAction(tr("&Disconnect"), this);
        QAction* banAction1h      = new QAction(tr("Ban for") + " " + tr("1 &hour"), this);
        QAction* banAction24h     = new QAction(tr("Ban for") + " " + tr("1 &day"), this);
        QAction* banAction7d      = new QAction(tr("Ban for") + " " + tr("1 &week"), this);
        QAction* banAction365d    = new QAction(tr("Ban for") + " " + tr("1 &year"), this);

        // create peer table context menu
        peersTableContextMenu = new QMenu(this);
        peersTableContextMenu->addAction(disconnectAction);
        peersTableContextMenu->addAction(banAction1h);
        peersTableContextMenu->addAction(banAction24h);
        peersTableContextMenu->addAction(banAction7d);
        peersTableContextMenu->addAction(banAction365d);

        connect(banAction1h, &QAction::triggered, [this] { banSelectedNode(60 * 60); });
        connect(banAction24h, &QAction::triggered, [this] { banSelectedNode(60 * 60 * 24); });
        connect(banAction7d, &QAction::triggered, [this] { banSelectedNode(60 * 60 * 24 * 7); });
        connect(banAction365d, &QAction::triggered, [this] { banSelectedNode(60 * 60 * 24 * 365); });

        // peer table context menu signals
        connect(ui->peerWidget, &QTableView::customContextMenuRequested, this, &RPCConsole::showPeersTableContextMenu);
        connect(disconnectAction, &QAction::triggered, this, &RPCConsole::disconnectSelectedNode);

        // peer table signal handling - update peer details when selecting new node
        connect(ui->peerWidget->selectionModel(), &QItemSelectionModel::selectionChanged, this, &RPCConsole::peerSelected);
        // peer table signal handling - update peer details when new nodes are added to the model
        connect(model->getPeerTableModel(), &PeerTableModel::layoutChanged, this, &RPCConsole::peerLayoutChanged);
        // peer table signal handling - cache selected node ids
        connect(model->getPeerTableModel(), &PeerTableModel::layoutAboutToBeChanged, this, &RPCConsole::peerLayoutAboutToChange);

        // set up ban table
        ui->banlistWidget->setModel(model->getBanTableModel());
        ui->banlistWidget->verticalHeader()->hide();
        ui->banlistWidget->setEditTriggers(QAbstractItemView::NoEditTriggers);
        ui->banlistWidget->setSelectionBehavior(QAbstractItemView::SelectRows);
        ui->banlistWidget->setSelectionMode(QAbstractItemView::SingleSelection);
        ui->banlistWidget->setContextMenuPolicy(Qt::CustomContextMenu);
        ui->banlistWidget->setColumnWidth(BanTableModel::Address, BANSUBNET_COLUMN_WIDTH);
        ui->banlistWidget->setColumnWidth(BanTableModel::Bantime, BANTIME_COLUMN_WIDTH);
        ui->banlistWidget->horizontalHeader()->setStretchLastSection(true);

        // create ban table context menu action
        QAction* unbanAction = new QAction(tr("&Unban"), this);

        // create ban table context menu
        banTableContextMenu = new QMenu(this);
        banTableContextMenu->addAction(unbanAction);

        // ban table context menu signals
        connect(ui->banlistWidget, &QTableView::customContextMenuRequested, this, &RPCConsole::showBanTableContextMenu);
        connect(unbanAction, &QAction::triggered, this, &RPCConsole::unbanSelectedNode);

        // ban table signal handling - clear peer details when clicking a peer in the ban table
        connect(ui->banlistWidget, &QTableView::clicked, this, &RPCConsole::clearSelectedNode);
        // ban table signal handling - ensure ban table is shown or hidden (if empty)
        connect(model->getBanTableModel(), &BanTableModel::layoutChanged, this, &RPCConsole::showOrHideBanTableIfRequired);
        showOrHideBanTableIfRequired();

        // Provide initial values
        ui->clientVersion->setText(model->formatFullVersion());
        ui->clientUserAgent->setText(model->formatSubVersion());
        ui->dataDir->setText(model->dataDir());
        ui->blocksDir->setText(model->blocksDir());
        ui->startupTime->setText(model->formatClientStartupTime());
        ui->networkName->setText(QString::fromStdString(Params().NetworkIDString()));

        //Setup autocomplete and attach it
        QStringList wordList;
        std::vector<std::string> commandList = m_node.listRpcCommands();
        for (size_t i = 0; i < commandList.size(); ++i)
        {
            wordList << commandList[i].c_str();
            wordList << ("help " + commandList[i]).c_str();
        }

        wordList << "help-console";
        wordList.sort();
        autoCompleter = new QCompleter(wordList, this);
        autoCompleter->setModelSorting(QCompleter::CaseSensitivelySortedModel);
        // ui->lineEdit is initially disabled because running commands is only
        // possible from now on.
        ui->lineEdit->setEnabled(true);
        ui->lineEdit->setCompleter(autoCompleter);
        autoCompleter->popup()->installEventFilter(this);
        // Start thread to execute RPC commands.
        startExecutor();
    }
    if (!model) {
        // Client model is being set to 0, this means shutdown() is about to be called.
        thread.quit();
        thread.wait();
    }
}

#ifdef ENABLE_WALLET
void RPCConsole::addWallet(WalletModel * const walletModel)
{
    // use name for text and wallet model for internal data object (to allow to move to a wallet id later)
    ui->WalletSelector->addItem(walletModel->getDisplayName(), QVariant::fromValue(walletModel));
    if (ui->WalletSelector->count() == 2 && !isVisible()) {
        // First wallet added, set to default so long as the window isn't presently visible (and potentially in use)
        ui->WalletSelector->setCurrentIndex(1);
    }
    if (ui->WalletSelector->count() > 2) {
        ui->WalletSelector->setVisible(true);
        ui->WalletSelectorLabel->setVisible(true);
    }
}

void RPCConsole::removeWallet(WalletModel * const walletModel)
{
    ui->WalletSelector->removeItem(ui->WalletSelector->findData(QVariant::fromValue(walletModel)));
    if (ui->WalletSelector->count() == 2) {
        ui->WalletSelector->setVisible(false);
        ui->WalletSelectorLabel->setVisible(false);
    }
}
#endif

static QString categoryClass(int category)
{
    switch(category)
    {
    case RPCConsole::CMD_REQUEST:  return "cmd-request"; break;
    case RPCConsole::CMD_REPLY:    return "cmd-reply"; break;
    case RPCConsole::CMD_ERROR:    return "cmd-error"; break;
    default:                       return "misc";
    }
}

void RPCConsole::fontBigger()
{
    setFontSize(consoleFontSize+1);
}

void RPCConsole::fontSmaller()
{
    setFontSize(consoleFontSize-1);
}

void RPCConsole::setFontSize(int newSize)
{
    QSettings settings;

    //don't allow an insane font size
    if (newSize < FONT_RANGE.width() || newSize > FONT_RANGE.height())
        return;

    // temp. store the console content
    QString str = ui->messagesWidget->toHtml();

    // replace font tags size in current content
    str.replace(QString("font-size:%1pt").arg(consoleFontSize), QString("font-size:%1pt").arg(newSize));

    // store the new font size
    consoleFontSize = newSize;
    settings.setValue(fontSizeSettingsKey, consoleFontSize);

    // clear console (reset icon sizes, default stylesheet) and re-add the content
    float oldPosFactor = 1.0 / ui->messagesWidget->verticalScrollBar()->maximum() * ui->messagesWidget->verticalScrollBar()->value();
    clear(false);
    ui->messagesWidget->setHtml(str);
    ui->messagesWidget->verticalScrollBar()->setValue(oldPosFactor * ui->messagesWidget->verticalScrollBar()->maximum());
}

void RPCConsole::clear(bool clearHistory)
{
    ui->messagesWidget->clear();
    if(clearHistory)
    {
        history.clear();
        historyPtr = 0;
    }
    ui->lineEdit->clear();
    ui->lineEdit->setFocus();

    // Add smoothly scaled icon images.
    // (when using width/height on an img, Qt uses nearest instead of linear interpolation)
    for(int i=0; ICON_MAPPING[i].url; ++i)
    {
        ui->messagesWidget->document()->addResource(
                    QTextDocument::ImageResource,
                    QUrl(ICON_MAPPING[i].url),
                    platformStyle->SingleColorImage(ICON_MAPPING[i].source).scaled(QSize(consoleFontSize*2, consoleFontSize*2), Qt::IgnoreAspectRatio, Qt::SmoothTransformation));
    }

    // Set default style sheet
    QFontInfo fixedFontInfo(GUIUtil::fixedPitchFont());
    ui->messagesWidget->document()->setDefaultStyleSheet(
        QString(
                "table { }"
                "td.time { color: #808080; font-size: %2; padding-top: 3px; } "
                "td.message { font-family: %1; font-size: %2; white-space:pre-wrap; } "
                "td.cmd-request { color: #006060; } "
                "td.cmd-error { color: red; } "
                ".secwarning { color: red; }"
                "b { color: #006060; } "
            ).arg(fixedFontInfo.family(), QString("%1pt").arg(consoleFontSize))
        );

#ifdef Q_OS_MAC
    QString clsKey = "(⌘)-L";
#else
    QString clsKey = "Ctrl-L";
#endif

    message(CMD_REPLY, (tr("Welcome to the %1 RPC console.").arg(PACKAGE_NAME) + "<br>" +
                        tr("Use up and down arrows to navigate history, and %1 to clear screen.").arg("<b>"+clsKey+"</b>") + "<br>" +
                        tr("Type %1 for an overview of available commands.").arg("<b>help</b>") + "<br>" +
                        tr("For more information on using this console type %1.").arg("<b>help-console</b>") +
                        "<br><span class=\"secwarning\"><br>" +
                        tr("WARNING: Scammers have been active, telling users to type commands here, stealing their wallet contents. Do not use this console without fully understanding the ramifications of a command.") +
                        "</span>"),
                        true);
}

void RPCConsole::keyPressEvent(QKeyEvent *event)
{
    if(windowType() != Qt::Widget && event->key() == Qt::Key_Escape)
    {
        close();
    }
}

void RPCConsole::message(int category, const QString &message, bool html)
{
    QTime time = QTime::currentTime();
    QString timeString = time.toString();
    QString out;
    out += "<table><tr><td class=\"time\" width=\"65\">" + timeString + "</td>";
    out += "<td class=\"icon\" width=\"32\"><img src=\"" + categoryClass(category) + "\"></td>";
    out += "<td class=\"message " + categoryClass(category) + "\" valign=\"middle\">";
    if(html)
        out += message;
    else
        out += GUIUtil::HtmlEscape(message, false);
    out += "</td></tr></table>";
    ui->messagesWidget->append(out);
}

void RPCConsole::updateNetworkState()
{
    QString connections = QString::number(clientModel->getNumConnections()) + " (";
    connections += tr("In:") + " " + QString::number(clientModel->getNumConnections(CONNECTIONS_IN)) + " / ";
    connections += tr("Out:") + " " + QString::number(clientModel->getNumConnections(CONNECTIONS_OUT)) + ")";

    if(!clientModel->node().getNetworkActive()) {
        connections += " (" + tr("Network activity disabled") + ")";
    }

    ui->numberOfConnections->setText(connections);
}

void RPCConsole::setNumConnections(int count)
{
    if (!clientModel)
        return;

    updateNetworkState();
}

void RPCConsole::setNetworkActive(bool networkActive)
{
    updateNetworkState();
}

void RPCConsole::setNumBlocks(int count, const QDateTime& blockDate, double nVerificationProgress, bool headers)
{
    if (!headers) {
        ui->numberOfBlocks->setText(QString::number(count));
        ui->lastBlockTime->setText(blockDate.toString());
    }
}

void RPCConsole::setMempoolSize(long numberOfTxs, size_t dynUsage)
{
    ui->mempoolNumberTxs->setText(QString::number(numberOfTxs));

    if (dynUsage < 1000000)
        ui->mempoolSize->setText(QString::number(dynUsage/1000.0, 'f', 2) + " KB");
    else
        ui->mempoolSize->setText(QString::number(dynUsage/1000000.0, 'f', 2) + " MB");
}

void RPCConsole::on_lineEdit_returnPressed()
{
    QString cmd = ui->lineEdit->text();

    if(!cmd.isEmpty())
    {
        std::string strFilteredCmd;
        try {
            std::string dummy;
            if (!RPCParseCommandLine(nullptr, dummy, cmd.toStdString(), false, &strFilteredCmd)) {
                // Failed to parse command, so we cannot even filter it for the history
                throw std::runtime_error("Invalid command line");
            }
        } catch (const std::exception& e) {
            QMessageBox::critical(this, "Error", QString("Error: ") + QString::fromStdString(e.what()));
            return;
        }

        ui->lineEdit->clear();

        cmdBeforeBrowsing = QString();

        WalletModel* wallet_model{nullptr};
#ifdef ENABLE_WALLET
        const int wallet_index = ui->WalletSelector->currentIndex();
        if (wallet_index > 0) {
            wallet_model = ui->WalletSelector->itemData(wallet_index).value<WalletModel*>();
        }

        if (m_last_wallet_model != wallet_model) {
            if (wallet_model) {
                message(CMD_REQUEST, tr("Executing command using \"%1\" wallet").arg(wallet_model->getWalletName()));
            } else {
                message(CMD_REQUEST, tr("Executing command without any wallet"));
            }
            m_last_wallet_model = wallet_model;
        }
#endif

        message(CMD_REQUEST, QString::fromStdString(strFilteredCmd));
        Q_EMIT cmdRequest(cmd, m_last_wallet_model);

        cmd = QString::fromStdString(strFilteredCmd);

        // Remove command, if already in history
        history.removeOne(cmd);
        // Append command to history
        history.append(cmd);
        // Enforce maximum history size
        while(history.size() > CONSOLE_HISTORY)
            history.removeFirst();
        // Set pointer to end of history
        historyPtr = history.size();

        // Scroll console view to end
        scrollToEnd();
    }
}

void RPCConsole::browseHistory(int offset)
{
    // store current text when start browsing through the history
    if (historyPtr == history.size()) {
        cmdBeforeBrowsing = ui->lineEdit->text();
    }

    historyPtr += offset;
    if(historyPtr < 0)
        historyPtr = 0;
    if(historyPtr > history.size())
        historyPtr = history.size();
    QString cmd;
    if(historyPtr < history.size())
        cmd = history.at(historyPtr);
    else if (!cmdBeforeBrowsing.isNull()) {
        cmd = cmdBeforeBrowsing;
    }
    ui->lineEdit->setText(cmd);
}

void RPCConsole::startExecutor()
{
    RPCExecutor *executor = new RPCExecutor(m_node);
    executor->moveToThread(&thread);

    // Replies from executor object must go to this object
    connect(executor, &RPCExecutor::reply, this, static_cast<void (RPCConsole::*)(int, const QString&)>(&RPCConsole::message));

    // Requests from this object must go to executor
    connect(this, &RPCConsole::cmdRequest, executor, &RPCExecutor::request);

    // Make sure executor object is deleted in its own thread
    connect(&thread, &QThread::finished, executor, &RPCExecutor::deleteLater);

    // Default implementation of QThread::run() simply spins up an event loop in the thread,
    // which is what we want.
    thread.start();
}

void RPCConsole::on_tabWidget_currentChanged(int index)
{
    if (ui->tabWidget->widget(index) == ui->tab_console) {
        ui->lineEdit->setFocus();
    }
}

void RPCConsole::on_openDebugLogfileButton_clicked()
{
    GUIUtil::openDebugLogfile();
}

void RPCConsole::scrollToEnd()
{
    QScrollBar *scrollbar = ui->messagesWidget->verticalScrollBar();
    scrollbar->setValue(scrollbar->maximum());
}

void RPCConsole::on_sldGraphRange_valueChanged(int value)
{
    const int multiplier = 5; // each position on the slider represents 5 min
    int mins = value * multiplier;
    setTrafficGraphRange(mins);
}

void RPCConsole::setTrafficGraphRange(int mins)
{
    ui->trafficGraph->setGraphRangeMins(mins);
    ui->lblGraphRange->setText(GUIUtil::formatDurationStr(mins * 60));
}

void RPCConsole::updateTrafficStats(quint64 totalBytesIn, quint64 totalBytesOut)
{
    ui->lblBytesIn->setText(GUIUtil::formatBytes(totalBytesIn));
    ui->lblBytesOut->setText(GUIUtil::formatBytes(totalBytesOut));
}

void RPCConsole::peerSelected(const QItemSelection &selected, const QItemSelection &deselected)
{
    Q_UNUSED(deselected);

    if (!clientModel || !clientModel->getPeerTableModel() || selected.indexes().isEmpty())
        return;

    const CNodeCombinedStats *stats = clientModel->getPeerTableModel()->getNodeStats(selected.indexes().first().row());
    if (stats)
        updateNodeDetail(stats);
}

void RPCConsole::peerLayoutAboutToChange()
{
    QModelIndexList selected = ui->peerWidget->selectionModel()->selectedIndexes();
    cachedNodeids.clear();
    for(int i = 0; i < selected.size(); i++)
    {
        const CNodeCombinedStats *stats = clientModel->getPeerTableModel()->getNodeStats(selected.at(i).row());
        cachedNodeids.append(stats->nodeStats.nodeid);
    }
}

void RPCConsole::peerLayoutChanged()
{
    if (!clientModel || !clientModel->getPeerTableModel())
        return;

    const CNodeCombinedStats *stats = nullptr;
    bool fUnselect = false;
    bool fReselect = false;

    if (cachedNodeids.empty()) // no node selected yet
        return;

    // find the currently selected row
    int selectedRow = -1;
    QModelIndexList selectedModelIndex = ui->peerWidget->selectionModel()->selectedIndexes();
    if (!selectedModelIndex.isEmpty()) {
        selectedRow = selectedModelIndex.first().row();
    }

    // check if our detail node has a row in the table (it may not necessarily
    // be at selectedRow since its position can change after a layout change)
    int detailNodeRow = clientModel->getPeerTableModel()->getRowByNodeId(cachedNodeids.first());

    if (detailNodeRow < 0)
    {
        // detail node disappeared from table (node disconnected)
        fUnselect = true;
    }
    else
    {
        if (detailNodeRow != selectedRow)
        {
            // detail node moved position
            fUnselect = true;
            fReselect = true;
        }

        // get fresh stats on the detail node.
        stats = clientModel->getPeerTableModel()->getNodeStats(detailNodeRow);
    }

    if (fUnselect && selectedRow >= 0) {
        clearSelectedNode();
    }

    if (fReselect)
    {
        for(int i = 0; i < cachedNodeids.size(); i++)
        {
            ui->peerWidget->selectRow(clientModel->getPeerTableModel()->getRowByNodeId(cachedNodeids.at(i)));
        }
    }

    if (stats)
        updateNodeDetail(stats);
}

void RPCConsole::updateNodeDetail(const CNodeCombinedStats *stats)
{
    // update the detail ui with latest node information
    QString peerAddrDetails(QString::fromStdString(stats->nodeStats.addrName) + " ");
    peerAddrDetails += tr("(node id: %1)").arg(QString::number(stats->nodeStats.nodeid));
    if (!stats->nodeStats.addrLocal.empty())
        peerAddrDetails += "<br />" + tr("via %1").arg(QString::fromStdString(stats->nodeStats.addrLocal));
    ui->peerHeading->setText(peerAddrDetails);
    ui->peerServices->setText(GUIUtil::formatServicesStr(stats->nodeStats.nServices));
    ui->peerLastSend->setText(stats->nodeStats.nLastSend ? GUIUtil::formatDurationStr(GetSystemTimeInSeconds() - stats->nodeStats.nLastSend) : tr("never"));
    ui->peerLastRecv->setText(stats->nodeStats.nLastRecv ? GUIUtil::formatDurationStr(GetSystemTimeInSeconds() - stats->nodeStats.nLastRecv) : tr("never"));
    ui->peerBytesSent->setText(GUIUtil::formatBytes(stats->nodeStats.nSendBytes));
    ui->peerBytesRecv->setText(GUIUtil::formatBytes(stats->nodeStats.nRecvBytes));
    ui->peerConnTime->setText(GUIUtil::formatDurationStr(GetSystemTimeInSeconds() - stats->nodeStats.nTimeConnected));
    ui->peerPingTime->setText(GUIUtil::formatPingTime(stats->nodeStats.dPingTime));
    ui->peerPingWait->setText(GUIUtil::formatPingTime(stats->nodeStats.dPingWait));
    ui->peerMinPing->setText(GUIUtil::formatPingTime(stats->nodeStats.dMinPing));
    ui->timeoffset->setText(GUIUtil::formatTimeOffset(stats->nodeStats.nTimeOffset));
    ui->peerVersion->setText(QString("%1").arg(QString::number(stats->nodeStats.nVersion)));
    ui->peerSubversion->setText(QString::fromStdString(stats->nodeStats.cleanSubVer));
    ui->peerDirection->setText(stats->nodeStats.fInbound ? tr("Inbound") : tr("Outbound"));
    ui->peerHeight->setText(QString("%1").arg(QString::number(stats->nodeStats.nStartingHeight)));
    ui->peerWhitelisted->setText(stats->nodeStats.m_legacyWhitelisted ? tr("Yes") : tr("No"));

    // This check fails for example if the lock was busy and
    // nodeStateStats couldn't be fetched.
    if (stats->fNodeStateStatsAvailable) {
        // Ban score is init to 0
        ui->peerBanScore->setText(QString("%1").arg(stats->nodeStateStats.nMisbehavior));

        // Sync height is init to -1
        if (stats->nodeStateStats.nSyncHeight > -1)
            ui->peerSyncHeight->setText(QString("%1").arg(stats->nodeStateStats.nSyncHeight));
        else
            ui->peerSyncHeight->setText(tr("Unknown"));

        // Common height is init to -1
        if (stats->nodeStateStats.nCommonHeight > -1)
            ui->peerCommonHeight->setText(QString("%1").arg(stats->nodeStateStats.nCommonHeight));
        else
            ui->peerCommonHeight->setText(tr("Unknown"));
    }

    ui->detailWidget->show();
}

void RPCConsole::resizeEvent(QResizeEvent *event)
{
    QWidget::resizeEvent(event);
}

void RPCConsole::showEvent(QShowEvent *event)
{
    QWidget::showEvent(event);

    if (!clientModel || !clientModel->getPeerTableModel())
        return;

    // start PeerTableModel auto refresh
    clientModel->getPeerTableModel()->startAutoRefresh();
}

void RPCConsole::hideEvent(QHideEvent *event)
{
    QWidget::hideEvent(event);

    if (!clientModel || !clientModel->getPeerTableModel())
        return;

    // stop PeerTableModel auto refresh
    clientModel->getPeerTableModel()->stopAutoRefresh();
}

void RPCConsole::showPeersTableContextMenu(const QPoint& point)
{
    QModelIndex index = ui->peerWidget->indexAt(point);
    if (index.isValid())
        peersTableContextMenu->exec(QCursor::pos());
}

void RPCConsole::showBanTableContextMenu(const QPoint& point)
{
    QModelIndex index = ui->banlistWidget->indexAt(point);
    if (index.isValid())
        banTableContextMenu->exec(QCursor::pos());
}

void RPCConsole::disconnectSelectedNode()
{
    // Get selected peer addresses
    QList<QModelIndex> nodes = GUIUtil::getEntryData(ui->peerWidget, PeerTableModel::NetNodeId);
    for(int i = 0; i < nodes.count(); i++)
    {
        // Get currently selected peer address
        NodeId id = nodes.at(i).data().toLongLong();
        // Find the node, disconnect it and clear the selected node
        if(m_node.disconnect(id))
            clearSelectedNode();
    }
}

void RPCConsole::banSelectedNode(int bantime)
{
    if (!clientModel)
        return;

    // Get selected peer addresses
    QList<QModelIndex> nodes = GUIUtil::getEntryData(ui->peerWidget, PeerTableModel::NetNodeId);
    for(int i = 0; i < nodes.count(); i++)
    {
        // Get currently selected peer address
        NodeId id = nodes.at(i).data().toLongLong();

        // Get currently selected peer address
        int detailNodeRow = clientModel->getPeerTableModel()->getRowByNodeId(id);
        if (detailNodeRow < 0) return;

        // Find possible nodes, ban it and clear the selected node
        const CNodeCombinedStats *stats = clientModel->getPeerTableModel()->getNodeStats(detailNodeRow);
        if (stats) {
            m_node.ban(stats->nodeStats.addr, BanReasonManuallyAdded, bantime);
            m_node.disconnect(stats->nodeStats.addr);
        }
    }
    clearSelectedNode();
    clientModel->getBanTableModel()->refresh();
}

void RPCConsole::unbanSelectedNode()
{
    if (!clientModel)
        return;

    // Get selected ban addresses
    QList<QModelIndex> nodes = GUIUtil::getEntryData(ui->banlistWidget, BanTableModel::Address);
    for(int i = 0; i < nodes.count(); i++)
    {
        // Get currently selected ban address
        QString strNode = nodes.at(i).data().toString();
        CSubNet possibleSubnet;

        LookupSubNet(strNode.toStdString().c_str(), possibleSubnet);
        if (possibleSubnet.IsValid() && m_node.unban(possibleSubnet))
        {
            clientModel->getBanTableModel()->refresh();
        }
    }
}

void RPCConsole::clearSelectedNode()
{
    ui->peerWidget->selectionModel()->clearSelection();
    cachedNodeids.clear();
    ui->detailWidget->hide();
    ui->peerHeading->setText(tr("Select a peer to view detailed information."));
}

void RPCConsole::showOrHideBanTableIfRequired()
{
    if (!clientModel)
        return;

    bool visible = clientModel->getBanTableModel()->shouldShow();
    ui->banlistWidget->setVisible(visible);
    ui->banHeading->setVisible(visible);
}

void RPCConsole::setTabFocus(enum TabTypes tabType)
{
    ui->tabWidget->setCurrentIndex(tabType);
}

QString RPCConsole::tabTitle(TabTypes tab_type) const
{
    return ui->tabWidget->tabText(tab_type);
}

void RPCConsole::updateAlerts(const QString& warnings)
{
    this->ui->label_alerts->setVisible(!warnings.isEmpty());
    this->ui->label_alerts->setText(warnings);
}<|MERGE_RESOLUTION|>--- conflicted
+++ resolved
@@ -500,7 +500,6 @@
     consoleFontSize = settings.value(fontSizeSettingsKey, QFontInfo(QFont()).pointSize()).toInt();
     clear();
 
-<<<<<<< HEAD
     // load history
     QMap<size_t, QString> rewrite_replace;
     int size = settings.beginReadArray("nRPCConsoleWindowHistory");
@@ -535,6 +534,9 @@
         }
         WriteCommandHistory();
     }
+
+    GUIUtil::handleCloseWindowShortcut(this);
+    QObject::connect(new QShortcut(QKeySequence(Qt::CTRL + Qt::Key_D), ui->tab_console), &QShortcut::activated, this, &QWidget::close);
 }
 
 void RPCConsole::WriteCommandHistory()
@@ -547,10 +549,6 @@
         settings.setValue("cmd", history.at(i));
     }
     settings.endArray();
-=======
-    GUIUtil::handleCloseWindowShortcut(this);
-    QObject::connect(new QShortcut(QKeySequence(Qt::CTRL + Qt::Key_D), ui->tab_console), &QShortcut::activated, this, &QWidget::close);
->>>>>>> 33114e43
 }
 
 RPCConsole::~RPCConsole()
