--- conflicted
+++ resolved
@@ -477,18 +477,14 @@
 
 RPCConsole::~RPCConsole()
 {
-<<<<<<< HEAD
 #ifdef ENABLE_WALLET
     for (int i = ui->WalletSelector->count(); --i >= 1; ) {
         CWalletRef * const ppwallet = (CWalletRef*)ui->WalletSelector->itemData(i).value<void*>();
         delete ppwallet;
     }
 #endif
-    GUIUtil::saveWindowGeometry("nRPCConsoleWindow", this);
-=======
     QSettings settings;
     settings.setValue("RPCConsoleWindowGeometry", saveGeometry());
->>>>>>> f518d9ae
     RPCUnsetTimerInterface(rpcTimerInterface);
     delete rpcTimerInterface;
     delete ui;
