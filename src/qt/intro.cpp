// Copyright (c) 2011-2016 The Bitcoin Core developers
// Distributed under the MIT software license, see the accompanying
// file COPYING or http://www.opensource.org/licenses/mit-license.php.

#if defined(HAVE_CONFIG_H)
#include "config/bitcoin-config.h"
#endif

#include "fs.h"
#include "intro.h"
#include "ui_intro.h"

#include "guiutil.h"

#include "consensus/consensus.h"
#include "util.h"
<<<<<<< HEAD
=======
#include "validation.h"
>>>>>>> 488c683b

#include <QFileDialog>
#include <QSettings>
#include <QMessageBox>

#include <cmath>

static const uint64_t GB_BYTES = 1000000000LL;
/* Minimum free space (in GB) needed for data directory */
static const uint64_t BLOCK_CHAIN_SIZE = 150;
/* Minimum free space (in GB) needed for data directory when pruned; Does not include prune target */
static const uint64_t CHAIN_STATE_SIZE = 3;
/* Total required space (in GB) depending on user choice (prune, not prune) */
static uint64_t requiredSpace;

/* Check free space asynchronously to prevent hanging the UI thread.

   Up to one request to check a path is in flight to this thread; when the check()
   function runs, the current path is requested from the associated Intro object.
   The reply is sent back through a signal.

   This ensures that no queue of checking requests is built up while the user is
   still entering the path, and that always the most recently entered path is checked as
   soon as the thread becomes available.
*/
class FreespaceChecker : public QObject
{
    Q_OBJECT

public:
    FreespaceChecker(Intro *intro);

    enum Status {
        ST_OK,
        ST_ERROR
    };

public Q_SLOTS:
    void check();

Q_SIGNALS:
    void reply(int status, const QString &message, quint64 available);

private:
    Intro *intro;
};

#include "intro.moc"

FreespaceChecker::FreespaceChecker(Intro *_intro)
{
    this->intro = _intro;
}

void FreespaceChecker::check()
{
    QString dataDirStr = intro->getPathToCheck();
    fs::path dataDir = GUIUtil::qstringToBoostPath(dataDirStr);
    uint64_t freeBytesAvailable = 0;
    int replyStatus = ST_OK;
    QString replyMessage = tr("A new data directory will be created.");

    /* Find first parent that exists, so that fs::space does not fail */
    fs::path parentDir = dataDir;
    fs::path parentDirOld = fs::path();
    while(parentDir.has_parent_path() && !fs::exists(parentDir))
    {
        parentDir = parentDir.parent_path();

        /* Check if we make any progress, break if not to prevent an infinite loop here */
        if (parentDirOld == parentDir)
            break;

        parentDirOld = parentDir;
    }

    try {
        freeBytesAvailable = fs::space(parentDir).available;
        if(fs::exists(dataDir))
        {
            if(fs::is_directory(dataDir))
            {
                QString separator = "<code>" + QDir::toNativeSeparators("/") + tr("name") + "</code>";
                replyStatus = ST_OK;
                replyMessage = tr("Directory already exists. Add %1 if you intend to create a new directory here.").arg(separator);
            } else {
                replyStatus = ST_ERROR;
                replyMessage = tr("Path already exists, and is not a directory.");
            }
        }
    } catch (const fs::filesystem_error&)
    {
        /* Parent directory does not exist or is not accessible */
        replyStatus = ST_ERROR;
        replyMessage = tr("Cannot create data directory here.");
    }
    Q_EMIT reply(replyStatus, replyMessage, freeBytesAvailable);
}


Intro::Intro(QWidget *parent) :
    QDialog(parent),
    ui(new Ui::Intro),
    thread(0),
    signalled(false)
{
    ui->setupUi(this);
    ui->welcomeLabel->setText(ui->welcomeLabel->text().arg(tr(PACKAGE_NAME)));
    ui->storageLabel->setText(ui->storageLabel->text().arg(tr(PACKAGE_NAME)));

    ui->lblExplanation1->setText(ui->lblExplanation1->text()
        .arg(tr(PACKAGE_NAME))
        .arg(BLOCK_CHAIN_SIZE)
        .arg(2009)
        .arg(tr("Bitcoin"))
    );
    ui->lblExplanation2->setText(ui->lblExplanation2->text().arg(tr(PACKAGE_NAME)));

<<<<<<< HEAD
    uint64_t pruneTarget = std::max<int64_t>(0, gArgs.GetArg("-prune", 0));
    requiredSpace = BLOCK_CHAIN_SIZE;
    QString storageRequiresMsg = tr("At least %1 GB of data will be stored in this directory, and it will grow over time.");
    if (pruneTarget) {
        uint64_t prunedGBs = std::ceil(pruneTarget * 1024 * 1024.0 / GB_BYTES);
        if (prunedGBs <= requiredSpace) {
            requiredSpace = prunedGBs;
            storageRequiresMsg = tr("Approximately %1 GB of data will be stored in this directory.");
        }
        ui->lblExplanation3->setVisible(true);
    } else {
        ui->lblExplanation3->setVisible(false);
    }
    requiredSpace += CHAIN_STATE_SIZE;
    ui->sizeWarningLabel->setText(
        tr("%1 will download and store a copy of the Bitcoin block chain.").arg(tr(PACKAGE_NAME)) + " " +
        storageRequiresMsg.arg(requiredSpace) + " " +
        tr("The wallet will also be stored in this directory.")
    );
=======
    int minPruneTarget = std::ceil(MIN_DISK_SPACE_FOR_BLOCK_FILES / 1024.0 / 1024.0);
    ui->pruneMiB->setMinimum(minPruneTarget);
    ui->pruneMiB->setMaximum(std::numeric_limits<int>::max());

    int64_t pruneTarget = gArgs.GetArg("-prune", 0);
    if (pruneTarget > 1) {
        ui->chkPrune->setChecked(true);
        ui->pruneMiB->setValue(pruneTarget);
    } else {
        ui->chkPrune->setChecked(false);
        ui->pruneMiB->setValue(minPruneTarget);
    }
    connect(ui->chkPrune, SIGNAL(stateChanged(int)), this, SLOT(UpdateText()));
    connect(ui->pruneMiB, SIGNAL(valueChanged(int)), this, SLOT(UpdateText()));

    UpdateText();

>>>>>>> 488c683b
    startThread();
}

void Intro::UpdateText()
{
    requiredSpace = BLOCK_CHAIN_SIZE;
    QString storageRequiresMsg = tr("At least %1 GB of data will be stored in this directory, and it will grow over time.");
    uint64_t pruneBytes = uint64_t(ui->pruneMiB->value()) * 1024 * 1024;
    if (ui->chkPrune->isChecked()) {
        uint64_t prunedGBs = std::ceil(double(pruneBytes) / GB_BYTES);
        if (prunedGBs <= requiredSpace) {
            requiredSpace = prunedGBs;
            storageRequiresMsg = tr("Approximately %1 GB of data will be stored in this directory.");
            ui->lblExplanation3->setVisible(true);
        } else {
            ui->lblExplanation3->setVisible(false);
        }
        ui->pruneMiB->setEnabled(true);
    } else {
        ui->lblExplanation3->setVisible(false);
        ui->pruneMiB->setEnabled(false);
    }
    static const uint64_t nPowTargetSpacing = 10 * 60;  // from chainparams, which we don't have at this stage
    // TODO: Bump this to 2-3 MB after segwit activates, based on real world changes
    static const uint32_t nExpectedBlockDataSize = 1125000;  // includes undo data
    ui->lblPruneSuffix->setText(tr("MiB (sufficient to restore backups %n day(s) old)", "block chain pruning", pruneBytes / (uint64_t(nExpectedBlockDataSize) * 86400 / nPowTargetSpacing)));
    requiredSpace += CHAIN_STATE_SIZE;
    ui->sizeWarningLabel->setText(
        tr("%1 will download and store a copy of the Bitcoin block chain.").arg(tr(PACKAGE_NAME)) + " " +
        storageRequiresMsg.arg(requiredSpace) + " " +
        tr("The wallet will also be stored in this directory.")
    );
    Q_EMIT requestCheck();
}

Intro::~Intro()
{
    delete ui;
    /* Ensure thread is finished before it is deleted */
    Q_EMIT stopThread();
    thread->wait();
}

QString Intro::getDataDirectory()
{
    return ui->dataDirectory->text();
}

void Intro::setDataDirectory(const QString &dataDir)
{
    ui->dataDirectory->setText(dataDir);
    if(dataDir == getDefaultDataDirectory())
    {
        ui->dataDirDefault->setChecked(true);
        ui->dataDirectory->setEnabled(false);
        ui->ellipsisButton->setEnabled(false);
    } else {
        ui->dataDirCustom->setChecked(true);
        ui->dataDirectory->setEnabled(true);
        ui->ellipsisButton->setEnabled(true);
    }
}

uint64_t Intro::getPrune()
{
    if (ui->chkPrune->isChecked()) {
        return ui->pruneMiB->value();
    } else {
        return 0;
    }
}

QString Intro::getDefaultDataDirectory()
{
    return GUIUtil::boostPathToQString(GetDefaultDataDir());
}

bool Intro::pickDataDirectory()
{
    QSettings settings;
    /* If data directory provided on command line, no need to look at settings
       or show a picking dialog */
    if(!gArgs.GetArg("-datadir", "").empty())
        return true;
    /* 1) Default data directory for operating system */
    QString dataDir = getDefaultDataDirectory();
    /* 2) Allow QSettings to override default dir */
    dataDir = settings.value("strDataDir", dataDir).toString();

    if(!fs::exists(GUIUtil::qstringToBoostPath(dataDir)) || gArgs.GetBoolArg("-choosedatadir", DEFAULT_CHOOSE_DATADIR) || settings.value("fReset", false).toBool() || gArgs.GetBoolArg("-resetguisettings", false))
    {
        int64_t introPrune;

        /* If current default data directory does not exist, let the user choose one */
        Intro intro;
        intro.setDataDirectory(dataDir);
        intro.setWindowIcon(QIcon(":icons/bitcoin"));

        while(true)
        {
            if(!intro.exec())
            {
                /* Cancel clicked */
                return false;
            }
            introPrune = intro.getPrune();
            dataDir = intro.getDataDirectory();
            try {
                TryCreateDirectories(GUIUtil::qstringToBoostPath(dataDir));
                break;
            } catch (const fs::filesystem_error&) {
                QMessageBox::critical(0, tr(PACKAGE_NAME),
                    tr("Error: Specified data directory \"%1\" cannot be created.").arg(dataDir));
                /* fall through, back to choosing screen */
            }
        }

        settings.setValue("strDataDir", dataDir);
        settings.setValue("fReset", false);
<<<<<<< HEAD
=======

        if (introPrune || gArgs.GetArg("-prune", 0) > 1) {
            // Initialise specified prune setting
            std::string strPrune = strprintf("%d", introPrune);
            gArgs.ForceSetArg("-prune", strPrune);
            gArgs.ModifyRWConfigFile("prune", strPrune);
        }
>>>>>>> 488c683b
    }
    /* Only override -datadir if different from the default, to make it possible to
     * override -datadir in the bitcoin.conf file in the default data directory
     * (to be consistent with bitcoind behavior)
     */
    if(dataDir != getDefaultDataDirectory())
        gArgs.SoftSetArg("-datadir", GUIUtil::qstringToBoostPath(dataDir).string()); // use OS locale for path setting
    return true;
}

void Intro::setStatus(int status, const QString &message, quint64 bytesAvailable)
{
    switch(status)
    {
    case FreespaceChecker::ST_OK:
        ui->errorMessage->setText(message);
        ui->errorMessage->setStyleSheet("");
        break;
    case FreespaceChecker::ST_ERROR:
        ui->errorMessage->setText(tr("Error") + ": " + message);
        ui->errorMessage->setStyleSheet("QLabel { color: #800000 }");
        break;
    }
    /* Indicate number of bytes available */
    if(status == FreespaceChecker::ST_ERROR)
    {
        ui->freeSpace->setText("");
    } else {
        QString freeString = tr("%n GB of free space available", "", bytesAvailable/GB_BYTES);
        if(bytesAvailable < requiredSpace * GB_BYTES)
        {
            freeString += " " + tr("(of %n GB needed)", "", requiredSpace);
            ui->freeSpace->setStyleSheet("QLabel { color: #800000 }");
        } else {
            ui->freeSpace->setStyleSheet("");
        }
        ui->freeSpace->setText(freeString + ".");
    }
    /* Don't allow confirm in ERROR state */
    ui->buttonBox->button(QDialogButtonBox::Ok)->setEnabled(status != FreespaceChecker::ST_ERROR);
}

void Intro::on_dataDirectory_textChanged(const QString &dataDirStr)
{
    /* Disable OK button until check result comes in */
    ui->buttonBox->button(QDialogButtonBox::Ok)->setEnabled(false);
    checkPath(dataDirStr);
}

void Intro::on_ellipsisButton_clicked()
{
    QString dir = QDir::toNativeSeparators(QFileDialog::getExistingDirectory(0, "Choose data directory", ui->dataDirectory->text()));
    if(!dir.isEmpty())
        ui->dataDirectory->setText(dir);
}

void Intro::on_dataDirDefault_clicked()
{
    setDataDirectory(getDefaultDataDirectory());
}

void Intro::on_dataDirCustom_clicked()
{
    ui->dataDirectory->setEnabled(true);
    ui->ellipsisButton->setEnabled(true);
}

void Intro::startThread()
{
    thread = new QThread(this);
    FreespaceChecker *executor = new FreespaceChecker(this);
    executor->moveToThread(thread);

    connect(executor, SIGNAL(reply(int,QString,quint64)), this, SLOT(setStatus(int,QString,quint64)));
    connect(this, SIGNAL(requestCheck()), executor, SLOT(check()));
    /*  make sure executor object is deleted in its own thread */
    connect(this, SIGNAL(stopThread()), executor, SLOT(deleteLater()));
    connect(this, SIGNAL(stopThread()), thread, SLOT(quit()));

    thread->start();
}

void Intro::checkPath(const QString &dataDir)
{
    mutex.lock();
    pathToCheck = dataDir;
    if(!signalled)
    {
        signalled = true;
        Q_EMIT requestCheck();
    }
    mutex.unlock();
}

QString Intro::getPathToCheck()
{
    QString retval;
    mutex.lock();
    retval = pathToCheck;
    signalled = false; /* new request can be queued now */
    mutex.unlock();
    return retval;
}<|MERGE_RESOLUTION|>--- conflicted
+++ resolved
@@ -14,10 +14,7 @@
 
 #include "consensus/consensus.h"
 #include "util.h"
-<<<<<<< HEAD
-=======
 #include "validation.h"
->>>>>>> 488c683b
 
 #include <QFileDialog>
 #include <QSettings>
@@ -136,27 +133,6 @@
     );
     ui->lblExplanation2->setText(ui->lblExplanation2->text().arg(tr(PACKAGE_NAME)));
 
-<<<<<<< HEAD
-    uint64_t pruneTarget = std::max<int64_t>(0, gArgs.GetArg("-prune", 0));
-    requiredSpace = BLOCK_CHAIN_SIZE;
-    QString storageRequiresMsg = tr("At least %1 GB of data will be stored in this directory, and it will grow over time.");
-    if (pruneTarget) {
-        uint64_t prunedGBs = std::ceil(pruneTarget * 1024 * 1024.0 / GB_BYTES);
-        if (prunedGBs <= requiredSpace) {
-            requiredSpace = prunedGBs;
-            storageRequiresMsg = tr("Approximately %1 GB of data will be stored in this directory.");
-        }
-        ui->lblExplanation3->setVisible(true);
-    } else {
-        ui->lblExplanation3->setVisible(false);
-    }
-    requiredSpace += CHAIN_STATE_SIZE;
-    ui->sizeWarningLabel->setText(
-        tr("%1 will download and store a copy of the Bitcoin block chain.").arg(tr(PACKAGE_NAME)) + " " +
-        storageRequiresMsg.arg(requiredSpace) + " " +
-        tr("The wallet will also be stored in this directory.")
-    );
-=======
     int minPruneTarget = std::ceil(MIN_DISK_SPACE_FOR_BLOCK_FILES / 1024.0 / 1024.0);
     ui->pruneMiB->setMinimum(minPruneTarget);
     ui->pruneMiB->setMaximum(std::numeric_limits<int>::max());
@@ -174,7 +150,6 @@
 
     UpdateText();
 
->>>>>>> 488c683b
     startThread();
 }
 
@@ -294,8 +269,6 @@
 
         settings.setValue("strDataDir", dataDir);
         settings.setValue("fReset", false);
-<<<<<<< HEAD
-=======
 
         if (introPrune || gArgs.GetArg("-prune", 0) > 1) {
             // Initialise specified prune setting
@@ -303,7 +276,6 @@
             gArgs.ForceSetArg("-prune", strPrune);
             gArgs.ModifyRWConfigFile("prune", strPrune);
         }
->>>>>>> 488c683b
     }
     /* Only override -datadir if different from the default, to make it possible to
      * override -datadir in the bitcoin.conf file in the default data directory
