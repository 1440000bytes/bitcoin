// Copyright (c) 2011-2015 The Bitcoin Core developers
// Distributed under the MIT software license, see the accompanying
// file COPYING or http://www.opensource.org/licenses/mit-license.php.

#if defined(HAVE_CONFIG_H)
#include "config/bitcoin-config.h"
#endif

#include "intro.h"
#include "ui_intro.h"

#include "guiutil.h"

#include "util.h"

#include <boost/filesystem.hpp>

#include <QFileDialog>
#include <QSettings>
#include <QMessageBox>

#include <cmath>

static const uint64_t GB_BYTES = 1000000000LL;
/* Minimum free space (in GB) needed for data directory */
static const uint64_t BLOCK_CHAIN_SIZE = 80;
/* Minimum free space (in GB) needed for data directory when pruned; Does not include prune target */
static const uint64_t CHAIN_STATE_SIZE = 2;
/* Total required space (in GB) depending on user choice (prune, not prune) */
static uint64_t requiredSpace;

/* Check free space asynchronously to prevent hanging the UI thread.

   Up to one request to check a path is in flight to this thread; when the check()
   function runs, the current path is requested from the associated Intro object.
   The reply is sent back through a signal.

   This ensures that no queue of checking requests is built up while the user is
   still entering the path, and that always the most recently entered path is checked as
   soon as the thread becomes available.
*/
class FreespaceChecker : public QObject
{
    Q_OBJECT

public:
    FreespaceChecker(Intro *intro);

    enum Status {
        ST_OK,
        ST_ERROR
    };

public Q_SLOTS:
    void check();

Q_SIGNALS:
    void reply(int status, const QString &message, quint64 available);

private:
    Intro *intro;
};

#include "intro.moc"

FreespaceChecker::FreespaceChecker(Intro *intro)
{
    this->intro = intro;
}

void FreespaceChecker::check()
{
    namespace fs = boost::filesystem;
    QString dataDirStr = intro->getPathToCheck();
    fs::path dataDir = GUIUtil::qstringToBoostPath(dataDirStr);
    uint64_t freeBytesAvailable = 0;
    int replyStatus = ST_OK;
    QString replyMessage = tr("A new data directory will be created.");

    /* Find first parent that exists, so that fs::space does not fail */
    fs::path parentDir = dataDir;
    fs::path parentDirOld = fs::path();
    while(parentDir.has_parent_path() && !fs::exists(parentDir))
    {
        parentDir = parentDir.parent_path();

        /* Check if we make any progress, break if not to prevent an infinite loop here */
        if (parentDirOld == parentDir)
            break;

        parentDirOld = parentDir;
    }

    try {
        freeBytesAvailable = fs::space(parentDir).available;
        if(fs::exists(dataDir))
        {
            if(fs::is_directory(dataDir))
            {
                QString separator = "<code>" + QDir::toNativeSeparators("/") + tr("name") + "</code>";
                replyStatus = ST_OK;
                replyMessage = tr("Directory already exists. Add %1 if you intend to create a new directory here.").arg(separator);
            } else {
                replyStatus = ST_ERROR;
                replyMessage = tr("Path already exists, and is not a directory.");
            }
        }
    } catch (const fs::filesystem_error&)
    {
        /* Parent directory does not exist or is not accessible */
        replyStatus = ST_ERROR;
        replyMessage = tr("Cannot create data directory here.");
    }
    Q_EMIT reply(replyStatus, replyMessage, freeBytesAvailable);
}


Intro::Intro(QWidget *parent) :
    QDialog(parent),
    ui(new Ui::Intro),
    thread(0),
    signalled(false)
{
    ui->setupUi(this);
<<<<<<< HEAD
    ui->welcomeLabel->setText(ui->welcomeLabel->text().arg(tr(PACKAGE_NAME)));
    ui->storageLabel->setText(ui->storageLabel->text().arg(tr(PACKAGE_NAME)));
    ui->sizeWarningLabel->setText(ui->sizeWarningLabel->text().arg(tr(PACKAGE_NAME)).arg(BLOCK_CHAIN_SIZE/GB_BYTES));
=======
    uint64_t pruneTarget = std::max<int64_t>(0, GetArg("-prune", 0));
    requiredSpace = BLOCK_CHAIN_SIZE;
    if (pruneTarget)
        requiredSpace = CHAIN_STATE_SIZE + std::ceil(pruneTarget * 1024 * 1024.0 / GB_BYTES);
    ui->sizeWarningLabel->setText(ui->sizeWarningLabel->text().arg(requiredSpace));
>>>>>>> 188ca9c3
    startThread();
}

Intro::~Intro()
{
    delete ui;
    /* Ensure thread is finished before it is deleted */
    Q_EMIT stopThread();
    thread->wait();
}

QString Intro::getDataDirectory()
{
    return ui->dataDirectory->text();
}

void Intro::setDataDirectory(const QString &dataDir)
{
    ui->dataDirectory->setText(dataDir);
    if(dataDir == getDefaultDataDirectory())
    {
        ui->dataDirDefault->setChecked(true);
        ui->dataDirectory->setEnabled(false);
        ui->ellipsisButton->setEnabled(false);
    } else {
        ui->dataDirCustom->setChecked(true);
        ui->dataDirectory->setEnabled(true);
        ui->ellipsisButton->setEnabled(true);
    }
}

QString Intro::getDefaultDataDirectory()
{
    return GUIUtil::boostPathToQString(GetDefaultDataDir());
}

void Intro::pickDataDirectory()
{
    namespace fs = boost::filesystem;
    QSettings settings;
    /* If data directory provided on command line, no need to look at settings
       or show a picking dialog */
    if(!GetArg("-datadir", "").empty())
        return;
    /* 1) Default data directory for operating system */
    QString dataDir = getDefaultDataDirectory();
    /* 2) Allow QSettings to override default dir */
    dataDir = settings.value("strDataDir", dataDir).toString();

    if(!fs::exists(GUIUtil::qstringToBoostPath(dataDir)) || GetBoolArg("-choosedatadir", DEFAULT_CHOOSE_DATADIR))
    {
        /* If current default data directory does not exist, let the user choose one */
        Intro intro;
        intro.setDataDirectory(dataDir);
        intro.setWindowIcon(QIcon(":icons/bitcoin"));

        while(true)
        {
            if(!intro.exec())
            {
                /* Cancel clicked */
                exit(0);
            }
            dataDir = intro.getDataDirectory();
            try {
                TryCreateDirectory(GUIUtil::qstringToBoostPath(dataDir));
                break;
            } catch (const fs::filesystem_error&) {
                QMessageBox::critical(0, tr(PACKAGE_NAME),
                    tr("Error: Specified data directory \"%1\" cannot be created.").arg(dataDir));
                /* fall through, back to choosing screen */
            }
        }

        settings.setValue("strDataDir", dataDir);
    }
    /* Only override -datadir if different from the default, to make it possible to
     * override -datadir in the bitcoin.conf file in the default data directory
     * (to be consistent with bitcoind behavior)
     */
    if(dataDir != getDefaultDataDirectory())
        SoftSetArg("-datadir", GUIUtil::qstringToBoostPath(dataDir).string()); // use OS locale for path setting
}

void Intro::setStatus(int status, const QString &message, quint64 bytesAvailable)
{
    switch(status)
    {
    case FreespaceChecker::ST_OK:
        ui->errorMessage->setText(message);
        ui->errorMessage->setStyleSheet("");
        break;
    case FreespaceChecker::ST_ERROR:
        ui->errorMessage->setText(tr("Error") + ": " + message);
        ui->errorMessage->setStyleSheet("QLabel { color: #800000 }");
        break;
    }
    /* Indicate number of bytes available */
    if(status == FreespaceChecker::ST_ERROR)
    {
        ui->freeSpace->setText("");
    } else {
        QString freeString = tr("%n GB of free space available", "", bytesAvailable/GB_BYTES);
        if(bytesAvailable < requiredSpace * GB_BYTES)
        {
            freeString += " " + tr("(of %n GB needed)", "", requiredSpace);
            ui->freeSpace->setStyleSheet("QLabel { color: #800000 }");
        } else {
            ui->freeSpace->setStyleSheet("");
        }
        ui->freeSpace->setText(freeString + ".");
    }
    /* Don't allow confirm in ERROR state */
    ui->buttonBox->button(QDialogButtonBox::Ok)->setEnabled(status != FreespaceChecker::ST_ERROR);
}

void Intro::on_dataDirectory_textChanged(const QString &dataDirStr)
{
    /* Disable OK button until check result comes in */
    ui->buttonBox->button(QDialogButtonBox::Ok)->setEnabled(false);
    checkPath(dataDirStr);
}

void Intro::on_ellipsisButton_clicked()
{
    QString dir = QDir::toNativeSeparators(QFileDialog::getExistingDirectory(0, "Choose data directory", ui->dataDirectory->text()));
    if(!dir.isEmpty())
        ui->dataDirectory->setText(dir);
}

void Intro::on_dataDirDefault_clicked()
{
    setDataDirectory(getDefaultDataDirectory());
}

void Intro::on_dataDirCustom_clicked()
{
    ui->dataDirectory->setEnabled(true);
    ui->ellipsisButton->setEnabled(true);
}

void Intro::startThread()
{
    thread = new QThread(this);
    FreespaceChecker *executor = new FreespaceChecker(this);
    executor->moveToThread(thread);

    connect(executor, SIGNAL(reply(int,QString,quint64)), this, SLOT(setStatus(int,QString,quint64)));
    connect(this, SIGNAL(requestCheck()), executor, SLOT(check()));
    /*  make sure executor object is deleted in its own thread */
    connect(this, SIGNAL(stopThread()), executor, SLOT(deleteLater()));
    connect(this, SIGNAL(stopThread()), thread, SLOT(quit()));

    thread->start();
}

void Intro::checkPath(const QString &dataDir)
{
    mutex.lock();
    pathToCheck = dataDir;
    if(!signalled)
    {
        signalled = true;
        Q_EMIT requestCheck();
    }
    mutex.unlock();
}

QString Intro::getPathToCheck()
{
    QString retval;
    mutex.lock();
    retval = pathToCheck;
    signalled = false; /* new request can be queued now */
    mutex.unlock();
    return retval;
}<|MERGE_RESOLUTION|>--- conflicted
+++ resolved
@@ -122,17 +122,13 @@
     signalled(false)
 {
     ui->setupUi(this);
-<<<<<<< HEAD
     ui->welcomeLabel->setText(ui->welcomeLabel->text().arg(tr(PACKAGE_NAME)));
     ui->storageLabel->setText(ui->storageLabel->text().arg(tr(PACKAGE_NAME)));
-    ui->sizeWarningLabel->setText(ui->sizeWarningLabel->text().arg(tr(PACKAGE_NAME)).arg(BLOCK_CHAIN_SIZE/GB_BYTES));
-=======
     uint64_t pruneTarget = std::max<int64_t>(0, GetArg("-prune", 0));
     requiredSpace = BLOCK_CHAIN_SIZE;
     if (pruneTarget)
         requiredSpace = CHAIN_STATE_SIZE + std::ceil(pruneTarget * 1024 * 1024.0 / GB_BYTES);
-    ui->sizeWarningLabel->setText(ui->sizeWarningLabel->text().arg(requiredSpace));
->>>>>>> 188ca9c3
+    ui->sizeWarningLabel->setText(ui->sizeWarningLabel->text().arg(tr(PACKAGE_NAME)).arg(requiredSpace));
     startThread();
 }
 
