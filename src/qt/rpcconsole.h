--- conflicted
+++ resolved
@@ -145,13 +145,10 @@
     QMenu *banTableContextMenu;
     int consoleFontSize;
     QCompleter *autoCompleter;
-<<<<<<< HEAD
+    QThread thread;
 
     /** Update UI with latest network info from model. */
     void updateNetworkState();
-=======
-    QThread thread;
->>>>>>> 8e707e86
 };
 
 #endif // BITCOIN_QT_RPCCONSOLE_H