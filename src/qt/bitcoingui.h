// Copyright (c) 2011-2015 The Bitcoin Core developers
// Distributed under the MIT software license, see the accompanying
// file COPYING or http://www.opensource.org/licenses/mit-license.php.

#ifndef BITCOIN_QT_BITCOINGUI_H
#define BITCOIN_QT_BITCOINGUI_H

#if defined(HAVE_CONFIG_H)
#include "config/bitcoin-config.h"
#endif

#include "amount.h"

#include <QLabel>
#include <QMainWindow>
#include <QMap>
#include <QMenu>
#include <QPoint>
#include <QSystemTrayIcon>

class ClientModel;
class NetworkStyle;
class Notificator;
class OptionsModel;
class PlatformStyle;
class RPCConsole;
class SendCoinsRecipient;
class UnitDisplayStatusBarControl;
class WalletFrame;
class WalletModel;
class HelpMessageDialog;
class ModalOverlay;

class CWallet;

QT_BEGIN_NAMESPACE
class QAction;
class QComboBox;
class QProgressBar;
class QProgressDialog;
QT_END_NAMESPACE

/**
  Bitcoin GUI main class. This class represents the main window of the Bitcoin UI. It communicates with both the client and
  wallet models to give the user an up-to-date view of the current core state.
*/
class BitcoinGUI : public QMainWindow
{
    Q_OBJECT

public:
    static const std::string DEFAULT_UIPLATFORM;

    explicit BitcoinGUI(const PlatformStyle *platformStyle, const NetworkStyle *networkStyle, QWidget *parent = 0);
    ~BitcoinGUI();

    /** Set the client model.
        The client model represents the part of the core that communicates with the P2P network, and is wallet-agnostic.
    */
    void setClientModel(ClientModel *clientModel);

#ifdef ENABLE_WALLET
    /** Set the wallet model.
        The wallet model represents a bitcoin wallet, and offers access to the list of transactions, address book and sending
        functionality.
    */
    bool addWallet(const QString& name, WalletModel *walletModel);
    void removeAllWallets();
#endif // ENABLE_WALLET
    bool enableWallet;

protected:
    void changeEvent(QEvent *e);
    void closeEvent(QCloseEvent *event);
    void showEvent(QShowEvent *event);
    void dragEnterEvent(QDragEnterEvent *event);
    void dropEvent(QDropEvent *event);
    bool eventFilter(QObject *object, QEvent *event);

private:
    ClientModel *clientModel;
    WalletFrame *walletFrame;

    UnitDisplayStatusBarControl *unitDisplayControl;
    QLabel *labelWalletEncryptionIcon;
    QLabel *labelWalletHDStatusIcon;
    QLabel *labelConnectionsIcon;
    QLabel *labelBlocksIcon;
    QLabel *progressBarLabel;
    QProgressBar *progressBar;
    QProgressDialog *progressDialog;

    QMenuBar *appMenuBar;
    QToolBar *appToolBar;
    QAction *overviewAction;
    QAction *historyAction;
    QAction *quitAction;
    QAction *sendCoinsAction;
    QAction *sendCoinsMenuAction;
    QAction *usedSendingAddressesAction;
    QAction *usedReceivingAddressesAction;
    QAction *signMessageAction;
    QAction *verifyMessageAction;
    QAction *aboutAction;
    QAction *receiveCoinsAction;
    QAction *receiveCoinsMenuAction;
    QAction *optionsAction;
    QAction *toggleHideAction;
    QAction *encryptWalletAction;
    QAction *backupWalletAction;
    QAction *changePassphraseAction;
    QAction *aboutQtAction;
    QAction *openRPCConsoleAction;
    QAction *openAction;
    QAction *showHelpMessageAction;

    QLabel *WalletSelectorLabel;
    QComboBox *WalletSelector;

    QSystemTrayIcon *trayIcon;
    QMenu *trayIconMenu;
    Notificator *notificator;
    RPCConsole *rpcConsole;
    HelpMessageDialog *helpMessageDialog;
    ModalOverlay *modalOverlay;

    /** Keep track of previous number of blocks, to detect progress */
    int prevBlocks;
    int spinnerFrame;

    const PlatformStyle *platformStyle;

    /** Create the main UI actions. */
    void createActions();
    /** Create the menu bar and sub-menus. */
    void createMenuBar();
    /** Create the toolbars */
    void createToolBars();
    /** Create system tray icon and notification */
    void createTrayIcon(const NetworkStyle *networkStyle);
    /** Create system tray menu (or setup the dock menu) */
    void createTrayIconMenu();

    /** Enable or disable all wallet-related actions */
    void setWalletActionsEnabled(bool enabled);

    /** Connect core signals to GUI client */
    void subscribeToCoreSignals();
    /** Disconnect core signals from GUI client */
    void unsubscribeFromCoreSignals();

Q_SIGNALS:
    /** Signal raised when a URI was entered or dragged to the GUI */
    void receivedURI(const QString &uri);

public Q_SLOTS:
    /** Set number of connections shown in the UI */
    void setNumConnections(int count);
    /** Set number of blocks and last block date shown in the UI */
    void setNumBlocks(int count, const QDateTime& blockDate, double nVerificationProgress, bool headers);

    /** Notify the user of an event from the core network or transaction handling code.
       @param[in] title     the message box / notification title
       @param[in] message   the displayed text
       @param[in] style     modality and style definitions (icon and used buttons - buttons only for message boxes)
                            @see CClientUIInterface::MessageBoxFlags
       @param[in] ret       pointer to a bool that will be modified to whether Ok was clicked (modal only)
    */
    void message(const QString &title, const QString &message, unsigned int style, bool *ret = NULL);

#ifdef ENABLE_WALLET
    bool setCurrentWallet(const QString& name);

    /** Set the UI status indicators based on the currently selected wallet.
    */
    void updateWalletStatus();

private:
    /** Set the encryption status as shown in the UI.
       @param[in] status            current encryption status
       @see WalletModel::EncryptionStatus
    */
    void setEncryptionStatus(int status);

    /** Set the hd-enabled status as shown in the UI.
     @param[in] status            current hd enabled status
     @see WalletModel::EncryptionStatus
     */
    void setHDStatus(int hdEnabled);

<<<<<<< HEAD
=======
public Q_SLOTS:
>>>>>>> 6006b947
    bool handlePaymentRequest(const SendCoinsRecipient& recipient);

    /** Show incoming transaction notification for new transactions. */
    void incomingTransaction(const QString& date, int unit, const CAmount& amount, const QString& type, const QString& address, const QString& label);
#endif // ENABLE_WALLET

private Q_SLOTS:
#ifdef ENABLE_WALLET
    /** Switch to overview (home) page */
    void gotoOverviewPage();
    /** Switch to history (transactions) page */
    void gotoHistoryPage();
    /** Switch to receive coins page */
    void gotoReceiveCoinsPage();
    /** Switch to send coins page */
    void gotoSendCoinsPage(QString addr = "");

    /** Show Sign/Verify Message dialog and switch to sign message tab */
    void gotoSignMessageTab(QString addr = "");
    /** Show Sign/Verify Message dialog and switch to verify message tab */
    void gotoVerifyMessageTab(QString addr = "");

    /** Show open dialog */
    void openClicked();
#endif // ENABLE_WALLET
    /** Show configuration dialog */
    void optionsClicked();
    /** Show about dialog */
    void aboutClicked();
    /** Show debug window */
    void showDebugWindow();
    /** Show debug window and set focus to the console */
    void showDebugWindowActivateConsole();
    /** Show help message dialog */
    void showHelpMessageClicked();
#ifndef Q_OS_MAC
    /** Handle tray icon clicked */
    void trayIconActivated(QSystemTrayIcon::ActivationReason reason);
#endif

    /** Show window if hidden, unminimize when minimized, rise when obscured or show if hidden and fToggleHidden is true */
    void showNormalIfMinimized(bool fToggleHidden = false);
    /** Simply calls showNormalIfMinimized(true) for use in SLOT() macro */
    void toggleHidden();

    /** called by a timer to check if fRequestShutdown has been set **/
    void detectShutdown();

    /** Show progress dialog e.g. for verifychain */
    void showProgress(const QString &title, int nProgress);
    
    /** When hideTrayIcon setting is changed in OptionsModel hide or show the icon accordingly. */
    void setTrayIconVisible(bool);

    void showModalOverlay();
};

class UnitDisplayStatusBarControl : public QLabel
{
    Q_OBJECT

public:
    explicit UnitDisplayStatusBarControl(const PlatformStyle *platformStyle);
    /** Lets the control know about the Options Model (and its signals) */
    void setOptionsModel(OptionsModel *optionsModel);

protected:
    /** So that it responds to left-button clicks */
    void mousePressEvent(QMouseEvent *event);

private:
    OptionsModel *optionsModel;
    QMenu* menu;

    /** Shows context menu with Display Unit options by the mouse coordinates */
    void onDisplayUnitsClicked(const QPoint& point);
    /** Creates context menu, its actions, and wires up all the relevant signals for mouse events. */
    void createContextMenu();

private Q_SLOTS:
    /** When Display Units are changed on OptionsModel it will refresh the display text of the control on the status bar */
    void updateDisplayUnit(int newUnits);
    /** Tells underlying optionsModel to update its current display unit. */
    void onMenuSelection(QAction* action);
};

#endif // BITCOIN_QT_BITCOINGUI_H<|MERGE_RESOLUTION|>--- conflicted
+++ resolved
@@ -188,10 +188,7 @@
      */
     void setHDStatus(int hdEnabled);
 
-<<<<<<< HEAD
-=======
 public Q_SLOTS:
->>>>>>> 6006b947
     bool handlePaymentRequest(const SendCoinsRecipient& recipient);
 
     /** Show incoming transaction notification for new transactions. */
