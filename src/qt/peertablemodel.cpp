// Copyright (c) 2011-2020 The Bitcoin Core developers
// Distributed under the MIT software license, see the accompanying
// file COPYING or http://www.opensource.org/licenses/mit-license.php.

#include <qt/peertablemodel.h>

#include <qt/guiconstants.h>
#include <qt/guiutil.h>

#include <interfaces/node.h>

#include <utility>

#include <QDebug>
#include <QList>
#include <QTimer>

bool NodeLessThan::operator()(const CNodeCombinedStats &left, const CNodeCombinedStats &right) const
{
    const CNodeStats *pLeft = &(left.nodeStats);
    const CNodeStats *pRight = &(right.nodeStats);

    if (order == Qt::DescendingOrder)
        std::swap(pLeft, pRight);

    switch(column)
    {
    case PeerTableModel::NetNodeId:
        return pLeft->nodeid < pRight->nodeid;
    case PeerTableModel::Address:
        return pLeft->addrName.compare(pRight->addrName) < 0;
    case PeerTableModel::Direction:
        return pLeft->fInbound > pRight->fInbound;
    case PeerTableModel::ConnectionType:
        return pLeft->m_conn_type < pRight->m_conn_type;
    case PeerTableModel::Subversion:
        return pLeft->cleanSubVer.compare(pRight->cleanSubVer) < 0;
    case PeerTableModel::Ping:
        return pLeft->m_min_ping_usec < pRight->m_min_ping_usec;
    case PeerTableModel::Sent:
        return pLeft->nSendBytes < pRight->nSendBytes;
    case PeerTableModel::Received:
        return pLeft->nRecvBytes < pRight->nRecvBytes;
    }

    return false;
}

// private implementation
class PeerTablePriv
{
public:
    /** Local cache of peer information */
    QList<CNodeCombinedStats> cachedNodeStats;
    /** Column to sort nodes by (default to unsorted) */
    int sortColumn{-1};
    /** Order (ascending or descending) to sort nodes by */
    Qt::SortOrder sortOrder;
    /** Index of rows by node ID */
    std::map<NodeId, int> mapNodeRows;

    /** Pull a full list of peers from vNodes into our cache */
    void refreshPeers(interfaces::Node& node)
    {
        {
            cachedNodeStats.clear();

            interfaces::Node::NodesStats nodes_stats;
            node.getNodesStats(nodes_stats);
            cachedNodeStats.reserve(nodes_stats.size());
            for (const auto& node_stats : nodes_stats)
            {
                CNodeCombinedStats stats;
                stats.nodeStats = std::get<0>(node_stats);
                stats.fNodeStateStatsAvailable = std::get<1>(node_stats);
                stats.nodeStateStats = std::get<2>(node_stats);
                cachedNodeStats.append(stats);
            }
        }

        if (sortColumn >= 0)
            // sort cacheNodeStats (use stable sort to prevent rows jumping around unnecessarily)
            std::stable_sort(cachedNodeStats.begin(), cachedNodeStats.end(), NodeLessThan(sortColumn, sortOrder));

        // build index map
        mapNodeRows.clear();
        int row = 0;
        for (const CNodeCombinedStats& stats : cachedNodeStats)
            mapNodeRows.insert(std::pair<NodeId, int>(stats.nodeStats.nodeid, row++));
    }

    int size() const
    {
        return cachedNodeStats.size();
    }

    CNodeCombinedStats *index(int idx)
    {
        if (idx >= 0 && idx < cachedNodeStats.size())
            return &cachedNodeStats[idx];

        return nullptr;
    }
};

PeerTableModel::PeerTableModel(interfaces::Node& node, QObject* parent) :
    QAbstractTableModel(parent),
    m_node(node),
    timer(nullptr)
{
    columns << tr("NodeId") << tr("Node/Service") << tr("Direction") << tr("Type") << tr("Ping") << tr("Sent") << tr("Received") << tr("User Agent");
    priv.reset(new PeerTablePriv());

    // set up timer for auto refresh
    timer = new QTimer(this);
    connect(timer, &QTimer::timeout, this, &PeerTableModel::refresh);
    timer->setInterval(MODEL_UPDATE_DELAY);

    // load initial data
    refresh();
}

PeerTableModel::~PeerTableModel()
{
    // Intentionally left empty
}

void PeerTableModel::startAutoRefresh()
{
    timer->start();
}

void PeerTableModel::stopAutoRefresh()
{
    timer->stop();
}

int PeerTableModel::rowCount(const QModelIndex &parent) const
{
    Q_UNUSED(parent);
    return priv->size();
}

int PeerTableModel::columnCount(const QModelIndex &parent) const
{
    Q_UNUSED(parent);
    return columns.length();
}

QVariant PeerTableModel::data(const QModelIndex &index, int role) const
{
    if(!index.isValid())
        return QVariant();

    CNodeCombinedStats *rec = static_cast<CNodeCombinedStats*>(index.internalPointer());

    if (role == Qt::DisplayRole) {
        switch(index.column())
        {
        case NetNodeId:
            return (qint64)rec->nodeStats.nodeid;
        case Address:
            return QString::fromStdString(rec->nodeStats.addrName);
        case Direction:
            return QString(rec->nodeStats.fInbound ? "Inbound" : "Outbound");
        case ConnectionType:
            return GUIUtil::ConnectionTypeToShortQString(rec->nodeStats.m_conn_type, rec->nodeStats.fRelayTxes);
        case Subversion:
            return QString::fromStdString(rec->nodeStats.cleanSubVer);
        case Ping:
            return GUIUtil::formatPingTime(rec->nodeStats.m_min_ping_usec);
        case Sent:
            return GUIUtil::formatBytes(rec->nodeStats.nSendBytes);
        case Received:
            return GUIUtil::formatBytes(rec->nodeStats.nRecvBytes);
        }
    } else if (role == Qt::TextAlignmentRole) {
        switch (index.column()) {
<<<<<<< HEAD
            case Direction:
            case ConnectionType:
=======
            case NetNodeId:
>>>>>>> 3c7ca60f
            case Ping:
            case Sent:
            case Received:
                return QVariant(Qt::AlignRight | Qt::AlignVCenter);
            default:
                return QVariant();
        }
    }

    return QVariant();
}

QVariant PeerTableModel::headerData(int section, Qt::Orientation orientation, int role) const
{
    if(orientation == Qt::Horizontal)
    {
        if(role == Qt::DisplayRole && section < columns.size())
        {
            return columns[section];
        }
    }
    return QVariant();
}

Qt::ItemFlags PeerTableModel::flags(const QModelIndex &index) const
{
    if (!index.isValid()) return Qt::NoItemFlags;

    Qt::ItemFlags retval = Qt::ItemIsSelectable | Qt::ItemIsEnabled;
    return retval;
}

QModelIndex PeerTableModel::index(int row, int column, const QModelIndex &parent) const
{
    Q_UNUSED(parent);
    CNodeCombinedStats *data = priv->index(row);

    if (data)
        return createIndex(row, column, data);
    return QModelIndex();
}

const CNodeCombinedStats *PeerTableModel::getNodeStats(int idx)
{
    return priv->index(idx);
}

void PeerTableModel::refresh()
{
    Q_EMIT layoutAboutToBeChanged();
    priv->refreshPeers(m_node);
    Q_EMIT layoutChanged();
}

int PeerTableModel::getRowByNodeId(NodeId nodeid)
{
    std::map<NodeId, int>::iterator it = priv->mapNodeRows.find(nodeid);
    if (it == priv->mapNodeRows.end())
        return -1;

    return it->second;
}

void PeerTableModel::sort(int column, Qt::SortOrder order)
{
    priv->sortColumn = column;
    priv->sortOrder = order;
    refresh();
}<|MERGE_RESOLUTION|>--- conflicted
+++ resolved
@@ -176,12 +176,9 @@
         }
     } else if (role == Qt::TextAlignmentRole) {
         switch (index.column()) {
-<<<<<<< HEAD
+            case NetNodeId:
             case Direction:
             case ConnectionType:
-=======
-            case NetNodeId:
->>>>>>> 3c7ca60f
             case Ping:
             case Sent:
             case Received:
