--- conflicted
+++ resolved
@@ -1,42 +1,23 @@
-<<<<<<< HEAD
-#include <QTest>
-#include <QObject>
-
-#include "uritests.h"
-#include "paymentservertests.h"
-
-// This is all you need to run all the tests
-int main(int argc, char *argv[])
-{
-    bool fInvalid = false;
-
-    URITests test1;
-    if (QTest::qExec(&test1) != 0)
-        fInvalid = true;
-
-    PaymentServerTests test2;
-    if (QTest::qExec(&test2) != 0)
-        fInvalid = true;
-
-    return fInvalid;
-}
-=======
-
-
-#include "uritests.h"
-
-#include <QObject>
-#include <QTest>
-
-// This is all you need to run all the tests
-int main(int argc, char *argv[])
-{
-    bool fInvalid = false;
-
-    URITests test1;
-    if (QTest::qExec(&test1) != 0)
-        fInvalid = true;
-
-    return fInvalid;
-}
->>>>>>> 8637dc2d
+
+
+#include "uritests.h"
+#include "paymentservertests.h"
+
+#include <QObject>
+#include <QTest>
+
+// This is all you need to run all the tests
+int main(int argc, char *argv[])
+{
+    bool fInvalid = false;
+
+    URITests test1;
+    if (QTest::qExec(&test1) != 0)
+        fInvalid = true;
+
+    PaymentServerTests test2;
+    if (QTest::qExec(&test2) != 0)
+        fInvalid = true;
+
+    return fInvalid;
+}