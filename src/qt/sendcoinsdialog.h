#ifndef SENDCOINSDIALOG_H
#define SENDCOINSDIALOG_H

#include <QDialog>
<<<<<<< HEAD
#include <QString>
=======
#include <QVariant>
>>>>>>> 6c48bd44

namespace Ui {
    class SendCoinsDialog;
}
class WalletModel;
class SendCoinsEntry;
class SendCoinsRecipient;

QT_BEGIN_NAMESPACE
class QUrl;
QT_END_NAMESPACE

/** Dialog for sending bitcoins */
class SendCoinsDialog : public QDialog
{
    Q_OBJECT

public:
    explicit SendCoinsDialog(QWidget *parent = 0);
    ~SendCoinsDialog();

    void setModel(WalletModel *model);

    /** Set up the tab chain manually, as Qt messes up the tab chain by default in some cases (issue https://bugreports.qt-project.org/browse/QTBUG-10907).
     */
    QWidget *setupTabChain(QWidget *prev);

    void setAddress(const QString &address);
    void pasteEntry(const SendCoinsRecipient &rv);
    bool handlePaymentRequest(const SendCoinsRecipient &recipient);

public slots:
    void clear();
    void reject();
    void accept();
    SendCoinsEntry *addEntry();
    void updateRemoveEnabled();
    void setBalance(qint64 balance, qint64 unconfirmedBalance, qint64 immatureBalance);

private:
    Ui::SendCoinsDialog *ui;
    WalletModel *model;
    bool fNewRecipientAllowed;

private slots:
    void on_sendButton_clicked();
    void removeEntry(SendCoinsEntry* entry);
    void updateDisplayUnit();
    void coinControlFeatureChanged(bool);
    void coinControlButtonClicked();
    void coinControlChangeChecked(int);
    void coinControlChangeEdited(const QString &);
    void coinControlUpdateLabels();
    void coinControlClipboardQuantity();
    void coinControlClipboardAmount();
    void coinControlClipboardFee();
    void coinControlClipboardAfterFee();
    void coinControlClipboardBytes();
    void coinControlClipboardPriority();
    void coinControlClipboardLowOutput();
    void coinControlClipboardChange();
};

#endif // SENDCOINSDIALOG_H<|MERGE_RESOLUTION|>--- conflicted
+++ resolved
@@ -2,11 +2,8 @@
 #define SENDCOINSDIALOG_H
 
 #include <QDialog>
-<<<<<<< HEAD
 #include <QString>
-=======
 #include <QVariant>
->>>>>>> 6c48bd44
 
 namespace Ui {
     class SendCoinsDialog;
