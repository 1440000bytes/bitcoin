// Copyright (c) 2011-2019 The Bitcoin Core developers
// Distributed under the MIT software license, see the accompanying
// file COPYING or http://www.opensource.org/licenses/mit-license.php.

#include <qt/transactionview.h>

#include <qt/addresstablemodel.h>
#include <qt/bitcoinunits.h>
#include <qt/csvmodelwriter.h>
#include <qt/editaddressdialog.h>
#include <qt/guiutil.h>
#include <qt/optionsmodel.h>
#include <qt/platformstyle.h>
#include <qt/transactiondescdialog.h>
#include <qt/transactionfilterproxy.h>
#include <qt/transactionrecord.h>
#include <qt/transactiontablemodel.h>
#include <qt/walletmodel.h>

#include <node/ui_interface.h>

#include <QApplication>
#include <QComboBox>
#include <QDateTimeEdit>
#include <QDesktopServices>
#include <QDoubleValidator>
#include <QHBoxLayout>
#include <QHeaderView>
#include <QLabel>
#include <QLineEdit>
#include <QMenu>
#include <QPoint>
#include <QScrollBar>
<<<<<<< HEAD
#include <QSettings>
=======
>>>>>>> da46e9b7
#include <QTableView>
#include <QTimer>
#include <QUrl>
#include <QVBoxLayout>

<<<<<<< HEAD
TransactionView::TransactionView(const PlatformStyle *platformStyle, QWidget *parent)
    : QWidget(parent), m_platform_style{platformStyle}
=======
TransactionView::TransactionView(const PlatformStyle *platformStyle, QWidget *parent) :
    QWidget(parent)
>>>>>>> da46e9b7
{
    // Build filter row
    setContentsMargins(0,0,0,0);

    QHBoxLayout *hlayout = new QHBoxLayout();
    hlayout->setContentsMargins(0,0,0,0);

    if (platformStyle->getUseExtraSpacing()) {
        hlayout->setSpacing(5);
        hlayout->addSpacing(26);
    } else {
        hlayout->setSpacing(0);
        hlayout->addSpacing(23);
    }

    watchOnlyWidget = new QComboBox(this);
    watchOnlyWidget->setFixedWidth(24);
    watchOnlyWidget->addItem("", TransactionFilterProxy::WatchOnlyFilter_All);
    watchOnlyWidget->addItem(platformStyle->SingleColorIcon(":/icons/eye_plus"), "", TransactionFilterProxy::WatchOnlyFilter_Yes);
    watchOnlyWidget->addItem(platformStyle->SingleColorIcon(":/icons/eye_minus"), "", TransactionFilterProxy::WatchOnlyFilter_No);
    hlayout->addWidget(watchOnlyWidget);

    dateWidget = new QComboBox(this);
    if (platformStyle->getUseExtraSpacing()) {
        dateWidget->setFixedWidth(121);
    } else {
        dateWidget->setFixedWidth(120);
    }
    dateWidget->addItem(tr("All"), All);
    dateWidget->addItem(tr("Today"), Today);
    dateWidget->addItem(tr("This week"), ThisWeek);
    dateWidget->addItem(tr("This month"), ThisMonth);
    dateWidget->addItem(tr("Last month"), LastMonth);
    dateWidget->addItem(tr("This year"), ThisYear);
    dateWidget->addItem(tr("Range..."), Range);
    hlayout->addWidget(dateWidget);

    typeWidget = new QComboBox(this);
    if (platformStyle->getUseExtraSpacing()) {
        typeWidget->setFixedWidth(121);
    } else {
        typeWidget->setFixedWidth(120);
    }

    typeWidget->addItem(tr("All"), TransactionFilterProxy::ALL_TYPES);
    typeWidget->addItem(tr("Received with"), TransactionFilterProxy::TYPE(TransactionRecord::RecvWithAddress) |
                                        TransactionFilterProxy::TYPE(TransactionRecord::RecvFromOther));
    typeWidget->addItem(tr("Sent to"), TransactionFilterProxy::TYPE(TransactionRecord::SendToAddress) |
                                  TransactionFilterProxy::TYPE(TransactionRecord::SendToOther));
    typeWidget->addItem(tr("Mined"), TransactionFilterProxy::TYPE(TransactionRecord::Generated));
    typeWidget->addItem(tr("Other"), TransactionFilterProxy::TYPE(TransactionRecord::Other));

    hlayout->addWidget(typeWidget);

    search_widget = new QLineEdit(this);
    search_widget->setPlaceholderText(tr("Enter address, transaction id, or label to search"));
    hlayout->addWidget(search_widget);

    amountWidget = new QLineEdit(this);
    amountWidget->setPlaceholderText(tr("Min amount"));
    if (platformStyle->getUseExtraSpacing()) {
        amountWidget->setFixedWidth(97);
    } else {
        amountWidget->setFixedWidth(100);
    }
    QDoubleValidator *amountValidator = new QDoubleValidator(0, 1e20, 8, this);
    QLocale amountLocale(QLocale::C);
    amountLocale.setNumberOptions(QLocale::RejectGroupSeparator);
    amountValidator->setLocale(amountLocale);
    amountWidget->setValidator(amountValidator);
    hlayout->addWidget(amountWidget);

    // Delay before filtering transactions in ms
    static const int input_filter_delay = 200;

    QTimer* amount_typing_delay = new QTimer(this);
    amount_typing_delay->setSingleShot(true);
    amount_typing_delay->setInterval(input_filter_delay);

    QTimer* prefix_typing_delay = new QTimer(this);
    prefix_typing_delay->setSingleShot(true);
    prefix_typing_delay->setInterval(input_filter_delay);

    QVBoxLayout *vlayout = new QVBoxLayout(this);
    vlayout->setContentsMargins(0,0,0,0);
    vlayout->setSpacing(0);

    QTableView *view = new QTableView(this);
    vlayout->addLayout(hlayout);
    vlayout->addWidget(createDateRangeWidget());
    vlayout->addWidget(view);
    vlayout->setSpacing(0);
    int width = view->verticalScrollBar()->sizeHint().width();
    // Cover scroll bar width with spacing
    if (platformStyle->getUseExtraSpacing()) {
        hlayout->addSpacing(width+2);
    } else {
        hlayout->addSpacing(width);
    }
    // Always show scroll bar
    view->setVerticalScrollBarPolicy(Qt::ScrollBarAlwaysOn);
    view->setTabKeyNavigation(false);
    view->setContextMenuPolicy(Qt::CustomContextMenu);

    view->installEventFilter(this);

    transactionView = view;
    transactionView->setObjectName("transactionView");

    // Actions
    abandonAction = new QAction(tr("A&bandon transaction"), this);
    bumpFeeAction = new QAction(tr("Increase transaction &fee"), this);
    bumpFeeAction->setObjectName("bumpFeeAction");
<<<<<<< HEAD
    copyAddressAction = new QAction(tr("Copy address"), this);
    copyLabelAction = new QAction(tr("Copy label"), this);
    QAction *copyAmountAction = new QAction(tr("Copy amount"), this);
    QAction *copyTxIDAction = new QAction(tr("Copy transaction ID"), this);
    QAction *copyTxHexAction = new QAction(tr("Copy raw transaction"), this);
    QAction *copyTxPlainText = new QAction(tr("Copy full transaction details"), this);
    QAction *editLabelAction = new QAction(tr("Edit label"), this);
    QAction *showDetailsAction = new QAction(tr("Show transaction details"), this);
=======
    copyAddressAction = new QAction(tr("&Copy address"), this);
    copyLabelAction = new QAction(tr("Copy &label"), this);
    QAction *copyAmountAction = new QAction(tr("Copy &amount"), this);
    QAction *copyTxIDAction = new QAction(tr("Copy transaction &ID"), this);
    QAction *copyTxHexAction = new QAction(tr("Copy &raw transaction"), this);
    QAction *copyTxPlainText = new QAction(tr("Copy full transaction &details"), this);
    QAction *editLabelAction = new QAction(tr("&Edit label"), this);
    QAction *showDetailsAction = new QAction(tr("&Show transaction details"), this);
>>>>>>> da46e9b7

    contextMenu = new QMenu(this);
    contextMenu->setObjectName("contextMenu");
    contextMenu->addAction(copyAddressAction);
    contextMenu->addAction(copyLabelAction);
    contextMenu->addAction(copyAmountAction);
    contextMenu->addAction(copyTxIDAction);
    contextMenu->addAction(copyTxHexAction);
    contextMenu->addAction(copyTxPlainText);
    contextMenu->addAction(showDetailsAction);
    contextMenu->addSeparator();
    contextMenu->addAction(bumpFeeAction);
    contextMenu->addAction(abandonAction);
    contextMenu->addAction(editLabelAction);

    connect(dateWidget, static_cast<void (QComboBox::*)(int)>(&QComboBox::activated), this, &TransactionView::chooseDate);
    connect(typeWidget, static_cast<void (QComboBox::*)(int)>(&QComboBox::activated), this, &TransactionView::chooseType);
    connect(watchOnlyWidget, static_cast<void (QComboBox::*)(int)>(&QComboBox::activated), this, &TransactionView::chooseWatchonly);
    connect(amountWidget, &QLineEdit::textChanged, amount_typing_delay, static_cast<void (QTimer::*)()>(&QTimer::start));
    connect(amount_typing_delay, &QTimer::timeout, this, &TransactionView::changedAmount);
    connect(search_widget, &QLineEdit::textChanged, prefix_typing_delay, static_cast<void (QTimer::*)()>(&QTimer::start));
    connect(prefix_typing_delay, &QTimer::timeout, this, &TransactionView::changedSearch);

    connect(view, &QTableView::doubleClicked, this, &TransactionView::doubleClicked);
    connect(view, &QTableView::customContextMenuRequested, this, &TransactionView::contextualMenu);

    connect(bumpFeeAction, &QAction::triggered, this, &TransactionView::bumpFee);
    connect(abandonAction, &QAction::triggered, this, &TransactionView::abandonTx);
    connect(copyAddressAction, &QAction::triggered, this, &TransactionView::copyAddress);
    connect(copyLabelAction, &QAction::triggered, this, &TransactionView::copyLabel);
    connect(copyAmountAction, &QAction::triggered, this, &TransactionView::copyAmount);
    connect(copyTxIDAction, &QAction::triggered, this, &TransactionView::copyTxID);
    connect(copyTxHexAction, &QAction::triggered, this, &TransactionView::copyTxHex);
    connect(copyTxPlainText, &QAction::triggered, this, &TransactionView::copyTxPlainText);
    connect(editLabelAction, &QAction::triggered, this, &TransactionView::editLabel);
    connect(showDetailsAction, &QAction::triggered, this, &TransactionView::showDetails);
    // Double-clicking on a transaction on the transaction history page shows details
    connect(this, &TransactionView::doubleClicked, this, &TransactionView::showDetails);
    // Highlight transaction after fee bump
    connect(this, &TransactionView::bumpedFee, [this](const uint256& txid) {
      focusTransaction(txid);
    });
}

TransactionView::~TransactionView()
{
    if (this->model) {
        // Only save if it would have been already initialised/loaded by setModel
        QSettings settings;
        settings.setValue("TransactionViewHeaderState", transactionView->horizontalHeader()->saveState());
    }
}

void TransactionView::setModel(WalletModel *_model)
{
    this->model = _model;
    if(_model)
    {
        transactionProxyModel = new TransactionFilterProxy(this);
        transactionProxyModel->setSourceModel(_model->getTransactionTableModel());
        transactionProxyModel->setDynamicSortFilter(true);
        transactionProxyModel->setSortCaseSensitivity(Qt::CaseInsensitive);
        transactionProxyModel->setFilterCaseSensitivity(Qt::CaseInsensitive);

        transactionProxyModel->setSortRole(Qt::EditRole);

        transactionView->setModel(transactionProxyModel);
        transactionView->setAlternatingRowColors(true);
        transactionView->setSelectionBehavior(QAbstractItemView::SelectRows);
        transactionView->setSelectionMode(QAbstractItemView::ExtendedSelection);
        transactionView->setSortingEnabled(true);
        transactionView->verticalHeader()->hide();
        transactionView->horizontalHeader()->setMinimumSectionSize(MINIMUM_COLUMN_WIDTH);
        transactionView->horizontalHeader()->setStretchLastSection(true);

        QSettings settings;
        if (!transactionView->horizontalHeader()->restoreState(settings.value("TransactionViewHeaderState").toByteArray())) {

        transactionView->setColumnWidth(TransactionTableModel::Status, STATUS_COLUMN_WIDTH);
        transactionView->setColumnWidth(TransactionTableModel::Watchonly, WATCHONLY_COLUMN_WIDTH);
        transactionView->setColumnWidth(TransactionTableModel::Date, DATE_COLUMN_WIDTH);
        transactionView->setColumnWidth(TransactionTableModel::Type, TYPE_COLUMN_WIDTH);
        transactionView->setColumnWidth(TransactionTableModel::Amount, AMOUNT_MINIMUM_COLUMN_WIDTH);

        }
        transactionView->horizontalHeader()->setSortIndicator(TransactionTableModel::Date, Qt::DescendingOrder);

        if (_model->getOptionsModel())
        {
            // Add third party transaction URLs to context menu
            QStringList listUrls = _model->getOptionsModel()->getThirdPartyTxUrls().split("|", QString::SkipEmptyParts);
            for (int i = 0; i < listUrls.size(); ++i)
            {
                QString url = listUrls[i].trimmed();
                QString host = QUrl(url, QUrl::StrictMode).host();
                if (!host.isEmpty())
                {
                    QAction *thirdPartyTxUrlAction = new QAction(host, this); // use host as menu item label
                    if (i == 0)
                        contextMenu->addSeparator();
                    contextMenu->addAction(thirdPartyTxUrlAction);
                    connect(thirdPartyTxUrlAction, &QAction::triggered, [this, url] { openThirdPartyTxUrl(url); });
                }
            }
        }

        // show/hide column Watch-only
        updateWatchOnlyColumn(_model->wallet().haveWatchOnly());

        // Watch-only signal
        connect(_model, &WalletModel::notifyWatchonlyChanged, this, &TransactionView::updateWatchOnlyColumn);
    }
}

void TransactionView::changeEvent(QEvent* e)
{
    if (e->type() == QEvent::PaletteChange) {
        watchOnlyWidget->setItemIcon(
            TransactionFilterProxy::WatchOnlyFilter_Yes,
            m_platform_style->SingleColorIcon(QStringLiteral(":/icons/eye_plus")));
        watchOnlyWidget->setItemIcon(
            TransactionFilterProxy::WatchOnlyFilter_No,
            m_platform_style->SingleColorIcon(QStringLiteral(":/icons/eye_minus")));
    }

    QWidget::changeEvent(e);
}

void TransactionView::chooseDate(int idx)
{
    if (!transactionProxyModel) return;
    QDate current = QDate::currentDate();
    dateRangeWidget->setVisible(false);
    switch(dateWidget->itemData(idx).toInt())
    {
    case All:
        transactionProxyModel->setDateRange(
                TransactionFilterProxy::MIN_DATE,
                TransactionFilterProxy::MAX_DATE);
        break;
    case Today:
        transactionProxyModel->setDateRange(
                QDateTime(current),
                TransactionFilterProxy::MAX_DATE);
        break;
    case ThisWeek: {
        // Find last Monday
        QDate startOfWeek = current.addDays(-(current.dayOfWeek()-1));
        transactionProxyModel->setDateRange(
                QDateTime(startOfWeek),
                TransactionFilterProxy::MAX_DATE);

        } break;
    case ThisMonth:
        transactionProxyModel->setDateRange(
                QDateTime(QDate(current.year(), current.month(), 1)),
                TransactionFilterProxy::MAX_DATE);
        break;
    case LastMonth:
        transactionProxyModel->setDateRange(
                QDateTime(QDate(current.year(), current.month(), 1).addMonths(-1)),
                QDateTime(QDate(current.year(), current.month(), 1)));
        break;
    case ThisYear:
        transactionProxyModel->setDateRange(
                QDateTime(QDate(current.year(), 1, 1)),
                TransactionFilterProxy::MAX_DATE);
        break;
    case Range:
        dateRangeWidget->setVisible(true);
        dateRangeChanged();
        break;
    }
}

void TransactionView::chooseType(int idx)
{
    if(!transactionProxyModel)
        return;
    transactionProxyModel->setTypeFilter(
        typeWidget->itemData(idx).toInt());
}

void TransactionView::chooseWatchonly(int idx)
{
    if(!transactionProxyModel)
        return;
    transactionProxyModel->setWatchOnlyFilter(
        static_cast<TransactionFilterProxy::WatchOnlyFilter>(watchOnlyWidget->itemData(idx).toInt()));
}

void TransactionView::changedSearch()
{
    if(!transactionProxyModel)
        return;
    transactionProxyModel->setSearchString(search_widget->text());
}

void TransactionView::changedAmount()
{
    if(!transactionProxyModel)
        return;
    CAmount amount_parsed = 0;
    if (BitcoinUnits::parse(model->getOptionsModel()->getDisplayUnit(), amountWidget->text(), &amount_parsed)) {
        transactionProxyModel->setMinAmount(amount_parsed);
    }
    else
    {
        transactionProxyModel->setMinAmount(0);
    }
}

void TransactionView::exportClicked()
{
    if (!model || !model->getOptionsModel()) {
        return;
    }

    // CSV is currently the only supported format
    QString filename = GUIUtil::getSaveFileName(this,
        tr("Export Transaction History"), QString(),
        tr("Comma separated file (*.csv)"), nullptr);

    if (filename.isNull())
        return;

    CSVModelWriter writer(filename);

    // name, column, role
    writer.setModel(transactionProxyModel);
    writer.addColumn(tr("Confirmed"), 0, TransactionTableModel::ConfirmedRole);
    if (model->wallet().haveWatchOnly())
        writer.addColumn(tr("Watch-only"), TransactionTableModel::Watchonly);
    writer.addColumn(tr("Date"), 0, TransactionTableModel::DateRole);
    writer.addColumn(tr("Type"), TransactionTableModel::Type, Qt::EditRole);
    writer.addColumn(tr("Label"), 0, TransactionTableModel::LabelRole);
    writer.addColumn(tr("Address"), 0, TransactionTableModel::AddressRole);
    writer.addColumn(BitcoinUnits::getAmountColumnTitle(model->getOptionsModel()->getDisplayUnit()), 0, TransactionTableModel::FormattedAmountRole);
    writer.addColumn(tr("ID"), 0, TransactionTableModel::TxHashRole);

    if(!writer.write()) {
        Q_EMIT message(tr("Exporting Failed"), tr("There was an error trying to save the transaction history to %1.").arg(filename),
            CClientUIInterface::MSG_ERROR);
    }
    else {
        Q_EMIT message(tr("Exporting Successful"), tr("The transaction history was successfully saved to %1.").arg(filename),
            CClientUIInterface::MSG_INFORMATION);
    }
}

void TransactionView::contextualMenu(const QPoint &point)
{
    QModelIndex index = transactionView->indexAt(point);
    QModelIndexList selection = transactionView->selectionModel()->selectedRows(0);
    if (selection.empty())
        return;

    // check if transaction can be abandoned, disable context menu action in case it doesn't
    uint256 hash;
    hash.SetHex(selection.at(0).data(TransactionTableModel::TxHashRole).toString().toStdString());
    abandonAction->setEnabled(model->wallet().transactionCanBeAbandoned(hash));
    bumpFeeAction->setEnabled(model->wallet().transactionCanBeBumped(hash));
    copyAddressAction->setEnabled(GUIUtil::hasEntryData(transactionView, 0, TransactionTableModel::AddressRole));
    copyLabelAction->setEnabled(GUIUtil::hasEntryData(transactionView, 0, TransactionTableModel::LabelRole));

    if (index.isValid()) {
        GUIUtil::PopupMenu(contextMenu, transactionView->viewport()->mapToGlobal(point));
    }
}

void TransactionView::abandonTx()
{
    if(!transactionView || !transactionView->selectionModel())
        return;
    QModelIndexList selection = transactionView->selectionModel()->selectedRows(0);

    // get the hash from the TxHashRole (QVariant / QString)
    uint256 hash;
    QString hashQStr = selection.at(0).data(TransactionTableModel::TxHashRole).toString();
    hash.SetHex(hashQStr.toStdString());

    // Abandon the wallet transaction over the walletModel
    model->wallet().abandonTransaction(hash);

    // Update the table
    model->getTransactionTableModel()->updateTransaction(hashQStr, CT_UPDATED, false);
}

void TransactionView::bumpFee()
{
    if(!transactionView || !transactionView->selectionModel())
        return;
    QModelIndexList selection = transactionView->selectionModel()->selectedRows(0);

    // get the hash from the TxHashRole (QVariant / QString)
    uint256 hash;
    QString hashQStr = selection.at(0).data(TransactionTableModel::TxHashRole).toString();
    hash.SetHex(hashQStr.toStdString());

    // Bump tx fee over the walletModel
    uint256 newHash;
    if (model->bumpFee(hash, newHash)) {
        // Update the table
        transactionView->selectionModel()->clearSelection();
        model->getTransactionTableModel()->updateTransaction(hashQStr, CT_UPDATED, true);

        qApp->processEvents();
        Q_EMIT bumpedFee(newHash);
    }
}

void TransactionView::copyAddress()
{
    GUIUtil::copyEntryData(transactionView, 0, TransactionTableModel::AddressRole);
}

void TransactionView::copyLabel()
{
    GUIUtil::copyEntryData(transactionView, 0, TransactionTableModel::LabelRole);
}

void TransactionView::copyAmount()
{
    GUIUtil::copyEntryData(transactionView, 0, TransactionTableModel::FormattedAmountRole);
}

void TransactionView::copyTxID()
{
    GUIUtil::copyEntryData(transactionView, 0, TransactionTableModel::TxHashRole);
}

void TransactionView::copyTxHex()
{
    GUIUtil::copyEntryData(transactionView, 0, TransactionTableModel::TxHexRole);
}

void TransactionView::copyTxPlainText()
{
    GUIUtil::copyEntryData(transactionView, 0, TransactionTableModel::TxPlainTextRole);
}

void TransactionView::editLabel()
{
    if(!transactionView->selectionModel() ||!model)
        return;
    QModelIndexList selection = transactionView->selectionModel()->selectedRows();
    if(!selection.isEmpty())
    {
        AddressTableModel *addressBook = model->getAddressTableModel();
        if(!addressBook)
            return;
        QString address = selection.at(0).data(TransactionTableModel::AddressRole).toString();
        if(address.isEmpty())
        {
            // If this transaction has no associated address, exit
            return;
        }
        // Is address in address book? Address book can miss address when a transaction is
        // sent from outside the UI.
        int idx = addressBook->lookupAddress(address);
        if(idx != -1)
        {
            // Edit sending / receiving address
            QModelIndex modelIdx = addressBook->index(idx, 0, QModelIndex());
            // Determine type of address, launch appropriate editor dialog type
            QString type = modelIdx.data(AddressTableModel::TypeRole).toString();

            EditAddressDialog dlg(
                type == AddressTableModel::Receive
                ? EditAddressDialog::EditReceivingAddress
                : EditAddressDialog::EditSendingAddress, this);
            dlg.setModel(addressBook);
            dlg.loadRow(idx);
            dlg.exec();
        }
        else
        {
            // Add sending address
            EditAddressDialog dlg(EditAddressDialog::NewSendingAddress,
                this);
            dlg.setModel(addressBook);
            dlg.setAddress(address);
            dlg.exec();
        }
    }
}

void TransactionView::showDetails()
{
    if(!transactionView->selectionModel())
        return;
    QModelIndexList selection = transactionView->selectionModel()->selectedRows();
    if(!selection.isEmpty())
    {
        TransactionDescDialog *dlg = new TransactionDescDialog(selection.at(0));
        dlg->setAttribute(Qt::WA_DeleteOnClose);
        dlg->show();
    }
}

void TransactionView::openThirdPartyTxUrl(QString url)
{
    if(!transactionView || !transactionView->selectionModel())
        return;
    QModelIndexList selection = transactionView->selectionModel()->selectedRows(0);
    if(!selection.isEmpty())
         QDesktopServices::openUrl(QUrl::fromUserInput(url.replace("%s", selection.at(0).data(TransactionTableModel::TxHashRole).toString())));
}

QWidget *TransactionView::createDateRangeWidget()
{
    dateRangeWidget = new QFrame();
    dateRangeWidget->setFrameStyle(QFrame::Panel | QFrame::Raised);
    dateRangeWidget->setContentsMargins(1,1,1,1);
    QHBoxLayout *layout = new QHBoxLayout(dateRangeWidget);
    layout->setContentsMargins(0,0,0,0);
    layout->addSpacing(23);
    layout->addWidget(new QLabel(tr("Range:")));

    dateFrom = new QDateTimeEdit(this);
    dateFrom->setDisplayFormat("dd/MM/yy");
    dateFrom->setCalendarPopup(true);
    dateFrom->setMinimumWidth(100);
    dateFrom->setDate(QDate::currentDate().addDays(-7));
    layout->addWidget(dateFrom);
    layout->addWidget(new QLabel(tr("to")));

    dateTo = new QDateTimeEdit(this);
    dateTo->setDisplayFormat("dd/MM/yy");
    dateTo->setCalendarPopup(true);
    dateTo->setMinimumWidth(100);
    dateTo->setDate(QDate::currentDate());
    layout->addWidget(dateTo);
    layout->addStretch();

    // Hide by default
    dateRangeWidget->setVisible(false);

    // Notify on change
    connect(dateFrom, &QDateTimeEdit::dateChanged, this, &TransactionView::dateRangeChanged);
    connect(dateTo, &QDateTimeEdit::dateChanged, this, &TransactionView::dateRangeChanged);

    return dateRangeWidget;
}

void TransactionView::dateRangeChanged()
{
    if(!transactionProxyModel)
        return;
    transactionProxyModel->setDateRange(
            QDateTime(dateFrom->date()),
            QDateTime(dateTo->date()).addDays(1));
}

void TransactionView::focusTransaction(const QModelIndex &idx)
{
    if(!transactionProxyModel)
        return;
    QModelIndex targetIdx = transactionProxyModel->mapFromSource(idx);
    transactionView->scrollTo(targetIdx);
    transactionView->setCurrentIndex(targetIdx);
    transactionView->setFocus();
}

void TransactionView::focusTransaction(const uint256& txid)
{
    if (!transactionProxyModel)
        return;

    const QModelIndexList results = this->model->getTransactionTableModel()->match(
        this->model->getTransactionTableModel()->index(0,0),
        TransactionTableModel::TxHashRole,
        QString::fromStdString(txid.ToString()), -1);

    transactionView->setFocus();
    transactionView->selectionModel()->clearSelection();
    for (const QModelIndex& index : results) {
        const QModelIndex targetIndex = transactionProxyModel->mapFromSource(index);
        transactionView->selectionModel()->select(
            targetIndex,
            QItemSelectionModel::Rows | QItemSelectionModel::Select);
        // Called once per destination to ensure all results are in view, unless
        // transactions are not ordered by (ascending or descending) date.
        transactionView->scrollTo(targetIndex);
        // scrollTo() does not scroll far enough the first time when transactions
        // are ordered by ascending date.
        if (index == results[0]) transactionView->scrollTo(targetIndex);
    }
}

// We override the virtual resizeEvent of the QWidget to adjust tables column
// sizes as the tables width is proportional to the dialogs width.
void TransactionView::resizeEvent(QResizeEvent* event)
{
    QWidget::resizeEvent(event);
}

// Need to override default Ctrl+C action for amount as default behaviour is just to copy DisplayRole text
bool TransactionView::eventFilter(QObject *obj, QEvent *event)
{
    if (event->type() == QEvent::KeyPress)
    {
        QKeyEvent *ke = static_cast<QKeyEvent *>(event);
        if (ke->key() == Qt::Key_C && ke->modifiers().testFlag(Qt::ControlModifier))
        {
             GUIUtil::copyEntryData(transactionView, 0, TransactionTableModel::TxPlainTextRole);
             return true;
        }
    }
    return QWidget::eventFilter(obj, event);
}

// show/hide column Watch-only
void TransactionView::updateWatchOnlyColumn(bool fHaveWatchOnly)
{
    watchOnlyWidget->setVisible(fHaveWatchOnly);
    transactionView->setColumnHidden(TransactionTableModel::Watchonly, !fHaveWatchOnly);
}<|MERGE_RESOLUTION|>--- conflicted
+++ resolved
@@ -31,22 +31,14 @@
 #include <QMenu>
 #include <QPoint>
 #include <QScrollBar>
-<<<<<<< HEAD
 #include <QSettings>
-=======
->>>>>>> da46e9b7
 #include <QTableView>
 #include <QTimer>
 #include <QUrl>
 #include <QVBoxLayout>
 
-<<<<<<< HEAD
 TransactionView::TransactionView(const PlatformStyle *platformStyle, QWidget *parent)
     : QWidget(parent), m_platform_style{platformStyle}
-=======
-TransactionView::TransactionView(const PlatformStyle *platformStyle, QWidget *parent) :
-    QWidget(parent)
->>>>>>> da46e9b7
 {
     // Build filter row
     setContentsMargins(0,0,0,0);
@@ -160,16 +152,6 @@
     abandonAction = new QAction(tr("A&bandon transaction"), this);
     bumpFeeAction = new QAction(tr("Increase transaction &fee"), this);
     bumpFeeAction->setObjectName("bumpFeeAction");
-<<<<<<< HEAD
-    copyAddressAction = new QAction(tr("Copy address"), this);
-    copyLabelAction = new QAction(tr("Copy label"), this);
-    QAction *copyAmountAction = new QAction(tr("Copy amount"), this);
-    QAction *copyTxIDAction = new QAction(tr("Copy transaction ID"), this);
-    QAction *copyTxHexAction = new QAction(tr("Copy raw transaction"), this);
-    QAction *copyTxPlainText = new QAction(tr("Copy full transaction details"), this);
-    QAction *editLabelAction = new QAction(tr("Edit label"), this);
-    QAction *showDetailsAction = new QAction(tr("Show transaction details"), this);
-=======
     copyAddressAction = new QAction(tr("&Copy address"), this);
     copyLabelAction = new QAction(tr("Copy &label"), this);
     QAction *copyAmountAction = new QAction(tr("Copy &amount"), this);
@@ -178,7 +160,6 @@
     QAction *copyTxPlainText = new QAction(tr("Copy full transaction &details"), this);
     QAction *editLabelAction = new QAction(tr("&Edit label"), this);
     QAction *showDetailsAction = new QAction(tr("&Show transaction details"), this);
->>>>>>> da46e9b7
 
     contextMenu = new QMenu(this);
     contextMenu->setObjectName("contextMenu");
