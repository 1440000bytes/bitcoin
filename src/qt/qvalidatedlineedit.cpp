--- conflicted
+++ resolved
@@ -33,19 +33,11 @@
     checkValidity();
 }
 
-<<<<<<< HEAD
-void QValidatedLineEdit::setValid(bool _valid, bool with_warning)
-=======
 void QValidatedLineEdit::setValid(bool _valid, bool with_warning, const std::vector<int>&error_locations)
->>>>>>> fafacef8
 {
     if(_valid && this->valid)
     {
-<<<<<<< HEAD
-        if (with_warning == m_has_warning || !valid) {
-=======
         if (with_warning == m_has_warning) {
->>>>>>> fafacef8
             return;
         }
     }
@@ -64,8 +56,6 @@
     else
     {
         setStyleSheet("QValidatedLineEdit { " STYLE_INVALID "}");
-<<<<<<< HEAD
-=======
         if (!error_locations.empty()) {
             QTextCharFormat format;
             format.setFontUnderline(true);
@@ -77,7 +67,6 @@
                 attributes.append(QInputMethodEvent::Attribute(QInputMethodEvent::TextFormat, error_pos - cursorPosition(), /*length=*/ 1, format));
             }
         }
->>>>>>> fafacef8
     }
 
     QInputMethodEvent event(QString(), attributes);
@@ -144,10 +133,6 @@
         if (checkValidator)
         {
             QString address = text();
-<<<<<<< HEAD
-            int pos = 0;
-            if (checkValidator->validate(address, pos) == QValidator::Acceptable)
-=======
             const BitcoinAddressEntryValidator * const addressValidator = dynamic_cast<const BitcoinAddressEntryValidator*>(checkValidator);
             QValidator::State validation_result;
             std::vector<int> error_locations;
@@ -159,7 +144,6 @@
                 error_locations.push_back(pos);
             }
             if (validation_result == QValidator::Acceptable)
->>>>>>> fafacef8
                 setValid(true, has_warning);
             else
                 setValid(false, false, error_locations);
