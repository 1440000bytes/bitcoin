// Copyright (c) 2011-2019 The Bitcoin Core developers
// Distributed under the MIT software license, see the accompanying
// file COPYING or http://www.opensource.org/licenses/mit-license.php.

#include <qt/openuridialog.h>
#include <qt/forms/ui_openuridialog.h>

#include <qt/guiutil.h>
#include <qt/sendcoinsrecipient.h>

#include <QUrl>
#include <QClipboard>

OpenURIDialog::OpenURIDialog(const PlatformStyle *platformStyle, QWidget *parent) :
    QDialog(parent),
    ui(new Ui::OpenURIDialog)
{
    ui->setupUi(this);
<<<<<<< HEAD
    ui->pasteButton->setIcon(platformStyle->SingleColorIcon(":/icons/editpaste"));
    QObject::connect(ui->pasteButton, &QPushButton::clicked, [=] { ui->uriEdit->setText(QApplication::clipboard()->text()); });
=======

    GUIUtil::handleCloseWindowShortcut(this);
>>>>>>> 7d2ece84
}

OpenURIDialog::~OpenURIDialog()
{
    delete ui;
}

QString OpenURIDialog::getURI()
{
    return ui->uriEdit->text();
}

void OpenURIDialog::accept()
{
    SendCoinsRecipient rcp;
    if(GUIUtil::parseBitcoinURI(getURI(), &rcp))
    {
        /* Only accept value URIs */
        QDialog::accept();
    } else {
        ui->uriEdit->setValid(false);
    }
}<|MERGE_RESOLUTION|>--- conflicted
+++ resolved
@@ -16,13 +16,10 @@
     ui(new Ui::OpenURIDialog)
 {
     ui->setupUi(this);
-<<<<<<< HEAD
     ui->pasteButton->setIcon(platformStyle->SingleColorIcon(":/icons/editpaste"));
     QObject::connect(ui->pasteButton, &QPushButton::clicked, [=] { ui->uriEdit->setText(QApplication::clipboard()->text()); });
-=======
 
     GUIUtil::handleCloseWindowShortcut(this);
->>>>>>> 7d2ece84
 }
 
 OpenURIDialog::~OpenURIDialog()
