// Copyright (c) 2009-2010 Satoshi Nakamoto
// Copyright (c) 2009-2014 The Bitcoin Core developers
// Distributed under the MIT software license, see the accompanying
// file COPYING or http://www.opensource.org/licenses/mit-license.php.

#ifndef BITCOIN_CHAINPARAMS_H
#define BITCOIN_CHAINPARAMS_H

#include "chainparamsbase.h"
#include "checkpoints.h"
#include "consensus/params.h"
#include "primitives/block.h"
#include "protocol.h"

#include <vector>

struct CDNSSeedData {
    std::string name, host;
    CDNSSeedData(const std::string &strName, const std::string &strHost) : name(strName), host(strHost) {}
};

struct SeedSpec6 {
    uint8_t addr[16];
    uint16_t port;
};


/**
 * CChainParams defines various tweakable parameters of a given instance of the
 * Bitcoin system. There are three: the main network on which people trade goods
 * and services, the public test network which gets reset from time to time and
 * a regression test mode which is intended for private networks only. It has
 * minimal difficulty to ensure that blocks can be found instantly.
 */
class CChainParams
{
public:
    enum Base58Type {
        PUBKEY_ADDRESS,
        SCRIPT_ADDRESS,
        SECRET_KEY,
        EXT_PUBLIC_KEY,
        EXT_SECRET_KEY,

        MAX_BASE58_TYPES
    };

    const Consensus::Params& GetConsensus() const { return consensus; }
    const CMessageHeader::MessageStartChars& MessageStart() const { return pchMessageStart; }
    const std::vector<unsigned char>& AlertKey() const { return vAlertPubKey; }
    int GetDefaultPort() const { return nDefaultPort; }

    /** Used if GenerateBitcoins is called with a negative number of threads */
    int DefaultMinerThreads() const { return nMinerThreads; }
    const CBlock& GenesisBlock() const { return genesis; }
    bool RequireRPCPassword() const { return fRequireRPCPassword; }
    /** Make miner wait to have peers to avoid wasting work */
    bool MiningRequiresPeers() const { return fMiningRequiresPeers; }
    /** Default value for -checkmempool and -checkblockindex argument */
    bool DefaultConsistencyChecks() const { return fDefaultConsistencyChecks; }
    /** Policy: Filter transactions that do not match well-defined patterns */
<<<<<<< HEAD
    bool RequireStandard() const { return fRequireStandard; }
    int64_t MaxTipAge() const { return nMaxTipAge; }
=======
    bool RequireStandardDefault() const { return fRequireStandard; }
>>>>>>> c01a86f8
    int64_t PruneAfterHeight() const { return nPruneAfterHeight; }
    /** Make miner stop after a block is found. In RPC, don't return until nGenProcLimit blocks are generated */
    bool MineBlocksOnDemand() const { return fMineBlocksOnDemand; }
    /** In the future use NetworkIDString() for RPC fields */
    bool TestnetToBeDeprecatedFieldRPC() const { return fTestnetToBeDeprecatedFieldRPC; }
    /** Return the BIP70 network string (main, test or regtest) */
    std::string NetworkIDString() const { return strNetworkID; }
    const std::vector<CDNSSeedData>& DNSSeeds() const { return vSeeds; }
    const std::vector<unsigned char>& Base58Prefix(Base58Type type) const { return base58Prefixes[type]; }
    const std::vector<SeedSpec6>& FixedSeeds() const { return vFixedSeeds; }
    const Checkpoints::CCheckpointData& Checkpoints() const { return checkpointData; }
protected:
    CChainParams() {}

    Consensus::Params consensus;
    CMessageHeader::MessageStartChars pchMessageStart;
    //! Raw pub key bytes for the broadcast alert signing key.
    std::vector<unsigned char> vAlertPubKey;
    int nDefaultPort;
    long nMaxTipAge;
    int nMinerThreads;
    uint64_t nPruneAfterHeight;
    std::vector<CDNSSeedData> vSeeds;
    std::vector<unsigned char> base58Prefixes[MAX_BASE58_TYPES];
    std::string strNetworkID;
    CBlock genesis;
    std::vector<SeedSpec6> vFixedSeeds;
    bool fRequireRPCPassword;
    bool fMiningRequiresPeers;
    bool fDefaultConsistencyChecks;
    bool fRequireStandard;
    bool fMineBlocksOnDemand;
    bool fTestnetToBeDeprecatedFieldRPC;
    Checkpoints::CCheckpointData checkpointData;
};

/**
 * Return the currently selected parameters. This won't change after app
 * startup, except for unit tests.
 */
const CChainParams &Params();

/** Return parameters for the given network. */
CChainParams &Params(CBaseChainParams::Network network);

/** Sets the params returned by Params() to those for the given network. */
void SelectParams(CBaseChainParams::Network network);

/**
 * Looks for -regtest or -testnet and then calls SelectParams as appropriate.
 * Returns false if an invalid combination is given.
 */
bool SelectParamsFromCommandLine();

#endif // BITCOIN_CHAINPARAMS_H<|MERGE_RESOLUTION|>--- conflicted
+++ resolved
@@ -59,12 +59,8 @@
     /** Default value for -checkmempool and -checkblockindex argument */
     bool DefaultConsistencyChecks() const { return fDefaultConsistencyChecks; }
     /** Policy: Filter transactions that do not match well-defined patterns */
-<<<<<<< HEAD
-    bool RequireStandard() const { return fRequireStandard; }
+    bool RequireStandardDefault() const { return fRequireStandard; }
     int64_t MaxTipAge() const { return nMaxTipAge; }
-=======
-    bool RequireStandardDefault() const { return fRequireStandard; }
->>>>>>> c01a86f8
     int64_t PruneAfterHeight() const { return nPruneAfterHeight; }
     /** Make miner stop after a block is found. In RPC, don't return until nGenProcLimit blocks are generated */
     bool MineBlocksOnDemand() const { return fMineBlocksOnDemand; }
