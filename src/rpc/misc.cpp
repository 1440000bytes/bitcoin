--- conflicted
+++ resolved
@@ -3,11 +3,8 @@
 // Distributed under the MIT software license, see the accompanying
 // file COPYING or http://www.opensource.org/licenses/mit-license.php.
 
-<<<<<<< HEAD
+#include <bech32.h>
 #include <coins.h>
-=======
-#include <bech32.h>
->>>>>>> 8f8cfa64
 #include <httpserver.h>
 #include <key_io.h>
 #include <node/context.h>
