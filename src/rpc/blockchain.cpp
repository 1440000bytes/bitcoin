--- conflicted
+++ resolved
@@ -3633,12 +3633,9 @@
     { "blockchain",         &getrawmempool,                      },
     { "blockchain",         &gettxout,                           },
     { "blockchain",         &gettxoutsetinfo,                    },
-<<<<<<< HEAD
+        {"blockchain", &gettxspendingprevout},
     { "blockchain",         &listprunelocks,                     },
     { "blockchain",         &setprunelock,                       },
-=======
-        {"blockchain", &gettxspendingprevout},
->>>>>>> a2cca8c6
     { "blockchain",         &pruneblockchain,                    },
     { "blockchain",         &savemempool,                        },
     { "blockchain",         &maxmempool,                         },
