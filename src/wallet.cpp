// Copyright (c) 2009-2010 Satoshi Nakamoto
// Copyright (c) 2009-2012 The Bitcoin developers
// Distributed under the MIT/X11 software license, see the accompanying
// file COPYING or http://www.opensource.org/licenses/mit-license.php.
#include "wallet.h"

#include "base58.h"
#include "net.h"

#include <inttypes.h>
#include <stdint.h>

#include <boost/algorithm/string/replace.hpp>
#include <openssl/rand.h>

using namespace std;


//////////////////////////////////////////////////////////////////////////////
//
// mapWallet
//

struct CompareValueOnly
{
    bool operator()(const pair<int64_t, pair<const CWalletTx*, unsigned int> >& t1,
                    const pair<int64_t, pair<const CWalletTx*, unsigned int> >& t2) const
    {
        return t1.first < t2.first;
    }
};

CPubKey CWallet::GenerateNewKey()
{
    bool fCompressed = CanSupportFeature(FEATURE_COMPRPUBKEY); // default to compressed public keys if we want 0.6.0 wallets

    RandAddSeedPerfmon();
    CKey secret;
    secret.MakeNewKey(fCompressed);

    // Compressed public keys were introduced in version 0.6.0
    if (fCompressed)
        SetMinVersion(FEATURE_COMPRPUBKEY);

    CPubKey pubkey = secret.GetPubKey();

    // Create new metadata
    int64 nCreationTime = GetTime();
    mapKeyMetadata[pubkey.GetID()] = CKeyMetadata(nCreationTime);
    if (!nTimeFirstKey || nCreationTime < nTimeFirstKey)
        nTimeFirstKey = nCreationTime;

    if (!AddKeyPubKey(secret, pubkey))
        throw std::runtime_error("CWallet::GenerateNewKey() : AddKey failed");
    return pubkey;
}

<<<<<<< HEAD
bool CWallet::AddKeyPubKey(const CKey& secret, const CPubKey &pubkey,
                           int64_t nCreateTime)
=======
bool CWallet::AddKeyPubKey(const CKey& secret, const CPubKey &pubkey)
>>>>>>> c2aca505
{
    if (!CCryptoKeyStore::AddKeyPubKey(secret, pubkey))
        return false;
    if (!fFileBacked)
        return true;
    if (!IsCrypted()) {
        return CWalletDB(strWalletFile).WriteKey(pubkey,
                                                 secret.GetPrivKey(),
                                                 mapKeyMetadata[pubkey.GetID()]);
    }
    return true;
}

bool CWallet::AddCryptedKey(const CPubKey &vchPubKey,
<<<<<<< HEAD
                            const vector<unsigned char> &vchCryptedSecret,
                            int64_t nCreateTime)
=======
                            const vector<unsigned char> &vchCryptedSecret)
>>>>>>> c2aca505
{
    if (!CCryptoKeyStore::AddCryptedKey(vchPubKey, vchCryptedSecret))
        return false;
    if (!fFileBacked)
        return true;
    {
        LOCK(cs_wallet);
        if (pwalletdbEncryption)
            return pwalletdbEncryption->WriteCryptedKey(vchPubKey,
                                                        vchCryptedSecret,
                                                        mapKeyMetadata[vchPubKey.GetID()]);
        else
            return CWalletDB(strWalletFile).WriteCryptedKey(vchPubKey,
                                                            vchCryptedSecret,
                                                            mapKeyMetadata[vchPubKey.GetID()]);
    }
    return false;
}

bool CWallet::LoadKeyMetadata(const CPubKey &pubkey, const CKeyMetadata &meta)
{
    if (meta.nCreateTime && (!nTimeFirstKey || meta.nCreateTime < nTimeFirstKey))
        nTimeFirstKey = meta.nCreateTime;

    mapKeyMetadata[pubkey.GetID()] = meta;
    return true;
}

bool CWallet::LoadCryptedKey(const CPubKey &vchPubKey, const std::vector<unsigned char> &vchCryptedSecret)
{
    return CCryptoKeyStore::AddCryptedKey(vchPubKey, vchCryptedSecret);
}

bool CWallet::AddCScript(const CScript& redeemScript)
{
    if (!CCryptoKeyStore::AddCScript(redeemScript))
        return false;
    if (!fFileBacked)
        return true;
    return CWalletDB(strWalletFile).WriteCScript(Hash160(redeemScript), redeemScript);
}

bool CWallet::Unlock(const SecureString& strWalletPassphrase)
{
    CCrypter crypter;
    CKeyingMaterial vMasterKey;

    {
        LOCK(cs_wallet);
        BOOST_FOREACH(const MasterKeyMap::value_type& pMasterKey, mapMasterKeys)
        {
            if(!crypter.SetKeyFromPassphrase(strWalletPassphrase, pMasterKey.second.vchSalt, pMasterKey.second.nDeriveIterations, pMasterKey.second.nDerivationMethod))
                return false;
            if (!crypter.Decrypt(pMasterKey.second.vchCryptedKey, vMasterKey))
                continue; // try another master key
            if (CCryptoKeyStore::Unlock(vMasterKey))
                return true;
        }
    }
    return false;
}

bool CWallet::ChangeWalletPassphrase(const SecureString& strOldWalletPassphrase, const SecureString& strNewWalletPassphrase)
{
    bool fWasLocked = IsLocked();

    {
        LOCK(cs_wallet);
        Lock();

        CCrypter crypter;
        CKeyingMaterial vMasterKey;
        BOOST_FOREACH(MasterKeyMap::value_type& pMasterKey, mapMasterKeys)
        {
            if(!crypter.SetKeyFromPassphrase(strOldWalletPassphrase, pMasterKey.second.vchSalt, pMasterKey.second.nDeriveIterations, pMasterKey.second.nDerivationMethod))
                return false;
            if (!crypter.Decrypt(pMasterKey.second.vchCryptedKey, vMasterKey))
                return false;
            if (CCryptoKeyStore::Unlock(vMasterKey))
            {
                int64_t nStartTime = GetTimeMillis();
                crypter.SetKeyFromPassphrase(strNewWalletPassphrase, pMasterKey.second.vchSalt, pMasterKey.second.nDeriveIterations, pMasterKey.second.nDerivationMethod);
                pMasterKey.second.nDeriveIterations = pMasterKey.second.nDeriveIterations * (100 / ((double)(GetTimeMillis() - nStartTime)));

                nStartTime = GetTimeMillis();
                crypter.SetKeyFromPassphrase(strNewWalletPassphrase, pMasterKey.second.vchSalt, pMasterKey.second.nDeriveIterations, pMasterKey.second.nDerivationMethod);
                pMasterKey.second.nDeriveIterations = (pMasterKey.second.nDeriveIterations + pMasterKey.second.nDeriveIterations * 100 / ((double)(GetTimeMillis() - nStartTime))) / 2;

                if (pMasterKey.second.nDeriveIterations < 25000)
                    pMasterKey.second.nDeriveIterations = 25000;

                printf("Wallet passphrase changed to an nDeriveIterations of %i\n", pMasterKey.second.nDeriveIterations);

                if (!crypter.SetKeyFromPassphrase(strNewWalletPassphrase, pMasterKey.second.vchSalt, pMasterKey.second.nDeriveIterations, pMasterKey.second.nDerivationMethod))
                    return false;
                if (!crypter.Encrypt(vMasterKey, pMasterKey.second.vchCryptedKey))
                    return false;
                CWalletDB(strWalletFile).WriteMasterKey(pMasterKey.first, pMasterKey.second);
                if (fWasLocked)
                    Lock();
                return true;
            }
        }
    }

    return false;
}

void CWallet::SetBestChain(const CBlockLocator& loc)
{
    CWalletDB walletdb(strWalletFile);
    walletdb.WriteBestBlock(loc);
}

// This class implements an addrIncoming entry that causes pre-0.4
// clients to crash on startup if reading a private-key-encrypted wallet.
class CCorruptAddress
{
public:
    IMPLEMENT_SERIALIZE
    (
        if (nType & SER_DISK)
            READWRITE(nVersion);
    )
};

bool CWallet::SetMinVersion(enum WalletFeature nVersion, CWalletDB* pwalletdbIn, bool fExplicit)
{
    if (nWalletVersion >= nVersion)
        return true;

    // when doing an explicit upgrade, if we pass the max version permitted, upgrade all the way
    if (fExplicit && nVersion > nWalletMaxVersion)
            nVersion = FEATURE_LATEST;

    nWalletVersion = nVersion;

    if (nVersion > nWalletMaxVersion)
        nWalletMaxVersion = nVersion;

    if (fFileBacked)
    {
        CWalletDB* pwalletdb = pwalletdbIn ? pwalletdbIn : new CWalletDB(strWalletFile);
        if (nWalletVersion >= 40000)
        {
            // Versions prior to 0.4.0 did not support the "minversion" record.
            // Use a CCorruptAddress to make them crash instead.
            CCorruptAddress corruptAddress;
            pwalletdb->WriteSetting("addrIncoming", corruptAddress);
        }
        if (nWalletVersion > 40000)
            pwalletdb->WriteMinVersion(nWalletVersion);
        if (!pwalletdbIn)
            delete pwalletdb;
    }

    return true;
}

bool CWallet::SetMaxVersion(int nVersion)
{
    // cannot downgrade below current version
    if (nWalletVersion > nVersion)
        return false;

    nWalletMaxVersion = nVersion;

    return true;
}

bool CWallet::EncryptWallet(const SecureString& strWalletPassphrase)
{
    if (IsCrypted())
        return false;

    CKeyingMaterial vMasterKey;
    RandAddSeedPerfmon();

    vMasterKey.resize(WALLET_CRYPTO_KEY_SIZE);
    RAND_bytes(&vMasterKey[0], WALLET_CRYPTO_KEY_SIZE);

    CMasterKey kMasterKey;

    RandAddSeedPerfmon();
    kMasterKey.vchSalt.resize(WALLET_CRYPTO_SALT_SIZE);
    RAND_bytes(&kMasterKey.vchSalt[0], WALLET_CRYPTO_SALT_SIZE);

    CCrypter crypter;
    int64_t nStartTime = GetTimeMillis();
    crypter.SetKeyFromPassphrase(strWalletPassphrase, kMasterKey.vchSalt, 25000, kMasterKey.nDerivationMethod);
    kMasterKey.nDeriveIterations = 2500000 / ((double)(GetTimeMillis() - nStartTime));

    nStartTime = GetTimeMillis();
    crypter.SetKeyFromPassphrase(strWalletPassphrase, kMasterKey.vchSalt, kMasterKey.nDeriveIterations, kMasterKey.nDerivationMethod);
    kMasterKey.nDeriveIterations = (kMasterKey.nDeriveIterations + kMasterKey.nDeriveIterations * 100 / ((double)(GetTimeMillis() - nStartTime))) / 2;

    if (kMasterKey.nDeriveIterations < 25000)
        kMasterKey.nDeriveIterations = 25000;

    printf("Encrypting Wallet with an nDeriveIterations of %i\n", kMasterKey.nDeriveIterations);

    if (!crypter.SetKeyFromPassphrase(strWalletPassphrase, kMasterKey.vchSalt, kMasterKey.nDeriveIterations, kMasterKey.nDerivationMethod))
        return false;
    if (!crypter.Encrypt(vMasterKey, kMasterKey.vchCryptedKey))
        return false;

    {
        LOCK(cs_wallet);
        mapMasterKeys[++nMasterKeyMaxID] = kMasterKey;
        if (fFileBacked)
        {
            pwalletdbEncryption = new CWalletDB(strWalletFile);
            if (!pwalletdbEncryption->TxnBegin())
                return false;
            pwalletdbEncryption->WriteMasterKey(nMasterKeyMaxID, kMasterKey);
        }

        if (!EncryptKeys(vMasterKey))
        {
            if (fFileBacked)
                pwalletdbEncryption->TxnAbort();
            exit(1); //We now probably have half of our keys encrypted in memory, and half not...die and let the user reload their unencrypted wallet.
        }

        // Encryption was introduced in version 0.4.0
        SetMinVersion(FEATURE_WALLETCRYPT, pwalletdbEncryption, true);

        if (fFileBacked)
        {
            if (!pwalletdbEncryption->TxnCommit())
                exit(1); //We now have keys encrypted in memory, but no on disk...die to avoid confusion and let the user reload their unencrypted wallet.

            delete pwalletdbEncryption;
            pwalletdbEncryption = NULL;
        }

        Lock();
        Unlock(strWalletPassphrase);
        NewKeyPool();
        Lock();

        // Need to completely rewrite the wallet file; if we don't, bdb might keep
        // bits of the unencrypted private key in slack space in the database file.
        CDB::Rewrite(strWalletFile);

    }
    NotifyStatusChanged(this);

    return true;
}

int64_t CWallet::IncOrderPosNext(CWalletDB *pwalletdb)
{
    int64_t nRet = nOrderPosNext++;
    if (pwalletdb) {
        pwalletdb->WriteOrderPosNext(nOrderPosNext);
    } else {
        CWalletDB(strWalletFile).WriteOrderPosNext(nOrderPosNext);
    }
    return nRet;
}

CWallet::TxItems CWallet::OrderedTxItems(std::list<CAccountingEntry>& acentries, std::string strAccount)
{
    CWalletDB walletdb(strWalletFile);

    // First: get all CWalletTx and CAccountingEntry into a sorted-by-order multimap.
    TxItems txOrdered;

    // Note: maintaining indices in the database of (account,time) --> txid and (account, time) --> acentry
    // would make this much faster for applications that do this a lot.
    for (map<uint256, CWalletTx>::iterator it = mapWallet.begin(); it != mapWallet.end(); ++it)
    {
        CWalletTx* wtx = &((*it).second);
        txOrdered.insert(make_pair(wtx->nOrderPos, TxPair(wtx, (CAccountingEntry*)0)));
    }
    acentries.clear();
    walletdb.ListAccountCreditDebit(strAccount, acentries);
    BOOST_FOREACH(CAccountingEntry& entry, acentries)
    {
        txOrdered.insert(make_pair(entry.nOrderPos, TxPair((CWalletTx*)0, &entry)));
    }

    return txOrdered;
}

void CWallet::WalletUpdateSpent(const CTransaction &tx)
{
    // Anytime a signature is successfully verified, it's proof the outpoint is spent.
    // Update the wallet spent flag if it doesn't know due to wallet.dat being
    // restored from backup or the user making copies of wallet.dat.
    {
        LOCK(cs_wallet);
        BOOST_FOREACH(const CTxIn& txin, tx.vin)
        {
            map<uint256, CWalletTx>::iterator mi = mapWallet.find(txin.prevout.hash);
            if (mi != mapWallet.end())
            {
                CWalletTx& wtx = (*mi).second;
                if (txin.prevout.n >= wtx.vout.size())
                    printf("WalletUpdateSpent: bad wtx %s\n", wtx.GetHash().ToString().c_str());
                else if (!wtx.IsSpent(txin.prevout.n) && IsMine(wtx.vout[txin.prevout.n]))
                {
                    printf("WalletUpdateSpent found spent coin %sbc %s\n", FormatMoney(wtx.GetCredit()).c_str(), wtx.GetHash().ToString().c_str());
                    wtx.MarkSpent(txin.prevout.n);
                    wtx.WriteToDisk();
                    NotifyTransactionChanged(this, txin.prevout.hash, CT_UPDATED);
                }
            }
        }
    }
}

void CWallet::MarkDirty()
{
    {
        LOCK(cs_wallet);
        BOOST_FOREACH(PAIRTYPE(const uint256, CWalletTx)& item, mapWallet)
            item.second.MarkDirty();
    }
}

bool CWallet::AddToWallet(const CWalletTx& wtxIn)
{
    uint256 hash = wtxIn.GetHash();
    {
        LOCK(cs_wallet);
        // Inserts only if not already there, returns tx inserted or tx found
        pair<map<uint256, CWalletTx>::iterator, bool> ret = mapWallet.insert(make_pair(hash, wtxIn));
        CWalletTx& wtx = (*ret.first).second;
        wtx.BindWallet(this);
        bool fInsertedNew = ret.second;
        if (fInsertedNew)
        {
            wtx.nTimeReceived = GetAdjustedTime();
            wtx.nOrderPos = IncOrderPosNext();

            wtx.nTimeSmart = wtx.nTimeReceived;
            if (wtxIn.hashBlock != 0)
            {
                if (mapBlockIndex.count(wtxIn.hashBlock))
                {
                    unsigned int latestNow = wtx.nTimeReceived;
                    unsigned int latestEntry = 0;
                    {
                        // Tolerate times up to the last timestamp in the wallet not more than 5 minutes into the future
                        int64_t latestTolerated = latestNow + 300;
                        std::list<CAccountingEntry> acentries;
                        TxItems txOrdered = OrderedTxItems(acentries);
                        for (TxItems::reverse_iterator it = txOrdered.rbegin(); it != txOrdered.rend(); ++it)
                        {
                            CWalletTx *const pwtx = (*it).second.first;
                            if (pwtx == &wtx)
                                continue;
                            CAccountingEntry *const pacentry = (*it).second.second;
                            int64_t nSmartTime;
                            if (pwtx)
                            {
                                nSmartTime = pwtx->nTimeSmart;
                                if (!nSmartTime)
                                    nSmartTime = pwtx->nTimeReceived;
                            }
                            else
                                nSmartTime = pacentry->nTime;
                            if (nSmartTime <= latestTolerated)
                            {
                                latestEntry = nSmartTime;
                                if (nSmartTime > latestNow)
                                    latestNow = nSmartTime;
                                break;
                            }
                        }
                    }

                    unsigned int& blocktime = mapBlockIndex[wtxIn.hashBlock]->nTime;
                    wtx.nTimeSmart = std::max(latestEntry, std::min(blocktime, latestNow));
                }
                else
                    printf("AddToWallet() : found %s in block %s not in index\n",
                           wtxIn.GetHash().ToString().c_str(),
                           wtxIn.hashBlock.ToString().c_str());
            }
        }

        bool fUpdated = false;
        if (!fInsertedNew)
        {
            // Merge
            if (wtxIn.hashBlock != 0 && wtxIn.hashBlock != wtx.hashBlock)
            {
                wtx.hashBlock = wtxIn.hashBlock;
                fUpdated = true;
            }
            if (wtxIn.nIndex != -1 && (wtxIn.vMerkleBranch != wtx.vMerkleBranch || wtxIn.nIndex != wtx.nIndex))
            {
                wtx.vMerkleBranch = wtxIn.vMerkleBranch;
                wtx.nIndex = wtxIn.nIndex;
                fUpdated = true;
            }
            if (wtxIn.fFromMe && wtxIn.fFromMe != wtx.fFromMe)
            {
                wtx.fFromMe = wtxIn.fFromMe;
                fUpdated = true;
            }
            fUpdated |= wtx.UpdateSpent(wtxIn.vfSpent);
        }

        //// debug print
        printf("AddToWallet %s  %s%s\n", wtxIn.GetHash().ToString().c_str(), (fInsertedNew ? "new" : ""), (fUpdated ? "update" : ""));

        // Write to disk
        if (fInsertedNew || fUpdated)
            if (!wtx.WriteToDisk())
                return false;

        if (!fHaveGUI) {
            // If default receiving address gets used, replace it with a new one
            if (vchDefaultKey.IsValid()) {
                CScript scriptDefaultKey;
                scriptDefaultKey.SetDestination(vchDefaultKey.GetID());
                BOOST_FOREACH(const CTxOut& txout, wtx.vout)
                {
                    if (txout.scriptPubKey == scriptDefaultKey)
                    {
                        CPubKey newDefaultKey;
                        if (GetKeyFromPool(newDefaultKey, false))
                        {
                            SetDefaultKey(newDefaultKey);
                            SetAddressBookName(vchDefaultKey.GetID(), "");
                        }
                    }
                }
            }
        }
        // since AddToWallet is called directly for self-originating transactions, check for consumption of own coins
        WalletUpdateSpent(wtx);

        // Notify UI of new or updated transaction
        NotifyTransactionChanged(this, hash, fInsertedNew ? CT_NEW : CT_UPDATED);

        // notify an external script when a wallet transaction comes in or is updated
        std::string strCmd = GetArg("-walletnotify", "");

        if ( !strCmd.empty())
        {
            boost::replace_all(strCmd, "%s", wtxIn.GetHash().GetHex());
            boost::thread t(runCommand, strCmd); // thread runs free
        }

    }
    return true;
}

// Add a transaction to the wallet, or update it.
// pblock is optional, but should be provided if the transaction is known to be in a block.
// If fUpdate is true, existing transactions will be updated.
bool CWallet::AddToWalletIfInvolvingMe(const uint256 &hash, const CTransaction& tx, const CBlock* pblock, bool fUpdate, bool fFindBlock)
{
    {
        LOCK(cs_wallet);
        bool fExisted = mapWallet.count(hash);
        if (fExisted && !fUpdate) return false;
        if (fExisted || IsMine(tx) || IsFromMe(tx))
        {
            CWalletTx wtx(this,tx);
            // Get merkle branch if transaction was found in a block
            if (pblock)
                wtx.SetMerkleBranch(pblock);
            return AddToWallet(wtx);
        }
        else
            WalletUpdateSpent(tx);
    }
    return false;
}

bool CWallet::EraseFromWallet(uint256 hash)
{
    if (!fFileBacked)
        return false;
    {
        LOCK(cs_wallet);
        if (mapWallet.erase(hash))
            CWalletDB(strWalletFile).EraseTx(hash);
    }
    return true;
}


bool CWallet::IsMine(const CTxIn &txin) const
{
    {
        LOCK(cs_wallet);
        map<uint256, CWalletTx>::const_iterator mi = mapWallet.find(txin.prevout.hash);
        if (mi != mapWallet.end())
        {
            const CWalletTx& prev = (*mi).second;
            if (txin.prevout.n < prev.vout.size())
                if (IsMine(prev.vout[txin.prevout.n]))
                    return true;
        }
    }
    return false;
}

int64_t CWallet::GetDebit(const CTxIn &txin) const
{
    {
        LOCK(cs_wallet);
        map<uint256, CWalletTx>::const_iterator mi = mapWallet.find(txin.prevout.hash);
        if (mi != mapWallet.end())
        {
            const CWalletTx& prev = (*mi).second;
            if (txin.prevout.n < prev.vout.size())
                if (IsMine(prev.vout[txin.prevout.n]))
                    return prev.vout[txin.prevout.n].nValue;
        }
    }
    return 0;
}

bool CWallet::IsChange(const CTxOut& txout) const
{
    CTxDestination address;

    // TODO: fix handling of 'change' outputs. The assumption is that any
    // payment to a TX_PUBKEYHASH that is mine but isn't in the address book
    // is change. That assumption is likely to break when we implement multisignature
    // wallets that return change back into a multi-signature-protected address;
    // a better way of identifying which outputs are 'the send' and which are
    // 'the change' will need to be implemented (maybe extend CWalletTx to remember
    // which output, if any, was change).
    if (ExtractDestination(txout.scriptPubKey, address) && ::IsMine(*this, address))
    {
        LOCK(cs_wallet);
        if (!mapAddressBook.count(address))
            return true;
    }
    return false;
}

int64_t CWalletTx::GetTxTime() const
{
    int64_t n = nTimeSmart;
    return n ? n : nTimeReceived;
}

int CWalletTx::GetRequestCount() const
{
    // Returns -1 if it wasn't being tracked
    int nRequests = -1;
    {
        LOCK(pwallet->cs_wallet);
        if (IsCoinBase())
        {
            // Generated block
            if (hashBlock != 0)
            {
                map<uint256, int>::const_iterator mi = pwallet->mapRequestCount.find(hashBlock);
                if (mi != pwallet->mapRequestCount.end())
                    nRequests = (*mi).second;
            }
        }
        else
        {
            // Did anyone request this transaction?
            map<uint256, int>::const_iterator mi = pwallet->mapRequestCount.find(GetHash());
            if (mi != pwallet->mapRequestCount.end())
            {
                nRequests = (*mi).second;

                // How about the block it's in?
                if (nRequests == 0 && hashBlock != 0)
                {
                    map<uint256, int>::const_iterator mi = pwallet->mapRequestCount.find(hashBlock);
                    if (mi != pwallet->mapRequestCount.end())
                        nRequests = (*mi).second;
                    else
                        nRequests = 1; // If it's in someone else's block it must have got out
                }
            }
        }
    }
    return nRequests;
}

void CWalletTx::GetAmounts(list<pair<CTxDestination, int64_t> >& listReceived,
                           list<pair<CTxDestination, int64_t> >& listSent, int64_t& nFee, string& strSentAccount) const
{
    nFee = 0;
    listReceived.clear();
    listSent.clear();
    strSentAccount = strFromAccount;

    // Compute fee:
    int64_t nDebit = GetDebit();
    if (nDebit > 0) // debit>0 means we signed/sent this transaction
    {
        int64_t nValueOut = GetValueOut(*this);
        nFee = nDebit - nValueOut;
    }

    // Sent/received.
    BOOST_FOREACH(const CTxOut& txout, vout)
    {
        CTxDestination address;
        vector<unsigned char> vchPubKey;
        if (!ExtractDestination(txout.scriptPubKey, address))
        {
            printf("CWalletTx::GetAmounts: Unknown transaction type found, txid %s\n",
                   this->GetHash().ToString().c_str());
        }

        // Don't report 'change' txouts
        if (nDebit > 0 && pwallet->IsChange(txout))
            continue;

        if (nDebit > 0)
            listSent.push_back(make_pair(address, txout.nValue));

        if (pwallet->IsMine(txout))
            listReceived.push_back(make_pair(address, txout.nValue));
    }

}

void CWalletTx::GetAccountAmounts(const string& strAccount, int64_t& nReceived,
                                  int64_t& nSent, int64_t& nFee) const
{
    nReceived = nSent = nFee = 0;

    int64_t allFee;
    string strSentAccount;
    list<pair<CTxDestination, int64_t> > listReceived;
    list<pair<CTxDestination, int64_t> > listSent;
    GetAmounts(listReceived, listSent, allFee, strSentAccount);

    if (strAccount == strSentAccount)
    {
        BOOST_FOREACH(const PAIRTYPE(CTxDestination,int64_t)& s, listSent)
            nSent += s.second;
        nFee = allFee;
    }
    {
        LOCK(pwallet->cs_wallet);
        BOOST_FOREACH(const PAIRTYPE(CTxDestination,int64_t)& r, listReceived)
        {
            if (pwallet->mapAddressBook.count(r.first))
            {
                map<CTxDestination, string>::const_iterator mi = pwallet->mapAddressBook.find(r.first);
                if (mi != pwallet->mapAddressBook.end() && (*mi).second == strAccount)
                    nReceived += r.second;
            }
            else if (strAccount.empty())
            {
                nReceived += r.second;
            }
        }
    }
}

void CWalletTx::AddSupportingTransactions()
{
    vtxPrev.clear();

    const int COPY_DEPTH = 3;
    if (SetMerkleBranch() < COPY_DEPTH)
    {
        vector<uint256> vWorkQueue;
        BOOST_FOREACH(const CTxIn& txin, vin)
            vWorkQueue.push_back(txin.prevout.hash);

        {
            LOCK(pwallet->cs_wallet);
            map<uint256, const CMerkleTx*> mapWalletPrev;
            set<uint256> setAlreadyDone;
            for (unsigned int i = 0; i < vWorkQueue.size(); i++)
            {
                uint256 hash = vWorkQueue[i];
                if (setAlreadyDone.count(hash))
                    continue;
                setAlreadyDone.insert(hash);

                CMerkleTx tx;
                map<uint256, CWalletTx>::const_iterator mi = pwallet->mapWallet.find(hash);
                if (mi != pwallet->mapWallet.end())
                {
                    tx = (*mi).second;
                    BOOST_FOREACH(const CMerkleTx& txWalletPrev, (*mi).second.vtxPrev)
                        mapWalletPrev[txWalletPrev.GetHash()] = &txWalletPrev;
                }
                else if (mapWalletPrev.count(hash))
                {
                    tx = *mapWalletPrev[hash];
                }

                int nDepth = tx.SetMerkleBranch();
                vtxPrev.push_back(tx);

                if (nDepth < COPY_DEPTH)
                {
                    BOOST_FOREACH(const CTxIn& txin, tx.vin)
                        vWorkQueue.push_back(txin.prevout.hash);
                }
            }
        }
    }

    reverse(vtxPrev.begin(), vtxPrev.end());
}

bool CWalletTx::WriteToDisk()
{
    return CWalletDB(pwallet->strWalletFile).WriteTx(GetHash(), *this);
}

// Scan the block chain (starting in pindexStart) for transactions
// from or to us. If fUpdate is true, found transactions that already
// exist in the wallet will be updated.
int CWallet::ScanForWalletTransactions(CBlockIndex* pindexStart, bool fUpdate)
{
    int ret = 0;

    CBlockIndex* pindex = pindexStart;
    {
        LOCK(cs_wallet);
        while (pindex)
        {
            // no need to read and scan block, if block was created before
            // our wallet birthday (as adjusted for block time variability)
            if (nTimeFirstKey && (pindex->nTime < (nTimeFirstKey - 7200))) {
                pindex = pindex->GetNextInMainChain();
                continue;
            }

            CBlock block;
            ReadBlockFromDisk(block, pindex);
            BOOST_FOREACH(CTransaction& tx, block.vtx)
            {
                if (AddToWalletIfInvolvingMe(tx.GetHash(), tx, &block, fUpdate))
                    ret++;
            }
            pindex = pindex->GetNextInMainChain();
        }
    }
    return ret;
}

void CWallet::ReacceptWalletTransactions()
{
    bool fRepeat = true;
    while (fRepeat)
    {
        LOCK(cs_wallet);
        fRepeat = false;
        bool fMissing = false;
        BOOST_FOREACH(PAIRTYPE(const uint256, CWalletTx)& item, mapWallet)
        {
            CWalletTx& wtx = item.second;
            if (wtx.IsCoinBase() && wtx.IsSpent(0))
                continue;

            CCoins coins;
            bool fUpdated = false;
            bool fFound = pcoinsTip->GetCoins(wtx.GetHash(), coins);
            if (fFound || wtx.GetDepthInMainChain() > 0)
            {
                // Update fSpent if a tx got spent somewhere else by a copy of wallet.dat
                for (unsigned int i = 0; i < wtx.vout.size(); i++)
                {
                    if (wtx.IsSpent(i))
                        continue;
                    if ((i >= coins.vout.size() || coins.vout[i].IsNull()) && IsMine(wtx.vout[i]))
                    {
                        wtx.MarkSpent(i);
                        fUpdated = true;
                        fMissing = true;
                    }
                }
                if (fUpdated)
                {
                    printf("ReacceptWalletTransactions found spent coin %sbc %s\n", FormatMoney(wtx.GetCredit()).c_str(), wtx.GetHash().ToString().c_str());
                    wtx.MarkDirty();
                    wtx.WriteToDisk();
                }
            }
            else
            {
                // Re-accept any txes of ours that aren't already in a block
                if (!wtx.IsCoinBase())
                    wtx.AcceptWalletTransaction();
            }
        }
        if (fMissing)
        {
            // TODO: optimize this to scan just part of the block chain?
            if (ScanForWalletTransactions(pindexGenesisBlock))
                fRepeat = true;  // Found missing transactions: re-do re-accept.
        }
    }
}

void CWalletTx::RelayWalletTransaction()
{
    BOOST_FOREACH(const CMerkleTx& tx, vtxPrev)
    {
        if (!tx.IsCoinBase())
            if (tx.GetDepthInMainChain() == 0)
                RelayTransaction((CTransaction)tx, tx.GetHash());
    }
    if (!IsCoinBase())
    {
        if (GetDepthInMainChain() == 0) {
            uint256 hash = GetHash();
            printf("Relaying wtx %s\n", hash.ToString().c_str());
            RelayTransaction((CTransaction)*this, hash);
        }
    }
}

void CWallet::ResendWalletTransactions()
{
    // Do this infrequently and randomly to avoid giving away
    // that these are our transactions.
    static int64_t nNextTime;
    if (GetTime() < nNextTime)
        return;
    bool fFirst = (nNextTime == 0);
    nNextTime = GetTime() + GetRand(30 * 60);
    if (fFirst)
        return;

    // Only do it if there's been a new block since last time
    static int64_t nLastTime;
    if (nTimeBestReceived < nLastTime)
        return;
    nLastTime = GetTime();

    // Rebroadcast any of our txes that aren't in a block yet
    printf("ResendWalletTransactions()\n");
    {
        LOCK(cs_wallet);
        // Sort them in chronological order
        multimap<unsigned int, CWalletTx*> mapSorted;
        BOOST_FOREACH(PAIRTYPE(const uint256, CWalletTx)& item, mapWallet)
        {
            CWalletTx& wtx = item.second;
            // Don't rebroadcast until it's had plenty of time that
            // it should have gotten in already by now.
            if (nTimeBestReceived - (int64_t)wtx.nTimeReceived > 5 * 60)
                mapSorted.insert(make_pair(wtx.nTimeReceived, &wtx));
        }
        BOOST_FOREACH(PAIRTYPE(const unsigned int, CWalletTx*)& item, mapSorted)
        {
            CWalletTx& wtx = *item.second;
            wtx.RelayWalletTransaction();
        }
    }
}






//////////////////////////////////////////////////////////////////////////////
//
// Actions
//


int64_t CWallet::GetBalance() const
{
    int64_t nTotal = 0;
    {
        LOCK(cs_wallet);
        for (map<uint256, CWalletTx>::const_iterator it = mapWallet.begin(); it != mapWallet.end(); ++it)
        {
            const CWalletTx* pcoin = &(*it).second;
            if (pcoin->IsConfirmed())
                nTotal += pcoin->GetAvailableCredit();
        }
    }

    return nTotal;
}

int64_t CWallet::GetUnconfirmedBalance() const
{
    int64_t nTotal = 0;
    {
        LOCK(cs_wallet);
        for (map<uint256, CWalletTx>::const_iterator it = mapWallet.begin(); it != mapWallet.end(); ++it)
        {
            const CWalletTx* pcoin = &(*it).second;
            if (!IsFinalTx(*pcoin) || !pcoin->IsConfirmed())
                nTotal += pcoin->GetAvailableCredit();
        }
    }
    return nTotal;
}

int64_t CWallet::GetImmatureBalance() const
{
    int64_t nTotal = 0;
    {
        LOCK(cs_wallet);
        for (map<uint256, CWalletTx>::const_iterator it = mapWallet.begin(); it != mapWallet.end(); ++it)
        {
            const CWalletTx* pcoin = &(*it).second;
            nTotal += pcoin->GetImmatureCredit();
        }
    }
    return nTotal;
}

// populate vCoins with vector of spendable COutputs
void CWallet::AvailableCoins(vector<COutput>& vCoins, bool fOnlyConfirmed) const
{
    vCoins.clear();

    {
        LOCK(cs_wallet);
        for (map<uint256, CWalletTx>::const_iterator it = mapWallet.begin(); it != mapWallet.end(); ++it)
        {
            const CWalletTx* pcoin = &(*it).second;

            if (!IsFinalTx(*pcoin))
                continue;

            if (fOnlyConfirmed && !pcoin->IsConfirmed())
                continue;

            if (pcoin->IsCoinBase() && pcoin->GetBlocksToMaturity() > 0)
                continue;

            for (unsigned int i = 0; i < pcoin->vout.size(); i++) {
                if (!(pcoin->IsSpent(i)) && IsMine(pcoin->vout[i]) &&
                    !IsLockedCoin((*it).first, i) && pcoin->vout[i].nValue > 0)
                    vCoins.push_back(COutput(pcoin, i, pcoin->GetDepthInMainChain()));
            }
        }
    }
}

static void ApproximateBestSubset(vector<pair<int64_t, pair<const CWalletTx*,unsigned int> > >vValue, int64_t nTotalLower, int64_t nTargetValue,
                                  vector<char>& vfBest, int64_t& nBest, int iterations = 1000)
{
    vector<char> vfIncluded;

    vfBest.assign(vValue.size(), true);
    nBest = nTotalLower;

    seed_insecure_rand();

    for (int nRep = 0; nRep < iterations && nBest != nTargetValue; nRep++)
    {
        vfIncluded.assign(vValue.size(), false);
        int64_t nTotal = 0;
        bool fReachedTarget = false;
        for (int nPass = 0; nPass < 2 && !fReachedTarget; nPass++)
        {
            for (unsigned int i = 0; i < vValue.size(); i++)
            {
                //The solver here uses a randomized algorithm,
                //the randomness serves no real security purpose but is just
                //needed to prevent degenerate behavior and it is important
                //that the rng fast. We do not use a constant random sequence,
                //because there may be some privacy improvement by making
                //the selection random.
                if (nPass == 0 ? insecure_rand()&1 : !vfIncluded[i])
                {
                    nTotal += vValue[i].first;
                    vfIncluded[i] = true;
                    if (nTotal >= nTargetValue)
                    {
                        fReachedTarget = true;
                        if (nTotal < nBest)
                        {
                            nBest = nTotal;
                            vfBest = vfIncluded;
                        }
                        nTotal -= vValue[i].first;
                        vfIncluded[i] = false;
                    }
                }
            }
        }
    }
}

bool CWallet::SelectCoinsMinConf(int64_t nTargetValue, int nConfMine, int nConfTheirs, vector<COutput> vCoins,
                                 set<pair<const CWalletTx*,unsigned int> >& setCoinsRet, int64_t& nValueRet) const
{
    setCoinsRet.clear();
    nValueRet = 0;

    // List of values less than target
    pair<int64_t, pair<const CWalletTx*,unsigned int> > coinLowestLarger;
    coinLowestLarger.first = std::numeric_limits<int64_t>::max();
    coinLowestLarger.second.first = NULL;
    vector<pair<int64_t, pair<const CWalletTx*,unsigned int> > > vValue;
    int64_t nTotalLower = 0;

    random_shuffle(vCoins.begin(), vCoins.end(), GetRandInt);

    BOOST_FOREACH(COutput output, vCoins)
    {
        const CWalletTx *pcoin = output.tx;

        if (output.nDepth < (pcoin->IsFromMe() ? nConfMine : nConfTheirs))
            continue;

        int i = output.i;
        int64_t n = pcoin->vout[i].nValue;

        pair<int64_t,pair<const CWalletTx*,unsigned int> > coin = make_pair(n,make_pair(pcoin, i));

        if (n == nTargetValue)
        {
            setCoinsRet.insert(coin.second);
            nValueRet += coin.first;
            return true;
        }
        else if (n < nTargetValue + CENT)
        {
            vValue.push_back(coin);
            nTotalLower += n;
        }
        else if (n < coinLowestLarger.first)
        {
            coinLowestLarger = coin;
        }
    }

    if (nTotalLower == nTargetValue)
    {
        for (unsigned int i = 0; i < vValue.size(); ++i)
        {
            setCoinsRet.insert(vValue[i].second);
            nValueRet += vValue[i].first;
        }
        return true;
    }

    if (nTotalLower < nTargetValue)
    {
        if (coinLowestLarger.second.first == NULL)
            return false;
        setCoinsRet.insert(coinLowestLarger.second);
        nValueRet += coinLowestLarger.first;
        return true;
    }

    // Solve subset sum by stochastic approximation
    sort(vValue.rbegin(), vValue.rend(), CompareValueOnly());
    vector<char> vfBest;
    int64_t nBest;

    ApproximateBestSubset(vValue, nTotalLower, nTargetValue, vfBest, nBest, 1000);
    if (nBest != nTargetValue && nTotalLower >= nTargetValue + CENT)
        ApproximateBestSubset(vValue, nTotalLower, nTargetValue + CENT, vfBest, nBest, 1000);

    // If we have a bigger coin and (either the stochastic approximation didn't find a good solution,
    //                                   or the next bigger coin is closer), return the bigger coin
    if (coinLowestLarger.second.first &&
        ((nBest != nTargetValue && nBest < nTargetValue + CENT) || coinLowestLarger.first <= nBest))
    {
        setCoinsRet.insert(coinLowestLarger.second);
        nValueRet += coinLowestLarger.first;
    }
    else {
        for (unsigned int i = 0; i < vValue.size(); i++)
            if (vfBest[i])
            {
                setCoinsRet.insert(vValue[i].second);
                nValueRet += vValue[i].first;
            }

        //// debug print
        printf("SelectCoins() best subset: ");
        for (unsigned int i = 0; i < vValue.size(); i++)
            if (vfBest[i])
                printf("%s ", FormatMoney(vValue[i].first).c_str());
        printf("total %s\n", FormatMoney(nBest).c_str());
    }

    return true;
}

bool CWallet::SelectCoins(int64_t nTargetValue, set<pair<const CWalletTx*,unsigned int> >& setCoinsRet, int64_t& nValueRet) const
{
    vector<COutput> vCoins;
    AvailableCoins(vCoins);

    return (SelectCoinsMinConf(nTargetValue, 1, 6, vCoins, setCoinsRet, nValueRet) ||
            SelectCoinsMinConf(nTargetValue, 1, 1, vCoins, setCoinsRet, nValueRet) ||
            SelectCoinsMinConf(nTargetValue, 0, 1, vCoins, setCoinsRet, nValueRet));
}




bool CWallet::CreateTransaction(const vector<pair<CScript, int64_t> >& vecSend,
                                CWalletTx& wtxNew, CReserveKey& reservekey, int64_t& nFeeRet, std::string& strFailReason)
{
    int64_t nValue = 0;
    BOOST_FOREACH (const PAIRTYPE(CScript, int64_t)& s, vecSend)
    {
        if (nValue < 0)
        {
            strFailReason = _("Transaction amounts must be positive");
            return false;
        }
        nValue += s.second;
    }
    if (vecSend.empty() || nValue < 0)
    {
        strFailReason = _("Transaction amounts must be positive");
        return false;
    }

    wtxNew.BindWallet(this);

    {
        LOCK2(cs_main, cs_wallet);
        {
            nFeeRet = nTransactionFee;
            loop
            {
                wtxNew.vin.clear();
                wtxNew.vout.clear();
                wtxNew.fFromMe = true;

                int64_t nTotalValue = nValue + nFeeRet;
                double dPriority = 0;
                // vouts to the payees
                BOOST_FOREACH (const PAIRTYPE(CScript, int64_t)& s, vecSend)
                {
                    CTxOut txout(s.second, s.first);
                    if (txout.IsDust(CTransaction::nMinRelayTxFee))
                    {
                        strFailReason = _("Transaction amount too small");
                        return false;
                    }
                    wtxNew.vout.push_back(txout);
                }

                // Choose coins to use
                set<pair<const CWalletTx*,unsigned int> > setCoins;
                int64_t nValueIn = 0;
                if (!SelectCoins(nTotalValue, setCoins, nValueIn))
                {
                    strFailReason = _("Insufficient funds");
                    return false;
                }
                BOOST_FOREACH(PAIRTYPE(const CWalletTx*, unsigned int) pcoin, setCoins)
                {
                    int64_t nCredit = pcoin.first->vout[pcoin.second].nValue;
                    //The priority after the next block (depth+1) is used instead of the current,
                    //reflecting an assumption the user would accept a bit more delay for
                    //a chance at a free transaction.
                    dPriority += (double)nCredit * (pcoin.first->GetDepthInMainChain()+1);
                }

                int64_t nChange = nValueIn - nValue - nFeeRet;
                // if sub-cent change is required, the fee must be raised to at least nMinTxFee
                // or until nChange becomes zero
                // NOTE: this depends on the exact behaviour of GetMinFee
                if (nFeeRet < CTransaction::nMinTxFee && nChange > 0 && nChange < CENT)
                {
                    int64_t nMoveToFee = min(nChange, CTransaction::nMinTxFee - nFeeRet);
                    nChange -= nMoveToFee;
                    nFeeRet += nMoveToFee;
                }

                if (nChange > 0)
                {
                    // Note: We use a new key here to keep it from being obvious which side is the change.
                    //  The drawback is that by not reusing a previous key, the change may be lost if a
                    //  backup is restored, if the backup doesn't have the new private key for the change.
                    //  If we reused the old key, it would be possible to add code to look for and
                    //  rediscover unknown transactions that were written with keys of ours to recover
                    //  post-backup change.

                    // Reserve a new key pair from key pool
                    CPubKey vchPubKey;
                    assert(reservekey.GetReservedKey(vchPubKey)); // should never fail, as we just unlocked

                    // Fill a vout to ourself
                    // TODO: pass in scriptChange instead of reservekey so
                    // change transaction isn't always pay-to-bitcoin-address
                    CScript scriptChange;
                    scriptChange.SetDestination(vchPubKey.GetID());

                    CTxOut newTxOut(nChange, scriptChange);

                    // Never create dust outputs; if we would, just
                    // add the dust to the fee.
                    if (newTxOut.IsDust(CTransaction::nMinRelayTxFee))
                    {
                        nFeeRet += nChange;
                        reservekey.ReturnKey();
                    }
                    else
                    {
                        // Insert change txn at random position:
                        vector<CTxOut>::iterator position = wtxNew.vout.begin()+GetRandInt(wtxNew.vout.size()+1);
                        wtxNew.vout.insert(position, newTxOut);
                    }
                }
                else
                    reservekey.ReturnKey();

                // Fill vin
                BOOST_FOREACH(const PAIRTYPE(const CWalletTx*,unsigned int)& coin, setCoins)
                    wtxNew.vin.push_back(CTxIn(coin.first->GetHash(),coin.second));

                // Sign
                int nIn = 0;
                BOOST_FOREACH(const PAIRTYPE(const CWalletTx*,unsigned int)& coin, setCoins)
                    if (!SignSignature(*this, *coin.first, wtxNew, nIn++))
                    {
                        strFailReason = _("Signing transaction failed");
                        return false;
                    }

                // Limit size
                unsigned int nBytes = ::GetSerializeSize(*(CTransaction*)&wtxNew, SER_NETWORK, PROTOCOL_VERSION);
                if (nBytes >= MAX_STANDARD_TX_SIZE)
                {
                    strFailReason = _("Transaction too large");
                    return false;
                }
                dPriority /= nBytes;

                // Check that enough fee is included
                int64_t nPayFee = nTransactionFee * (1 + (int64_t)nBytes / 1000);
                bool fAllowFree = AllowFree(dPriority);
<<<<<<< HEAD
                int64_t nMinFee = GetMinFee(wtxNew, 1, fAllowFree, GMF_SEND);
=======
                int64 nMinFee = GetMinFee(wtxNew, fAllowFree, GMF_SEND);
>>>>>>> c2aca505
                if (nFeeRet < max(nPayFee, nMinFee))
                {
                    nFeeRet = max(nPayFee, nMinFee);
                    continue;
                }

                // Fill vtxPrev by copying from previous transactions vtxPrev
                wtxNew.AddSupportingTransactions();
                wtxNew.fTimeReceivedIsTxTime = true;

                break;
            }
        }
    }
    return true;
}

bool CWallet::CreateTransaction(CScript scriptPubKey, int64_t nValue,
                                CWalletTx& wtxNew, CReserveKey& reservekey, int64_t& nFeeRet, std::string& strFailReason)
{
    vector< pair<CScript, int64_t> > vecSend;
    vecSend.push_back(make_pair(scriptPubKey, nValue));
    return CreateTransaction(vecSend, wtxNew, reservekey, nFeeRet, strFailReason);
}

// Call after CreateTransaction unless you want to abort
bool CWallet::CommitTransaction(CWalletTx& wtxNew, CReserveKey& reservekey)
{
    {
        LOCK2(cs_main, cs_wallet);
        printf("CommitTransaction:\n%s", wtxNew.ToString().c_str());
        {
            // This is only to keep the database open to defeat the auto-flush for the
            // duration of this scope.  This is the only place where this optimization
            // maybe makes sense; please don't do it anywhere else.
            CWalletDB* pwalletdb = fFileBacked ? new CWalletDB(strWalletFile,"r") : NULL;

            // Take key pair from key pool so it won't be used again
            reservekey.KeepKey();

            // Add tx to wallet, because if it has change it's also ours,
            // otherwise just for transaction history.
            AddToWallet(wtxNew);

            // Mark old coins as spent
            set<CWalletTx*> setCoins;
            BOOST_FOREACH(const CTxIn& txin, wtxNew.vin)
            {
                CWalletTx &coin = mapWallet[txin.prevout.hash];
                coin.BindWallet(this);
                coin.MarkSpent(txin.prevout.n);
                coin.WriteToDisk();
                NotifyTransactionChanged(this, coin.GetHash(), CT_UPDATED);
            }

            if (fFileBacked)
                delete pwalletdb;
        }

        // Track how many getdata requests our transaction gets
        mapRequestCount[wtxNew.GetHash()] = 0;

        // Broadcast
        if (!wtxNew.AcceptToMemoryPool(false))
        {
            // This must not fail. The transaction has already been signed and recorded.
            printf("CommitTransaction() : Error: Transaction not valid");
            return false;
        }
        wtxNew.RelayWalletTransaction();
    }
    return true;
}




string CWallet::SendMoney(CScript scriptPubKey, int64_t nValue, CWalletTx& wtxNew, bool fAskFee)
{
    CReserveKey reservekey(this);
    int64_t nFeeRequired;

    if (IsLocked())
    {
        string strError = _("Error: Wallet locked, unable to create transaction!");
        printf("SendMoney() : %s", strError.c_str());
        return strError;
    }
    string strError;
    if (!CreateTransaction(scriptPubKey, nValue, wtxNew, reservekey, nFeeRequired, strError))
    {
        if (nValue + nFeeRequired > GetBalance())
            strError = strprintf(_("Error: This transaction requires a transaction fee of at least %s because of its amount, complexity, or use of recently received funds!"), FormatMoney(nFeeRequired).c_str());
        printf("SendMoney() : %s\n", strError.c_str());
        return strError;
    }

    if (fAskFee && !uiInterface.ThreadSafeAskFee(nFeeRequired))
        return "ABORTED";

    if (!CommitTransaction(wtxNew, reservekey))
        return _("Error: The transaction was rejected! This might happen if some of the coins in your wallet were already spent, such as if you used a copy of wallet.dat and coins were spent in the copy but not marked as spent here.");

    return "";
}



string CWallet::SendMoneyToDestination(const CTxDestination& address, int64_t nValue, CWalletTx& wtxNew, bool fAskFee)
{
    // Check amount
    if (nValue <= 0)
        return _("Invalid amount");
    if (nValue + nTransactionFee > GetBalance())
        return _("Insufficient funds");

    // Parse Bitcoin address
    CScript scriptPubKey;
    scriptPubKey.SetDestination(address);

    return SendMoney(scriptPubKey, nValue, wtxNew, fAskFee);
}




DBErrors CWallet::LoadWallet(bool& fFirstRunRet)
{
    if (!fFileBacked)
        return DB_LOAD_OK;
    fFirstRunRet = false;
    DBErrors nLoadWalletRet = CWalletDB(strWalletFile,"cr+").LoadWallet(this);
    if (nLoadWalletRet == DB_NEED_REWRITE)
    {
        if (CDB::Rewrite(strWalletFile, "\x04pool"))
        {
            setKeyPool.clear();
            // Note: can't top-up keypool here, because wallet is locked.
            // User will be prompted to unlock wallet the next operation
            // the requires a new key.
        }
    }

    if (nLoadWalletRet != DB_LOAD_OK)
        return nLoadWalletRet;
    fFirstRunRet = !vchDefaultKey.IsValid();

    return DB_LOAD_OK;
}


bool CWallet::SetAddressBookName(const CTxDestination& address, const string& strName)
{
    std::map<CTxDestination, std::string>::iterator mi = mapAddressBook.find(address);
    mapAddressBook[address] = strName;
    NotifyAddressBookChanged(this, address, strName, ::IsMine(*this, address), (mi == mapAddressBook.end()) ? CT_NEW : CT_UPDATED);
    if (!fFileBacked)
        return false;
    return CWalletDB(strWalletFile).WriteName(CBitcoinAddress(address).ToString(), strName);
}

bool CWallet::DelAddressBookName(const CTxDestination& address)
{
    mapAddressBook.erase(address);
    NotifyAddressBookChanged(this, address, "", ::IsMine(*this, address), CT_DELETED);
    if (!fFileBacked)
        return false;
    return CWalletDB(strWalletFile).EraseName(CBitcoinAddress(address).ToString());
}


void CWallet::PrintWallet(const CBlock& block)
{
    {
        LOCK(cs_wallet);
        if (mapWallet.count(block.vtx[0].GetHash()))
        {
            CWalletTx& wtx = mapWallet[block.vtx[0].GetHash()];
            printf("    mine:  %d  %d  %"PRId64"", wtx.GetDepthInMainChain(), wtx.GetBlocksToMaturity(), wtx.GetCredit());
        }
    }
    printf("\n");
}

bool CWallet::GetTransaction(const uint256 &hashTx, CWalletTx& wtx)
{
    {
        LOCK(cs_wallet);
        map<uint256, CWalletTx>::iterator mi = mapWallet.find(hashTx);
        if (mi != mapWallet.end())
        {
            wtx = (*mi).second;
            return true;
        }
    }
    return false;
}

bool CWallet::SetDefaultKey(const CPubKey &vchPubKey)
{
    if (fFileBacked)
    {
        if (!CWalletDB(strWalletFile).WriteDefaultKey(vchPubKey))
            return false;
    }
    vchDefaultKey = vchPubKey;
    return true;
}

bool GetWalletFile(CWallet* pwallet, string &strWalletFileOut)
{
    if (!pwallet->fFileBacked)
        return false;
    strWalletFileOut = pwallet->strWalletFile;
    return true;
}

//
// Mark old keypool keys as used,
// and generate all new keys
//
bool CWallet::NewKeyPool()
{
    {
        LOCK(cs_wallet);
        CWalletDB walletdb(strWalletFile);
        BOOST_FOREACH(int64_t nIndex, setKeyPool)
            walletdb.ErasePool(nIndex);
        setKeyPool.clear();

        if (IsLocked())
            return false;

        int64_t nKeys = max(GetArg("-keypool", 100), (int64_t)0);
        for (int i = 0; i < nKeys; i++)
        {
            int64_t nIndex = i+1;
            walletdb.WritePool(nIndex, CKeyPool(GenerateNewKey()));
            setKeyPool.insert(nIndex);
        }
        printf("CWallet::NewKeyPool wrote %"PRId64" new keys\n", nKeys);
    }
    return true;
}

bool CWallet::TopUpKeyPool()
{
    {
        LOCK(cs_wallet);

        if (IsLocked())
            return false;

        CWalletDB walletdb(strWalletFile);

        // Top up key pool
        unsigned int nTargetSize = max(GetArg("-keypool", 100), (int64_t) 0);
        while (setKeyPool.size() < (nTargetSize + 1))
        {
            int64_t nEnd = 1;
            if (!setKeyPool.empty())
                nEnd = *(--setKeyPool.end()) + 1;
            if (!walletdb.WritePool(nEnd, CKeyPool(GenerateNewKey())))
                throw runtime_error("TopUpKeyPool() : writing generated key failed");
            setKeyPool.insert(nEnd);
            printf("keypool added key %"PRId64", size=%"PRIszu"\n", nEnd, setKeyPool.size());
        }
    }
    return true;
}

void CWallet::ReserveKeyFromKeyPool(int64_t& nIndex, CKeyPool& keypool)
{
    nIndex = -1;
    keypool.vchPubKey = CPubKey();
    {
        LOCK(cs_wallet);

        if (!IsLocked())
            TopUpKeyPool();

        // Get the oldest key
        if(setKeyPool.empty())
            return;

        CWalletDB walletdb(strWalletFile);

        nIndex = *(setKeyPool.begin());
        setKeyPool.erase(setKeyPool.begin());
        if (!walletdb.ReadPool(nIndex, keypool))
            throw runtime_error("ReserveKeyFromKeyPool() : read failed");
        if (!HaveKey(keypool.vchPubKey.GetID()))
            throw runtime_error("ReserveKeyFromKeyPool() : unknown key in key pool");
        assert(keypool.vchPubKey.IsValid());
        printf("keypool reserve %"PRId64"\n", nIndex);
    }
}

int64_t CWallet::AddReserveKey(const CKeyPool& keypool)
{
    {
        LOCK2(cs_main, cs_wallet);
        CWalletDB walletdb(strWalletFile);

        int64_t nIndex = 1 + *(--setKeyPool.end());
        if (!walletdb.WritePool(nIndex, keypool))
            throw runtime_error("AddReserveKey() : writing added key failed");
        setKeyPool.insert(nIndex);
        return nIndex;
    }
    return -1;
}

void CWallet::KeepKey(int64_t nIndex)
{
    // Remove from key pool
    if (fFileBacked)
    {
        CWalletDB walletdb(strWalletFile);
        walletdb.ErasePool(nIndex);
    }
    printf("keypool keep %"PRId64"\n", nIndex);
}

void CWallet::ReturnKey(int64_t nIndex)
{
    // Return to key pool
    {
        LOCK(cs_wallet);
        setKeyPool.insert(nIndex);
    }
    printf("keypool return %"PRId64"\n", nIndex);
}

bool CWallet::GetKeyFromPool(CPubKey& result, bool fAllowReuse)
{
    int64_t nIndex = 0;
    CKeyPool keypool;
    {
        LOCK(cs_wallet);
        ReserveKeyFromKeyPool(nIndex, keypool);
        if (nIndex == -1)
        {
            if (fAllowReuse && vchDefaultKey.IsValid())
            {
                result = vchDefaultKey;
                return true;
            }
            if (IsLocked()) return false;
            result = GenerateNewKey();
            return true;
        }
        KeepKey(nIndex);
        result = keypool.vchPubKey;
    }
    return true;
}

int64_t CWallet::GetOldestKeyPoolTime()
{
    int64_t nIndex = 0;
    CKeyPool keypool;
    ReserveKeyFromKeyPool(nIndex, keypool);
    if (nIndex == -1)
        return GetTime();
    ReturnKey(nIndex);
    return keypool.nTime;
}

std::map<CTxDestination, int64_t> CWallet::GetAddressBalances()
{
    map<CTxDestination, int64_t> balances;

    {
        LOCK(cs_wallet);
        BOOST_FOREACH(PAIRTYPE(uint256, CWalletTx) walletEntry, mapWallet)
        {
            CWalletTx *pcoin = &walletEntry.second;

            if (!IsFinalTx(*pcoin) || !pcoin->IsConfirmed())
                continue;

            if (pcoin->IsCoinBase() && pcoin->GetBlocksToMaturity() > 0)
                continue;

            int nDepth = pcoin->GetDepthInMainChain();
            if (nDepth < (pcoin->IsFromMe() ? 0 : 1))
                continue;

            for (unsigned int i = 0; i < pcoin->vout.size(); i++)
            {
                CTxDestination addr;
                if (!IsMine(pcoin->vout[i]))
                    continue;
                if(!ExtractDestination(pcoin->vout[i].scriptPubKey, addr))
                    continue;

                int64_t n = pcoin->IsSpent(i) ? 0 : pcoin->vout[i].nValue;

                if (!balances.count(addr))
                    balances[addr] = 0;
                balances[addr] += n;
            }
        }
    }

    return balances;
}

set< set<CTxDestination> > CWallet::GetAddressGroupings()
{
    set< set<CTxDestination> > groupings;
    set<CTxDestination> grouping;

    BOOST_FOREACH(PAIRTYPE(uint256, CWalletTx) walletEntry, mapWallet)
    {
        CWalletTx *pcoin = &walletEntry.second;

        if (pcoin->vin.size() > 0)
        {
            bool any_mine = false;
            // group all input addresses with each other
            BOOST_FOREACH(CTxIn txin, pcoin->vin)
            {
                CTxDestination address;
                if(!IsMine(txin)) /* If this input isn't mine, ignore it */
                    continue;
                if(!ExtractDestination(mapWallet[txin.prevout.hash].vout[txin.prevout.n].scriptPubKey, address))
                    continue;
                grouping.insert(address);
                any_mine = true;
            }

            // group change with input addresses
            if (any_mine)
            {
               BOOST_FOREACH(CTxOut txout, pcoin->vout)
                   if (IsChange(txout))
                   {
                       CTxDestination txoutAddr;
                       if(!ExtractDestination(txout.scriptPubKey, txoutAddr))
                           continue;
                       grouping.insert(txoutAddr);
                   }
            }
            if (grouping.size() > 0)
            {
                groupings.insert(grouping);
                grouping.clear();
            }
        }

        // group lone addrs by themselves
        for (unsigned int i = 0; i < pcoin->vout.size(); i++)
            if (IsMine(pcoin->vout[i]))
            {
                CTxDestination address;
                if(!ExtractDestination(pcoin->vout[i].scriptPubKey, address))
                    continue;
                grouping.insert(address);
                groupings.insert(grouping);
                grouping.clear();
            }
    }

    set< set<CTxDestination>* > uniqueGroupings; // a set of pointers to groups of addresses
    map< CTxDestination, set<CTxDestination>* > setmap;  // map addresses to the unique group containing it
    BOOST_FOREACH(set<CTxDestination> grouping, groupings)
    {
        // make a set of all the groups hit by this new group
        set< set<CTxDestination>* > hits;
        map< CTxDestination, set<CTxDestination>* >::iterator it;
        BOOST_FOREACH(CTxDestination address, grouping)
            if ((it = setmap.find(address)) != setmap.end())
                hits.insert((*it).second);

        // merge all hit groups into a new single group and delete old groups
        set<CTxDestination>* merged = new set<CTxDestination>(grouping);
        BOOST_FOREACH(set<CTxDestination>* hit, hits)
        {
            merged->insert(hit->begin(), hit->end());
            uniqueGroupings.erase(hit);
            delete hit;
        }
        uniqueGroupings.insert(merged);

        // update setmap
        BOOST_FOREACH(CTxDestination element, *merged)
            setmap[element] = merged;
    }

    set< set<CTxDestination> > ret;
    BOOST_FOREACH(set<CTxDestination>* uniqueGrouping, uniqueGroupings)
    {
        ret.insert(*uniqueGrouping);
        delete uniqueGrouping;
    }

    return ret;
}

bool CReserveKey::GetReservedKey(CPubKey& pubkey)
{
    if (nIndex == -1)
    {
        CKeyPool keypool;
        pwallet->ReserveKeyFromKeyPool(nIndex, keypool);
        if (nIndex != -1)
            vchPubKey = keypool.vchPubKey;
        else {
            if (pwallet->vchDefaultKey.IsValid()) {
                printf("CReserveKey::GetReservedKey(): Warning: Using default key instead of a new key, top up your keypool!");
                vchPubKey = pwallet->vchDefaultKey;
            } else
                return false;
        }
    }
    assert(vchPubKey.IsValid());
    pubkey = vchPubKey;
    return true;
}

void CReserveKey::KeepKey()
{
    if (nIndex != -1)
        pwallet->KeepKey(nIndex);
    nIndex = -1;
    vchPubKey = CPubKey();
}

void CReserveKey::ReturnKey()
{
    if (nIndex != -1)
        pwallet->ReturnKey(nIndex);
    nIndex = -1;
    vchPubKey = CPubKey();
}

void CWallet::GetAllReserveKeys(set<CKeyID>& setAddress) const
{
    setAddress.clear();

    CWalletDB walletdb(strWalletFile);

    LOCK2(cs_main, cs_wallet);
    BOOST_FOREACH(const int64_t& id, setKeyPool)
    {
        CKeyPool keypool;
        if (!walletdb.ReadPool(id, keypool))
            throw runtime_error("GetAllReserveKeyHashes() : read failed");
        assert(keypool.vchPubKey.IsValid());
        CKeyID keyID = keypool.vchPubKey.GetID();
        if (!HaveKey(keyID))
            throw runtime_error("GetAllReserveKeyHashes() : unknown key in key pool");
        setAddress.insert(keyID);
    }
}

void CWallet::UpdatedTransaction(const uint256 &hashTx)
{
    {
        LOCK(cs_wallet);
        // Only notify UI if this transaction is in this wallet
        map<uint256, CWalletTx>::const_iterator mi = mapWallet.find(hashTx);
        if (mi != mapWallet.end())
            NotifyTransactionChanged(this, hashTx, CT_UPDATED);
    }
}

void CWallet::LockCoin(COutPoint& output)
{
    setLockedCoins.insert(output);
}

void CWallet::UnlockCoin(COutPoint& output)
{
    setLockedCoins.erase(output);
}

void CWallet::UnlockAllCoins()
{
    setLockedCoins.clear();
}

bool CWallet::IsLockedCoin(uint256 hash, unsigned int n) const
{
    COutPoint outpt(hash, n);

    return (setLockedCoins.count(outpt) > 0);
}

void CWallet::ListLockedCoins(std::vector<COutPoint>& vOutpts)
{
    for (std::set<COutPoint>::iterator it = setLockedCoins.begin();
         it != setLockedCoins.end(); it++) {
        COutPoint outpt = (*it);
        vOutpts.push_back(outpt);
    }
}

void CWallet::GetKeyBirthTimes(std::map<CKeyID, int64> &mapKeyBirth) const {
    mapKeyBirth.clear();

    // get birth times for keys with metadata
    for (std::map<CKeyID, CKeyMetadata>::const_iterator it = mapKeyMetadata.begin(); it != mapKeyMetadata.end(); it++)
        if (it->second.nCreateTime)
            mapKeyBirth[it->first] = it->second.nCreateTime;

    // map in which we'll infer heights of other keys
    CBlockIndex *pindexMax = FindBlockByHeight(std::max(0, nBestHeight - 144)); // the tip can be reorganised; use a 144-block safety margin
    std::map<CKeyID, CBlockIndex*> mapKeyFirstBlock;
    std::set<CKeyID> setKeys;
    GetKeys(setKeys);
    BOOST_FOREACH(const CKeyID &keyid, setKeys) {
        if (mapKeyBirth.count(keyid) == 0)
            mapKeyFirstBlock[keyid] = pindexMax;
    }
    setKeys.clear();

    // if there are no such keys, we're done
    if (mapKeyFirstBlock.empty())
        return;

    // find first block that affects those keys, if there are any left
    std::vector<CKeyID> vAffected;
    for (std::map<uint256, CWalletTx>::const_iterator it = mapWallet.begin(); it != mapWallet.end(); it++) {
        // iterate over all wallet transactions...
        const CWalletTx &wtx = (*it).second;
        std::map<uint256, CBlockIndex*>::const_iterator blit = mapBlockIndex.find(wtx.hashBlock);
        if (blit != mapBlockIndex.end() && blit->second->IsInMainChain()) {
            // ... which are already in a block
            int nHeight = blit->second->nHeight;
            BOOST_FOREACH(const CTxOut &txout, wtx.vout) {
                // iterate over all their outputs
                ::ExtractAffectedKeys(*this, txout.scriptPubKey, vAffected);
                BOOST_FOREACH(const CKeyID &keyid, vAffected) {
                    // ... and all their affected keys
                    std::map<CKeyID, CBlockIndex*>::iterator rit = mapKeyFirstBlock.find(keyid);
                    if (rit != mapKeyFirstBlock.end() && nHeight < rit->second->nHeight)
                        rit->second = blit->second;
                }
                vAffected.clear();
            }
        }
    }

    // Extract block timestamps for those keys
    for (std::map<CKeyID, CBlockIndex*>::const_iterator it = mapKeyFirstBlock.begin(); it != mapKeyFirstBlock.end(); it++)
        mapKeyBirth[it->first] = it->second->nTime - 7200; // block times can be 2h off
}<|MERGE_RESOLUTION|>--- conflicted
+++ resolved
@@ -45,7 +45,7 @@
     CPubKey pubkey = secret.GetPubKey();
 
     // Create new metadata
-    int64 nCreationTime = GetTime();
+    int64_t nCreationTime = GetTime();
     mapKeyMetadata[pubkey.GetID()] = CKeyMetadata(nCreationTime);
     if (!nTimeFirstKey || nCreationTime < nTimeFirstKey)
         nTimeFirstKey = nCreationTime;
@@ -55,12 +55,7 @@
     return pubkey;
 }
 
-<<<<<<< HEAD
-bool CWallet::AddKeyPubKey(const CKey& secret, const CPubKey &pubkey,
-                           int64_t nCreateTime)
-=======
 bool CWallet::AddKeyPubKey(const CKey& secret, const CPubKey &pubkey)
->>>>>>> c2aca505
 {
     if (!CCryptoKeyStore::AddKeyPubKey(secret, pubkey))
         return false;
@@ -75,12 +70,7 @@
 }
 
 bool CWallet::AddCryptedKey(const CPubKey &vchPubKey,
-<<<<<<< HEAD
-                            const vector<unsigned char> &vchCryptedSecret,
-                            int64_t nCreateTime)
-=======
                             const vector<unsigned char> &vchCryptedSecret)
->>>>>>> c2aca505
 {
     if (!CCryptoKeyStore::AddCryptedKey(vchPubKey, vchCryptedSecret))
         return false;
@@ -1320,11 +1310,7 @@
                 // Check that enough fee is included
                 int64_t nPayFee = nTransactionFee * (1 + (int64_t)nBytes / 1000);
                 bool fAllowFree = AllowFree(dPriority);
-<<<<<<< HEAD
-                int64_t nMinFee = GetMinFee(wtxNew, 1, fAllowFree, GMF_SEND);
-=======
-                int64 nMinFee = GetMinFee(wtxNew, fAllowFree, GMF_SEND);
->>>>>>> c2aca505
+                int64_t nMinFee = GetMinFee(wtxNew, fAllowFree, GMF_SEND);
                 if (nFeeRet < max(nPayFee, nMinFee))
                 {
                     nFeeRet = max(nPayFee, nMinFee);
@@ -1925,7 +1911,7 @@
     }
 }
 
-void CWallet::GetKeyBirthTimes(std::map<CKeyID, int64> &mapKeyBirth) const {
+void CWallet::GetKeyBirthTimes(std::map<CKeyID, int64_t> &mapKeyBirth) const {
     mapKeyBirth.clear();
 
     // get birth times for keys with metadata
