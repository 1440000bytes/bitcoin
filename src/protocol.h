// Copyright (c) 2009-2010 Satoshi Nakamoto
// Copyright (c) 2009-2016 The Bitcoin Core developers
// Distributed under the MIT software license, see the accompanying
// file COPYING or http://www.opensource.org/licenses/mit-license.php.

#ifndef __cplusplus
#error This header can only be compiled as C++.
#endif

#ifndef BITCOIN_PROTOCOL_H
#define BITCOIN_PROTOCOL_H

#include "netaddress.h"
#include "serialize.h"
#include "uint256.h"
#include "version.h"

#include <stdint.h>
#include <string>

/** Message header.
 * (4) message start.
 * (12) command.
 * (4) size.
 * (4) checksum.
 */
class CMessageHeader
{
public:
    enum {
        MESSAGE_START_SIZE = 4,
        COMMAND_SIZE = 12,
        MESSAGE_SIZE_SIZE = 4,
        CHECKSUM_SIZE = 4,

        MESSAGE_SIZE_OFFSET = MESSAGE_START_SIZE + COMMAND_SIZE,
        CHECKSUM_OFFSET = MESSAGE_SIZE_OFFSET + MESSAGE_SIZE_SIZE,
        HEADER_SIZE = MESSAGE_START_SIZE + COMMAND_SIZE + MESSAGE_SIZE_SIZE + CHECKSUM_SIZE
    };
    typedef unsigned char MessageStartChars[MESSAGE_START_SIZE];

    CMessageHeader(const MessageStartChars& pchMessageStartIn);
    CMessageHeader(const MessageStartChars& pchMessageStartIn, const char* pszCommand, unsigned int nMessageSizeIn);

    std::string GetCommand() const;
    bool IsValid(const MessageStartChars& messageStart) const;

    ADD_SERIALIZE_METHODS;

    template <typename Stream, typename Operation>
    inline void SerializationOp(Stream& s, Operation ser_action)
    {
        READWRITE(FLATDATA(pchMessageStart));
        READWRITE(FLATDATA(pchCommand));
        READWRITE(nMessageSize);
        READWRITE(FLATDATA(pchChecksum));
    }

    char pchMessageStart[MESSAGE_START_SIZE];
    char pchCommand[COMMAND_SIZE];
    uint32_t nMessageSize;
    uint8_t pchChecksum[CHECKSUM_SIZE];
};

/**
 * Bitcoin protocol message types. When adding new message types, don't forget
 * to update allNetMessageTypes in protocol.cpp.
 */
namespace NetMsgType {

/**
 * The version message provides information about the transmitting node to the
 * receiving node at the beginning of a connection.
 * @see https://bitcoin.org/en/developer-reference#version
 */
extern const char *VERSION;
/**
 * The verack message acknowledges a previously-received version message,
 * informing the connecting node that it can begin to send other messages.
 * @see https://bitcoin.org/en/developer-reference#verack
 */
extern const char *VERACK;
/**
 * The addr (IP address) message relays connection information for peers on the
 * network.
 * @see https://bitcoin.org/en/developer-reference#addr
 */
extern const char *ADDR;
/**
 * The inv message (inventory message) transmits one or more inventories of
 * objects known to the transmitting peer.
 * @see https://bitcoin.org/en/developer-reference#inv
 */
extern const char *INV;
/**
 * The getdata message requests one or more data objects from another node.
 * @see https://bitcoin.org/en/developer-reference#getdata
 */
extern const char *GETDATA;
/**
 * The merkleblock message is a reply to a getdata message which requested a
 * block using the inventory type MSG_MERKLEBLOCK.
 * @since protocol version 70001 as described by BIP37.
 * @see https://bitcoin.org/en/developer-reference#merkleblock
 */
extern const char *MERKLEBLOCK;
/**
 * The getblocks message requests an inv message that provides block header
 * hashes starting from a particular point in the block chain.
 * @see https://bitcoin.org/en/developer-reference#getblocks
 */
extern const char *GETBLOCKS;
/**
 * The getheaders message requests a headers message that provides block
 * headers starting from a particular point in the block chain.
 * @since protocol version 31800.
 * @see https://bitcoin.org/en/developer-reference#getheaders
 */
extern const char *GETHEADERS;
/**
 * The tx message transmits a single transaction.
 * @see https://bitcoin.org/en/developer-reference#tx
 */
extern const char *TX;
/**
 * The headers message sends one or more block headers to a node which
 * previously requested certain headers with a getheaders message.
 * @since protocol version 31800.
 * @see https://bitcoin.org/en/developer-reference#headers
 */
extern const char *HEADERS;
/**
 * The block message transmits a single serialized block.
 * @see https://bitcoin.org/en/developer-reference#block
 */
extern const char *BLOCK;
/**
 * The getaddr message requests an addr message from the receiving node,
 * preferably one with lots of IP addresses of other receiving nodes.
 * @see https://bitcoin.org/en/developer-reference#getaddr
 */
extern const char *GETADDR;
/**
 * The mempool message requests the TXIDs of transactions that the receiving
 * node has verified as valid but which have not yet appeared in a block.
 * @since protocol version 60002.
 * @see https://bitcoin.org/en/developer-reference#mempool
 */
extern const char *MEMPOOL;
/**
 * The ping message is sent periodically to help confirm that the receiving
 * peer is still connected.
 * @see https://bitcoin.org/en/developer-reference#ping
 */
extern const char *PING;
/**
 * The pong message replies to a ping message, proving to the pinging node that
 * the ponging node is still alive.
 * @since protocol version 60001 as described by BIP31.
 * @see https://bitcoin.org/en/developer-reference#pong
 */
extern const char *PONG;
/**
 * The notfound message is a reply to a getdata message which requested an
 * object the receiving node does not have available for relay.
 * @ince protocol version 70001.
 * @see https://bitcoin.org/en/developer-reference#notfound
 */
extern const char *NOTFOUND;
/**
 * The filterload message tells the receiving peer to filter all relayed
 * transactions and requested merkle blocks through the provided filter.
 * @since protocol version 70001 as described by BIP37.
 *   Only available with service bit NODE_BLOOM since protocol version
 *   70011 as described by BIP111.
 * @see https://bitcoin.org/en/developer-reference#filterload
 */
extern const char *FILTERLOAD;
/**
 * The filteradd message tells the receiving peer to add a single element to a
 * previously-set bloom filter, such as a new public key.
 * @since protocol version 70001 as described by BIP37.
 *   Only available with service bit NODE_BLOOM since protocol version
 *   70011 as described by BIP111.
 * @see https://bitcoin.org/en/developer-reference#filteradd
 */
extern const char *FILTERADD;
/**
 * The filterclear message tells the receiving peer to remove a previously-set
 * bloom filter.
 * @since protocol version 70001 as described by BIP37.
 *   Only available with service bit NODE_BLOOM since protocol version
 *   70011 as described by BIP111.
 * @see https://bitcoin.org/en/developer-reference#filterclear
 */
extern const char *FILTERCLEAR;
/**
 * The reject message informs the receiving node that one of its previous
 * messages has been rejected.
 * @since protocol version 70002 as described by BIP61.
 * @see https://bitcoin.org/en/developer-reference#reject
 */
extern const char *REJECT;
/**
 * Indicates that a node prefers to receive new block announcements via a
 * "headers" message rather than an "inv".
 * @since protocol version 70012 as described by BIP130.
 * @see https://bitcoin.org/en/developer-reference#sendheaders
 */
extern const char *SENDHEADERS;
/**
 * The feefilter message tells the receiving peer not to inv us any txs
 * which do not meet the specified min fee rate.
 * @since protocol version 70013 as described by BIP133
 */
extern const char *FEEFILTER;
/**
 * Contains a 1-byte bool and 8-byte LE version number.
 * Indicates that a node is willing to provide blocks via "cmpctblock" messages.
 * May indicate that a node prefers to receive new block announcements via a
 * "cmpctblock" message rather than an "inv", depending on message contents.
 * @since protocol version 70014 as described by BIP 152
 */
extern const char *SENDCMPCT;
/**
 * Contains a CBlockHeaderAndShortTxIDs object - providing a header and
 * list of "short txids".
 * @since protocol version 70014 as described by BIP 152
 */
extern const char *CMPCTBLOCK;
/**
 * Contains a BlockTransactionsRequest
 * Peer should respond with "blocktxn" message.
 * @since protocol version 70014 as described by BIP 152
 */
extern const char *GETBLOCKTXN;
/**
 * Contains a BlockTransactions.
 * Sent in response to a "getblocktxn" message.
 * @since protocol version 70014 as described by BIP 152
 */
extern const char *BLOCKTXN;
};

/* Get a vector of all valid message types (see above) */
const std::vector<std::string> &getAllNetMessageTypes();

/** nServices flags */
enum ServiceFlags : uint64_t {
    // Nothing
    NODE_NONE = 0,
    // NODE_NETWORK means that the node is capable of serving the block chain. It is currently
    // set by all Bitcoin Core nodes, and is unset by SPV clients or other peers that just want
    // network services but don't provide them.
    NODE_NETWORK = (1 << 0),
    // NODE_GETUTXO means the node is capable of responding to the getutxo protocol request.
    // Bitcoin Core does not support this but a patch set called Bitcoin XT does.
    // See BIP 64 for details on how this is implemented.
    NODE_GETUTXO = (1 << 1),
    // NODE_BLOOM means the node is capable and willing to handle bloom-filtered connections.
    // Bitcoin Core nodes used to support this by default, without advertising this bit,
    // but no longer do as of protocol version 70011 (= NO_BLOOM_VERSION)
    NODE_BLOOM = (1 << 2),
    // NODE_WITNESS indicates that a node can be asked for blocks and transactions including
    // witness data.
    NODE_WITNESS = (1 << 3),
    // NODE_XTHIN means the node supports Xtreme Thinblocks
    // If this is turned off then the node will not service nor make xthin requests
    NODE_XTHIN = (1 << 4),

    // Bits 24-31 are reserved for temporary experiments. Just pick a bit that
    // isn't getting used, or one not being used much, and notify the
    // bitcoin-development mailing list. Remember that service bits are just
    // unauthenticated advertisements, so your code must be robust against
    // collisions and other cases where nodes may be advertising a service they
    // do not actually support. Other service bits should be allocated via the
    // BIP process.

    NODE_REPLACE_BY_FEE = (1 << 26),
<<<<<<< HEAD
=======

    // NODE_BIP148 means the node enforces BIP 148's mandatory Segwit activation beginning August 1, 2017
    NODE_BIP148 = (1 << 27),
>>>>>>> ce8b4977
};

/** A CService with information about it as peer */
class CAddress : public CService
{
public:
    CAddress();
    explicit CAddress(CService ipIn, ServiceFlags nServicesIn);

    void Init();

    ADD_SERIALIZE_METHODS;

    template <typename Stream, typename Operation>
    inline void SerializationOp(Stream& s, Operation ser_action)
    {
        if (ser_action.ForRead())
            Init();
        int nVersion = s.GetVersion();
        if (s.GetType() & SER_DISK)
            READWRITE(nVersion);
        if ((s.GetType() & SER_DISK) ||
            (nVersion >= CADDR_TIME_VERSION && !(s.GetType() & SER_GETHASH)))
            READWRITE(nTime);
        uint64_t nServicesInt = nServices;
        READWRITE(nServicesInt);
        nServices = (ServiceFlags)nServicesInt;
        READWRITE(*(CService*)this);
    }

    // TODO: make private (improves encapsulation)
public:
    ServiceFlags nServices;

    // disk and network only
    unsigned int nTime;
};

/** getdata message type flags */
const uint32_t MSG_WITNESS_FLAG = 1 << 30;
const uint32_t MSG_TYPE_MASK    = 0xffffffff >> 2;

/** getdata / inv message types.
 * These numbers are defined by the protocol. When adding a new value, be sure
 * to mention it in the respective BIP.
 */
enum GetDataMsg
{
    UNDEFINED = 0,
    MSG_TX = 1,
    MSG_BLOCK = 2,
    // The following can only occur in getdata. Invs always use TX or BLOCK.
    MSG_FILTERED_BLOCK = 3,  //!< Defined in BIP37
    MSG_CMPCT_BLOCK = 4,     //!< Defined in BIP152
    MSG_WITNESS_BLOCK = MSG_BLOCK | MSG_WITNESS_FLAG, //!< Defined in BIP144
    MSG_WITNESS_TX = MSG_TX | MSG_WITNESS_FLAG,       //!< Defined in BIP144
    MSG_FILTERED_WITNESS_BLOCK = MSG_FILTERED_BLOCK | MSG_WITNESS_FLAG,
};

/** inv message data */
class CInv
{
public:
    CInv();
    CInv(int typeIn, const uint256& hashIn);

    ADD_SERIALIZE_METHODS;

    template <typename Stream, typename Operation>
    inline void SerializationOp(Stream& s, Operation ser_action)
    {
        READWRITE(type);
        READWRITE(hash);
    }

    friend bool operator<(const CInv& a, const CInv& b);

    std::string GetCommand() const;
    std::string ToString() const;

    // TODO: make private (improves encapsulation)
public:
    int type;
    uint256 hash;
};

#endif // BITCOIN_PROTOCOL_H<|MERGE_RESOLUTION|>--- conflicted
+++ resolved
@@ -277,12 +277,9 @@
     // BIP process.
 
     NODE_REPLACE_BY_FEE = (1 << 26),
-<<<<<<< HEAD
-=======
 
     // NODE_BIP148 means the node enforces BIP 148's mandatory Segwit activation beginning August 1, 2017
     NODE_BIP148 = (1 << 27),
->>>>>>> ce8b4977
 };
 
 /** A CService with information about it as peer */
