// Copyright (c) 2009-2010 Satoshi Nakamoto
// Copyright (c) 2009-2018 The Bitcoin Core developers
// Distributed under the MIT software license, see the accompanying
// file COPYING or http://www.opensource.org/licenses/mit-license.php.

#if defined(HAVE_CONFIG_H)
#include <config/bitcoin-config.h>
#endif

#include <init.h>

#include <addrman.h>
#include <amount.h>
#include <banman.h>
#include <blockfilter.h>
#include <chain.h>
#include <chainparams.h>
#include <compat/sanity.h>
#include <consensus/validation.h>
#include <dbwrapper.h>
#include <fs.h>
#include <httprpc.h>
#include <httpserver.h>
#include <index/blockfilterindex.h>
#include <index/txindex.h>
#include <interfaces/chain.h>
#include <key.h>
#include <miner.h>
#include <net.h>
#include <net_permissions.h>
#include <net_processing.h>
#include <netbase.h>
#include <policy/feerate.h>
#include <policy/fees.h>
#include <policy/policy.h>
#include <policy/settings.h>
#include <rpc/blockchain.h>
#include <rpc/register.h>
#include <rpc/server.h>
#include <rpc/util.h>
#include <scheduler.h>
#include <script/sigcache.h>
#include <script/standard.h>
#include <shutdown.h>
#include <stats/stats.h>
#include <timedata.h>
#include <torcontrol.h>
#include <txdb.h>
#include <txmempool.h>
#include <ui_interface.h>
#include <util/moneystr.h>
#include <util/system.h>
#include <util/threadnames.h>
#include <util/translation.h>
#include <util/validation.h>
#include <validation.h>
#include <validationinterface.h>
#include <walletinitinterface.h>

#include <stdint.h>
#include <stdio.h>

#ifndef WIN32
#include <attributes.h>
#include <cerrno>
#include <signal.h>
#include <sys/stat.h>
#endif

#include <boost/algorithm/string/classification.hpp>
#include <boost/algorithm/string/replace.hpp>
#include <boost/algorithm/string/split.hpp>
#include <boost/thread.hpp>

#if ENABLE_ZMQ
#include <zmq/zmqabstractnotifier.h>
#include <zmq/zmqnotificationinterface.h>
#include <zmq/zmqrpc.h>
#endif

static bool fFeeEstimatesInitialized = false;
static const bool DEFAULT_PROXYRANDOMIZE = true;
static const bool DEFAULT_REST_ENABLE = false;
static const bool DEFAULT_STOPAFTERBLOCKIMPORT = false;

// Dump addresses to banlist.dat every 15 minutes (900s)
static constexpr int DUMP_BANS_INTERVAL = 60 * 15;

//! Check if initial sync is done with no change in block height or queued downloads every 30s
static constexpr int SYNC_CHECK_INTERVAL = 30;

std::unique_ptr<CConnman> g_connman;
std::unique_ptr<PeerLogicValidation> peerLogic;
std::unique_ptr<BanMan> g_banman;

#ifdef WIN32
// Win32 LevelDB doesn't use filedescriptors, and the ones used for
// accessing block files don't count towards the fd_set size limit
// anyway.
#define MIN_CORE_FILEDESCRIPTORS 0
#else
#define MIN_CORE_FILEDESCRIPTORS 150
#endif

static const char* FEE_ESTIMATES_FILENAME="fee_estimates.dat";

/**
 * The PID file facilities.
 */
static const char* BITCOIN_PID_FILENAME = "bitcoind.pid";

static fs::path GetPidFile()
{
    return AbsPathForConfigVal(fs::path(gArgs.GetArg("-pid", BITCOIN_PID_FILENAME)));
}

NODISCARD static bool CreatePidFile()
{
    fsbridge::ofstream file{GetPidFile()};
    if (file) {
#ifdef WIN32
        tfm::format(file, "%d\n", GetCurrentProcessId());
#else
        tfm::format(file, "%d\n", getpid());
#endif
        return true;
    } else {
        return InitError(strprintf(_("Unable to create the PID file '%s': %s").translated, GetPidFile().string(), std::strerror(errno)));
    }
}

//////////////////////////////////////////////////////////////////////////////
//
// Shutdown
//

//
// Thread management and startup/shutdown:
//
// The network-processing threads are all part of a thread group
// created by AppInit() or the Qt main() function.
//
// A clean exit happens when StartShutdown() or the SIGTERM
// signal handler sets ShutdownRequested(), which makes main thread's
// WaitForShutdown() interrupts the thread group.
// And then, WaitForShutdown() makes all other on-going threads
// in the thread group join the main thread.
// Shutdown() is then called to clean up database connections, and stop other
// threads that should only be stopped after the main network-processing
// threads have exited.
//
// Shutdown for Qt is very similar, only it uses a QTimer to detect
// ShutdownRequested() getting set, and then does the normal Qt
// shutdown thing.
//

static std::unique_ptr<ECCVerifyHandle> globalVerifyHandle;

static boost::thread_group threadGroup;
static CScheduler scheduler;

void Interrupt()
{
    InterruptHTTPServer();
    InterruptHTTPRPC();
    InterruptRPC();
    InterruptREST();
    InterruptTorControl();
    InterruptMapPort();
    if (g_connman)
        g_connman->Interrupt();
    if (g_txindex) {
        g_txindex->Interrupt();
    }
    ForEachBlockFilterIndex([](BlockFilterIndex& index) { index.Interrupt(); });
}

void Shutdown(InitInterfaces& interfaces)
{
    LogPrintf("%s: In progress...\n", __func__);
    static CCriticalSection cs_Shutdown;
    TRY_LOCK(cs_Shutdown, lockShutdown);
    if (!lockShutdown)
        return;

    /// Note: Shutdown() must be able to handle cases in which initialization failed part of the way,
    /// for example if the data directory was found to be locked.
    /// Be sure that anything that writes files or flushes caches only does this if the respective
    /// module was initialized.
    util::ThreadRename("shutoff");
    mempool.AddTransactionsUpdated(1);

    StopHTTPRPC();
    StopREST();
    StopRPC();
    StopHTTPServer();
    for (const auto& client : interfaces.chain_clients) {
        client->flush();
    }
    StopMapPort();

    // Because these depend on each-other, we make sure that neither can be
    // using the other before destroying them.
    if (peerLogic) UnregisterValidationInterface(peerLogic.get());
    if (g_connman) g_connman->Stop();
    if (g_txindex) g_txindex->Stop();
    ForEachBlockFilterIndex([](BlockFilterIndex& index) { index.Stop(); });

    StopTorControl();

    // After everything has been shut down, but before things get flushed, stop the
    // CScheduler/checkqueue threadGroup
    threadGroup.interrupt_all();
    threadGroup.join_all();

    // After the threads that potentially access these pointers have been stopped,
    // destruct and reset all to nullptr.
    peerLogic.reset();
    g_connman.reset();
    g_banman.reset();
    g_txindex.reset();
    DestroyAllBlockFilterIndexes();

    if (::mempool.IsLoaded() && gArgs.GetArg("-persistmempool", DEFAULT_PERSIST_MEMPOOL)) {
        DumpMempool(::mempool);
    }

    if (fFeeEstimatesInitialized)
    {
        ::feeEstimator.FlushUnconfirmed();
        fs::path est_path = GetDataDir() / FEE_ESTIMATES_FILENAME;
        CAutoFile est_fileout(fsbridge::fopen(est_path, "wb"), SER_DISK, CLIENT_VERSION);
        if (!est_fileout.IsNull())
            ::feeEstimator.Write(est_fileout);
        else
            LogPrintf("%s: Failed to write fee estimates to %s\n", __func__, est_path.string());
        fFeeEstimatesInitialized = false;
    }

    // FlushStateToDisk generates a ChainStateFlushed callback, which we should avoid missing
    //
    // g_chainstate is referenced here directly (instead of ::ChainstateActive()) because it
    // may not have been initialized yet.
    {
        LOCK(cs_main);
        if (g_chainstate && g_chainstate->CanFlushToDisk()) {
            g_chainstate->ForceFlushStateToDisk();
        }
    }

    // After there are no more peers/RPC left to give us new data which may generate
    // CValidationInterface callbacks, flush them...
    GetMainSignals().FlushBackgroundCallbacks();

    // Any future callbacks will be dropped. This should absolutely be safe - if
    // missing a callback results in an unrecoverable situation, unclean shutdown
    // would too. The only reason to do the above flushes is to let the wallet catch
    // up with our current chain to avoid any strange pruning edge cases and make
    // next startup faster by avoiding rescan.

    {
        LOCK(cs_main);
        if (g_chainstate && g_chainstate->CanFlushToDisk()) {
            g_chainstate->ForceFlushStateToDisk();
            g_chainstate->ResetCoinsViews();
        }
        pblocktree.reset();
    }
    for (const auto& client : interfaces.chain_clients) {
        client->stop();
    }

#if ENABLE_ZMQ
    if (g_zmq_notification_interface) {
        UnregisterValidationInterface(g_zmq_notification_interface);
        delete g_zmq_notification_interface;
        g_zmq_notification_interface = nullptr;
    }
#endif

    try {
        if (!fs::remove(GetPidFile())) {
            LogPrintf("%s: Unable to remove PID file: File does not exist\n", __func__);
        }
    } catch (const fs::filesystem_error& e) {
        LogPrintf("%s: Unable to remove PID file: %s\n", __func__, fsbridge::get_filesystem_error_message(e));
    }
    interfaces.chain_clients.clear();
    UnregisterAllValidationInterfaces();
    GetMainSignals().UnregisterBackgroundSignalScheduler();
    GetMainSignals().UnregisterWithMempoolSignals(mempool);
    globalVerifyHandle.reset();
    ECC_Stop();
    LogPrintf("%s: done\n", __func__);
}

/**
 * Signal handlers are very limited in what they are allowed to do.
 * The execution context the handler is invoked in is not guaranteed,
 * so we restrict handler operations to just touching variables:
 */
#ifndef WIN32
static void HandleSIGTERM(int)
{
    StartShutdown();
}

static void HandleSIGHUP(int)
{
    LogInstance().m_reopen_file = true;
}
#else
static BOOL WINAPI consoleCtrlHandler(DWORD dwCtrlType)
{
    StartShutdown();
    Sleep(INFINITE);
    return true;
}
#endif

#ifndef WIN32
static void registerSignalHandler(int signal, void(*handler)(int))
{
    struct sigaction sa;
    sa.sa_handler = handler;
    sigemptyset(&sa.sa_mask);
    sa.sa_flags = 0;
    sigaction(signal, &sa, nullptr);
}
#endif

static boost::signals2::connection rpc_notify_block_change_connection;
static void OnRPCStarted()
{
    rpc_notify_block_change_connection = uiInterface.NotifyBlockTip_connect(&RPCNotifyBlockChange);
}

static void OnRPCStopped()
{
    rpc_notify_block_change_connection.disconnect();
    RPCNotifyBlockChange(false, nullptr);
    g_best_block_cv.notify_all();
    LogPrint(BCLog::RPC, "RPC stopped.\n");
}

void SetupServerArgs()
{
    SetupHelpOptions(gArgs);
    gArgs.AddArg("-help-debug", "Print help message with debugging options and exit", ArgsManager::ALLOW_ANY, OptionsCategory::DEBUG_TEST); // server-only for now

    const auto defaultBaseParams = CreateBaseChainParams(CBaseChainParams::MAIN);
    const auto testnetBaseParams = CreateBaseChainParams(CBaseChainParams::TESTNET);
    const auto regtestBaseParams = CreateBaseChainParams(CBaseChainParams::REGTEST);
    const auto defaultChainParams = CreateChainParams(CBaseChainParams::MAIN);
    const auto testnetChainParams = CreateChainParams(CBaseChainParams::TESTNET);
    const auto regtestChainParams = CreateChainParams(CBaseChainParams::REGTEST);

    // Hidden Options
    std::vector<std::string> hidden_args = {
        "-dbcrashratio", "-forcecompactdb",
        // GUI args. These will be overwritten by SetupUIArgs for the GUI
        "-allowselfsignedrootcertificates", "-choosedatadir", "-lang=<lang>", "-min", "-resetguisettings", "-rootcertificates=<file>", "-splash", "-uiplatform"};

    gArgs.AddArg("-version", "Print version and exit", ArgsManager::ALLOW_ANY, OptionsCategory::OPTIONS);
#if HAVE_SYSTEM
    gArgs.AddArg("-alertnotify=<cmd>", "Execute command when a relevant alert is received or we see a really long fork (%s in cmd is replaced by message)", ArgsManager::ALLOW_ANY, OptionsCategory::OPTIONS);
#endif
    gArgs.AddArg("-assumevalid=<hex>", strprintf("If this block is in the chain assume that it and its ancestors are valid and potentially skip their script verification (0 to verify all, default: %s, testnet: %s)", defaultChainParams->GetConsensus().defaultAssumeValid.GetHex(), testnetChainParams->GetConsensus().defaultAssumeValid.GetHex()), ArgsManager::ALLOW_ANY, OptionsCategory::OPTIONS);
    gArgs.AddArg("-blocksdir=<dir>", "Specify directory to hold blocks subdirectory for *.dat files (default: <datadir>)", ArgsManager::ALLOW_ANY, OptionsCategory::OPTIONS);
#if HAVE_SYSTEM
    gArgs.AddArg("-blocknotify=<cmd>", "Execute command when the best block changes (%s in cmd is replaced by block hash)", ArgsManager::ALLOW_ANY, OptionsCategory::OPTIONS);
#endif
    gArgs.AddArg("-blockreconstructionextratxn=<n>", strprintf("Extra transactions to keep in memory for compact block reconstructions (default: %u)", DEFAULT_BLOCK_RECONSTRUCTION_EXTRA_TXN), ArgsManager::ALLOW_ANY, OptionsCategory::OPTIONS);
    gArgs.AddArg("-blocksonly", strprintf("Whether to reject transactions from network peers. Transactions from the wallet, RPC and relay whitelisted peers are not affected. (default: %u)", DEFAULT_BLOCKSONLY), ArgsManager::ALLOW_ANY, OptionsCategory::OPTIONS);
    gArgs.AddArg("-conf=<file>", strprintf("Specify configuration file. Relative paths will be prefixed by datadir location. (default: %s)", BITCOIN_CONF_FILENAME), ArgsManager::ALLOW_ANY, OptionsCategory::OPTIONS);
    gArgs.AddArg("-datadir=<dir>", "Specify data directory", ArgsManager::ALLOW_ANY, OptionsCategory::OPTIONS);
    gArgs.AddArg("-dbbatchsize", strprintf("Maximum database write batch size in bytes (default: %u)", nDefaultDbBatchSize), ArgsManager::ALLOW_ANY | ArgsManager::DEBUG_ONLY, OptionsCategory::OPTIONS);
    gArgs.AddArg("-dbcache=<n>", strprintf("Maximum database cache size <n> MiB (%d to %d, default: %d). In addition, unused mempool memory is shared for this cache (see -maxmempool).", nMinDbCache, nMaxDbCache, nDefaultDbCache), ArgsManager::ALLOW_ANY, OptionsCategory::OPTIONS);
    gArgs.AddArg("-debuglogfile=<file>", strprintf("Specify location of debug log file. Relative paths will be prefixed by a net-specific datadir location. (-nodebuglogfile to disable; default: %s)", DEFAULT_DEBUGLOGFILE), ArgsManager::ALLOW_ANY, OptionsCategory::OPTIONS);
    gArgs.AddArg("-feefilter", strprintf("Tell other nodes to filter invs to us by our mempool min fee (default: %u)", DEFAULT_FEEFILTER), ArgsManager::ALLOW_ANY | ArgsManager::DEBUG_ONLY, OptionsCategory::OPTIONS);
    gArgs.AddArg("-includeconf=<file>", "Specify additional configuration file, relative to the -datadir path (only useable from configuration file, not command line)", ArgsManager::ALLOW_ANY, OptionsCategory::OPTIONS);
    gArgs.AddArg("-loadblock=<file>", "Imports blocks from external blk000??.dat file on startup", ArgsManager::ALLOW_ANY, OptionsCategory::OPTIONS);
    gArgs.AddArg("-maxmempool=<n>", strprintf("Keep the transaction memory pool below <n> megabytes (default: %u)", DEFAULT_MAX_MEMPOOL_SIZE), ArgsManager::ALLOW_ANY, OptionsCategory::OPTIONS);
    gArgs.AddArg("-maxorphantx=<n>", strprintf("Keep at most <n> unconnectable transactions in memory (default: %u)", DEFAULT_MAX_ORPHAN_TRANSACTIONS), ArgsManager::ALLOW_ANY, OptionsCategory::OPTIONS);
    gArgs.AddArg("-mempoolexpiry=<n>", strprintf("Do not keep transactions in the mempool longer than <n> hours (default: %u)", DEFAULT_MEMPOOL_EXPIRY), ArgsManager::ALLOW_ANY, OptionsCategory::OPTIONS);
    gArgs.AddArg("-minimumchainwork=<hex>", strprintf("Minimum work assumed to exist on a valid chain in hex (default: %s, testnet: %s)", defaultChainParams->GetConsensus().nMinimumChainWork.GetHex(), testnetChainParams->GetConsensus().nMinimumChainWork.GetHex()), ArgsManager::ALLOW_ANY | ArgsManager::DEBUG_ONLY, OptionsCategory::OPTIONS);
    gArgs.AddArg("-par=<n>", strprintf("Set the number of script verification threads (%u to %d, 0 = auto, <0 = leave that many cores free, default: %d)",
        -GetNumCores(), MAX_SCRIPTCHECK_THREADS, DEFAULT_SCRIPTCHECK_THREADS), ArgsManager::ALLOW_ANY, OptionsCategory::OPTIONS);
    gArgs.AddArg("-persistmempool", strprintf("Whether to save the mempool on shutdown and load on restart (default: %u)", DEFAULT_PERSIST_MEMPOOL), ArgsManager::ALLOW_ANY, OptionsCategory::OPTIONS);
    gArgs.AddArg("-pid=<file>", strprintf("Specify pid file. Relative paths will be prefixed by a net-specific datadir location. (default: %s)", BITCOIN_PID_FILENAME), ArgsManager::ALLOW_ANY, OptionsCategory::OPTIONS);
    gArgs.AddArg("-prune=<n>", strprintf("Reduce storage requirements by enabling pruning (deleting) of old blocks. This allows the pruneblockchain RPC to be called to delete specific blocks, and enables automatic pruning of old blocks if a target size in MiB is provided. This mode is incompatible with -txindex and -rescan. "
            "Warning: Reverting this setting requires re-downloading the entire blockchain. "
            "(default: 0 = disable pruning blocks, 1 = allow manual pruning via RPC, >=%u = automatically prune block files to stay under the specified target size in MiB)", MIN_DISK_SPACE_FOR_BLOCK_FILES / 1024 / 1024), ArgsManager::ALLOW_ANY, OptionsCategory::OPTIONS);
    gArgs.AddArg("-reindex", "Rebuild chain state and block index from the blk*.dat files on disk", ArgsManager::ALLOW_ANY, OptionsCategory::OPTIONS);
    gArgs.AddArg("-reindex-chainstate", "Rebuild chain state from the currently indexed blocks. When in pruning mode or if blocks on disk might be corrupted, use full -reindex instead.", ArgsManager::ALLOW_ANY, OptionsCategory::OPTIONS);
#ifndef WIN32
    gArgs.AddArg("-sysperms", "Create new files with system default permissions, instead of umask 077 (only effective with disabled wallet functionality)", ArgsManager::ALLOW_ANY, OptionsCategory::OPTIONS);
#else
    hidden_args.emplace_back("-sysperms");
#endif
    gArgs.AddArg("-txindex", strprintf("Maintain a full transaction index, used by the getrawtransaction rpc call (default: %u)", DEFAULT_TXINDEX), ArgsManager::ALLOW_ANY, OptionsCategory::OPTIONS);
    gArgs.AddArg("-blockfilterindex=<type>",
                 strprintf("Maintain an index of compact filters by block (default: %s, values: %s).", DEFAULT_BLOCKFILTERINDEX, ListBlockFilterTypes()) +
                 " If <type> is not supplied or if <type> = 1, indexes for all known types are enabled.",
                 ArgsManager::ALLOW_ANY, OptionsCategory::OPTIONS);

    gArgs.AddArg("-startupnotify=<cmd>", "Execute command on startup.", ArgsManager::ALLOW_ANY, OptionsCategory::OPTIONS);
    gArgs.AddArg("-addnode=<ip>", "Add a node to connect to and attempt to keep the connection open (see the `addnode` RPC command help for more info). This option can be specified multiple times to add multiple nodes.", ArgsManager::ALLOW_ANY | ArgsManager::NETWORK_ONLY, OptionsCategory::CONNECTION);
    gArgs.AddArg("-banscore=<n>", strprintf("Threshold for disconnecting misbehaving peers (default: %u)", DEFAULT_BANSCORE_THRESHOLD), ArgsManager::ALLOW_ANY, OptionsCategory::CONNECTION);
    gArgs.AddArg("-bantime=<n>", strprintf("Number of seconds to keep misbehaving peers from reconnecting (default: %u)", DEFAULT_MISBEHAVING_BANTIME), ArgsManager::ALLOW_ANY, OptionsCategory::CONNECTION);
    gArgs.AddArg("-bind=<addr>", "Bind to given address and always listen on it. Use [host]:port notation for IPv6", ArgsManager::ALLOW_ANY | ArgsManager::NETWORK_ONLY, OptionsCategory::CONNECTION);
    gArgs.AddArg("-connect=<ip>", "Connect only to the specified node; -noconnect disables automatic connections (the rules for this peer are the same as for -addnode). This option can be specified multiple times to connect to multiple nodes.", ArgsManager::ALLOW_ANY | ArgsManager::NETWORK_ONLY, OptionsCategory::CONNECTION);
    gArgs.AddArg("-discover", "Discover own IP addresses (default: 1 when listening and no -externalip or -proxy)", ArgsManager::ALLOW_ANY, OptionsCategory::CONNECTION);
    gArgs.AddArg("-dns", strprintf("Allow DNS lookups for -addnode, -seednode and -connect (default: %u)", DEFAULT_NAME_LOOKUP), ArgsManager::ALLOW_ANY, OptionsCategory::CONNECTION);
    gArgs.AddArg("-dnsseed", "Query for peer addresses via DNS lookup, if low on addresses (default: 1 unless -connect used)", ArgsManager::ALLOW_ANY, OptionsCategory::CONNECTION);
    gArgs.AddArg("-enablebip61", strprintf("Send reject messages per BIP61 (default: %u)", DEFAULT_ENABLE_BIP61), ArgsManager::ALLOW_ANY, OptionsCategory::CONNECTION);
    gArgs.AddArg("-externalip=<ip>", "Specify your own public address", ArgsManager::ALLOW_ANY, OptionsCategory::CONNECTION);
    gArgs.AddArg("-forcednsseed", strprintf("Always query for peer addresses via DNS lookup (default: %u)", DEFAULT_FORCEDNSSEED), ArgsManager::ALLOW_ANY, OptionsCategory::CONNECTION);
    gArgs.AddArg("-listen", "Accept connections from outside (default: 1 if no -proxy or -connect)", ArgsManager::ALLOW_ANY, OptionsCategory::CONNECTION);
    gArgs.AddArg("-listenonion", strprintf("Automatically create Tor hidden service (default: %d)", DEFAULT_LISTEN_ONION), ArgsManager::ALLOW_ANY, OptionsCategory::CONNECTION);
    gArgs.AddArg("-maxconnections=<n>", strprintf("Maintain at most <n> connections to peers (default: %u)", DEFAULT_MAX_PEER_CONNECTIONS), ArgsManager::ALLOW_ANY, OptionsCategory::CONNECTION);
    gArgs.AddArg("-maxreceivebuffer=<n>", strprintf("Maximum per-connection receive buffer, <n>*1000 bytes (default: %u)", DEFAULT_MAXRECEIVEBUFFER), ArgsManager::ALLOW_ANY, OptionsCategory::CONNECTION);
    gArgs.AddArg("-maxsendbuffer=<n>", strprintf("Maximum per-connection send buffer, <n>*1000 bytes (default: %u)", DEFAULT_MAXSENDBUFFER), ArgsManager::ALLOW_ANY, OptionsCategory::CONNECTION);
    gArgs.AddArg("-maxtimeadjustment", strprintf("Maximum allowed median peer time offset adjustment. Local perspective of time may be influenced by peers forward or backward by this amount. (default: %u seconds)", DEFAULT_MAX_TIME_ADJUSTMENT), ArgsManager::ALLOW_ANY, OptionsCategory::CONNECTION);
    gArgs.AddArg("-maxuploadtarget=<n>", strprintf("Tries to keep outbound traffic under the given target (in MiB per 24h), 0 = no limit (default: %d)", DEFAULT_MAX_UPLOAD_TARGET), ArgsManager::ALLOW_ANY, OptionsCategory::CONNECTION);
    gArgs.AddArg("-onion=<ip:port>", "Use separate SOCKS5 proxy to reach peers via Tor hidden services, set -noonion to disable (default: -proxy)", ArgsManager::ALLOW_ANY, OptionsCategory::CONNECTION);
    gArgs.AddArg("-onlynet=<net>", "Make outgoing connections only through network <net> (ipv4, ipv6 or onion). Incoming connections are not affected by this option. This option can be specified multiple times to allow multiple networks.", ArgsManager::ALLOW_ANY, OptionsCategory::CONNECTION);
    gArgs.AddArg("-peerbloomfilters", strprintf("Support filtering of blocks and transaction with bloom filters (default: %u)", DEFAULT_PEERBLOOMFILTERS), ArgsManager::ALLOW_ANY, OptionsCategory::CONNECTION);
    gArgs.AddArg("-permitbaremultisig", strprintf("Relay non-P2SH multisig (default: %u)", DEFAULT_PERMIT_BAREMULTISIG), ArgsManager::ALLOW_ANY, OptionsCategory::CONNECTION);
    gArgs.AddArg("-port=<port>", strprintf("Listen for connections on <port> (default: %u, testnet: %u, regtest: %u)", defaultChainParams->GetDefaultPort(), testnetChainParams->GetDefaultPort(), regtestChainParams->GetDefaultPort()), ArgsManager::ALLOW_ANY | ArgsManager::NETWORK_ONLY, OptionsCategory::CONNECTION);
    gArgs.AddArg("-proxy=<ip:port>", "Connect through SOCKS5 proxy, set -noproxy to disable (default: disabled)", ArgsManager::ALLOW_ANY, OptionsCategory::CONNECTION);
    gArgs.AddArg("-proxyrandomize", strprintf("Randomize credentials for every proxy connection. This enables Tor stream isolation (default: %u)", DEFAULT_PROXYRANDOMIZE), ArgsManager::ALLOW_ANY, OptionsCategory::CONNECTION);
    gArgs.AddArg("-seednode=<ip>", "Connect to a node to retrieve peer addresses, and disconnect. This option can be specified multiple times to connect to multiple nodes.", ArgsManager::ALLOW_ANY, OptionsCategory::CONNECTION);
    gArgs.AddArg("-timeout=<n>", strprintf("Specify connection timeout in milliseconds (minimum: 1, default: %d)", DEFAULT_CONNECT_TIMEOUT), ArgsManager::ALLOW_ANY, OptionsCategory::CONNECTION);
    gArgs.AddArg("-peertimeout=<n>", strprintf("Specify p2p connection timeout in seconds. This option determines the amount of time a peer may be inactive before the connection to it is dropped. (minimum: 1, default: %d)", DEFAULT_PEER_CONNECT_TIMEOUT), ArgsManager::ALLOW_ANY | ArgsManager::DEBUG_ONLY, OptionsCategory::CONNECTION);
    gArgs.AddArg("-torcontrol=<ip>:<port>", strprintf("Tor control port to use if onion listening enabled (default: %s)", DEFAULT_TOR_CONTROL), ArgsManager::ALLOW_ANY, OptionsCategory::CONNECTION);
    gArgs.AddArg("-torpassword=<pass>", "Tor control port password (default: empty)", ArgsManager::ALLOW_ANY, OptionsCategory::CONNECTION);
#ifdef USE_UPNP
#if USE_UPNP
    gArgs.AddArg("-upnp", "Use UPnP to map the listening port (default: 1 when listening and no -proxy)", ArgsManager::ALLOW_ANY, OptionsCategory::CONNECTION);
#else
    gArgs.AddArg("-upnp", strprintf("Use UPnP to map the listening port (default: %u)", 0), ArgsManager::ALLOW_ANY, OptionsCategory::CONNECTION);
#endif
#else
    hidden_args.emplace_back("-upnp");
#endif
    gArgs.AddArg("-whitebind=<[permissions@]addr>", "Bind to given address and whitelist peers connecting to it. "
        "Use [host]:port notation for IPv6. Allowed permissions are bloomfilter (allow requesting BIP37 filtered blocks and transactions), "
        "noban (do not ban for misbehavior), "
        "forcerelay (relay even non-standard transactions), "
        "relay (relay even in -blocksonly mode), "
        "and mempool (allow requesting BIP35 mempool contents). "
        "Specify multiple permissions separated by commas (default: noban,mempool,relay). Can be specified multiple times.", ArgsManager::ALLOW_ANY, OptionsCategory::CONNECTION);

    gArgs.AddArg("-whitelist=<[permissions@]IP address or network>", strprintf("Whitelist peers using the given IP address (e.g. 1.2.3.4) or "
        "CIDR notated network(e.g. 1.2.3.0/24). Uses same permissions as "
        "-whitebind."
        " Additional flags in and out control whether permissions apply to incoming connections and/or outgoing (default: %s)."
        " Can be specified multiple times.", "both"), ArgsManager::ALLOW_ANY, OptionsCategory::CONNECTION);

    g_wallet_init_interface.AddWalletOptions();

#if ENABLE_ZMQ
    gArgs.AddArg("-zmqpubhashblock=<address>", "Enable publish hash block in <address>", ArgsManager::ALLOW_ANY, OptionsCategory::ZMQ);
    gArgs.AddArg("-zmqpubhashtx=<address>", "Enable publish hash transaction in <address>", ArgsManager::ALLOW_ANY, OptionsCategory::ZMQ);
    gArgs.AddArg("-zmqpubhashwallettx=<address>", "Enable publish hash wallet transaction in <address>", ArgsManager::ALLOW_ANY, OptionsCategory::ZMQ);
    gArgs.AddArg("-zmqpubrawblock=<address>", "Enable publish raw block in <address>", ArgsManager::ALLOW_ANY, OptionsCategory::ZMQ);
    gArgs.AddArg("-zmqpubrawtx=<address>", "Enable publish raw transaction in <address>", ArgsManager::ALLOW_ANY, OptionsCategory::ZMQ);
    gArgs.AddArg("-zmqpubrawwallettx=<address>", "Enable publish raw wallet transaction in <address>", ArgsManager::ALLOW_ANY, OptionsCategory::ZMQ);
    gArgs.AddArg("-zmqpubhashblockhwm=<n>", strprintf("Set publish hash block outbound message high water mark (default: %d)", CZMQAbstractNotifier::DEFAULT_ZMQ_SNDHWM), ArgsManager::ALLOW_ANY, OptionsCategory::ZMQ);
    gArgs.AddArg("-zmqpubhashtxhwm=<n>", strprintf("Set publish hash transaction outbound message high water mark (default: %d)", CZMQAbstractNotifier::DEFAULT_ZMQ_SNDHWM), ArgsManager::ALLOW_ANY, OptionsCategory::ZMQ);
    gArgs.AddArg("-zmqpubhashwallettxhwm=<n>", strprintf("Set publish hash wallet transaction outbound message high water mark (default: %d)", CZMQAbstractNotifier::DEFAULT_ZMQ_SNDHWM), ArgsManager::ALLOW_ANY, OptionsCategory::ZMQ);
    gArgs.AddArg("-zmqpubrawblockhwm=<n>", strprintf("Set publish raw block outbound message high water mark (default: %d)", CZMQAbstractNotifier::DEFAULT_ZMQ_SNDHWM), ArgsManager::ALLOW_ANY, OptionsCategory::ZMQ);
    gArgs.AddArg("-zmqpubrawtxhwm=<n>", strprintf("Set publish raw transaction outbound message high water mark (default: %d)", CZMQAbstractNotifier::DEFAULT_ZMQ_SNDHWM), ArgsManager::ALLOW_ANY, OptionsCategory::ZMQ);
    gArgs.AddArg("-zmqpubrawwallettxhwm=<n>", strprintf("Set publish raw wallet transaction outbound message high water mark (default: %d)", CZMQAbstractNotifier::DEFAULT_ZMQ_SNDHWM), ArgsManager::ALLOW_ANY, OptionsCategory::ZMQ);
#else
    hidden_args.emplace_back("-zmqpubhashblock=<address>");
    hidden_args.emplace_back("-zmqpubhashtx=<address>");
    hidden_args.emplace_back("-zmqpubhashwallettx=<address>");
    hidden_args.emplace_back("-zmqpubrawblock=<address>");
    hidden_args.emplace_back("-zmqpubrawtx=<address>");
    hidden_args.emplace_back("-zmqpubrawwallettx=<address>");
    hidden_args.emplace_back("-zmqpubhashblockhwm=<n>");
    hidden_args.emplace_back("-zmqpubhashtxhwm=<n>");
    hidden_args.emplace_back("-zmqpubhashwallettxhwm=<n>");
    hidden_args.emplace_back("-zmqpubrawblockhwm=<n>");
    hidden_args.emplace_back("-zmqpubrawtxhwm=<n>");
    hidden_args.emplace_back("-zmqpubrawwallettxhwm=<n>");
#endif

    gArgs.AddArg("-checkblocks=<n>", strprintf("How many blocks to check at startup (default: %u, 0 = all)", DEFAULT_CHECKBLOCKS), ArgsManager::ALLOW_ANY | ArgsManager::DEBUG_ONLY, OptionsCategory::DEBUG_TEST);
    gArgs.AddArg("-checklevel=<n>", strprintf("How thorough the block verification of -checkblocks is: "
        "level 0 reads the blocks from disk, "
        "level 1 verifies block validity, "
        "level 2 verifies undo data, "
        "level 3 checks disconnection of tip blocks, "
        "and level 4 tries to reconnect the blocks, "
        "each level includes the checks of the previous levels "
        "(0-4, default: %u)", DEFAULT_CHECKLEVEL), ArgsManager::ALLOW_ANY | ArgsManager::DEBUG_ONLY, OptionsCategory::DEBUG_TEST);
    gArgs.AddArg("-checkblockindex", strprintf("Do a consistency check for the block tree, chainstate, and other validation data structures occasionally. (default: %u, regtest: %u)", defaultChainParams->DefaultConsistencyChecks(), regtestChainParams->DefaultConsistencyChecks()), ArgsManager::ALLOW_ANY | ArgsManager::DEBUG_ONLY, OptionsCategory::DEBUG_TEST);
    gArgs.AddArg("-checkmempool=<n>", strprintf("Run checks every <n> transactions (default: %u, regtest: %u)", defaultChainParams->DefaultConsistencyChecks(), regtestChainParams->DefaultConsistencyChecks()), ArgsManager::ALLOW_ANY | ArgsManager::DEBUG_ONLY, OptionsCategory::DEBUG_TEST);
    gArgs.AddArg("-checkpoints", strprintf("Disable expensive verification for known chain history (default: %u)", DEFAULT_CHECKPOINTS_ENABLED), ArgsManager::ALLOW_ANY | ArgsManager::DEBUG_ONLY, OptionsCategory::DEBUG_TEST);
    gArgs.AddArg("-deprecatedrpc=<method>", "Allows deprecated RPC method(s) to be used", ArgsManager::ALLOW_ANY | ArgsManager::DEBUG_ONLY, OptionsCategory::DEBUG_TEST);
    gArgs.AddArg("-dropmessagestest=<n>", "Randomly drop 1 of every <n> network messages", ArgsManager::ALLOW_ANY | ArgsManager::DEBUG_ONLY, OptionsCategory::DEBUG_TEST);
    gArgs.AddArg("-stopafterblockimport", strprintf("Stop running after importing blocks from disk (default: %u)", DEFAULT_STOPAFTERBLOCKIMPORT), ArgsManager::ALLOW_ANY | ArgsManager::DEBUG_ONLY, OptionsCategory::DEBUG_TEST);
    gArgs.AddArg("-stopatheight", strprintf("Stop running after reaching the given height in the main chain (default: %u)", DEFAULT_STOPATHEIGHT), ArgsManager::ALLOW_ANY | ArgsManager::DEBUG_ONLY, OptionsCategory::DEBUG_TEST);
    gArgs.AddArg("-limitancestorcount=<n>", strprintf("Do not accept transactions if number of in-mempool ancestors is <n> or more (default: %u)", DEFAULT_ANCESTOR_LIMIT), ArgsManager::ALLOW_ANY | ArgsManager::DEBUG_ONLY, OptionsCategory::DEBUG_TEST);
    gArgs.AddArg("-limitancestorsize=<n>", strprintf("Do not accept transactions whose size with all in-mempool ancestors exceeds <n> kilobytes (default: %u)", DEFAULT_ANCESTOR_SIZE_LIMIT), ArgsManager::ALLOW_ANY | ArgsManager::DEBUG_ONLY, OptionsCategory::DEBUG_TEST);
    gArgs.AddArg("-limitdescendantcount=<n>", strprintf("Do not accept transactions if any ancestor would have <n> or more in-mempool descendants (default: %u)", DEFAULT_DESCENDANT_LIMIT), ArgsManager::ALLOW_ANY | ArgsManager::DEBUG_ONLY, OptionsCategory::DEBUG_TEST);
    gArgs.AddArg("-limitdescendantsize=<n>", strprintf("Do not accept transactions if any ancestor would have more than <n> kilobytes of in-mempool descendants (default: %u).", DEFAULT_DESCENDANT_SIZE_LIMIT), ArgsManager::ALLOW_ANY | ArgsManager::DEBUG_ONLY, OptionsCategory::DEBUG_TEST);
    gArgs.AddArg("-addrmantest", "Allows to test address relay on localhost", ArgsManager::ALLOW_ANY | ArgsManager::DEBUG_ONLY, OptionsCategory::DEBUG_TEST);
    gArgs.AddArg("-debug=<category>", "Output debugging information (default: -nodebug, supplying <category> is optional). "
        "If <category> is not supplied or if <category> = 1, output all debugging information. <category> can be: " + ListLogCategories() + ".", ArgsManager::ALLOW_ANY, OptionsCategory::DEBUG_TEST);
    gArgs.AddArg("-debugexclude=<category>", strprintf("Exclude debugging information for a category. Can be used in conjunction with -debug=1 to output debug logs for all categories except one or more specified categories."), ArgsManager::ALLOW_ANY, OptionsCategory::DEBUG_TEST);
    gArgs.AddArg("-logips", strprintf("Include IP addresses in debug output (default: %u)", DEFAULT_LOGIPS), ArgsManager::ALLOW_ANY, OptionsCategory::DEBUG_TEST);
    gArgs.AddArg("-logtimestamps", strprintf("Prepend debug output with timestamp (default: %u)", DEFAULT_LOGTIMESTAMPS), ArgsManager::ALLOW_ANY, OptionsCategory::DEBUG_TEST);
    gArgs.AddArg("-logthreadnames", strprintf("Prepend debug output with name of the originating thread (only available on platforms supporting thread_local) (default: %u)", DEFAULT_LOGTHREADNAMES), ArgsManager::ALLOW_ANY, OptionsCategory::DEBUG_TEST);
    gArgs.AddArg("-logtimemicros", strprintf("Add microsecond precision to debug timestamps (default: %u)", DEFAULT_LOGTIMEMICROS), ArgsManager::ALLOW_ANY | ArgsManager::DEBUG_ONLY, OptionsCategory::DEBUG_TEST);
    gArgs.AddArg("-mocktime=<n>", "Replace actual time with <n> seconds since epoch (default: 0)", ArgsManager::ALLOW_ANY | ArgsManager::DEBUG_ONLY, OptionsCategory::DEBUG_TEST);
    gArgs.AddArg("-maxsigcachesize=<n>", strprintf("Limit sum of signature cache and script execution cache sizes to <n> MiB (default: %u)", DEFAULT_MAX_SIG_CACHE_SIZE), ArgsManager::ALLOW_ANY | ArgsManager::DEBUG_ONLY, OptionsCategory::DEBUG_TEST);
    gArgs.AddArg("-maxtipage=<n>", strprintf("Maximum tip age in seconds to consider node in initial block download (default: %u)", DEFAULT_MAX_TIP_AGE), ArgsManager::ALLOW_ANY | ArgsManager::DEBUG_ONLY, OptionsCategory::DEBUG_TEST);
    gArgs.AddArg("-printpriority", strprintf("Log transaction fee per kB when mining blocks (default: %u)", DEFAULT_PRINTPRIORITY), ArgsManager::ALLOW_ANY | ArgsManager::DEBUG_ONLY, OptionsCategory::DEBUG_TEST);
    gArgs.AddArg("-printtoconsole", "Send trace/debug info to console (default: 1 when no -daemon. To disable logging to file, set -nodebuglogfile)", ArgsManager::ALLOW_ANY, OptionsCategory::DEBUG_TEST);
    gArgs.AddArg("-shrinkdebugfile", "Shrink debug.log file on client startup (default: 1 when no -debug)", ArgsManager::ALLOW_ANY, OptionsCategory::DEBUG_TEST);
    gArgs.AddArg("-uacomment=<cmt>", "Append comment to the user agent string", ArgsManager::ALLOW_ANY, OptionsCategory::DEBUG_TEST);

    SetupChainParamsBaseOptions();

    gArgs.AddArg("-acceptnonstdtxn", strprintf("Relay and mine \"non-standard\" transactions (%sdefault: %u)", "testnet/regtest only; ", !testnetChainParams->RequireStandard()), ArgsManager::ALLOW_ANY | ArgsManager::DEBUG_ONLY, OptionsCategory::NODE_RELAY);
    gArgs.AddArg("-incrementalrelayfee=<amt>", strprintf("Fee rate (in %s/kB) used to define cost of relay, used for mempool limiting and BIP 125 replacement. (default: %s)", CURRENCY_UNIT, FormatMoney(DEFAULT_INCREMENTAL_RELAY_FEE)), ArgsManager::ALLOW_ANY | ArgsManager::DEBUG_ONLY, OptionsCategory::NODE_RELAY);
    gArgs.AddArg("-dustrelayfee=<amt>", strprintf("Fee rate (in %s/kB) used to define dust, the value of an output such that it will cost more than its value in fees at this fee rate to spend it. (default: %s)", CURRENCY_UNIT, FormatMoney(DUST_RELAY_TX_FEE)), ArgsManager::ALLOW_ANY | ArgsManager::DEBUG_ONLY, OptionsCategory::NODE_RELAY);
    gArgs.AddArg("-bytespersigop", strprintf("Equivalent bytes per sigop in transactions for relay and mining (default: %u)", DEFAULT_BYTES_PER_SIGOP), ArgsManager::ALLOW_ANY, OptionsCategory::NODE_RELAY);
    gArgs.AddArg("-datacarrier", strprintf("Relay and mine data carrier transactions (default: %u)", DEFAULT_ACCEPT_DATACARRIER), ArgsManager::ALLOW_ANY, OptionsCategory::NODE_RELAY);
    gArgs.AddArg("-datacarriersize", strprintf("Maximum size of data in data carrier transactions we relay and mine (default: %u)", MAX_OP_RETURN_RELAY), ArgsManager::ALLOW_ANY, OptionsCategory::NODE_RELAY);
    gArgs.AddArg("-minrelaytxfee=<amt>", strprintf("Fees (in %s/kB) smaller than this are considered zero fee for relaying, mining and transaction creation (default: %s)",
        CURRENCY_UNIT, FormatMoney(DEFAULT_MIN_RELAY_TX_FEE)), ArgsManager::ALLOW_ANY, OptionsCategory::NODE_RELAY);
    gArgs.AddArg("-whitelistforcerelay", strprintf("Add 'forcerelay' permission to whitelisted peers with default permissions. This will relay transactions even if the transactions were already in the mempool or violate local relay policy. (default: %d)", DEFAULT_WHITELISTFORCERELAY), ArgsManager::ALLOW_ANY, OptionsCategory::NODE_RELAY);
    gArgs.AddArg("-whitelistrelay", strprintf("Add 'relay' permission to whitelisted peers with default permissions. The will accept relayed transactions even when not relaying transactions (default: %d)", DEFAULT_WHITELISTRELAY), ArgsManager::ALLOW_ANY, OptionsCategory::NODE_RELAY);


    gArgs.AddArg("-blockmaxweight=<n>", strprintf("Set maximum BIP141 block weight (default: %d)", DEFAULT_BLOCK_MAX_WEIGHT), ArgsManager::ALLOW_ANY, OptionsCategory::BLOCK_CREATION);
    gArgs.AddArg("-blockmintxfee=<amt>", strprintf("Set lowest fee rate (in %s/kB) for transactions to be included in block creation. (default: %s)", CURRENCY_UNIT, FormatMoney(DEFAULT_BLOCK_MIN_TX_FEE)), ArgsManager::ALLOW_ANY, OptionsCategory::BLOCK_CREATION);
    gArgs.AddArg("-blockversion=<n>", "Override block version to test forking scenarios", ArgsManager::ALLOW_ANY | ArgsManager::DEBUG_ONLY, OptionsCategory::BLOCK_CREATION);

    gArgs.AddArg("-rest", strprintf("Accept public REST requests (default: %u)", DEFAULT_REST_ENABLE), ArgsManager::ALLOW_ANY, OptionsCategory::RPC);
    gArgs.AddArg("-rpcallowip=<ip>", "Allow JSON-RPC connections from specified source. Valid for <ip> are a single IP (e.g. 1.2.3.4), a network/netmask (e.g. 1.2.3.4/255.255.255.0) or a network/CIDR (e.g. 1.2.3.4/24). This option can be specified multiple times", ArgsManager::ALLOW_ANY, OptionsCategory::RPC);
    gArgs.AddArg("-rpcauth=<userpw>", "Username and HMAC-SHA-256 hashed password for JSON-RPC connections. The field <userpw> comes in the format: <USERNAME>:<SALT>$<HASH>. A canonical python script is included in share/rpcauth. The client then connects normally using the rpcuser=<USERNAME>/rpcpassword=<PASSWORD> pair of arguments. This option can be specified multiple times", ArgsManager::ALLOW_ANY, OptionsCategory::RPC);
    gArgs.AddArg("-rpcbind=<addr>[:port]", "Bind to given address to listen for JSON-RPC connections. Do not expose the RPC server to untrusted networks such as the public internet! This option is ignored unless -rpcallowip is also passed. Port is optional and overrides -rpcport. Use [host]:port notation for IPv6. This option can be specified multiple times (default: 127.0.0.1 and ::1 i.e., localhost)", ArgsManager::ALLOW_ANY | ArgsManager::NETWORK_ONLY, OptionsCategory::RPC);
    gArgs.AddArg("-rpccookiefile=<loc>", "Location of the auth cookie. Relative paths will be prefixed by a net-specific datadir location. (default: data dir)", ArgsManager::ALLOW_ANY, OptionsCategory::RPC);
    gArgs.AddArg("-rpcpassword=<pw>", "Password for JSON-RPC connections", ArgsManager::ALLOW_ANY, OptionsCategory::RPC);
    gArgs.AddArg("-rpcport=<port>", strprintf("Listen for JSON-RPC connections on <port> (default: %u, testnet: %u, regtest: %u)", defaultBaseParams->RPCPort(), testnetBaseParams->RPCPort(), regtestBaseParams->RPCPort()), ArgsManager::ALLOW_ANY | ArgsManager::NETWORK_ONLY, OptionsCategory::RPC);
    gArgs.AddArg("-rpcserialversion", strprintf("Sets the serialization of raw transaction or block hex returned in non-verbose mode, non-segwit(0) or segwit(1) (default: %d)", DEFAULT_RPC_SERIALIZE_VERSION), ArgsManager::ALLOW_ANY, OptionsCategory::RPC);
    gArgs.AddArg("-rpcservertimeout=<n>", strprintf("Timeout during HTTP requests (default: %d)", DEFAULT_HTTP_SERVER_TIMEOUT), ArgsManager::ALLOW_ANY | ArgsManager::DEBUG_ONLY, OptionsCategory::RPC);
    gArgs.AddArg("-rpcthreads=<n>", strprintf("Set the number of threads to service RPC calls (default: %d)", DEFAULT_HTTP_THREADS), ArgsManager::ALLOW_ANY, OptionsCategory::RPC);
    gArgs.AddArg("-rpcuser=<user>", "Username for JSON-RPC connections", ArgsManager::ALLOW_ANY, OptionsCategory::RPC);
    gArgs.AddArg("-rpcwhitelist=<whitelist>", "Set a whitelist to filter incoming RPC calls for a specific user. The field <whitelist> comes in the format: <USERNAME>:<rpc 1>,<rpc 2>,...,<rpc n>. If multiple whitelists are set for a given user, they are set-intersected. See -rpcwhitelistdefault documentation for information on default whitelist behavior.", ArgsManager::ALLOW_ANY, OptionsCategory::RPC);
    gArgs.AddArg("-rpcwhitelistdefault", "Sets default behavior for rpc whitelisting. Unless rpcwhitelistdefault is set to 0, if any -rpcwhitelist is set, the rpc server acts as if all rpc users are subject to empty-unless-otherwise-specified whitelists. If rpcwhitelistdefault is set to 1 and no -rpcwhitelist is set, rpc server acts as if all rpc users are subject to empty whitelists.", ArgsManager::ALLOW_BOOL, OptionsCategory::RPC);
    gArgs.AddArg("-rpcworkqueue=<n>", strprintf("Set the depth of the work queue to service RPC calls (default: %d)", DEFAULT_HTTP_WORKQUEUE), ArgsManager::ALLOW_ANY | ArgsManager::DEBUG_ONLY, OptionsCategory::RPC);
    gArgs.AddArg("-server", "Accept command line and JSON-RPC commands", ArgsManager::ALLOW_ANY, OptionsCategory::RPC);

#if HAVE_DECL_DAEMON
    gArgs.AddArg("-daemon", "Run in the background as a daemon and accept commands", ArgsManager::ALLOW_ANY, OptionsCategory::OPTIONS);
#else
    hidden_args.emplace_back("-daemon");
#endif

    CStats::AddStatsOptions();

    // Add the hidden options
    gArgs.AddHiddenArgs(hidden_args);
}

std::string LicenseInfo()
{
    const std::string URL_SOURCE_CODE = "<https://github.com/bitcoin/bitcoin>";
    const std::string URL_WEBSITE = "<https://bitcoincore.org>";

    return CopyrightHolders(strprintf(_("Copyright (C) %i-%i").translated, 2009, COPYRIGHT_YEAR) + " ") + "\n" +
           "\n" +
           strprintf(_("Please contribute if you find %s useful. "
                       "Visit %s for further information about the software.").translated,
               PACKAGE_NAME, URL_WEBSITE) +
           "\n" +
           strprintf(_("The source code is available from %s.").translated,
               URL_SOURCE_CODE) +
           "\n" +
           "\n" +
           _("This is experimental software.").translated + "\n" +
           strprintf(_("Distributed under the MIT software license, see the accompanying file %s or %s").translated, "COPYING", "<https://opensource.org/licenses/MIT>") + "\n" +
           "\n" +
           strprintf(_("This product includes software developed by the OpenSSL Project for use in the OpenSSL Toolkit %s and cryptographic software written by Eric Young and UPnP software written by Thomas Bernard.").translated, "<https://www.openssl.org>") +
           "\n";
}

#if HAVE_SYSTEM
static void BlockNotifyCallback(bool initialSync, const CBlockIndex *pBlockIndex)
{
    if (initialSync || !pBlockIndex)
        return;

    std::string strCmd = gArgs.GetArg("-blocknotify", "");
    if (!strCmd.empty()) {
        boost::replace_all(strCmd, "%s", pBlockIndex->GetBlockHash().GetHex());
        std::thread t(runCommand, strCmd);
        t.detach(); // thread runs free
    }
}
#endif

static bool fHaveGenesis = false;
static Mutex g_genesis_wait_mutex;
static std::condition_variable g_genesis_wait_cv;

static void BlockNotifyGenesisWait(bool, const CBlockIndex *pBlockIndex)
{
    if (pBlockIndex != nullptr) {
        {
            LOCK(g_genesis_wait_mutex);
            fHaveGenesis = true;
        }
        g_genesis_wait_cv.notify_all();
    }
}

struct CImportingNow
{
    CImportingNow() {
        assert(fImporting == false);
        fImporting = true;
    }

    ~CImportingNow() {
        assert(fImporting == true);
        fImporting = false;
    }
};


// If we're using -prune with -reindex, then delete block files that will be ignored by the
// reindex.  Since reindexing works by starting at block file 0 and looping until a blockfile
// is missing, do the same here to delete any later block files after a gap.  Also delete all
// rev files since they'll be rewritten by the reindex anyway.  This ensures that vinfoBlockFile
// is in sync with what's actually on disk by the time we start downloading, so that pruning
// works correctly.
static void CleanupBlockRevFiles()
{
    std::map<std::string, fs::path> mapBlockFiles;

    // Glob all blk?????.dat and rev?????.dat files from the blocks directory.
    // Remove the rev files immediately and insert the blk file paths into an
    // ordered map keyed by block file index.
    LogPrintf("Removing unusable blk?????.dat and rev?????.dat files for -reindex with -prune\n");
    fs::path blocksdir = GetBlocksDir();
    for (fs::directory_iterator it(blocksdir); it != fs::directory_iterator(); it++) {
        if (fs::is_regular_file(*it) &&
            it->path().filename().string().length() == 12 &&
            it->path().filename().string().substr(8,4) == ".dat")
        {
            if (it->path().filename().string().substr(0,3) == "blk")
                mapBlockFiles[it->path().filename().string().substr(3,5)] = it->path();
            else if (it->path().filename().string().substr(0,3) == "rev")
                remove(it->path());
        }
    }

    // Remove all block files that aren't part of a contiguous set starting at
    // zero by walking the ordered map (keys are block file indices) by
    // keeping a separate counter.  Once we hit a gap (or if 0 doesn't exist)
    // start removing block files.
    int nContigCounter = 0;
    for (const std::pair<const std::string, fs::path>& item : mapBlockFiles) {
        if (atoi(item.first) == nContigCounter) {
            nContigCounter++;
            continue;
        }
        remove(item.second);
    }
}

static void StartupNotify()
{
    std::string strCmd = gArgs.GetArg("-startupnotify", "");
    if (!strCmd.empty()) {
        std::thread t(runCommand, strCmd);
        t.detach(); // thread runs free
    }
}

static void ThreadImport(std::vector<fs::path> vImportFiles)
{
    const CChainParams& chainparams = Params();
    util::ThreadRename("loadblk");
    ScheduleBatchPriority();

    {
    CImportingNow imp;

    // -reindex
    if (fReindex) {
        int nFile = 0;
        while (true) {
            FlatFilePos pos(nFile, 0);
            if (!fs::exists(GetBlockPosFilename(pos)))
                break; // No block files left to reindex
            FILE *file = OpenBlockFile(pos, true);
            if (!file)
                break; // This error is logged in OpenBlockFile
            LogPrintf("Reindexing block file blk%05u.dat...\n", (unsigned int)nFile);
            LoadExternalBlockFile(chainparams, file, &pos);
            nFile++;
        }
        pblocktree->WriteReindexing(false);
        fReindex = false;
        LogPrintf("Reindexing finished\n");
        // To avoid ending up in a situation without genesis block, re-try initializing (no-op if reindexing worked):
        LoadGenesisBlock(chainparams);
    }

    // hardcoded $DATADIR/bootstrap.dat
    fs::path pathBootstrap = GetDataDir() / "bootstrap.dat";
    if (fs::exists(pathBootstrap)) {
        FILE *file = fsbridge::fopen(pathBootstrap, "rb");
        if (file) {
            fs::path pathBootstrapOld = GetDataDir() / "bootstrap.dat.old";
            LogPrintf("Importing bootstrap.dat...\n");
            LoadExternalBlockFile(chainparams, file);
            RenameOver(pathBootstrap, pathBootstrapOld);
        } else {
            LogPrintf("Warning: Could not open bootstrap file %s\n", pathBootstrap.string());
        }
    }

    // -loadblock=
    for (const fs::path& path : vImportFiles) {
        FILE *file = fsbridge::fopen(path, "rb");
        if (file) {
            LogPrintf("Importing blocks file %s...\n", path.string());
            LoadExternalBlockFile(chainparams, file);
        } else {
            LogPrintf("Warning: Could not open blocks file %s\n", path.string());
        }
    }

    // scan for better chains in the block chain database, that are not yet connected in the active best chain
    CValidationState state;
    if (!ActivateBestChain(state, chainparams)) {
        LogPrintf("Failed to connect best block (%s)\n", FormatStateMessage(state));
        StartShutdown();
        return;
    }

    if (gArgs.GetBoolArg("-stopafterblockimport", DEFAULT_STOPAFTERBLOCKIMPORT)) {
        LogPrintf("Stopping after block import\n");
        StartShutdown();
        return;
    }
    } // End scope of CImportingNow
    if (gArgs.GetArg("-persistmempool", DEFAULT_PERSIST_MEMPOOL)) {
        LoadMempool(::mempool);
    }
    ::mempool.SetIsLoaded(!ShutdownRequested());
}

/** Sanity checks
 *  Ensure that Bitcoin is running in a usable environment with all
 *  necessary library support.
 */
static bool InitSanityCheck()
{
    if (!dbwrapper_SanityCheck()) {
        InitError("Database sanity check failure. Aborting.");
        return false;
    }

    if(!ECC_InitSanityCheck()) {
        InitError("Elliptic curve cryptography sanity check failure. Aborting.");
        return false;
    }

    if (!glibc_sanity_test() || !glibcxx_sanity_test())
        return false;

    if (!Random_SanityCheck()) {
        InitError("OS cryptographic RNG sanity check failure. Aborting.");
        return false;
    }

    return true;
}

static bool AppInitServers()
{
    RPCServer::OnStarted(&OnRPCStarted);
    RPCServer::OnStopped(&OnRPCStopped);
    if (!InitHTTPServer())
        return false;
    StartRPC();
    if (!StartHTTPRPC())
        return false;
    if (gArgs.GetBoolArg("-rest", DEFAULT_REST_ENABLE)) StartREST();
    StartHTTPServer();
    return true;
}

// Parameter interaction based on rules
void InitParameterInteraction()
{
    // when specifying an explicit binding address, you want to listen on it
    // even when -connect or -proxy is specified
    if (gArgs.IsArgSet("-bind")) {
        if (gArgs.SoftSetBoolArg("-listen", true))
            LogPrintf("%s: parameter interaction: -bind set -> setting -listen=1\n", __func__);
    }
    if (gArgs.IsArgSet("-whitebind")) {
        if (gArgs.SoftSetBoolArg("-listen", true))
            LogPrintf("%s: parameter interaction: -whitebind set -> setting -listen=1\n", __func__);
    }

    if (gArgs.IsArgSet("-connect")) {
        // when only connecting to trusted nodes, do not seed via DNS, or listen by default
        if (gArgs.SoftSetBoolArg("-dnsseed", false))
            LogPrintf("%s: parameter interaction: -connect set -> setting -dnsseed=0\n", __func__);
        if (gArgs.SoftSetBoolArg("-listen", false))
            LogPrintf("%s: parameter interaction: -connect set -> setting -listen=0\n", __func__);
    }

    if (gArgs.IsArgSet("-proxy")) {
        // to protect privacy, do not listen by default if a default proxy server is specified
        if (gArgs.SoftSetBoolArg("-listen", false))
            LogPrintf("%s: parameter interaction: -proxy set -> setting -listen=0\n", __func__);
        // to protect privacy, do not use UPNP when a proxy is set. The user may still specify -listen=1
        // to listen locally, so don't rely on this happening through -listen below.
        if (gArgs.SoftSetBoolArg("-upnp", false))
            LogPrintf("%s: parameter interaction: -proxy set -> setting -upnp=0\n", __func__);
        // to protect privacy, do not discover addresses by default
        if (gArgs.SoftSetBoolArg("-discover", false))
            LogPrintf("%s: parameter interaction: -proxy set -> setting -discover=0\n", __func__);
    }

    if (!gArgs.GetBoolArg("-listen", DEFAULT_LISTEN)) {
        // do not map ports or try to retrieve public IP when not listening (pointless)
        if (gArgs.SoftSetBoolArg("-upnp", false))
            LogPrintf("%s: parameter interaction: -listen=0 -> setting -upnp=0\n", __func__);
        if (gArgs.SoftSetBoolArg("-discover", false))
            LogPrintf("%s: parameter interaction: -listen=0 -> setting -discover=0\n", __func__);
        if (gArgs.SoftSetBoolArg("-listenonion", false))
            LogPrintf("%s: parameter interaction: -listen=0 -> setting -listenonion=0\n", __func__);
    }

    if (gArgs.IsArgSet("-externalip")) {
        // if an explicit public IP is specified, do not try to find others
        if (gArgs.SoftSetBoolArg("-discover", false))
            LogPrintf("%s: parameter interaction: -externalip set -> setting -discover=0\n", __func__);
    }

    // disable whitelistrelay in blocksonly mode
    if (gArgs.GetBoolArg("-blocksonly", DEFAULT_BLOCKSONLY)) {
        if (gArgs.SoftSetBoolArg("-whitelistrelay", false))
            LogPrintf("%s: parameter interaction: -blocksonly=1 -> setting -whitelistrelay=0\n", __func__);
    }

    // Forcing relay from whitelisted hosts implies we will accept relays from them in the first place.
    if (gArgs.GetBoolArg("-whitelistforcerelay", DEFAULT_WHITELISTFORCERELAY)) {
        if (gArgs.SoftSetBoolArg("-whitelistrelay", true))
            LogPrintf("%s: parameter interaction: -whitelistforcerelay=1 -> setting -whitelistrelay=1\n", __func__);
    }
}

/**
 * Initialize global loggers.
 *
 * Note that this is called very early in the process lifetime, so you should be
 * careful about what global state you rely on here.
 */
void InitLogging()
{
    LogInstance().m_print_to_file = !gArgs.IsArgNegated("-debuglogfile");
    LogInstance().m_file_path = AbsPathForConfigVal(gArgs.GetArg("-debuglogfile", DEFAULT_DEBUGLOGFILE));
    LogInstance().m_print_to_console = gArgs.GetBoolArg("-printtoconsole", !gArgs.GetBoolArg("-daemon", false));
    LogInstance().m_log_timestamps = gArgs.GetBoolArg("-logtimestamps", DEFAULT_LOGTIMESTAMPS);
    LogInstance().m_log_time_micros = gArgs.GetBoolArg("-logtimemicros", DEFAULT_LOGTIMEMICROS);
    LogInstance().m_log_threadnames = gArgs.GetBoolArg("-logthreadnames", DEFAULT_LOGTHREADNAMES);

    fLogIPs = gArgs.GetBoolArg("-logips", DEFAULT_LOGIPS);

    std::string version_string = FormatFullVersion();
#ifdef DEBUG
    version_string += " (debug build)";
#else
    version_string += " (release build)";
#endif
    LogPrintf(PACKAGE_NAME " version %s\n", version_string);
}

namespace { // Variables internal to initialization process only

int nMaxConnections;
int nUserMaxConnections;
int nFD;
ServiceFlags nLocalServices = ServiceFlags(NODE_NETWORK | NODE_NETWORK_LIMITED);
int64_t peer_connect_timeout;
std::vector<BlockFilterType> g_enabled_filter_types;

} // namespace

[[noreturn]] static void new_handler_terminate()
{
    // Rather than throwing std::bad-alloc if allocation fails, terminate
    // immediately to (try to) avoid chain corruption.
    // Since LogPrintf may itself allocate memory, set the handler directly
    // to terminate first.
    std::set_new_handler(std::terminate);
    LogPrintf("Error: Out of memory. Terminating.\n");

    // The log was successful, terminate now.
    std::terminate();
};

bool AppInitBasicSetup()
{
    // ********************************************************* Step 1: setup
#ifdef _MSC_VER
    // Turn off Microsoft heap dump noise
    _CrtSetReportMode(_CRT_WARN, _CRTDBG_MODE_FILE);
    _CrtSetReportFile(_CRT_WARN, CreateFileA("NUL", GENERIC_WRITE, 0, nullptr, OPEN_EXISTING, 0, 0));
    // Disable confusing "helpful" text message on abort, Ctrl-C
    _set_abort_behavior(0, _WRITE_ABORT_MSG | _CALL_REPORTFAULT);
#endif
#ifdef WIN32
    // Enable Data Execution Prevention (DEP)
    SetProcessDEPPolicy(PROCESS_DEP_ENABLE);
#endif

    if (!SetupNetworking())
        return InitError("Initializing networking failed");

#ifndef WIN32
    if (!gArgs.GetBoolArg("-sysperms", false)) {
        umask(077);
    }

    // Clean shutdown on SIGTERM
    registerSignalHandler(SIGTERM, HandleSIGTERM);
    registerSignalHandler(SIGINT, HandleSIGTERM);

    // Reopen debug.log on SIGHUP
    registerSignalHandler(SIGHUP, HandleSIGHUP);

    // Ignore SIGPIPE, otherwise it will bring the daemon down if the client closes unexpectedly
    signal(SIGPIPE, SIG_IGN);
#else
    SetConsoleCtrlHandler(consoleCtrlHandler, true);
#endif

    std::set_new_handler(new_handler_terminate);

    return true;
}

bool AppInitParameterInteraction()
{
    const CChainParams& chainparams = Params();
    // ********************************************************* Step 2: parameter interactions

    // also see: InitParameterInteraction()

    // Warn if network-specific options (-addnode, -connect, etc) are
    // specified in default section of config file, but not overridden
    // on the command line or in this network's section of the config file.
    std::string network = gArgs.GetChainName();
    for (const auto& arg : gArgs.GetUnsuitableSectionOnlyArgs()) {
        return InitError(strprintf(_("Config setting for %s only applied on %s network when in [%s] section.").translated, arg, network, network));
    }

    // Warn if unrecognized section name are present in the config file.
    for (const auto& section : gArgs.GetUnrecognizedSections()) {
        InitWarning(strprintf("%s:%i " + _("Section [%s] is not recognized.").translated, section.m_file, section.m_line, section.m_name));
    }

    if (!fs::is_directory(GetBlocksDir())) {
        return InitError(strprintf(_("Specified blocks directory \"%s\" does not exist.").translated, gArgs.GetArg("-blocksdir", "").c_str()));
    }

    // parse and validate enabled filter types
    std::string blockfilterindex_value = gArgs.GetArg("-blockfilterindex", DEFAULT_BLOCKFILTERINDEX);
    if (blockfilterindex_value == "" || blockfilterindex_value == "1") {
        g_enabled_filter_types = AllBlockFilterTypes();
    } else if (blockfilterindex_value != "0") {
        const std::vector<std::string> names = gArgs.GetArgs("-blockfilterindex");
        g_enabled_filter_types.reserve(names.size());
        for (const auto& name : names) {
            BlockFilterType filter_type;
            if (!BlockFilterTypeByName(name, filter_type)) {
                return InitError(strprintf(_("Unknown -blockfilterindex value %s.").translated, name));
            }
            g_enabled_filter_types.push_back(filter_type);
        }
    }

    // if using block pruning, then disallow txindex
    if (gArgs.GetArg("-prune", 0)) {
        if (gArgs.GetBoolArg("-txindex", DEFAULT_TXINDEX))
            return InitError(_("Prune mode is incompatible with -txindex.").translated);
        if (!g_enabled_filter_types.empty()) {
            return InitError(_("Prune mode is incompatible with -blockfilterindex.").translated);
        }
    }

    // -bind and -whitebind can't be set when not listening
    size_t nUserBind = gArgs.GetArgs("-bind").size() + gArgs.GetArgs("-whitebind").size();
    if (nUserBind != 0 && !gArgs.GetBoolArg("-listen", DEFAULT_LISTEN)) {
        return InitError("Cannot set -bind or -whitebind together with -listen=0");
    }

    // Make sure enough file descriptors are available
    int nBind = std::max(nUserBind, size_t(1));
    nUserMaxConnections = gArgs.GetArg("-maxconnections", DEFAULT_MAX_PEER_CONNECTIONS);
    nMaxConnections = std::max(nUserMaxConnections, 0);

    // Trim requested connection counts, to fit into system limitations
    // <int> in std::min<int>(...) to work around FreeBSD compilation issue described in #2695
    nFD = RaiseFileDescriptorLimit(nMaxConnections + MIN_CORE_FILEDESCRIPTORS + MAX_ADDNODE_CONNECTIONS);
#ifdef USE_POLL
    int fd_max = nFD;
#else
    int fd_max = FD_SETSIZE;
#endif
    nMaxConnections = std::max(std::min<int>(nMaxConnections, fd_max - nBind - MIN_CORE_FILEDESCRIPTORS - MAX_ADDNODE_CONNECTIONS), 0);
    if (nFD < MIN_CORE_FILEDESCRIPTORS)
        return InitError(_("Not enough file descriptors available.").translated);
    nMaxConnections = std::min(nFD - MIN_CORE_FILEDESCRIPTORS - MAX_ADDNODE_CONNECTIONS, nMaxConnections);

    if (nMaxConnections < nUserMaxConnections)
        InitWarning(strprintf(_("Reducing -maxconnections from %d to %d, because of system limitations.").translated, nUserMaxConnections, nMaxConnections));

    // ********************************************************* Step 3: parameter-to-internal-flags
    if (gArgs.IsArgSet("-debug")) {
        // Special-case: if -debug=0/-nodebug is set, turn off debugging messages
        const std::vector<std::string> categories = gArgs.GetArgs("-debug");

        if (std::none_of(categories.begin(), categories.end(),
            [](std::string cat){return cat == "0" || cat == "none";})) {
            for (const auto& cat : categories) {
                if (!LogInstance().EnableCategory(cat)) {
                    InitWarning(strprintf(_("Unsupported logging category %s=%s.").translated, "-debug", cat));
                }
            }
        }
    }

    // Now remove the logging categories which were explicitly excluded
    for (const std::string& cat : gArgs.GetArgs("-debugexclude")) {
        if (!LogInstance().DisableCategory(cat)) {
            InitWarning(strprintf(_("Unsupported logging category %s=%s.").translated, "-debugexclude", cat));
        }
    }

    // Checkmempool and checkblockindex default to true in regtest mode
    int ratio = std::min<int>(std::max<int>(gArgs.GetArg("-checkmempool", chainparams.DefaultConsistencyChecks() ? 1 : 0), 0), 1000000);
    if (ratio != 0) {
        mempool.setSanityCheck(1.0 / ratio);
    }
    fCheckBlockIndex = gArgs.GetBoolArg("-checkblockindex", chainparams.DefaultConsistencyChecks());
    fCheckpointsEnabled = gArgs.GetBoolArg("-checkpoints", DEFAULT_CHECKPOINTS_ENABLED);

    hashAssumeValid = uint256S(gArgs.GetArg("-assumevalid", chainparams.GetConsensus().defaultAssumeValid.GetHex()));
    if (!hashAssumeValid.IsNull())
        LogPrintf("Assuming ancestors of block %s have valid signatures.\n", hashAssumeValid.GetHex());
    else
        LogPrintf("Validating signatures for all blocks.\n");

    if (gArgs.IsArgSet("-minimumchainwork")) {
        const std::string minChainWorkStr = gArgs.GetArg("-minimumchainwork", "");
        if (!IsHexNumber(minChainWorkStr)) {
            return InitError(strprintf("Invalid non-hex (%s) minimum chain work value specified", minChainWorkStr));
        }
        nMinimumChainWork = UintToArith256(uint256S(minChainWorkStr));
    } else {
        nMinimumChainWork = UintToArith256(chainparams.GetConsensus().nMinimumChainWork);
    }
    LogPrintf("Setting nMinimumChainWork=%s\n", nMinimumChainWork.GetHex());
    if (nMinimumChainWork < UintToArith256(chainparams.GetConsensus().nMinimumChainWork)) {
        LogPrintf("Warning: nMinimumChainWork set below default value of %s\n", chainparams.GetConsensus().nMinimumChainWork.GetHex());
    }

    // mempool limits
    int64_t nMempoolSizeMax = gArgs.GetArg("-maxmempool", DEFAULT_MAX_MEMPOOL_SIZE) * 1000000;
    int64_t nMempoolSizeMin = gArgs.GetArg("-limitdescendantsize", DEFAULT_DESCENDANT_SIZE_LIMIT) * 1000 * 40;
    if (nMempoolSizeMax < 0 || nMempoolSizeMax < nMempoolSizeMin)
        return InitError(strprintf(_("-maxmempool must be at least %d MB").translated, std::ceil(nMempoolSizeMin / 1000000.0)));
    // incremental relay fee sets the minimum feerate increase necessary for BIP 125 replacement in the mempool
    // and the amount the mempool min fee increases above the feerate of txs evicted due to mempool limiting.
    if (gArgs.IsArgSet("-incrementalrelayfee"))
    {
        CAmount n = 0;
        if (!ParseMoney(gArgs.GetArg("-incrementalrelayfee", ""), n))
            return InitError(AmountErrMsg("incrementalrelayfee", gArgs.GetArg("-incrementalrelayfee", "")).translated);
        incrementalRelayFee = CFeeRate(n);
    }

    // -par=0 means autodetect, but nScriptCheckThreads==0 means no concurrency
    nScriptCheckThreads = gArgs.GetArg("-par", DEFAULT_SCRIPTCHECK_THREADS);
    if (nScriptCheckThreads <= 0)
        nScriptCheckThreads += GetNumCores();
    if (nScriptCheckThreads <= 1)
        nScriptCheckThreads = 0;
    else if (nScriptCheckThreads > MAX_SCRIPTCHECK_THREADS)
        nScriptCheckThreads = MAX_SCRIPTCHECK_THREADS;

    // block pruning; get the amount of disk space (in MiB) to allot for block & undo files
    int64_t nPruneArg = gArgs.GetArg("-prune", 0);
    if (nPruneArg < 0) {
        return InitError(_("Prune cannot be configured with a negative value.").translated);
    }
    nPruneTarget = (uint64_t) nPruneArg * 1024 * 1024;
    if (nPruneArg == 1) {  // manual pruning: -prune=1
        LogPrintf("Block pruning enabled.  Use RPC call pruneblockchain(height) to manually prune block and undo files.\n");
        nPruneTarget = std::numeric_limits<uint64_t>::max();
        fPruneMode = true;
    } else if (nPruneTarget) {
        if (nPruneTarget < MIN_DISK_SPACE_FOR_BLOCK_FILES) {
            return InitError(strprintf(_("Prune configured below the minimum of %d MiB.  Please use a higher number.").translated, MIN_DISK_SPACE_FOR_BLOCK_FILES / 1024 / 1024));
        }
        LogPrintf("Prune configured to target %u MiB on disk for block and undo files.\n", nPruneTarget / 1024 / 1024);
        fPruneMode = true;
    }

    nConnectTimeout = gArgs.GetArg("-timeout", DEFAULT_CONNECT_TIMEOUT);
    if (nConnectTimeout <= 0) {
        nConnectTimeout = DEFAULT_CONNECT_TIMEOUT;
    }

    peer_connect_timeout = gArgs.GetArg("-peertimeout", DEFAULT_PEER_CONNECT_TIMEOUT);
    if (peer_connect_timeout <= 0) {
        return InitError("peertimeout cannot be configured with a negative value.");
    }

    if (gArgs.IsArgSet("-minrelaytxfee")) {
        CAmount n = 0;
        if (!ParseMoney(gArgs.GetArg("-minrelaytxfee", ""), n)) {
            return InitError(AmountErrMsg("minrelaytxfee", gArgs.GetArg("-minrelaytxfee", "")).translated);
        }
        // High fee check is done afterward in CWallet::CreateWalletFromFile()
        ::minRelayTxFee = CFeeRate(n);
    } else if (incrementalRelayFee > ::minRelayTxFee) {
        // Allow only setting incrementalRelayFee to control both
        ::minRelayTxFee = incrementalRelayFee;
        LogPrintf("Increasing minrelaytxfee to %s to match incrementalrelayfee\n",::minRelayTxFee.ToString());
    }

    // Sanity check argument for min fee for including tx in block
    // TODO: Harmonize which arguments need sanity checking and where that happens
    if (gArgs.IsArgSet("-blockmintxfee"))
    {
        CAmount n = 0;
        if (!ParseMoney(gArgs.GetArg("-blockmintxfee", ""), n))
            return InitError(AmountErrMsg("blockmintxfee", gArgs.GetArg("-blockmintxfee", "")).translated);
    }

    // Feerate used to define dust.  Shouldn't be changed lightly as old
    // implementations may inadvertently create non-standard transactions
    if (gArgs.IsArgSet("-dustrelayfee"))
    {
        CAmount n = 0;
        if (!ParseMoney(gArgs.GetArg("-dustrelayfee", ""), n))
            return InitError(AmountErrMsg("dustrelayfee", gArgs.GetArg("-dustrelayfee", "")).translated);
        dustRelayFee = CFeeRate(n);
    }

    fRequireStandard = !gArgs.GetBoolArg("-acceptnonstdtxn", !chainparams.RequireStandard());
    if (!chainparams.IsTestChain() && !fRequireStandard) {
        return InitError(strprintf("acceptnonstdtxn is not currently supported for %s chain", chainparams.NetworkIDString()));
    }
    nBytesPerSigOp = gArgs.GetArg("-bytespersigop", nBytesPerSigOp);

    if (!g_wallet_init_interface.ParameterInteraction()) return false;

    fIsBareMultisigStd = gArgs.GetBoolArg("-permitbaremultisig", DEFAULT_PERMIT_BAREMULTISIG);
    fAcceptDatacarrier = gArgs.GetBoolArg("-datacarrier", DEFAULT_ACCEPT_DATACARRIER);
    nMaxDatacarrierBytes = gArgs.GetArg("-datacarriersize", nMaxDatacarrierBytes);

    // Option to startup with mocktime set (used for regression testing):
    SetMockTime(gArgs.GetArg("-mocktime", 0)); // SetMockTime(0) is a no-op

    if (gArgs.GetBoolArg("-peerbloomfilters", DEFAULT_PEERBLOOMFILTERS))
        nLocalServices = ServiceFlags(nLocalServices | NODE_BLOOM);

    if (gArgs.GetArg("-rpcserialversion", DEFAULT_RPC_SERIALIZE_VERSION) < 0)
        return InitError("rpcserialversion must be non-negative.");

    if (gArgs.GetArg("-rpcserialversion", DEFAULT_RPC_SERIALIZE_VERSION) > 1)
        return InitError("unknown rpcserialversion requested.");

    nMaxTipAge = gArgs.GetArg("-maxtipage", DEFAULT_MAX_TIP_AGE);

    if (!CStats::parameterInteraction()) return false;

    return true;
}

static bool LockDataDirectory(bool probeOnly)
{
    // Make sure only a single Bitcoin process is using the data directory.
    fs::path datadir = GetDataDir();
    if (!DirIsWritable(datadir)) {
        return InitError(strprintf(_("Cannot write to data directory '%s'; check permissions.").translated, datadir.string()));
    }
    if (!LockDirectory(datadir, ".lock", probeOnly)) {
        return InitError(strprintf(_("Cannot obtain a lock on data directory %s. %s is probably already running.").translated, datadir.string(), PACKAGE_NAME));
    }
    return true;
}

bool AppInitSanityChecks()
{
    // ********************************************************* Step 4: sanity checks

    // Initialize elliptic curve code
    std::string sha256_algo = SHA256AutoDetect();
    LogPrintf("Using the '%s' SHA256 implementation\n", sha256_algo);
    RandomInit();
    ECC_Start();
    globalVerifyHandle.reset(new ECCVerifyHandle());

    // Sanity check
    if (!InitSanityCheck())
        return InitError(strprintf(_("Initialization sanity check failed. %s is shutting down.").translated, PACKAGE_NAME));

    // Probe the data directory lock to give an early error message, if possible
    // We cannot hold the data directory lock here, as the forking for daemon() hasn't yet happened,
    // and a fork will cause weird behavior to it.
    return LockDataDirectory(true);
}

bool AppInitLockDataDirectory()
{
    // After daemonization get the data directory lock again and hold on to it until exit
    // This creates a slight window for a race condition to happen, however this condition is harmless: it
    // will at most make us exit without printing a message to console.
    if (!LockDataDirectory(false)) {
        // Detailed error printed inside LockDataDirectory
        return false;
    }
    return true;
}

/**
 * Once initial sync is finished and no change in block height or queued downloads,
 * flush state to protect against data loss
 */
static void FlushAfterSync()
{
    if (::ChainstateActive().IsInitialBlockDownload()) {
        scheduler.scheduleFromNow(FlushAfterSync, SYNC_CHECK_INTERVAL * 1000);
        return;
    }

    static int last_chain_height = -1;
    LOCK(cs_main);
    int current_height = ::ChainActive().Height();
    if (last_chain_height == -1 || last_chain_height != current_height) {
        last_chain_height = current_height;
        scheduler.scheduleFromNow(FlushAfterSync, SYNC_CHECK_INTERVAL * 1000);
        return;
    }

    if (GetNumberOfPeersWithValidatedDownloads() > 0) {
        scheduler.scheduleFromNow(FlushAfterSync, SYNC_CHECK_INTERVAL * 1000);
        return;
    }

    ::ChainstateActive().ForceFlushStateToDisk();
}

bool AppInitMain(InitInterfaces& interfaces)
{
    const CChainParams& chainparams = Params();
    // ********************************************************* Step 4a: application initialization
    if (!CreatePidFile()) {
        // Detailed error printed inside CreatePidFile().
        return false;
    }
    if (LogInstance().m_print_to_file) {
        if (gArgs.GetBoolArg("-shrinkdebugfile", LogInstance().DefaultShrinkDebugFile())) {
            // Do this first since it both loads a bunch of debug.log into memory,
            // and because this needs to happen before any other debug.log printing
            LogInstance().ShrinkDebugFile();
        }
    }
    if (!LogInstance().StartLogging()) {
            return InitError(strprintf("Could not open debug log file %s",
                LogInstance().m_file_path.string()));
    }

    if (!LogInstance().m_log_timestamps)
        LogPrintf("Startup time: %s\n", FormatISO8601DateTime(GetTime()));
    LogPrintf("Default data directory %s\n", GetDefaultDataDir().string());
    LogPrintf("Using data directory %s\n", GetDataDir().string());

    // Only log conf file usage message if conf file actually exists.
    fs::path config_file_path = GetConfigFile(gArgs.GetArg("-conf", BITCOIN_CONF_FILENAME));
    if (fs::exists(config_file_path)) {
        LogPrintf("Config file: %s\n", config_file_path.string());
    } else if (gArgs.IsArgSet("-conf")) {
        // Warn if no conf file exists at path provided by user
        InitWarning(strprintf(_("The specified config file %s does not exist\n").translated, config_file_path.string()));
    } else {
        // Not categorizing as "Warning" because it's the default behavior
        LogPrintf("Config file: %s (not found, skipping)\n", config_file_path.string());
    }

    LogPrintf("Using at most %i automatic connections (%i file descriptors available)\n", nMaxConnections, nFD);

    // Warn about relative -datadir path.
    if (gArgs.IsArgSet("-datadir") && !fs::path(gArgs.GetArg("-datadir", "")).is_absolute()) {
        LogPrintf("Warning: relative datadir option '%s' specified, which will be interpreted relative to the " /* Continued */
                  "current working directory '%s'. This is fragile, because if bitcoin is started in the future "
                  "from a different location, it will be unable to locate the current data files. There could "
                  "also be data loss if bitcoin is started while in a temporary directory.\n",
            gArgs.GetArg("-datadir", ""), fs::current_path().string());
    }

    InitSignatureCache();
    InitScriptExecutionCache();

    LogPrintf("Using %u threads for script verification\n", nScriptCheckThreads);
    if (nScriptCheckThreads) {
        for (int i=0; i<nScriptCheckThreads-1; i++)
            threadGroup.create_thread([i]() { return ThreadScriptCheck(i); });
    }

    // Start the lightweight task scheduler thread
    CScheduler::Function serviceLoop = std::bind(&CScheduler::serviceQueue, &scheduler);
    threadGroup.create_thread(std::bind(&TraceThread<CScheduler::Function>, "scheduler", serviceLoop));

    GetMainSignals().RegisterBackgroundSignalScheduler(scheduler);
    GetMainSignals().RegisterWithMempoolSignals(mempool);

    // Create client interfaces for wallets that are supposed to be loaded
    // according to -wallet and -disablewallet options. This only constructs
    // the interfaces, it doesn't load wallet data. Wallets actually get loaded
    // when load() and start() interface methods are called below.
    g_wallet_init_interface.Construct(interfaces);

    /* Register RPC commands regardless of -server setting so they will be
     * available in the GUI RPC console even if external calls are disabled.
     */
    RegisterAllCoreRPCCommands(tableRPC);
    for (const auto& client : interfaces.chain_clients) {
        client->registerRpcs();
    }
    g_rpc_interfaces = &interfaces;
#if ENABLE_ZMQ
    RegisterZMQRPCCommands(tableRPC);
#endif

    /* Start the RPC server already.  It will be started in "warmup" mode
     * and not really process calls already (but it will signify connections
     * that the server is there and will be ready later).  Warmup mode will
     * be disabled when initialisation is finished.
     */
    if (gArgs.GetBoolArg("-server", false))
    {
        uiInterface.InitMessage_connect(SetRPCWarmupStatus);
        if (!AppInitServers())
            return InitError(_("Unable to start HTTP server. See debug log for details.").translated);
    }

    // ********************************************************* Step 5: verify wallet database integrity
    for (const auto& client : interfaces.chain_clients) {
        if (!client->verify()) {
            return false;
        }
    }

    // ********************************************************* Step 6: network initialization
    // Note that we absolutely cannot open any actual connections
    // until the very end ("start node") as the UTXO/block state
    // is not yet setup and may end up being set up twice if we
    // need to reindex later.

    assert(!g_banman);
    g_banman = MakeUnique<BanMan>(GetDataDir() / "banlist.dat", &uiInterface, gArgs.GetArg("-bantime", DEFAULT_MISBEHAVING_BANTIME));
    assert(!g_connman);
    g_connman = std::unique_ptr<CConnman>(new CConnman(GetRand(std::numeric_limits<uint64_t>::max()), GetRand(std::numeric_limits<uint64_t>::max())));

    peerLogic.reset(new PeerLogicValidation(g_connman.get(), g_banman.get(), scheduler, gArgs.GetBoolArg("-enablebip61", DEFAULT_ENABLE_BIP61)));
    RegisterValidationInterface(peerLogic.get());

    // sanitize comments per BIP-0014, format user agent and check total size
    std::vector<std::string> uacomments;
    for (const std::string& cmt : gArgs.GetArgs("-uacomment")) {
        if (cmt != SanitizeString(cmt, SAFE_CHARS_UA_COMMENT))
            return InitError(strprintf(_("User Agent comment (%s) contains unsafe characters.").translated, cmt));
        uacomments.push_back(cmt);
    }
    strSubVersion = FormatSubVersion(CLIENT_NAME, CLIENT_VERSION, uacomments);
    if (strSubVersion.size() > MAX_SUBVERSION_LENGTH) {
        return InitError(strprintf(_("Total length of network version string (%i) exceeds maximum length (%i). Reduce the number or size of uacomments.").translated,
            strSubVersion.size(), MAX_SUBVERSION_LENGTH));
    }

    if (gArgs.IsArgSet("-onlynet")) {
        std::set<enum Network> nets;
        for (const std::string& snet : gArgs.GetArgs("-onlynet")) {
            enum Network net = ParseNetwork(snet);
            if (net == NET_UNROUTABLE)
                return InitError(strprintf(_("Unknown network specified in -onlynet: '%s'").translated, snet));
            nets.insert(net);
        }
        for (int n = 0; n < NET_MAX; n++) {
            enum Network net = (enum Network)n;
            if (!nets.count(net))
                SetReachable(net, false);
        }
    }

    // Check for host lookup allowed before parsing any network related parameters
    fNameLookup = gArgs.GetBoolArg("-dns", DEFAULT_NAME_LOOKUP);

    bool proxyRandomize = gArgs.GetBoolArg("-proxyrandomize", DEFAULT_PROXYRANDOMIZE);
    // -proxy sets a proxy for all outgoing network traffic
    // -noproxy (or -proxy=0) as well as the empty string can be used to not set a proxy, this is the default
    std::string proxyArg = gArgs.GetArg("-proxy", "");
    SetReachable(NET_ONION, false);
    if (proxyArg != "" && proxyArg != "0") {
        CService proxyAddr;
        if (!Lookup(proxyArg.c_str(), proxyAddr, 9050, fNameLookup)) {
            return InitError(strprintf(_("Invalid -proxy address or hostname: '%s'").translated, proxyArg));
        }

        proxyType addrProxy = proxyType(proxyAddr, proxyRandomize);
        if (!addrProxy.IsValid())
            return InitError(strprintf(_("Invalid -proxy address or hostname: '%s'").translated, proxyArg));

        SetProxy(NET_IPV4, addrProxy);
        SetProxy(NET_IPV6, addrProxy);
        SetProxy(NET_ONION, addrProxy);
        SetNameProxy(addrProxy);
        SetReachable(NET_ONION, true); // by default, -proxy sets onion as reachable, unless -noonion later
    }

    // -onion can be used to set only a proxy for .onion, or override normal proxy for .onion addresses
    // -noonion (or -onion=0) disables connecting to .onion entirely
    // An empty string is used to not override the onion proxy (in which case it defaults to -proxy set above, or none)
    std::string onionArg = gArgs.GetArg("-onion", "");
    if (onionArg != "") {
        if (onionArg == "0") { // Handle -noonion/-onion=0
            SetReachable(NET_ONION, false);
        } else {
            CService onionProxy;
            if (!Lookup(onionArg.c_str(), onionProxy, 9050, fNameLookup)) {
                return InitError(strprintf(_("Invalid -onion address or hostname: '%s'").translated, onionArg));
            }
            proxyType addrOnion = proxyType(onionProxy, proxyRandomize);
            if (!addrOnion.IsValid())
                return InitError(strprintf(_("Invalid -onion address or hostname: '%s'").translated, onionArg));
            SetProxy(NET_ONION, addrOnion);
            SetReachable(NET_ONION, true);
        }
    }

    // see Step 2: parameter interactions for more information about these
    fListen = gArgs.GetBoolArg("-listen", DEFAULT_LISTEN);
    fDiscover = gArgs.GetBoolArg("-discover", true);
    g_relay_txes = !gArgs.GetBoolArg("-blocksonly", DEFAULT_BLOCKSONLY);

    for (const std::string& strAddr : gArgs.GetArgs("-externalip")) {
        CService addrLocal;
        if (Lookup(strAddr.c_str(), addrLocal, GetListenPort(), fNameLookup) && addrLocal.IsValid())
            AddLocal(addrLocal, LOCAL_MANUAL);
        else
            return InitError(ResolveErrMsg("externalip", strAddr));
    }

#if ENABLE_ZMQ
    g_zmq_notification_interface = CZMQNotificationInterface::Create();

    if (g_zmq_notification_interface) {
        RegisterValidationInterface(g_zmq_notification_interface);
    }
#endif
    uint64_t nMaxOutboundLimit = 0; //unlimited unless -maxuploadtarget is set
    uint64_t nMaxOutboundTimeframe = MAX_UPLOAD_TIMEFRAME;

    if (gArgs.IsArgSet("-maxuploadtarget")) {
        nMaxOutboundLimit = gArgs.GetArg("-maxuploadtarget", DEFAULT_MAX_UPLOAD_TARGET)*1024*1024;
    }

    // ********************************************************* Step 7: load block chain

    fReindex = gArgs.GetBoolArg("-reindex", false);
    bool fReindexChainState = gArgs.GetBoolArg("-reindex-chainstate", false);

    // cache size calculations
    int64_t nTotalCache = (gArgs.GetArg("-dbcache", nDefaultDbCache) << 20);
    nTotalCache = std::max(nTotalCache, nMinDbCache << 20); // total cache cannot be less than nMinDbCache
    nTotalCache = std::min(nTotalCache, nMaxDbCache << 20); // total cache cannot be greater than nMaxDbcache
    int64_t nBlockTreeDBCache = std::min(nTotalCache / 8, nMaxBlockDBCache << 20);
    nTotalCache -= nBlockTreeDBCache;
    int64_t nTxIndexCache = std::min(nTotalCache / 8, gArgs.GetBoolArg("-txindex", DEFAULT_TXINDEX) ? nMaxTxIndexCache << 20 : 0);
    nTotalCache -= nTxIndexCache;
    int64_t filter_index_cache = 0;
    if (!g_enabled_filter_types.empty()) {
        size_t n_indexes = g_enabled_filter_types.size();
        int64_t max_cache = std::min(nTotalCache / 8, max_filter_index_cache << 20);
        filter_index_cache = max_cache / n_indexes;
        nTotalCache -= filter_index_cache * n_indexes;
    }
    int64_t nCoinDBCache = std::min(nTotalCache / 2, (nTotalCache / 4) + (1 << 23)); // use 25%-50% of the remainder for disk cache
    nCoinDBCache = std::min(nCoinDBCache, nMaxCoinsDBCache << 20); // cap total coins db cache
    nTotalCache -= nCoinDBCache;
    nCoinCacheUsage = nTotalCache; // the rest goes to in-memory cache
    int64_t nMempoolSizeMax = gArgs.GetArg("-maxmempool", DEFAULT_MAX_MEMPOOL_SIZE) * 1000000;
    LogPrintf("Cache configuration:\n");
    LogPrintf("* Using %.1f MiB for block index database\n", nBlockTreeDBCache * (1.0 / 1024 / 1024));
    if (gArgs.GetBoolArg("-txindex", DEFAULT_TXINDEX)) {
        LogPrintf("* Using %.1f MiB for transaction index database\n", nTxIndexCache * (1.0 / 1024 / 1024));
    }
    for (BlockFilterType filter_type : g_enabled_filter_types) {
        LogPrintf("* Using %.1f MiB for %s block filter index database\n",
                  filter_index_cache * (1.0 / 1024 / 1024), BlockFilterTypeName(filter_type));
    }
    LogPrintf("* Using %.1f MiB for chain state database\n", nCoinDBCache * (1.0 / 1024 / 1024));
    LogPrintf("* Using %.1f MiB for in-memory UTXO set (plus up to %.1f MiB of unused mempool space)\n", nCoinCacheUsage * (1.0 / 1024 / 1024), nMempoolSizeMax * (1.0 / 1024 / 1024));

    bool fLoaded = false;
    while (!fLoaded && !ShutdownRequested()) {
        bool fReset = fReindex;
        std::string strLoadError;

        uiInterface.InitMessage(_("Loading block index...").translated);

        do {
            const int64_t load_block_index_start_time = GetTimeMillis();
            bool is_coinsview_empty;
            try {
                LOCK(cs_main);
                // This statement makes ::ChainstateActive() usable.
                g_chainstate = MakeUnique<CChainState>();
                UnloadBlockIndex();

                // new CBlockTreeDB tries to delete the existing file, which
                // fails if it's still open from the previous loop. Close it first:
                pblocktree.reset();
                pblocktree.reset(new CBlockTreeDB(nBlockTreeDBCache, false, fReset));

                if (fReset) {
                    pblocktree->WriteReindexing(true);
                    //If we're reindexing in prune mode, wipe away unusable block files and all undo data files
                    if (fPruneMode)
                        CleanupBlockRevFiles();
                }

                if (ShutdownRequested()) break;

                // LoadBlockIndex will load fHavePruned if we've ever removed a
                // block file from disk.
                // Note that it also sets fReindex based on the disk flag!
                // From here on out fReindex and fReset mean something different!
                if (!LoadBlockIndex(chainparams)) {
                    if (ShutdownRequested()) break;
                    strLoadError = _("Error loading block database").translated;
                    break;
                }

                // If the loaded chain has a wrong genesis, bail out immediately
                // (we're likely using a testnet datadir, or the other way around).
                if (!::BlockIndex().empty() &&
                        !LookupBlockIndex(chainparams.GetConsensus().hashGenesisBlock)) {
                    return InitError(_("Incorrect or no genesis block found. Wrong datadir for network?").translated);
                }

                // Check for changed -prune state.  What we are concerned about is a user who has pruned blocks
                // in the past, but is now trying to run unpruned.
                if (fHavePruned && !fPruneMode) {
                    strLoadError = _("You need to rebuild the database using -reindex to go back to unpruned mode.  This will redownload the entire blockchain").translated;
                    break;
                }

                // At this point blocktree args are consistent with what's on disk.
                // If we're not mid-reindex (based on disk + args), add a genesis block on disk
                // (otherwise we use the one already on disk).
                // This is called again in ThreadImport after the reindex completes.
                if (!fReindex && !LoadGenesisBlock(chainparams)) {
                    strLoadError = _("Error initializing block database").translated;
                    break;
                }

                // At this point we're either in reindex or we've loaded a useful
                // block tree into BlockIndex()!

                ::ChainstateActive().InitCoinsDB(
                    /* cache_size_bytes */ nCoinDBCache,
                    /* in_memory */ false,
                    /* should_wipe */ fReset || fReindexChainState);

                ::ChainstateActive().CoinsErrorCatcher().AddReadErrCallback([]() {
                    uiInterface.ThreadSafeMessageBox(
                        _("Error reading from database, shutting down.").translated,
                        "", CClientUIInterface::MSG_ERROR);
                });

                // If necessary, upgrade from older database format.
                // This is a no-op if we cleared the coinsviewdb with -reindex or -reindex-chainstate
                if (!::ChainstateActive().CoinsDB().Upgrade()) {
                    strLoadError = _("Error upgrading chainstate database").translated;
                    break;
                }

                // ReplayBlocks is a no-op if we cleared the coinsviewdb with -reindex or -reindex-chainstate
                if (!::ChainstateActive().ReplayBlocks(chainparams)) {
                    strLoadError = _("Unable to replay blocks. You will need to rebuild the database using -reindex-chainstate.").translated;
                    break;
                }

                // The on-disk coinsdb is now in a good state, create the cache
                ::ChainstateActive().InitCoinsCache();
                assert(::ChainstateActive().CanFlushToDisk());

                is_coinsview_empty = fReset || fReindexChainState ||
                    ::ChainstateActive().CoinsTip().GetBestBlock().IsNull();
                if (!is_coinsview_empty) {
                    // LoadChainTip initializes the chain based on CoinsTip()'s best block
                    if (!::ChainstateActive().LoadChainTip(chainparams)) {
                        strLoadError = _("Error initializing block database").translated;
                        break;
                    }
                    assert(::ChainActive().Tip() != nullptr);
                }
            } catch (const std::exception& e) {
                LogPrintf("%s\n", e.what());
                strLoadError = _("Error opening block database").translated;
                break;
            }

            if (!fReset) {
                // Note that RewindBlockIndex MUST run even if we're about to -reindex-chainstate.
                // It both disconnects blocks based on ::ChainActive(), and drops block data in
                // BlockIndex() based on lack of available witness data.
                uiInterface.InitMessage(_("Rewinding blocks...").translated);
                if (!RewindBlockIndex(chainparams)) {
                    strLoadError = _("Unable to rewind the database to a pre-fork state. You will need to redownload the blockchain").translated;
                    break;
                }
            }

            try {
                LOCK(cs_main);
                if (!is_coinsview_empty) {
                    uiInterface.InitMessage(_("Verifying blocks...").translated);
                    if (fHavePruned && gArgs.GetArg("-checkblocks", DEFAULT_CHECKBLOCKS) > MIN_BLOCKS_TO_KEEP) {
                        LogPrintf("Prune: pruned datadir may not have more than %d blocks; only checking available blocks\n",
                            MIN_BLOCKS_TO_KEEP);
                    }

                    CBlockIndex* tip = ::ChainActive().Tip();
                    RPCNotifyBlockChange(true, tip);
                    if (tip && tip->nTime > GetAdjustedTime() + 2 * 60 * 60) {
                        strLoadError = _("The block database contains a block which appears to be from the future. "
                                "This may be due to your computer's date and time being set incorrectly. "
                                "Only rebuild the block database if you are sure that your computer's date and time are correct").translated;
                        break;
                    }

                    if (!CVerifyDB().VerifyDB(chainparams, &::ChainstateActive().CoinsDB(), gArgs.GetArg("-checklevel", DEFAULT_CHECKLEVEL),
                                  gArgs.GetArg("-checkblocks", DEFAULT_CHECKBLOCKS))) {
                        strLoadError = _("Corrupted block database detected").translated;
                        break;
                    }
                }
            } catch (const std::exception& e) {
                LogPrintf("%s\n", e.what());
                strLoadError = _("Error opening block database").translated;
                break;
            }

            fLoaded = true;
            LogPrintf(" block index %15dms\n", GetTimeMillis() - load_block_index_start_time);
        } while(false);

        if (!fLoaded && !ShutdownRequested()) {
            // first suggest a reindex
            if (!fReset) {
                bool fRet = uiInterface.ThreadSafeQuestion(
                    strLoadError + ".\n\n" + _("Do you want to rebuild the block database now?").translated,
                    strLoadError + ".\nPlease restart with -reindex or -reindex-chainstate to recover.",
                    "", CClientUIInterface::MSG_ERROR | CClientUIInterface::BTN_ABORT);
                if (fRet) {
                    fReindex = true;
                    AbortShutdown();
                } else {
                    LogPrintf("Aborted block database rebuild. Exiting.\n");
                    return false;
                }
            } else {
                return InitError(strLoadError);
            }
        }
    }

    // As LoadBlockIndex can take several minutes, it's possible the user
    // requested to kill the GUI during the last operation. If so, exit.
    // As the program has not fully started yet, Shutdown() is possibly overkill.
    if (ShutdownRequested()) {
        LogPrintf("Shutdown requested. Exiting.\n");
        return false;
    }

    fs::path est_path = GetDataDir() / FEE_ESTIMATES_FILENAME;
    CAutoFile est_filein(fsbridge::fopen(est_path, "rb"), SER_DISK, CLIENT_VERSION);
    // Allowed to fail as this file IS missing on first startup.
    if (!est_filein.IsNull())
        ::feeEstimator.Read(est_filein);
    fFeeEstimatesInitialized = true;

    // ********************************************************* Step 8: start indexers
    if (gArgs.GetBoolArg("-txindex", DEFAULT_TXINDEX)) {
        g_txindex = MakeUnique<TxIndex>(nTxIndexCache, false, fReindex);
        g_txindex->Start();
    }

    for (const auto& filter_type : g_enabled_filter_types) {
        InitBlockFilterIndex(filter_type, filter_index_cache, false, fReindex);
        GetBlockFilterIndex(filter_type)->Start();
    }

    // ********************************************************* Step 9: load wallet
    for (const auto& client : interfaces.chain_clients) {
        if (!client->load()) {
            return false;
        }
    }

    // ********************************************************* Step 10: data directory maintenance

    // if pruning, unset the service bit and perform the initial blockstore prune
    // after any wallet rescanning has taken place.
    if (fPruneMode) {
        LogPrintf("Unsetting NODE_NETWORK on prune mode\n");
        nLocalServices = ServiceFlags(nLocalServices & ~NODE_NETWORK);
        if (!fReindex) {
            uiInterface.InitMessage(_("Pruning blockstore...").translated);
            ::ChainstateActive().PruneAndFlush();
        }
    }

    if (chainparams.GetConsensus().SegwitHeight != std::numeric_limits<int>::max()) {
        // Advertise witness capabilities.
        // The option to not set NODE_WITNESS is only used in the tests and should be removed.
        nLocalServices = ServiceFlags(nLocalServices | NODE_WITNESS);
    }

    // ********************************************************* Step 11: import blocks

    if (!CheckDiskSpace(GetDataDir())) {
        InitError(strprintf(_("Error: Disk space is low for %s").translated, GetDataDir()));
        return false;
    }
    if (!CheckDiskSpace(GetBlocksDir())) {
        InitError(strprintf(_("Error: Disk space is low for %s").translated, GetBlocksDir()));
        return false;
    }

    // Either install a handler to notify us when genesis activates, or set fHaveGenesis directly.
    // No locking, as this happens before any background thread is started.
    boost::signals2::connection block_notify_genesis_wait_connection;
    if (::ChainActive().Tip() == nullptr) {
        block_notify_genesis_wait_connection = uiInterface.NotifyBlockTip_connect(BlockNotifyGenesisWait);
    } else {
        fHaveGenesis = true;
    }

#if HAVE_SYSTEM
    if (gArgs.IsArgSet("-blocknotify"))
        uiInterface.NotifyBlockTip_connect(BlockNotifyCallback);
#endif

    std::vector<fs::path> vImportFiles;
    for (const std::string& strFile : gArgs.GetArgs("-loadblock")) {
        vImportFiles.push_back(strFile);
    }

    threadGroup.create_thread(std::bind(&ThreadImport, vImportFiles));

    // Wait for genesis block to be processed
    {
        WAIT_LOCK(g_genesis_wait_mutex, lock);
        // We previously could hang here if StartShutdown() is called prior to
        // ThreadImport getting started, so instead we just wait on a timer to
        // check ShutdownRequested() regularly.
        while (!fHaveGenesis && !ShutdownRequested()) {
            g_genesis_wait_cv.wait_for(lock, std::chrono::milliseconds(500));
        }
        block_notify_genesis_wait_connection.disconnect();
    }

    if (ShutdownRequested()) {
        return false;
    }

    // ********************************************************* Step 12: start node

    int chain_active_height;

    //// debug print
    {
        LOCK(cs_main);
        LogPrintf("block tree size = %u\n", ::BlockIndex().size());
        chain_active_height = ::ChainActive().Height();
    }
    LogPrintf("nBestHeight = %d\n", chain_active_height);

    if (gArgs.GetBoolArg("-listenonion", DEFAULT_LISTEN_ONION))
        StartTorControl();

    Discover();

    // Map ports with UPnP
    if (gArgs.GetBoolArg("-upnp", DEFAULT_UPNP)) {
        StartMapPort();
    }

    CConnman::Options connOptions;
    connOptions.nLocalServices = nLocalServices;
    connOptions.nMaxConnections = nMaxConnections;
    connOptions.m_max_outbound_full_relay = std::min(MAX_OUTBOUND_FULL_RELAY_CONNECTIONS, connOptions.nMaxConnections);
    connOptions.m_max_outbound_block_relay = std::min(MAX_BLOCKS_ONLY_CONNECTIONS, connOptions.nMaxConnections-connOptions.m_max_outbound_full_relay);
    connOptions.nMaxAddnode = MAX_ADDNODE_CONNECTIONS;
    connOptions.nMaxFeeler = 1;
    connOptions.nBestHeight = chain_active_height;
    connOptions.uiInterface = &uiInterface;
    connOptions.m_banman = g_banman.get();
    connOptions.m_msgproc = peerLogic.get();
    connOptions.nSendBufferMaxSize = 1000*gArgs.GetArg("-maxsendbuffer", DEFAULT_MAXSENDBUFFER);
    connOptions.nReceiveFloodSize = 1000*gArgs.GetArg("-maxreceivebuffer", DEFAULT_MAXRECEIVEBUFFER);
    connOptions.m_added_nodes = gArgs.GetArgs("-addnode");

    connOptions.nMaxOutboundTimeframe = nMaxOutboundTimeframe;
    connOptions.nMaxOutboundLimit = nMaxOutboundLimit;
    connOptions.m_peer_connect_timeout = peer_connect_timeout;

    for (const std::string& strBind : gArgs.GetArgs("-bind")) {
        CService addrBind;
        if (!Lookup(strBind.c_str(), addrBind, GetListenPort(), false)) {
            return InitError(ResolveErrMsg("bind", strBind));
        }
        connOptions.vBinds.push_back(addrBind);
    }
    for (const std::string& strBind : gArgs.GetArgs("-whitebind")) {
        NetWhitebindPermissions whitebind;
        std::string error;
        if (!NetWhitebindPermissions::TryParse(strBind, whitebind, error)) return InitError(error);
        connOptions.vWhiteBinds.push_back(whitebind);
    }

    for (const auto& net : gArgs.GetArgs("-whitelist")) {
        NetWhitelistPermissions subnet;
        ConnectionDirection connection_direction;
        std::string error;
        if (!NetWhitelistPermissions::TryParse(net, subnet, connection_direction, error)) return InitError(error);
        if (connection_direction & ConnectionDirection::In) {
            connOptions.vWhitelistedRange.push_back(subnet);
        }
        if (connection_direction & ConnectionDirection::Out) {
            connOptions.vWhitelistedRangeOutgoing.push_back(subnet);
        }
    }

    connOptions.vSeedNodes = gArgs.GetArgs("-seednode");

    // Initiate outbound connections unless connect=0
    connOptions.m_use_addrman_outgoing = !gArgs.IsArgSet("-connect");
    if (!connOptions.m_use_addrman_outgoing) {
        const auto connect = gArgs.GetArgs("-connect");
        if (connect.size() != 1 || connect[0] != "0") {
            connOptions.m_specified_outgoing = connect;
        }
    }
    if (!g_connman->Start(scheduler, connOptions)) {
        return false;
    }

    // ********************************************************* Step 13: finished

    SetRPCWarmupFinished();
    uiInterface.InitMessage(_("Done loading").translated);

    for (const auto& client : interfaces.chain_clients) {
        client->start(scheduler);
    }

    scheduler.scheduleEvery([]{
        g_banman->DumpBanlist();
    }, DUMP_BANS_INTERVAL * 1000);

    scheduler.scheduleFromNow(FlushAfterSync, SYNC_CHECK_INTERVAL * 1000);

<<<<<<< HEAD
=======
    StartupNotify();

>>>>>>> dcdc3646
    return true;
}<|MERGE_RESOLUTION|>--- conflicted
+++ resolved
@@ -1896,10 +1896,7 @@
 
     scheduler.scheduleFromNow(FlushAfterSync, SYNC_CHECK_INTERVAL * 1000);
 
-<<<<<<< HEAD
-=======
     StartupNotify();
 
->>>>>>> dcdc3646
     return true;
 }