// Copyright (c) 2009-2010 Satoshi Nakamoto
// Copyright (c) 2009-2016 The Bitcoin Core developers
// Distributed under the MIT software license, see the accompanying
// file COPYING or http://www.opensource.org/licenses/mit-license.php.

#if defined(HAVE_CONFIG_H)
#include "config/bitcoin-config.h"
#endif

#include "init.h"

#include "addrman.h"
#include "amount.h"
#include "chain.h"
#include "chainparams.h"
#include "checkpoints.h"
#include "compat/sanity.h"
#include "consensus/validation.h"
#include "httpserver.h"
#include "httprpc.h"
#include "key.h"
#include "validation.h"
#include "miner.h"
#include "netbase.h"
#include "net.h"
#include "net_processing.h"
#include "policy/policy.h"
#include "rpc/server.h"
#include "rpc/register.h"
#include "script/standard.h"
#include "script/sigcache.h"
#include "scheduler.h"
#include "stats/stats.h"
#include "timedata.h"
#include "txdb.h"
#include "txmempool.h"
#include "torcontrol.h"
#include "ui_interface.h"
#include "util.h"
#include "utilmoneystr.h"
#include "validationinterface.h"
#ifdef ENABLE_WALLET
#include "wallet/wallet.h"
#endif
#include "warnings.h"
#include <stdint.h>
#include <stdio.h>
#include <memory>

#ifndef WIN32
#include <signal.h>
#endif

#include <boost/algorithm/string/classification.hpp>
#include <boost/algorithm/string/predicate.hpp>
#include <boost/algorithm/string/replace.hpp>
#include <boost/algorithm/string/split.hpp>
#include <boost/bind.hpp>
#include <boost/filesystem.hpp>
#include <boost/function.hpp>
#include <boost/interprocess/sync/file_lock.hpp>
#include <boost/thread.hpp>
#include <openssl/crypto.h>

#if ENABLE_ZMQ
#include "zmq/zmqnotificationinterface.h"
#endif

bool fFeeEstimatesInitialized = false;
static const bool DEFAULT_PROXYRANDOMIZE = true;
static const bool DEFAULT_REST_ENABLE = false;
static const bool DEFAULT_DISABLE_SAFEMODE = false;
static const bool DEFAULT_STOPAFTERBLOCKIMPORT = false;

std::unique_ptr<CConnman> g_connman;
std::unique_ptr<PeerLogicValidation> peerLogic;

#if ENABLE_ZMQ
static CZMQNotificationInterface* pzmqNotificationInterface = NULL;
#endif

#ifdef WIN32
// Win32 LevelDB doesn't use filedescriptors, and the ones used for
// accessing block files don't count towards the fd_set size limit
// anyway.
#define MIN_CORE_FILEDESCRIPTORS 0
#else
#define MIN_CORE_FILEDESCRIPTORS 150
#endif

/** Used to pass flags to the Bind() function */
enum BindFlags {
    BF_NONE         = 0,
    BF_EXPLICIT     = (1U << 0),
    BF_REPORT_ERROR = (1U << 1),
    BF_WHITELIST    = (1U << 2),
};

static const char* FEE_ESTIMATES_FILENAME="fee_estimates.dat";

//////////////////////////////////////////////////////////////////////////////
//
// Shutdown
//

//
// Thread management and startup/shutdown:
//
// The network-processing threads are all part of a thread group
// created by AppInit() or the Qt main() function.
//
// A clean exit happens when StartShutdown() or the SIGTERM
// signal handler sets fRequestShutdown, which triggers
// the DetectShutdownThread(), which interrupts the main thread group.
// DetectShutdownThread() then exits, which causes AppInit() to
// continue (it .joins the shutdown thread).
// Shutdown() is then
// called to clean up database connections, and stop other
// threads that should only be stopped after the main network-processing
// threads have exited.
//
// Note that if running -daemon the parent process returns from AppInit2
// before adding any threads to the threadGroup, so .join_all() returns
// immediately and the parent exits from main().
//
// Shutdown for Qt is very similar, only it uses a QTimer to detect
// fRequestShutdown getting set, and then does the normal Qt
// shutdown thing.
//

std::atomic<bool> fRequestShutdown(false);
std::atomic<bool> fDumpMempoolLater(false);

void StartShutdown()
{
    fRequestShutdown = true;
}
bool ShutdownRequested()
{
    return fRequestShutdown;
}

/**
 * This is a minimally invasive approach to shutdown on LevelDB read errors from the
 * chainstate, while keeping user interface out of the common library, which is shared
 * between bitcoind, and bitcoin-qt and non-server tools.
*/
class CCoinsViewErrorCatcher : public CCoinsViewBacked
{
public:
    CCoinsViewErrorCatcher(CCoinsView* view) : CCoinsViewBacked(view) {}
    bool GetCoins(const uint256 &txid, CCoins &coins) const {
        try {
            return CCoinsViewBacked::GetCoins(txid, coins);
        } catch(const std::runtime_error& e) {
            uiInterface.ThreadSafeMessageBox(_("Error reading from database, shutting down."), "", CClientUIInterface::MSG_ERROR);
            LogPrintf("Error reading from database: %s\n", e.what());
            // Starting the shutdown sequence and returning false to the caller would be
            // interpreted as 'entry not found' (as opposed to unable to read data), and
            // could lead to invalid interpretation. Just exit immediately, as we can't
            // continue anyway, and all writes should be atomic.
            abort();
        }
    }
    // Writes do not need similar protection, as failure to write is handled by the caller.
};

static CCoinsViewDB *pcoinsdbview = NULL;
static CCoinsViewErrorCatcher *pcoinscatcher = NULL;
static std::unique_ptr<ECCVerifyHandle> globalVerifyHandle;

void Interrupt(boost::thread_group& threadGroup)
{
#ifdef USE_LIBEVENT
    InterruptHTTPServer();
    InterruptHTTPRPC();
    InterruptREST();
    InterruptTorControl();
#endif
    InterruptRPC();
    if (g_connman)
        g_connman->Interrupt();
    threadGroup.interrupt_all();
}

void Shutdown()
{
    LogPrintf("%s: In progress...\n", __func__);
    static CCriticalSection cs_Shutdown;
    TRY_LOCK(cs_Shutdown, lockShutdown);
    if (!lockShutdown)
        return;

    /// Note: Shutdown() must be able to handle cases in which AppInit2() failed part of the way,
    /// for example if the data directory was found to be locked.
    /// Be sure that anything that writes files or flushes caches only does this if the respective
    /// module was initialized.
    RenameThread("bitcoin-shutoff");
    mempool.AddTransactionsUpdated(1);

#ifdef USE_LIBEVENT
    StopHTTPRPC();
    StopREST();
#endif
    StopRPC();
#ifdef USE_LIBEVENT
    StopHTTPServer();
#endif
#ifdef ENABLE_WALLET
    for (CWallet_ptr pwallet : vpwallets) {
        pwallet->Flush(false);
    }
#endif
    MapPort(false);
    UnregisterValidationInterface(peerLogic.get());
    peerLogic.reset();
    g_connman.reset();

#ifdef USE_LIBEVENT
    StopTorControl();
#endif
    UnregisterNodeSignals(GetNodeSignals());
    if (fDumpMempoolLater)
        DumpMempool();

    if (fFeeEstimatesInitialized)
    {
        boost::filesystem::path est_path = GetDataDir() / FEE_ESTIMATES_FILENAME;
        CAutoFile est_fileout(fopen(est_path.string().c_str(), "wb"), SER_DISK, CLIENT_VERSION);
        if (!est_fileout.IsNull())
            mempool.WriteFeeEstimates(est_fileout);
        else
            LogPrintf("%s: Failed to write fee estimates to %s\n", __func__, est_path.string());
        fFeeEstimatesInitialized = false;
    }

    {
        LOCK(cs_main);
        if (pcoinsTip != NULL) {
            FlushStateToDisk();
        }
        delete pcoinsTip;
        pcoinsTip = NULL;
        delete pcoinscatcher;
        pcoinscatcher = NULL;
        delete pcoinsdbview;
        pcoinsdbview = NULL;
        delete pblocktree;
        pblocktree = NULL;
    }
#ifdef ENABLE_WALLET
    for (CWallet_ptr pwallet : vpwallets) {
        pwallet->Flush(true);
    }
#endif

#if ENABLE_ZMQ
    if (pzmqNotificationInterface) {
        UnregisterValidationInterface(pzmqNotificationInterface);
        delete pzmqNotificationInterface;
        pzmqNotificationInterface = NULL;
    }
#endif

#ifndef WIN32
    try {
        boost::filesystem::remove(GetPidFile());
    } catch (const boost::filesystem::filesystem_error& e) {
        LogPrintf("%s: Unable to remove pidfile: %s\n", __func__, e.what());
    }
#endif
    UnregisterAllValidationInterfaces();
#ifdef ENABLE_WALLET
    vpwallets.clear();
#endif
    globalVerifyHandle.reset();
    ECC_Stop();
    LogPrintf("%s: done\n", __func__);
}

/**
 * Signal handlers are very limited in what they are allowed to do, so:
 */
void HandleSIGTERM(int)
{
    fRequestShutdown = true;
}

void HandleSIGHUP(int)
{
    fReopenDebugLog = true;
}

bool static Bind(CConnman& connman, const CService &addr, unsigned int flags) {
    if (!(flags & BF_EXPLICIT) && IsLimited(addr))
        return false;
    std::string strError;
    if (!connman.BindListenPort(addr, strError, (flags & BF_WHITELIST) != 0)) {
        if (flags & BF_REPORT_ERROR)
            return InitError(strError);
        return false;
    }
    return true;
}
void OnRPCStarted()
{
    uiInterface.NotifyBlockTip.connect(&RPCNotifyBlockChange);
}

void OnRPCStopped()
{
    uiInterface.NotifyBlockTip.disconnect(&RPCNotifyBlockChange);
    RPCNotifyBlockChange(false, nullptr);
    cvBlockChange.notify_all();
    LogPrint("rpc", "RPC stopped.\n");
}

void OnRPCPreCommand(const CRPCCommand& cmd)
{
    // Observe safe mode
    std::string strWarning = GetWarnings("rpc");
    if (strWarning != "" && !GetBoolArg("-disablesafemode", DEFAULT_DISABLE_SAFEMODE) &&
        !cmd.okSafeMode)
        throw JSONRPCError(RPC_FORBIDDEN_BY_SAFE_MODE, std::string("Safe mode: ") + strWarning);
}

std::string HelpMessage(HelpMessageMode mode)
{
    const bool showDebug = GetBoolArg("-help-debug", false);

    // When adding new options to the categories, please keep and ensure alphabetical ordering.
    // Do not translate _(...) -help-debug options, Many technical terms, and only a very small audience, so is unnecessary stress to translators.
    std::string strUsage = HelpMessageGroup(_("Options:"));
    strUsage += HelpMessageOpt("-?", _("Print this help message and exit"));
    strUsage += HelpMessageOpt("-version", _("Print version and exit"));
    strUsage += HelpMessageOpt("-alertnotify=<cmd>", _("Execute command when a relevant alert is received or we see a really long fork (%s in cmd is replaced by message)"));
    strUsage += HelpMessageOpt("-blocknotify=<cmd>", _("Execute command when the best block changes (%s in cmd is replaced by block hash)"));
    if (showDebug)
        strUsage += HelpMessageOpt("-blocksonly", strprintf(_("Whether to operate in a blocks only mode (default: %u)"), DEFAULT_BLOCKSONLY));
    strUsage +=HelpMessageOpt("-assumevalid=<hex>", strprintf(_("If this block is in the chain assume that it and its ancestors are valid and potentially skip their script verification (0 to verify all, default: %s, testnet: %s)"), Params(CBaseChainParams::MAIN).GetConsensus().defaultAssumeValid.GetHex(), Params(CBaseChainParams::TESTNET).GetConsensus().defaultAssumeValid.GetHex()));
    strUsage += HelpMessageOpt("-conf=<file>", strprintf(_("Specify configuration file (default: %s)"), BITCOIN_CONF_FILENAME));
    strUsage += HelpMessageOpt("-confrw=<file>", strprintf(_("Specify read/write configuration file (default: %s)"), BITCOIN_RW_CONF_FILENAME));
    if (mode == HMM_BITCOIND)
    {
#if HAVE_DECL_DAEMON
        strUsage += HelpMessageOpt("-daemon", _("Run in the background as a daemon and accept commands"));
#endif
    }
    strUsage += HelpMessageOpt("-datadir=<dir>", _("Specify data directory"));
    strUsage += HelpMessageOpt("-dbcache=<n>", strprintf(_("Set database cache size in megabytes (%d to %d, default: %d)"), nMinDbCache, nMaxDbCache, nDefaultDbCache));
    if (showDebug)
        strUsage += HelpMessageOpt("-feefilter", strprintf("Tell other nodes to filter invs to us by our mempool min fee (default: %u)", DEFAULT_FEEFILTER));
    strUsage += HelpMessageOpt("-loadblock=<file>", _("Imports blocks from external blk000??.dat file on startup"));
    strUsage += HelpMessageOpt("-maxorphantx=<n>", strprintf(_("Keep at most <n> unconnectable transactions in memory (default: %u)"), DEFAULT_MAX_ORPHAN_TRANSACTIONS));
    strUsage += HelpMessageOpt("-maxmempool=<n>", strprintf(_("Keep the transaction memory pool below <n> megabytes (default: %u)"), DEFAULT_MAX_MEMPOOL_SIZE));
    strUsage += HelpMessageOpt("-mempoolexpiry=<n>", strprintf(_("Do not keep transactions in the mempool longer than <n> hours (default: %u)"), DEFAULT_MEMPOOL_EXPIRY));
    strUsage += HelpMessageOpt("-blockreconstructionextratxn=<n>", strprintf(_("Extra transactions to keep in memory for compact block reconstructions (default: %u)"), DEFAULT_BLOCK_RECONSTRUCTION_EXTRA_TXN));
    strUsage += HelpMessageOpt("-par=<n>", strprintf(_("Set the number of script verification threads (%u to %d, 0 = auto, <0 = leave that many cores free, default: %d)"),
        -GetNumCores(), MAX_SCRIPTCHECK_THREADS, DEFAULT_SCRIPTCHECK_THREADS));
#ifndef WIN32
    strUsage += HelpMessageOpt("-pid=<file>", strprintf(_("Specify pid file (default: %s)"), BITCOIN_PID_FILENAME));
#endif
    strUsage += HelpMessageOpt("-prune=<n>", strprintf(_("Reduce storage requirements by enabling pruning (deleting) of old blocks. This allows the pruneblockchain RPC to be called to delete specific blocks, and enables automatic pruning of old blocks if a target size in MiB is provided. This mode is incompatible with -txindex and -rescan. "
            "Warning: Reverting this setting requires re-downloading the entire blockchain. "
            "(default: 0 = disable pruning blocks, 1 = allow manual pruning via RPC, >%u = automatically prune block files to stay under the specified target size in MiB)"), MIN_DISK_SPACE_FOR_BLOCK_FILES / 1024 / 1024));
    strUsage += HelpMessageOpt("-reindex-chainstate", _("Rebuild chain state from the currently indexed blocks"));
    strUsage += HelpMessageOpt("-reindex", _("Rebuild chain state and block index from the blk*.dat files on disk"));
#ifndef WIN32
    strUsage += HelpMessageOpt("-sysperms", _("Create new files with system default permissions, instead of umask 077 (only effective with disabled wallet functionality)"));
#endif
    strUsage += HelpMessageOpt("-txindex", strprintf(_("Maintain a full transaction index, used by the getrawtransaction rpc call (default: %u)"), DEFAULT_TXINDEX));

    strUsage += HelpMessageGroup(_("Connection options:"));
    strUsage += HelpMessageOpt("-addnode=<ip>", _("Add a node to connect to and attempt to keep the connection open"));
    strUsage += HelpMessageOpt("-banscore=<n>", strprintf(_("Threshold for disconnecting misbehaving peers (default: %u)"), DEFAULT_BANSCORE_THRESHOLD));
    strUsage += HelpMessageOpt("-bantime=<n>", strprintf(_("Number of seconds to keep misbehaving peers from reconnecting (default: %u)"), DEFAULT_MISBEHAVING_BANTIME));
    strUsage += HelpMessageOpt("-bind=<addr>", _("Bind to given address and always listen on it. Use [host]:port notation for IPv6"));
    strUsage += HelpMessageOpt("-connect=<ip>", _("Connect only to the specified node(s); -noconnect or -connect=0 alone to disable automatic connections"));
    strUsage += HelpMessageOpt("-discover", _("Discover own IP addresses (default: 1 when listening and no -externalip or -proxy)"));
    strUsage += HelpMessageOpt("-dns", _("Allow DNS lookups for -addnode, -seednode and -connect") + " " + strprintf(_("(default: %u)"), DEFAULT_NAME_LOOKUP));
    strUsage += HelpMessageOpt("-dnsseed", _("Query for peer addresses via DNS lookup, if low on addresses (default: 1 unless -connect/-noconnect)"));
    strUsage += HelpMessageOpt("-externalip=<ip>", _("Specify your own public address"));
    strUsage += HelpMessageOpt("-forcednsseed", strprintf(_("Always query for peer addresses via DNS lookup (default: %u)"), DEFAULT_FORCEDNSSEED));
    strUsage += HelpMessageOpt("-listen", _("Accept connections from outside (default: 1 if no -proxy or -connect/-noconnect)"));
#ifdef USE_LIBEVENT
    strUsage += HelpMessageOpt("-listenonion", strprintf(_("Automatically create Tor hidden service (default: %d)"), DEFAULT_LISTEN_ONION));
#endif
    strUsage += HelpMessageOpt("-maxconnections=<n>", strprintf(_("Maintain at most <n> connections to peers (default: %u)"), DEFAULT_MAX_PEER_CONNECTIONS));
    strUsage += HelpMessageOpt("-maxreceivebuffer=<n>", strprintf(_("Maximum per-connection receive buffer, <n>*1000 bytes (default: %u)"), DEFAULT_MAXRECEIVEBUFFER));
    strUsage += HelpMessageOpt("-maxsendbuffer=<n>", strprintf(_("Maximum per-connection send buffer, <n>*1000 bytes (default: %u)"), DEFAULT_MAXSENDBUFFER));
    strUsage += HelpMessageOpt("-maxtimeadjustment", strprintf(_("Maximum allowed median peer time offset adjustment. Local perspective of time may be influenced by peers forward or backward by this amount. (default: %u seconds)"), DEFAULT_MAX_TIME_ADJUSTMENT));
    strUsage += HelpMessageOpt("-onion=<ip:port>", strprintf(_("Use separate SOCKS5 proxy to reach peers via Tor hidden services (default: %s)"), "-proxy"));
    strUsage += HelpMessageOpt("-onlynet=<net>", _("Only connect to nodes in network <net> (ipv4, ipv6 or onion)"));
    strUsage += HelpMessageOpt("-permitbaremultisig", strprintf(_("Relay non-P2SH multisig (default: %u)"), DEFAULT_PERMIT_BAREMULTISIG));
    strUsage += HelpMessageOpt("-peerbloomfilters", strprintf(_("Support filtering of blocks and transaction with bloom filters (default: %u)"), DEFAULT_PEERBLOOMFILTERS));
    strUsage += HelpMessageOpt("-port=<port>", strprintf(_("Listen for connections on <port> (default: %u or testnet: %u)"), Params(CBaseChainParams::MAIN).GetDefaultPort(), Params(CBaseChainParams::TESTNET).GetDefaultPort()));
    strUsage += HelpMessageOpt("-proxy=<ip:port>", _("Connect through SOCKS5 proxy"));
    strUsage += HelpMessageOpt("-proxyrandomize", strprintf(_("Randomize credentials for every proxy connection. This enables Tor stream isolation (default: %u)"), DEFAULT_PROXYRANDOMIZE));
    strUsage += HelpMessageOpt("-rpcserialversion", strprintf(_("Sets the serialization of raw transaction or block hex returned in non-verbose mode, non-segwit(0) or segwit(1) (default: %d)"), DEFAULT_RPC_SERIALIZE_VERSION));
    strUsage += HelpMessageOpt("-seednode=<ip>", _("Connect to a node to retrieve peer addresses, and disconnect"));
    strUsage += HelpMessageOpt("-timeout=<n>", strprintf(_("Specify connection timeout in milliseconds (minimum: 1, default: %d)"), DEFAULT_CONNECT_TIMEOUT));
#ifdef USE_LIBEVENT
    strUsage += HelpMessageOpt("-torcontrol=<ip>:<port>", strprintf(_("Tor control port to use if onion listening enabled (default: %s)"), DEFAULT_TOR_CONTROL));
    strUsage += HelpMessageOpt("-torpassword=<pass>", _("Tor control port password (default: empty)"));
#endif
#ifdef USE_UPNP
#if USE_UPNP
    strUsage += HelpMessageOpt("-upnp", _("Use UPnP to map the listening port (default: 1 when listening and no -proxy)"));
#else
    strUsage += HelpMessageOpt("-upnp", strprintf(_("Use UPnP to map the listening port (default: %u)"), 0));
#endif
#endif
    strUsage += HelpMessageOpt("-whitebind=<addr>", _("Bind to given address and whitelist peers connecting to it. Use [host]:port notation for IPv6"));
    strUsage += HelpMessageOpt("-whitelist=<IP address or network>", _("Whitelist peers connecting from the given IP address (e.g. 1.2.3.4) or CIDR notated network (e.g. 1.2.3.0/24). Can be specified multiple times.") +
        " " + _("Whitelisted peers cannot be DoS banned and their transactions are always relayed, even if they are already in the mempool, useful e.g. for a gateway"));
    strUsage += HelpMessageOpt("-whitelistrelay", strprintf(_("Accept relayed transactions received from whitelisted peers even when not relaying transactions (default: %d)"), DEFAULT_WHITELISTRELAY));
    strUsage += HelpMessageOpt("-whitelistforcerelay", strprintf(_("Force relay of transactions from whitelisted peers even if they violate local relay policy (default: %d)"), DEFAULT_WHITELISTFORCERELAY));
    strUsage += HelpMessageOpt("-maxuploadtarget=<n>", strprintf(_("Tries to keep outbound traffic under the given target (in MiB per 24h), 0 = no limit (default: %d)"), DEFAULT_MAX_UPLOAD_TARGET));

#ifdef ENABLE_WALLET
    strUsage += CWallet::GetWalletHelpString(showDebug);
#endif

#if ENABLE_ZMQ
    strUsage += HelpMessageGroup(_("ZeroMQ notification options:"));
    strUsage += HelpMessageOpt("-zmqpubhashblock=<address>", _("Enable publish hash block in <address>"));
    strUsage += HelpMessageOpt("-zmqpubhashtx=<address>", _("Enable publish hash transaction in <address>"));
    strUsage += HelpMessageOpt("-zmqpubrawblock=<address>", _("Enable publish raw block in <address>"));
    strUsage += HelpMessageOpt("-zmqpubrawtx=<address>", _("Enable publish raw transaction in <address>"));
#endif

    strUsage += HelpMessageGroup(_("Debugging/Testing options:"));
    strUsage += HelpMessageOpt("-uacomment=<cmt>", _("Append comment to the user agent string"));
    if (showDebug)
    {
        strUsage += HelpMessageOpt("-checkblocks=<n>", strprintf(_("How many blocks to check at startup (default: %u, 0 = all)"), DEFAULT_CHECKBLOCKS));
        strUsage += HelpMessageOpt("-checklevel=<n>", strprintf(_("How thorough the block verification of -checkblocks is (0-4, default: %u)"), DEFAULT_CHECKLEVEL));
        strUsage += HelpMessageOpt("-checkblockindex", strprintf("Do a full consistency check for mapBlockIndex, setBlockIndexCandidates, chainActive and mapBlocksUnlinked occasionally. Also sets -checkmempool (default: %u)", Params(CBaseChainParams::MAIN).DefaultConsistencyChecks()));
        strUsage += HelpMessageOpt("-checkmempool=<n>", strprintf("Run checks every <n> transactions (default: %u)", Params(CBaseChainParams::MAIN).DefaultConsistencyChecks()));
        strUsage += HelpMessageOpt("-checkpoints", strprintf("Disable expensive verification for known chain history (default: %u)", DEFAULT_CHECKPOINTS_ENABLED));
        strUsage += HelpMessageOpt("-disablesafemode", strprintf("Disable safemode, override a real safe mode event (default: %u)", DEFAULT_DISABLE_SAFEMODE));
        strUsage += HelpMessageOpt("-testsafemode", strprintf("Force safe mode (default: %u)", DEFAULT_TESTSAFEMODE));
        strUsage += HelpMessageOpt("-dropmessagestest=<n>", "Randomly drop 1 of every <n> network messages");
        strUsage += HelpMessageOpt("-fuzzmessagestest=<n>", "Randomly fuzz 1 of every <n> network messages");
        strUsage += HelpMessageOpt("-stopafterblockimport", strprintf("Stop running after importing blocks from disk (default: %u)", DEFAULT_STOPAFTERBLOCKIMPORT));
        strUsage += HelpMessageOpt("-limitancestorcount=<n>", strprintf("Do not accept transactions if number of in-mempool ancestors is <n> or more (default: %u)", DEFAULT_ANCESTOR_LIMIT));
        strUsage += HelpMessageOpt("-limitancestorsize=<n>", strprintf("Do not accept transactions whose size with all in-mempool ancestors exceeds <n> kilobytes (default: %u)", DEFAULT_ANCESTOR_SIZE_LIMIT));
        strUsage += HelpMessageOpt("-limitdescendantcount=<n>", strprintf("Do not accept transactions if any ancestor would have <n> or more in-mempool descendants (default: %u)", DEFAULT_DESCENDANT_LIMIT));
        strUsage += HelpMessageOpt("-limitdescendantsize=<n>", strprintf("Do not accept transactions if any ancestor would have more than <n> kilobytes of in-mempool descendants (default: %u).", DEFAULT_DESCENDANT_SIZE_LIMIT));
        strUsage += HelpMessageOpt("-bip9params=deployment:start:end", "Use given start/end times for specified BIP9 deployment (regtest-only)");
    }
    std::string debugCategories = "addrman, alert, bench, cmpctblock, coindb, db, http, libevent, lock, mempool, mempoolrej, net, proxy, prune, rand, reindex, rpc, selectcoins, tor, zmq"; // Don't translate these and qt below
    if (mode == HMM_BITCOIN_QT)
        debugCategories += ", qt";
    strUsage += HelpMessageOpt("-debug=<category>", strprintf(_("Output debugging information (default: %u, supplying <category> is optional)"), 0) + ". " +
        _("If <category> is not supplied or if <category> = 1, output all debugging information.") + _("<category> can be:") + " " + debugCategories + ".");
    if (showDebug)
        strUsage += HelpMessageOpt("-nodebug", "Turn off debugging messages, same as -debug=0");
    strUsage += HelpMessageOpt("-help-debug", _("Show all debugging options (usage: --help -help-debug)"));
    strUsage += HelpMessageOpt("-logips", strprintf(_("Include IP addresses in debug output (default: %u)"), DEFAULT_LOGIPS));
    strUsage += HelpMessageOpt("-logtimestamps", strprintf(_("Prepend debug output with timestamp (default: %u)"), DEFAULT_LOGTIMESTAMPS));
    if (showDebug)
    {
        strUsage += HelpMessageOpt("-logtimemicros", strprintf("Add microsecond precision to debug timestamps (default: %u)", DEFAULT_LOGTIMEMICROS));
        strUsage += HelpMessageOpt("-mocktime=<n>", "Replace actual time with <n> seconds since epoch (default: 0)");
        strUsage += HelpMessageOpt("-limitfreerelay=<n>", strprintf("Continuously rate-limit free transactions to <n>*1000 bytes per minute (default: %u)", DEFAULT_LIMITFREERELAY));
        strUsage += HelpMessageOpt("-relaypriority", strprintf("Require high priority for relaying free or low-fee transactions (default: %u)", DEFAULT_RELAYPRIORITY));
        strUsage += HelpMessageOpt("-maxsigcachesize=<n>", strprintf("Limit size of signature cache to <n> MiB (default: %u)", DEFAULT_MAX_SIG_CACHE_SIZE));
        strUsage += HelpMessageOpt("-maxtipage=<n>", strprintf("Maximum tip age in seconds to consider node in initial block download (default: %u)", DEFAULT_MAX_TIP_AGE));
    }
    strUsage += HelpMessageOpt("-minrelaytxfee=<amt>", strprintf(_("Fees (in %s/kB) smaller than this are considered zero fee for relaying, mining and transaction creation (default: %s)"),
        CURRENCY_UNIT, FormatMoney(DEFAULT_MIN_RELAY_TX_FEE)));
    strUsage += HelpMessageOpt("-maxtxfee=<amt>", strprintf(_("Maximum total fees (in %s) to use in a single wallet transaction or raw transaction; setting this too low may abort large transactions (default: %s)"),
        CURRENCY_UNIT, FormatMoney(DEFAULT_TRANSACTION_MAXFEE)));
    strUsage += HelpMessageOpt("-printtoconsole", _("Send trace/debug info to console instead of debug.log file"));
    if (showDebug)
    {
        strUsage += HelpMessageOpt("-printpriority", strprintf("Log transaction priority and fee per kB when mining blocks (default: %u)", DEFAULT_PRINTPRIORITY));
    }
    strUsage += HelpMessageOpt("-shrinkdebugfile", _("Shrink debug.log file on client startup (default: 1 when no -debug)"));

    AppendParamsHelpMessages(strUsage, showDebug);

    strUsage += HelpMessageGroup(_("Node relay options:"));
    strUsage += HelpMessageOpt("-acceptnonstdtxn", strprintf(_("Relay and mine \"non-standard\" transactions (%sdefault: %u)"), "", strprintf(_("%u or testnet: %u"), !Params(CBaseChainParams::MAIN).RequireStandardDefault(), !Params(CBaseChainParams::TESTNET).RequireStandardDefault())));
    if (showDebug) {
        strUsage += HelpMessageOpt("-incrementalrelayfee=<amt>", strprintf("Fee rate (in %s/kB) used to define cost of relay, used for mempool limiting and BIP 125 replacement. (default: %s)", CURRENCY_UNIT, FormatMoney(DEFAULT_INCREMENTAL_RELAY_FEE)));
        strUsage += HelpMessageOpt("-dustrelayfee=<amt>", strprintf("Fee rate (in %s/kB) used to defined dust, the value of an output such that it will cost about 1/3 of its value in fees at this fee rate to spend it. (default: %s)", CURRENCY_UNIT, FormatMoney(DUST_RELAY_TX_FEE)));
    }
    strUsage += HelpMessageOpt("-bytespersigop", strprintf(_("Equivalent bytes per sigop in transactions for relay and mining (default: %u)"), DEFAULT_BYTES_PER_SIGOP));
    strUsage += HelpMessageOpt("-bytespersigopstrict", strprintf(_("Minimum bytes per sigop in transactions we relay and mine (default: %u)"), DEFAULT_BYTES_PER_SIGOP_STRICT));
    strUsage += HelpMessageOpt("-datacarrier", strprintf(_("Relay and mine data carrier transactions (default: %u)"), DEFAULT_ACCEPT_DATACARRIER));
    strUsage += HelpMessageOpt("-datacarriersize", strprintf(_("Maximum size of data in data carrier transactions we relay and mine (default: %u)"), MAX_OP_RETURN_RELAY));
    strUsage += HelpMessageOpt("-mempoolreplacement", strprintf(_("Enable transaction replacement in the memory pool (default: %u)"), DEFAULT_ENABLE_REPLACEMENT));
<<<<<<< HEAD
    strUsage += HelpMessageOpt("-spkreuse", strprintf(_("Accept transactions reusing addresses or other pubkey scripts (default: %s)"), DEFAULT_SPKREUSE));
=======
    strUsage += HelpMessageOpt("-spamfilter", strprintf(_("Ignore known spam using pattern matching (default: %u)"), DEFAULT_SPAMFILTER));
>>>>>>> c7bff96e

    strUsage += HelpMessageGroup(_("Block creation options:"));
    strUsage += HelpMessageOpt("-blockmaxweight=<n>", strprintf(_("Set maximum BIP141 block weight (default: %d)"), DEFAULT_BLOCK_MAX_WEIGHT));
    strUsage += HelpMessageOpt("-blockmaxsize=<n>", strprintf(_("Set maximum block size in bytes (default: %d)"), DEFAULT_BLOCK_MAX_SIZE));
    strUsage += HelpMessageOpt("-blockprioritysize=<n>", strprintf(_("Set maximum size of high-priority/low-fee transactions in bytes (default: %d)"), DEFAULT_BLOCK_PRIORITY_SIZE));
    strUsage += HelpMessageOpt("-blockmintxfee=<amt>", strprintf(_("Set lowest fee rate (in %s/kB) for transactions to be included in block creation. (default: %s)"), CURRENCY_UNIT, FormatMoney(DEFAULT_BLOCK_MIN_TX_FEE)));
    if (showDebug)
        strUsage += HelpMessageOpt("-blockversion=<n>", "Override block version to test forking scenarios");

#ifdef USE_LIBEVENT
    strUsage += HelpMessageGroup(_("RPC server options:"));
    strUsage += HelpMessageOpt("-server", _("Accept command line and JSON-RPC commands"));
    strUsage += HelpMessageOpt("-rest", strprintf(_("Accept public REST requests (default: %u)"), DEFAULT_REST_ENABLE));
    strUsage += HelpMessageOpt("-rpcbind=<addr>", _("Bind to given address to listen for JSON-RPC connections. Use [host]:port notation for IPv6. This option can be specified multiple times (default: bind to all interfaces)"));
    strUsage += HelpMessageOpt("-rpccookiefile=<loc>", _("Location of the auth cookie (default: data dir)"));
    strUsage += HelpMessageOpt("-rpcuser=<user>", _("Username for JSON-RPC connections"));
    strUsage += HelpMessageOpt("-rpcpassword=<pw>", _("Password for JSON-RPC connections"));
    strUsage += HelpMessageOpt("-rpcauth=<userpw>", _("Username and hashed password for JSON-RPC connections. The field <userpw> comes in the format: <USERNAME>:<SALT>$<HASH>. A canonical python script is included in share/rpcuser. The client then connects normally using the rpcuser=<USERNAME>/rpcpassword=<PASSWORD> pair of arguments. This option can be specified multiple times"));
    strUsage += HelpMessageOpt("-rpcport=<port>", strprintf(_("Listen for JSON-RPC connections on <port> (default: %u or testnet: %u)"), BaseParams(CBaseChainParams::MAIN).RPCPort(), BaseParams(CBaseChainParams::TESTNET).RPCPort()));
    strUsage += HelpMessageOpt("-rpcallowip=<ip>", _("Allow JSON-RPC connections from specified source. Valid for <ip> are a single IP (e.g. 1.2.3.4), a network/netmask (e.g. 1.2.3.4/255.255.255.0) or a network/CIDR (e.g. 1.2.3.4/24). This option can be specified multiple times"));
    strUsage += HelpMessageOpt("-rpcthreads=<n>", strprintf(_("Set the number of threads to service RPC calls (default: %d)"), DEFAULT_HTTP_THREADS));
    if (showDebug) {
        strUsage += HelpMessageOpt("-rpcworkqueue=<n>", strprintf("Set the depth of the work queue to service RPC calls (default: %d)", DEFAULT_HTTP_WORKQUEUE));
        strUsage += HelpMessageOpt("-rpcservertimeout=<n>", strprintf("Timeout during HTTP requests (default: %d)", DEFAULT_HTTP_SERVER_TIMEOUT));
    }
#endif

    strUsage += CStats::getHelpString(showDebug);
    return strUsage;
}

std::string LicenseInfo()
{
    const std::string URL_SOURCE_CODE = "<https://github.com/bitcoin/bitcoin>";
    const std::string URL_WEBSITE = "<https://bitcoincore.org>";

    return CopyrightHolders(strprintf(_("Copyright (C) %i-%i"), 2009, COPYRIGHT_YEAR) + " ") + "\n" +
           "\n" +
           strprintf(_("Please contribute if you find %s useful. "
                       "Visit %s for further information about the software."),
               PACKAGE_NAME, URL_WEBSITE) +
           "\n" +
           strprintf(_("The source code is available from %s."),
               URL_SOURCE_CODE) +
           "\n" +
           "\n" +
           _("This is experimental software.") + "\n" +
           strprintf(_("Distributed under the MIT software license, see the accompanying file %s or %s"), "COPYING", "<https://opensource.org/licenses/MIT>") + "\n" +
           "\n" +
           strprintf(_("This product includes software developed by the OpenSSL Project for use in the OpenSSL Toolkit %s and cryptographic software written by Eric Young and UPnP software written by Thomas Bernard."), "<https://www.openssl.org>") +
           "\n";
}

static void BlockNotifyCallback(bool initialSync, const CBlockIndex *pBlockIndex)
{
    if (initialSync || !pBlockIndex)
        return;

    std::string strCmd = GetArg("-blocknotify", "");

    boost::replace_all(strCmd, "%s", pBlockIndex->GetBlockHash().GetHex());
    boost::thread t(runCommand, strCmd); // thread runs free
}

static bool fHaveGenesis = false;
static boost::mutex cs_GenesisWait;
static CConditionVariable condvar_GenesisWait;

static void BlockNotifyGenesisWait(bool, const CBlockIndex *pBlockIndex)
{
    if (pBlockIndex != NULL) {
        {
            boost::unique_lock<boost::mutex> lock_GenesisWait(cs_GenesisWait);
            fHaveGenesis = true;
        }
        condvar_GenesisWait.notify_all();
    }
}

struct CImportingNow
{
    CImportingNow() {
        assert(fImporting == false);
        fImporting = true;
    }

    ~CImportingNow() {
        assert(fImporting == true);
        fImporting = false;
    }
};


// If we're using -prune with -reindex, then delete block files that will be ignored by the
// reindex.  Since reindexing works by starting at block file 0 and looping until a blockfile
// is missing, do the same here to delete any later block files after a gap.  Also delete all
// rev files since they'll be rewritten by the reindex anyway.  This ensures that vinfoBlockFile
// is in sync with what's actually on disk by the time we start downloading, so that pruning
// works correctly.
void CleanupBlockRevFiles()
{
    std::map<std::string, boost::filesystem::path> mapBlockFiles;

    // Glob all blk?????.dat and rev?????.dat files from the blocks directory.
    // Remove the rev files immediately and insert the blk file paths into an
    // ordered map keyed by block file index.
    LogPrintf("Removing unusable blk?????.dat and rev?????.dat files for -reindex with -prune\n");
    boost::filesystem::path blocksdir = GetDataDir() / "blocks";
    for (boost::filesystem::directory_iterator it(blocksdir); it != boost::filesystem::directory_iterator(); it++) {
        if (is_regular_file(*it) &&
            it->path().filename().string().length() == 12 &&
            it->path().filename().string().substr(8,4) == ".dat")
        {
            if (it->path().filename().string().substr(0,3) == "blk")
                mapBlockFiles[it->path().filename().string().substr(3,5)] = it->path();
            else if (it->path().filename().string().substr(0,3) == "rev")
                remove(it->path());
        }
    }

    // Remove all block files that aren't part of a contiguous set starting at
    // zero by walking the ordered map (keys are block file indices) by
    // keeping a separate counter.  Once we hit a gap (or if 0 doesn't exist)
    // start removing block files.
    int nContigCounter = 0;
    BOOST_FOREACH(const PAIRTYPE(std::string, boost::filesystem::path)& item, mapBlockFiles) {
        if (atoi(item.first) == nContigCounter) {
            nContigCounter++;
            continue;
        }
        remove(item.second);
    }
}

void ThreadImport(std::vector<boost::filesystem::path> vImportFiles)
{
    const CChainParams& chainparams = Params();
    RenameThread("bitcoin-loadblk");

    {
    CImportingNow imp;

    // -reindex
    if (fReindex) {
        int nFile = 0;
        while (true) {
            CDiskBlockPos pos(nFile, 0);
            if (!boost::filesystem::exists(GetBlockPosFilename(pos, "blk")))
                break; // No block files left to reindex
            FILE *file = OpenBlockFile(pos, true);
            if (!file)
                break; // This error is logged in OpenBlockFile
            LogPrintf("Reindexing block file blk%05u.dat...\n", (unsigned int)nFile);
            LoadExternalBlockFile(chainparams, file, &pos);
            nFile++;
        }
        pblocktree->WriteReindexing(false);
        fReindex = false;
        LogPrintf("Reindexing finished\n");
        // To avoid ending up in a situation without genesis block, re-try initializing (no-op if reindexing worked):
        InitBlockIndex(chainparams);
    }

    // hardcoded $DATADIR/bootstrap.dat
    boost::filesystem::path pathBootstrap = GetDataDir() / "bootstrap.dat";
    if (boost::filesystem::exists(pathBootstrap)) {
        FILE *file = fopen(pathBootstrap.string().c_str(), "rb");
        if (file) {
            boost::filesystem::path pathBootstrapOld = GetDataDir() / "bootstrap.dat.old";
            LogPrintf("Importing bootstrap.dat...\n");
            LoadExternalBlockFile(chainparams, file);
            RenameOver(pathBootstrap, pathBootstrapOld);
        } else {
            LogPrintf("Warning: Could not open bootstrap file %s\n", pathBootstrap.string());
        }
    }

    // -loadblock=
    BOOST_FOREACH(const boost::filesystem::path& path, vImportFiles) {
        FILE *file = fopen(path.string().c_str(), "rb");
        if (file) {
            LogPrintf("Importing blocks file %s...\n", path.string());
            LoadExternalBlockFile(chainparams, file);
        } else {
            LogPrintf("Warning: Could not open blocks file %s\n", path.string());
        }
    }

    // scan for better chains in the block chain database, that are not yet connected in the active best chain
    CValidationState state;
    if (!ActivateBestChain(state, chainparams)) {
        LogPrintf("Failed to connect best block");
        StartShutdown();
    }

    if (GetBoolArg("-stopafterblockimport", DEFAULT_STOPAFTERBLOCKIMPORT)) {
        LogPrintf("Stopping after block import\n");
        StartShutdown();
    }
    } // End scope of CImportingNow
    LoadMempool();
    fDumpMempoolLater = !fRequestShutdown;
}

/** Sanity checks
 *  Ensure that Bitcoin is running in a usable environment with all
 *  necessary library support.
 */
bool InitSanityCheck(void)
{
    if(!ECC_InitSanityCheck()) {
        InitError("Elliptic curve cryptography sanity check failure. Aborting.");
        return false;
    }
    if (!glibc_sanity_test() || !glibcxx_sanity_test())
        return false;

    return true;
}

bool AppInitServers(boost::thread_group& threadGroup)
{
    RPCServer::OnStarted(&OnRPCStarted);
    RPCServer::OnStopped(&OnRPCStopped);
    RPCServer::OnPreCommand(&OnRPCPreCommand);
#ifdef USE_LIBEVENT
    if (!InitHTTPServer())
        return false;
#endif
    if (!StartRPC())
        return false;
#ifdef USE_LIBEVENT
    if (!StartHTTPRPC())
        return false;
    if (GetBoolArg("-rest", DEFAULT_REST_ENABLE) && !StartREST())
        return false;
    if (!StartHTTPServer())
        return false;
#endif
    return true;
}

// Parameter interaction based on rules
void InitParameterInteraction()
{
    // when specifying an explicit binding address, you want to listen on it
    // even when -connect or -proxy is specified
    if (IsArgSet("-bind")) {
        if (SoftSetBoolArg("-listen", true))
            LogPrintf("%s: parameter interaction: -bind set -> setting -listen=1\n", __func__);
    }
    if (IsArgSet("-whitebind")) {
        if (SoftSetBoolArg("-listen", true))
            LogPrintf("%s: parameter interaction: -whitebind set -> setting -listen=1\n", __func__);
    }

    if (mapMultiArgs.count("-connect") && mapMultiArgs.at("-connect").size() > 0) {
        // when only connecting to trusted nodes, do not seed via DNS, or listen by default
        if (SoftSetBoolArg("-dnsseed", false))
            LogPrintf("%s: parameter interaction: -connect set -> setting -dnsseed=0\n", __func__);
        if (SoftSetBoolArg("-listen", false))
            LogPrintf("%s: parameter interaction: -connect set -> setting -listen=0\n", __func__);
    }

    if (IsArgSet("-proxy")) {
        // to protect privacy, do not listen by default if a default proxy server is specified
        if (SoftSetBoolArg("-listen", false))
            LogPrintf("%s: parameter interaction: -proxy set -> setting -listen=0\n", __func__);
        // to protect privacy, do not use UPNP when a proxy is set. The user may still specify -listen=1
        // to listen locally, so don't rely on this happening through -listen below.
        if (SoftSetBoolArg("-upnp", false))
            LogPrintf("%s: parameter interaction: -proxy set -> setting -upnp=0\n", __func__);
        // to protect privacy, do not discover addresses by default
        if (SoftSetBoolArg("-discover", false))
            LogPrintf("%s: parameter interaction: -proxy set -> setting -discover=0\n", __func__);
    }

    if (!GetBoolArg("-listen", DEFAULT_LISTEN)) {
        // do not map ports or try to retrieve public IP when not listening (pointless)
        if (SoftSetBoolArg("-upnp", false))
            LogPrintf("%s: parameter interaction: -listen=0 -> setting -upnp=0\n", __func__);
        if (SoftSetBoolArg("-discover", false))
            LogPrintf("%s: parameter interaction: -listen=0 -> setting -discover=0\n", __func__);
        if (SoftSetBoolArg("-listenonion", false))
            LogPrintf("%s: parameter interaction: -listen=0 -> setting -listenonion=0\n", __func__);
    }

    if (IsArgSet("-externalip")) {
        // if an explicit public IP is specified, do not try to find others
        if (SoftSetBoolArg("-discover", false))
            LogPrintf("%s: parameter interaction: -externalip set -> setting -discover=0\n", __func__);
    }

    // disable whitelistrelay in blocksonly mode
    if (GetBoolArg("-blocksonly", DEFAULT_BLOCKSONLY)) {
        if (SoftSetBoolArg("-whitelistrelay", false))
            LogPrintf("%s: parameter interaction: -blocksonly=1 -> setting -whitelistrelay=0\n", __func__);
    }

    // Forcing relay from whitelisted hosts implies we will accept relays from them in the first place.
    if (GetBoolArg("-whitelistforcerelay", DEFAULT_WHITELISTFORCERELAY)) {
        if (SoftSetBoolArg("-whitelistrelay", true))
            LogPrintf("%s: parameter interaction: -whitelistforcerelay=1 -> setting -whitelistrelay=1\n", __func__);
    }
}

static std::string ResolveErrMsg(const char * const optname, const std::string& strBind)
{
    return strprintf(_("Cannot resolve -%s address: '%s'"), optname, strBind);
}

void InitLogging()
{
    fPrintToConsole = GetBoolArg("-printtoconsole", false);
    fLogTimestamps = GetBoolArg("-logtimestamps", DEFAULT_LOGTIMESTAMPS);
    fLogTimeMicros = GetBoolArg("-logtimemicros", DEFAULT_LOGTIMEMICROS);
    fLogIPs = GetBoolArg("-logips", DEFAULT_LOGIPS);

    LogPrintf("\n\n\n\n\n\n\n\n\n\n\n\n\n\n\n\n\n\n\n\n");
    LogPrintf("Bitcoin version %s\n", FormatFullVersion());
}

namespace { // Variables internal to initialization process only

ServiceFlags nRelevantServices = NODE_NETWORK;
int nMaxConnections;
int nUserMaxConnections;
int nFD;
ServiceFlags nLocalServices = NODE_NETWORK;

}

[[noreturn]] static void new_handler_terminate()
{
    // Rather than throwing std::bad-alloc if allocation fails, terminate
    // immediately to (try to) avoid chain corruption.
    // Since LogPrintf may itself allocate memory, set the handler directly
    // to terminate first.
    std::set_new_handler(std::terminate);
    LogPrintf("Error: Out of memory. Terminating.\n");

    // The log was successful, terminate now.
    std::terminate();
};

bool AppInitBasicSetup()
{
    // ********************************************************* Step 1: setup
#ifdef _MSC_VER
    // Turn off Microsoft heap dump noise
    _CrtSetReportMode(_CRT_WARN, _CRTDBG_MODE_FILE);
    _CrtSetReportFile(_CRT_WARN, CreateFileA("NUL", GENERIC_WRITE, 0, NULL, OPEN_EXISTING, 0, 0));
#endif
#if _MSC_VER >= 1400
    // Disable confusing "helpful" text message on abort, Ctrl-C
    _set_abort_behavior(0, _WRITE_ABORT_MSG | _CALL_REPORTFAULT);
#endif
#ifdef WIN32
    // Enable Data Execution Prevention (DEP)
    // Minimum supported OS versions: WinXP SP3, WinVista >= SP1, Win Server 2008
    // A failure is non-critical and needs no further attention!
#ifndef PROCESS_DEP_ENABLE
    // We define this here, because GCCs winbase.h limits this to _WIN32_WINNT >= 0x0601 (Windows 7),
    // which is not correct. Can be removed, when GCCs winbase.h is fixed!
#define PROCESS_DEP_ENABLE 0x00000001
#endif
    typedef BOOL (WINAPI *PSETPROCDEPPOL)(DWORD);
    PSETPROCDEPPOL setProcDEPPol = (PSETPROCDEPPOL)GetProcAddress(GetModuleHandleA("Kernel32.dll"), "SetProcessDEPPolicy");
    if (setProcDEPPol != NULL) setProcDEPPol(PROCESS_DEP_ENABLE);
#endif

    if (!SetupNetworking())
        return InitError("Initializing networking failed");

#ifndef WIN32
    if (!GetBoolArg("-sysperms", false)) {
        umask(077);
    }

    // Clean shutdown on SIGTERM
    struct sigaction sa;
    sa.sa_handler = HandleSIGTERM;
    sigemptyset(&sa.sa_mask);
    sa.sa_flags = 0;
    sigaction(SIGTERM, &sa, NULL);
    sigaction(SIGINT, &sa, NULL);

    // Reopen debug.log on SIGHUP
    struct sigaction sa_hup;
    sa_hup.sa_handler = HandleSIGHUP;
    sigemptyset(&sa_hup.sa_mask);
    sa_hup.sa_flags = 0;
    sigaction(SIGHUP, &sa_hup, NULL);

    // Ignore SIGPIPE, otherwise it will bring the daemon down if the client closes unexpectedly
    signal(SIGPIPE, SIG_IGN);
#endif

    std::set_new_handler(new_handler_terminate);

    return true;
}

bool AppInitParameterInteraction()
{
    const CChainParams& chainparams = Params();
    // ********************************************************* Step 2: parameter interactions

    // also see: InitParameterInteraction()

    // if using block pruning, then disallow txindex
    if (GetArg("-prune", 0)) {
        if (GetBoolArg("-txindex", DEFAULT_TXINDEX))
            return InitError(_("Prune mode is incompatible with -txindex."));
    }

    // Make sure enough file descriptors are available
    int nBind = std::max(
                (mapMultiArgs.count("-bind") ? mapMultiArgs.at("-bind").size() : 0) +
                (mapMultiArgs.count("-whitebind") ? mapMultiArgs.at("-whitebind").size() : 0), size_t(1));
    nUserMaxConnections = GetArg("-maxconnections", DEFAULT_MAX_PEER_CONNECTIONS);
    nMaxConnections = std::max(nUserMaxConnections, 0);

    // Trim requested connection counts, to fit into system limitations
    nMaxConnections = std::max(std::min(nMaxConnections, (int)(FD_SETSIZE - nBind - MIN_CORE_FILEDESCRIPTORS - MAX_ADDNODE_CONNECTIONS)), 0);
    nFD = RaiseFileDescriptorLimit(nMaxConnections + MIN_CORE_FILEDESCRIPTORS + MAX_ADDNODE_CONNECTIONS);
    if (nFD < MIN_CORE_FILEDESCRIPTORS)
        return InitError(_("Not enough file descriptors available."));
    nMaxConnections = std::min(nFD - MIN_CORE_FILEDESCRIPTORS - MAX_ADDNODE_CONNECTIONS, nMaxConnections);

    if (nMaxConnections < nUserMaxConnections)
        InitWarning(strprintf(_("Reducing -maxconnections from %d to %d, because of system limitations."), nUserMaxConnections, nMaxConnections));

    // ********************************************************* Step 3: parameter-to-internal-flags

    fDebug = mapMultiArgs.count("-debug");
    // Special-case: if -debug=0/-nodebug is set, turn off debugging messages
    if (fDebug) {
        const std::vector<std::string>& categories = mapMultiArgs.at("-debug");
        if (GetBoolArg("-nodebug", false) || find(categories.begin(), categories.end(), std::string("0")) != categories.end())
            fDebug = false;
    }

    // Check for -debugnet
    if (GetBoolArg("-debugnet", false))
        InitWarning(_("Unsupported argument -debugnet ignored, use -debug=net."));
    // Check for -socks - as this is a privacy risk to continue, exit here
    if (IsArgSet("-socks"))
        return InitError(_("Unsupported argument -socks found. Setting SOCKS version isn't possible anymore, only SOCKS5 proxies are supported."));
    // Check for -tor - as this is a privacy risk to continue, exit here
    if (GetBoolArg("-tor", false))
        return InitError(_("Unsupported argument -tor found, use -onion."));

    if (GetBoolArg("-benchmark", false))
        InitWarning(_("Unsupported argument -benchmark ignored, use -debug=bench."));

    if (GetBoolArg("-whitelistalwaysrelay", false))
        InitWarning(_("Unsupported argument -whitelistalwaysrelay ignored, use -whitelistrelay and/or -whitelistforcerelay."));

    if (IsArgSet("-blockminsize"))
        InitWarning("Unsupported argument -blockminsize ignored.");

    // Checkmempool and checkblockindex default to true in regtest mode
    int ratio = std::min<int>(std::max<int>(GetArg("-checkmempool", chainparams.DefaultConsistencyChecks() ? 1 : 0), 0), 1000000);
    if (ratio != 0) {
        mempool.setSanityCheck(1.0 / ratio);
    }
    fCheckBlockIndex = GetBoolArg("-checkblockindex", chainparams.DefaultConsistencyChecks());
    fCheckpointsEnabled = GetBoolArg("-checkpoints", DEFAULT_CHECKPOINTS_ENABLED);

    hashAssumeValid = uint256S(GetArg("-assumevalid", chainparams.GetConsensus().defaultAssumeValid.GetHex()));
    if (!hashAssumeValid.IsNull())
        LogPrintf("Assuming ancestors of block %s have valid signatures.\n", hashAssumeValid.GetHex());
    else
        LogPrintf("Validating signatures for all blocks.\n");

    // mempool limits
    int64_t nMempoolSizeMax = GetArg("-maxmempool", DEFAULT_MAX_MEMPOOL_SIZE) * 1000000;
    int64_t nMempoolSizeMin = GetArg("-limitdescendantsize", DEFAULT_DESCENDANT_SIZE_LIMIT) * 1000 * 40;
    if (nMempoolSizeMax < 0 || nMempoolSizeMax < nMempoolSizeMin)
        return InitError(strprintf(_("-maxmempool must be at least %d MB"), std::ceil(nMempoolSizeMin / 1000000.0)));
    // incremental relay fee sets the minimimum feerate increase necessary for BIP 125 replacement in the mempool
    // and the amount the mempool min fee increases above the feerate of txs evicted due to mempool limiting.
    if (IsArgSet("-incrementalrelayfee"))
    {
        CAmount n = 0;
        if (!ParseMoney(GetArg("-incrementalrelayfee", ""), n))
            return InitError(AmountErrMsg("incrementalrelayfee", GetArg("-incrementalrelayfee", "")));
        incrementalRelayFee = CFeeRate(n);
    }

    // -par=0 means autodetect, but nScriptCheckThreads==0 means no concurrency
    nScriptCheckThreads = GetArg("-par", DEFAULT_SCRIPTCHECK_THREADS);
    if (nScriptCheckThreads <= 0)
        nScriptCheckThreads += GetNumCores();
    if (nScriptCheckThreads <= 1)
        nScriptCheckThreads = 0;
    else if (nScriptCheckThreads > MAX_SCRIPTCHECK_THREADS)
        nScriptCheckThreads = MAX_SCRIPTCHECK_THREADS;

    // block pruning; get the amount of disk space (in MiB) to allot for block & undo files
    int64_t nPruneArg = GetArg("-prune", 0);
    if (nPruneArg < 0) {
        return InitError(_("Prune cannot be configured with a negative value."));
    }
    nPruneTarget = (uint64_t) nPruneArg * 1024 * 1024;
    if (nPruneArg == 1) {  // manual pruning: -prune=1
        LogPrintf("Block pruning enabled.  Use RPC call pruneblockchain(height) to manually prune block and undo files.\n");
        nPruneTarget = std::numeric_limits<uint64_t>::max();
        fPruneMode = true;
    } else if (nPruneTarget) {
        if (nPruneTarget < MIN_DISK_SPACE_FOR_BLOCK_FILES) {
            return InitError(strprintf(_("Prune configured below the minimum of %d MiB.  Please use a higher number."), MIN_DISK_SPACE_FOR_BLOCK_FILES / 1024 / 1024));
        }
        LogPrintf("Prune configured to target %uMiB on disk for block and undo files.\n", nPruneTarget / 1024 / 1024);
        fPruneMode = true;
    }

    RegisterAllCoreRPCCommands(tableRPC);
#ifdef ENABLE_WALLET
    RegisterWalletRPCCommands(tableRPC);
#endif

    nConnectTimeout = GetArg("-timeout", DEFAULT_CONNECT_TIMEOUT);
    if (nConnectTimeout <= 0)
        nConnectTimeout = DEFAULT_CONNECT_TIMEOUT;

    // Fee-per-kilobyte amount considered the same as "free"
    // If you are mining, be careful setting this:
    // if you set it to zero then
    // a transaction spammer can cheaply fill blocks using
    // 1-satoshi-fee transactions. It should be set above the real
    // cost to you of processing a transaction.
    if (IsArgSet("-minrelaytxfee"))
    {
        CAmount n = 0;
        if (!ParseMoney(GetArg("-minrelaytxfee", ""), n) || 0 == n)
            return InitError(AmountErrMsg("minrelaytxfee", GetArg("-minrelaytxfee", "")));
        // High fee check is done afterward in CWallet::ParameterInteraction()
        ::minRelayTxFee = CFeeRate(n);
    } else if (incrementalRelayFee > ::minRelayTxFee) {
        // Allow only setting incrementalRelayFee to control both
        ::minRelayTxFee = incrementalRelayFee;
        LogPrintf("Increasing minrelaytxfee to %s to match incrementalrelayfee\n",::minRelayTxFee.ToString());
    }

    // Sanity check argument for min fee for including tx in block
    // TODO: Harmonize which arguments need sanity checking and where that happens
    if (IsArgSet("-blockmintxfee"))
    {
        CAmount n = 0;
        if (!ParseMoney(GetArg("-blockmintxfee", ""), n))
            return InitError(AmountErrMsg("blockmintxfee", GetArg("-blockmintxfee", "")));
    }

    // Feerate used to define dust.  Shouldn't be changed lightly as old
    // implementations may inadvertently create non-standard transactions
    if (IsArgSet("-dustrelayfee"))
    {
        CAmount n = 0;
        if (!ParseMoney(GetArg("-dustrelayfee", ""), n) || 0 == n)
            return InitError(AmountErrMsg("dustrelayfee", GetArg("-dustrelayfee", "")));
        dustRelayFee = CFeeRate(n);
    }

    fRequireStandard = !GetBoolArg("-acceptnonstdtxn", !chainparams.RequireStandardDefault());
    nBytesPerSigOp = GetArg("-bytespersigop", nBytesPerSigOp);

#ifdef ENABLE_WALLET
    if (!CWallet::ParameterInteraction())
        return false;
#endif

    fIsBareMultisigStd = GetBoolArg("-permitbaremultisig", DEFAULT_PERMIT_BAREMULTISIG);
    fAcceptDatacarrier = GetBoolArg("-datacarrier", DEFAULT_ACCEPT_DATACARRIER);
    nMaxDatacarrierBytes = GetArg("-datacarriersize", nMaxDatacarrierBytes);

    {
        std::string strSpkReuse = GetArg("-spkreuse", DEFAULT_SPKREUSE);
        // Uses string values so future versions can implement other modes
        if (strSpkReuse == "allow" || GetBoolArg("-spkreuse", false)) {
            SpkReuseMode = SRM_ALLOW;
        } else {
            SpkReuseMode = SRM_REJECT;
        }
    }

    // Option to startup with mocktime set (used for regression testing):
    SetMockTime(GetArg("-mocktime", 0)); // SetMockTime(0) is a no-op

    if (GetBoolArg("-peerbloomfilters", DEFAULT_PEERBLOOMFILTERS))
        nLocalServices = ServiceFlags(nLocalServices | NODE_BLOOM);

    if (GetArg("-rpcserialversion", DEFAULT_RPC_SERIALIZE_VERSION) < 0)
        return InitError("rpcserialversion must be non-negative.");

    if (GetArg("-rpcserialversion", DEFAULT_RPC_SERIALIZE_VERSION) > 1)
        return InitError("unknown rpcserialversion requested.");

    nMaxTipAge = GetArg("-maxtipage", DEFAULT_MAX_TIP_AGE);

    fEnableReplacement = GetBoolArg("-mempoolreplacement", DEFAULT_ENABLE_REPLACEMENT);
    if ((!fEnableReplacement) && IsArgSet("-mempoolreplacement")) {
        // Minimal effort at forwards compatibility
        std::string strReplacementModeList = GetArg("-mempoolreplacement", "");  // default is impossible
        std::vector<std::string> vstrReplacementModes;
        boost::split(vstrReplacementModes, strReplacementModeList, boost::is_any_of(",+"));
        fEnableReplacement = (std::find(vstrReplacementModes.begin(), vstrReplacementModes.end(), "fee") != vstrReplacementModes.end());
        if (fEnableReplacement) {
            fReplacementHonourOptOut = (std::find(vstrReplacementModes.begin(), vstrReplacementModes.end(), "-optin") == vstrReplacementModes.end());
            if (!fReplacementHonourOptOut) {
                nLocalServices = ServiceFlags(nLocalServices | NODE_REPLACE_BY_FEE);
            }
        } else {
            fReplacementHonourOptOut = true;
        }
    }

    if (mapMultiArgs.count("-bip9params")) {
        // Allow overriding BIP9 parameters for testing
        if (!chainparams.MineBlocksOnDemand()) {
            return InitError("BIP9 parameters may only be overridden on regtest.");
        }
        const std::vector<std::string>& deployments = mapMultiArgs.at("-bip9params");
        for (auto i : deployments) {
            std::vector<std::string> vDeploymentParams;
            boost::split(vDeploymentParams, i, boost::is_any_of(":"));
            if (vDeploymentParams.size() != 3) {
                return InitError("BIP9 parameters malformed, expecting deployment:start:end");
            }
            int64_t nStartTime, nTimeout;
            if (!ParseInt64(vDeploymentParams[1], &nStartTime)) {
                return InitError(strprintf("Invalid nStartTime (%s)", vDeploymentParams[1]));
            }
            if (!ParseInt64(vDeploymentParams[2], &nTimeout)) {
                return InitError(strprintf("Invalid nTimeout (%s)", vDeploymentParams[2]));
            }
            bool found = false;
            for (int j=0; j<(int)Consensus::MAX_VERSION_BITS_DEPLOYMENTS; ++j)
            {
                if (vDeploymentParams[0].compare(VersionBitsDeploymentInfo[j].name) == 0) {
                    UpdateRegtestBIP9Parameters(Consensus::DeploymentPos(j), nStartTime, nTimeout);
                    found = true;
                    LogPrintf("Setting BIP9 activation parameters for %s to start=%ld, timeout=%ld\n", vDeploymentParams[0], nStartTime, nTimeout);
                    break;
                }
            }
            if (!found) {
                return InitError(strprintf("Invalid deployment (%s)", vDeploymentParams[0]));
            }
        }
    }

    if (!CStats::parameterInteraction())
        return false;

    return true;
}

static bool LockDataDirectory(bool probeOnly)
{
    std::string strDataDir = GetDataDir().string();

    // Make sure only a single Bitcoin process is using the data directory.
    boost::filesystem::path pathLockFile = GetDataDir() / ".lock";
    FILE* file = fopen(pathLockFile.string().c_str(), "a"); // empty lock file; created if it doesn't exist.
    if (file) fclose(file);

    try {
        static boost::interprocess::file_lock lock(pathLockFile.string().c_str());
        if (!lock.try_lock()) {
            return InitError(strprintf(_("Cannot obtain a lock on data directory %s. %s is probably already running."), strDataDir, _(PACKAGE_NAME)));
        }
        if (probeOnly) {
            lock.unlock();
        }
    } catch(const boost::interprocess::interprocess_exception& e) {
        return InitError(strprintf(_("Cannot obtain a lock on data directory %s. %s is probably already running.") + " %s.", strDataDir, _(PACKAGE_NAME), e.what()));
    }
    return true;
}

bool AppInitSanityChecks()
{
    // ********************************************************* Step 4: sanity checks

    // Initialize elliptic curve code
    ECC_Start();
    globalVerifyHandle.reset(new ECCVerifyHandle());

    // Sanity check
    if (!InitSanityCheck())
        return InitError(strprintf(_("Initialization sanity check failed. %s is shutting down."), _(PACKAGE_NAME)));

    // Probe the data directory lock to give an early error message, if possible
    return LockDataDirectory(true);
}

bool AppInitMain(boost::thread_group& threadGroup, CScheduler& scheduler)
{
    const CChainParams& chainparams = Params();
    // ********************************************************* Step 4a: application initialization
    // After daemonization get the data directory lock again and hold on to it until exit
    // This creates a slight window for a race condition to happen, however this condition is harmless: it
    // will at most make us exit without printing a message to console.
    if (!LockDataDirectory(false)) {
        // Detailed error printed inside LockDataDirectory
        return false;
    }

#ifndef WIN32
    CreatePidFile(GetPidFile(), getpid());
#endif
    if (GetBoolArg("-shrinkdebugfile", !fDebug)) {
        // Do this first since it both loads a bunch of debug.log into memory,
        // and because this needs to happen before any other debug.log printing
        ShrinkDebugFile();
    }

    if (fPrintToDebugLog)
        OpenDebugLog();

    if (!fLogTimestamps)
        LogPrintf("Startup time: %s\n", DateTimeStrFormat("%Y-%m-%d %H:%M:%S", GetTime()));
    LogPrintf("Default data directory %s\n", GetDefaultDataDir().string());
    LogPrintf("Using data directory %s\n", GetDataDir().string());
    LogPrintf("Using config file %s\n", GetConfigFile(GetArg("-conf", BITCOIN_CONF_FILENAME)).string());
    LogPrintf("Using rw config file %s\n", GetRWConfigFile().string());
    LogPrintf("Using at most %i automatic connections (%i file descriptors available)\n", nMaxConnections, nFD);

    InitSignatureCache();

    LogPrintf("Using %u threads for script verification\n", nScriptCheckThreads);
    if (nScriptCheckThreads) {
        for (int i=0; i<nScriptCheckThreads-1; i++)
            threadGroup.create_thread(&ThreadScriptCheck);
    }

    // Start the lightweight task scheduler thread
    CScheduler::Function serviceLoop = boost::bind(&CScheduler::serviceQueue, &scheduler);
    threadGroup.create_thread(boost::bind(&TraceThread<CScheduler::Function>, "scheduler", serviceLoop));

#ifdef USE_LIBEVENT
    /* Start the RPC server already.  It will be started in "warmup" mode
     * and not really process calls already (but it will signify connections
     * that the server is there and will be ready later).  Warmup mode will
     * be disabled when initialisation is finished.
     */
    if (GetBoolArg("-server", false))
    {
        uiInterface.InitMessage.connect(SetRPCWarmupStatus);
        if (!AppInitServers(threadGroup))
            return InitError(_("Unable to start HTTP server. See debug log for details."));
    }
#endif

    int64_t nStart;

    // ********************************************************* Step 5: verify wallet database integrity
#ifdef ENABLE_WALLET
    if (!CWallet::Verify())
        return false;
#endif
    // ********************************************************* Step 6: network initialization
    // Note that we absolutely cannot open any actual connections
    // until the very end ("start node") as the UTXO/block state
    // is not yet setup and may end up being set up twice if we
    // need to reindex later.

    assert(!g_connman);
    g_connman = std::unique_ptr<CConnman>(new CConnman(GetRand(std::numeric_limits<uint64_t>::max()), GetRand(std::numeric_limits<uint64_t>::max())));
    CConnman& connman = *g_connman;

    peerLogic.reset(new PeerLogicValidation(&connman));
    RegisterValidationInterface(peerLogic.get());
    RegisterNodeSignals(GetNodeSignals());

    // sanitize comments per BIP-0014, format user agent and check total size
    std::vector<std::string> uacomments;
    if (mapMultiArgs.count("-uacomment")) {
        BOOST_FOREACH(std::string cmt, mapMultiArgs.at("-uacomment"))
        {
            if (cmt != SanitizeString(cmt, SAFE_CHARS_UA_COMMENT))
                return InitError(strprintf(_("User Agent comment (%s) contains unsafe characters."), cmt));
            uacomments.push_back(cmt);
        }
    }
    strSubVersion = FormatSubVersion(CLIENT_NAME, CLIENT_VERSION, uacomments);
    if (strSubVersion.size() > MAX_SUBVERSION_LENGTH) {
        return InitError(strprintf(_("Total length of network version string (%i) exceeds maximum length (%i). Reduce the number or size of uacomments."),
            strSubVersion.size(), MAX_SUBVERSION_LENGTH));
    }

    if (mapMultiArgs.count("-onlynet")) {
        std::set<enum Network> nets;
        BOOST_FOREACH(const std::string& snet, mapMultiArgs.at("-onlynet")) {
            enum Network net = ParseNetwork(snet);
            if (net == NET_UNROUTABLE)
                return InitError(strprintf(_("Unknown network specified in -onlynet: '%s'"), snet));
            nets.insert(net);
        }
        for (int n = 0; n < NET_MAX; n++) {
            enum Network net = (enum Network)n;
            if (!nets.count(net))
                SetLimited(net);
        }
    }

    if (mapMultiArgs.count("-whitelist")) {
        BOOST_FOREACH(const std::string& net, mapMultiArgs.at("-whitelist")) {
            CSubNet subnet;
            LookupSubNet(net.c_str(), subnet);
            if (!subnet.IsValid())
                return InitError(strprintf(_("Invalid netmask specified in -whitelist: '%s'"), net));
            connman.AddWhitelistedRange(subnet);
        }
    }

    bool proxyRandomize = GetBoolArg("-proxyrandomize", DEFAULT_PROXYRANDOMIZE);
    // -proxy sets a proxy for all outgoing network traffic
    // -noproxy (or -proxy=0) as well as the empty string can be used to not set a proxy, this is the default
    std::string proxyArg = GetArg("-proxy", "");
    SetLimited(NET_TOR);
    if (proxyArg != "" && proxyArg != "0") {
        CService resolved(LookupNumeric(proxyArg.c_str(), 9050));
        proxyType addrProxy = proxyType(resolved, proxyRandomize);
        if (!addrProxy.IsValid())
            return InitError(strprintf(_("Invalid -proxy address: '%s'"), proxyArg));

        SetProxy(NET_IPV4, addrProxy);
        SetProxy(NET_IPV6, addrProxy);
        SetProxy(NET_TOR, addrProxy);
        SetNameProxy(addrProxy);
        SetLimited(NET_TOR, false); // by default, -proxy sets onion as reachable, unless -noonion later
    }

    // -onion can be used to set only a proxy for .onion, or override normal proxy for .onion addresses
    // -noonion (or -onion=0) disables connecting to .onion entirely
    // An empty string is used to not override the onion proxy (in which case it defaults to -proxy set above, or none)
    std::string onionArg = GetArg("-onion", "");
    if (onionArg != "") {
        if (onionArg == "0") { // Handle -noonion/-onion=0
            SetLimited(NET_TOR); // set onions as unreachable
        } else {
            CService resolved(LookupNumeric(onionArg.c_str(), 9050));
            proxyType addrOnion = proxyType(resolved, proxyRandomize);
            if (!addrOnion.IsValid())
                return InitError(strprintf(_("Invalid -onion address: '%s'"), onionArg));
            SetProxy(NET_TOR, addrOnion);
            SetLimited(NET_TOR, false);
        }
    }

    // see Step 2: parameter interactions for more information about these
    fListen = GetBoolArg("-listen", DEFAULT_LISTEN);
    fDiscover = GetBoolArg("-discover", true);
    fNameLookup = GetBoolArg("-dns", DEFAULT_NAME_LOOKUP);
    fRelayTxes = !GetBoolArg("-blocksonly", DEFAULT_BLOCKSONLY);

    if (fListen) {
        bool fBound = false;
        if (mapMultiArgs.count("-bind")) {
            BOOST_FOREACH(const std::string& strBind, mapMultiArgs.at("-bind")) {
                CService addrBind;
                if (!Lookup(strBind.c_str(), addrBind, GetListenPort(), false))
                    return InitError(ResolveErrMsg("bind", strBind));
                fBound |= Bind(connman, addrBind, (BF_EXPLICIT | BF_REPORT_ERROR));
            }
        }
        if (mapMultiArgs.count("-whitebind")) {
            BOOST_FOREACH(const std::string& strBind, mapMultiArgs.at("-whitebind")) {
                CService addrBind;
                if (!Lookup(strBind.c_str(), addrBind, 0, false))
                    return InitError(ResolveErrMsg("whitebind", strBind));
                if (addrBind.GetPort() == 0)
                    return InitError(strprintf(_("Need to specify a port with -whitebind: '%s'"), strBind));
                fBound |= Bind(connman, addrBind, (BF_EXPLICIT | BF_REPORT_ERROR | BF_WHITELIST));
            }
        }
        if (!mapMultiArgs.count("-bind") && !mapMultiArgs.count("-whitebind")) {
            struct in_addr inaddr_any;
            inaddr_any.s_addr = INADDR_ANY;
            fBound |= Bind(connman, CService(in6addr_any, GetListenPort()), BF_NONE);
            fBound |= Bind(connman, CService(inaddr_any, GetListenPort()), !fBound ? BF_REPORT_ERROR : BF_NONE);

            if (!fBound) {
                int defaultPort = Params().GetDefaultPort();
                // If listening failed and another port than the standard port was specified,
                // ask if the user wants to connect via the standard port for the network instead
                if (GetListenPort() != defaultPort) {
                    bool fRet = uiInterface.ThreadSafeQuestion(
                        _("Do you want to use the standard network port for ") + _(PACKAGE_NAME) + " (port " + i64tostr(defaultPort) + ") instead?",
                        _("Listen on port ") + i64tostr(GetListenPort()) + _(" failed."),
                        "", CClientUIInterface::MSG_INFORMATION | CClientUIInterface::MODAL | CClientUIInterface::BTN_OK | CClientUIInterface::BTN_ABORT);

                    if (!fRet)
                        return false;
                    else {
                        SetArg("-port", defaultPort);
                        // Attempt to use standard port
                        struct in_addr inaddr_any;
                        inaddr_any.s_addr = INADDR_ANY;
                        fBound |= Bind(connman, CService(in6addr_any, defaultPort), BF_NONE);
                        fBound |= Bind(connman, CService(inaddr_any, defaultPort), BF_NONE);
                    }
                }
            }
        }

        if (!fBound)
            return InitError(_("Failed to listen on any port. Use -listen=0 if you want this."));
    }

    if (mapMultiArgs.count("-externalip")) {
        BOOST_FOREACH(const std::string& strAddr, mapMultiArgs.at("-externalip")) {
            CService addrLocal;
            if (Lookup(strAddr.c_str(), addrLocal, GetListenPort(), fNameLookup) && addrLocal.IsValid())
                AddLocal(addrLocal, LOCAL_MANUAL);
            else
                return InitError(ResolveErrMsg("externalip", strAddr));
        }
    }

    if (mapMultiArgs.count("-seednode")) {
        BOOST_FOREACH(const std::string& strDest, mapMultiArgs.at("-seednode"))
            connman.AddOneShot(strDest);
    }

#if ENABLE_ZMQ
    pzmqNotificationInterface = CZMQNotificationInterface::Create();

    if (pzmqNotificationInterface) {
        RegisterValidationInterface(pzmqNotificationInterface);
    }
#endif
    uint64_t nMaxOutboundLimit = 0; //unlimited unless -maxuploadtarget is set
    uint64_t nMaxOutboundTimeframe = MAX_UPLOAD_TIMEFRAME;

    if (IsArgSet("-maxuploadtarget")) {
        nMaxOutboundLimit = GetArg("-maxuploadtarget", DEFAULT_MAX_UPLOAD_TARGET)*1024*1024;
    }

    // ********************************************************* Step 7: load block chain

    fReindex = GetBoolArg("-reindex", false);
    bool fReindexChainState = GetBoolArg("-reindex-chainstate", false);

    // Upgrading to 0.8; hard-link the old blknnnn.dat files into /blocks/
    boost::filesystem::path blocksDir = GetDataDir() / "blocks";
    if (!boost::filesystem::exists(blocksDir))
    {
        boost::filesystem::create_directories(blocksDir);
        bool linked = false;
        for (unsigned int i = 1; i < 10000; i++) {
            boost::filesystem::path source = GetDataDir() / strprintf("blk%04u.dat", i);
            if (!boost::filesystem::exists(source)) break;
            boost::filesystem::path dest = blocksDir / strprintf("blk%05u.dat", i-1);
            try {
                boost::filesystem::create_hard_link(source, dest);
                LogPrintf("Hardlinked %s -> %s\n", source.string(), dest.string());
                linked = true;
            } catch (const boost::filesystem::filesystem_error& e) {
                // Note: hardlink creation failing is not a disaster, it just means
                // blocks will get re-downloaded from peers.
                LogPrintf("Error hardlinking blk%04u.dat: %s\n", i, e.what());
                break;
            }
        }
        if (linked)
        {
            fReindex = true;
        }
    }

    // cache size calculations
    int64_t nTotalCache = (GetArg("-dbcache", nDefaultDbCache) << 20);
    nTotalCache = std::max(nTotalCache, nMinDbCache << 20); // total cache cannot be less than nMinDbCache
    nTotalCache = std::min(nTotalCache, nMaxDbCache << 20); // total cache cannot be greater than nMaxDbcache
    int64_t nBlockTreeDBCache = nTotalCache / 8;
    nBlockTreeDBCache = std::min(nBlockTreeDBCache, (GetBoolArg("-txindex", DEFAULT_TXINDEX) ? nMaxBlockDBAndTxIndexCache : nMaxBlockDBCache) << 20);
    nTotalCache -= nBlockTreeDBCache;
    int64_t nCoinDBCache = std::min(nTotalCache / 2, (nTotalCache / 4) + (1 << 23)); // use 25%-50% of the remainder for disk cache
    nCoinDBCache = std::min(nCoinDBCache, nMaxCoinsDBCache << 20); // cap total coins db cache
    nTotalCache -= nCoinDBCache;
    nCoinCacheUsage = nTotalCache; // the rest goes to in-memory cache
    int64_t nMempoolSizeMax = GetArg("-maxmempool", DEFAULT_MAX_MEMPOOL_SIZE) * 1000000;
    LogPrintf("Cache configuration:\n");
    LogPrintf("* Using %.1fMiB for block index database\n", nBlockTreeDBCache * (1.0 / 1024 / 1024));
    LogPrintf("* Using %.1fMiB for chain state database\n", nCoinDBCache * (1.0 / 1024 / 1024));
    LogPrintf("* Using %.1fMiB for in-memory UTXO set (plus up to %.1fMiB of unused mempool space)\n", nCoinCacheUsage * (1.0 / 1024 / 1024), nMempoolSizeMax * (1.0 / 1024 / 1024));

    bool fLoaded = false;
    while (!fLoaded) {
        bool fReset = fReindex;
        std::string strLoadError;

        uiInterface.InitMessage(_("Loading block index..."));

        nStart = GetTimeMillis();
        do {
            try {
                UnloadBlockIndex();
                delete pcoinsTip;
                delete pcoinsdbview;
                delete pcoinscatcher;
                delete pblocktree;

                pblocktree = new CBlockTreeDB(nBlockTreeDBCache, false, fReindex);
                pcoinsdbview = new CCoinsViewDB(nCoinDBCache, false, fReindex || fReindexChainState);
                pcoinscatcher = new CCoinsViewErrorCatcher(pcoinsdbview);
                pcoinsTip = new CCoinsViewCache(pcoinscatcher);

                if (fReindex) {
                    pblocktree->WriteReindexing(true);
                    //If we're reindexing in prune mode, wipe away unusable block files and all undo data files
                    if (fPruneMode)
                        CleanupBlockRevFiles();
                }

                if (!LoadBlockIndex(chainparams)) {
                    strLoadError = _("Error loading block database");
                    break;
                }

                // If the loaded chain has a wrong genesis, bail out immediately
                // (we're likely using a testnet datadir, or the other way around).
                if (!mapBlockIndex.empty() && mapBlockIndex.count(chainparams.GetConsensus().hashGenesisBlock) == 0)
                    return InitError(_("Incorrect or no genesis block found. Wrong datadir for network?"));

                // Initialize the block index (no-op if non-empty database was already loaded)
                if (!InitBlockIndex(chainparams)) {
                    strLoadError = _("Error initializing block database");
                    break;
                }

                // Check for changed -txindex state
                if (fTxIndex != GetBoolArg("-txindex", DEFAULT_TXINDEX)) {
                    strLoadError = _("You need to rebuild the database using -reindex-chainstate to change -txindex");
                    break;
                }

                // Check for changed -prune state.  What we are concerned about is a user who has pruned blocks
                // in the past, but is now trying to run unpruned.
                if (fHavePruned && !fPruneMode) {
                    strLoadError = _("You need to rebuild the database using -reindex to go back to unpruned mode.  This will redownload the entire blockchain");
                    break;
                }

                if (!fReindex && chainActive.Tip() != NULL) {
                    uiInterface.InitMessage(_("Rewinding blocks..."));
                    if (!RewindBlockIndex(chainparams)) {
                        strLoadError = _("Unable to rewind the database to a pre-fork state. You will need to redownload the blockchain");
                        break;
                    }
                }

                uiInterface.InitMessage(_("Verifying blocks..."));
                if (fHavePruned && GetArg("-checkblocks", DEFAULT_CHECKBLOCKS) > MIN_BLOCKS_TO_KEEP) {
                    LogPrintf("Prune: pruned datadir may not have more than %d blocks; only checking available blocks",
                        MIN_BLOCKS_TO_KEEP);
                }

                {
                    LOCK(cs_main);
                    CBlockIndex* tip = chainActive.Tip();
                    RPCNotifyBlockChange(true, tip);
                    if (tip && tip->nTime > GetAdjustedTime() + 2 * 60 * 60) {
                        strLoadError = _("The block database contains a block which appears to be from the future. "
                                "This may be due to your computer's date and time being set incorrectly. "
                                "Only rebuild the block database if you are sure that your computer's date and time are correct");
                        break;
                    }
                }

                if (!CVerifyDB().VerifyDB(chainparams, pcoinsdbview, GetArg("-checklevel", DEFAULT_CHECKLEVEL),
                              GetArg("-checkblocks", DEFAULT_CHECKBLOCKS))) {
                    strLoadError = _("Corrupted block database detected");
                    break;
                }
            } catch (const std::exception& e) {
                if (fDebug) LogPrintf("%s\n", e.what());
                strLoadError = _("Error opening block database");
                break;
            }

            fLoaded = true;
        } while(false);

        if (!fLoaded) {
            // first suggest a reindex
            if (!fReset) {
                bool fRet = uiInterface.ThreadSafeQuestion(
                    strLoadError + ".\n\n" + _("Do you want to rebuild the block database now?"),
                    strLoadError + ".\nPlease restart with -reindex or -reindex-chainstate to recover.",
                    "", CClientUIInterface::MSG_ERROR | CClientUIInterface::BTN_ABORT);
                if (fRet) {
                    fReindex = true;
                    fRequestShutdown = false;
                } else {
                    LogPrintf("Aborted block database rebuild. Exiting.\n");
                    return false;
                }
            } else {
                return InitError(strLoadError);
            }
        }
    }

    // As LoadBlockIndex can take several minutes, it's possible the user
    // requested to kill the GUI during the last operation. If so, exit.
    // As the program has not fully started yet, Shutdown() is possibly overkill.
    if (fRequestShutdown)
    {
        LogPrintf("Shutdown requested. Exiting.\n");
        return false;
    }
    LogPrintf(" block index %15dms\n", GetTimeMillis() - nStart);

    boost::filesystem::path est_path = GetDataDir() / FEE_ESTIMATES_FILENAME;
    CAutoFile est_filein(fopen(est_path.string().c_str(), "rb"), SER_DISK, CLIENT_VERSION);
    // Allowed to fail as this file IS missing on first startup.
    if (!est_filein.IsNull())
        mempool.ReadFeeEstimates(est_filein);
    fFeeEstimatesInitialized = true;

    // ********************************************************* Step 8: load wallet
#ifdef ENABLE_WALLET
    if (!CWallet::InitLoadWallet())
        return false;
#else
    LogPrintf("No wallet support compiled in!\n");
#endif

    // ********************************************************* Step 9: data directory maintenance

    // if pruning, unset the service bit and perform the initial blockstore prune
    // after any wallet rescanning has taken place.
    if (fPruneMode) {
        LogPrintf("Unsetting NODE_NETWORK on prune mode\n");
        nLocalServices = ServiceFlags(nLocalServices & ~NODE_NETWORK);
        if (!fReindex) {
            uiInterface.InitMessage(_("Pruning blockstore..."));
            PruneAndFlush();
        }
    }

    if (chainparams.GetConsensus().vDeployments[Consensus::DEPLOYMENT_SEGWIT].nTimeout != 0) {
        // Only advertise witness capabilities if they have a reasonable start time.
        // This allows us to have the code merged without a defined softfork, by setting its
        // end time to 0.
        // Note that setting NODE_WITNESS is never required: the only downside from not
        // doing so is that after activation, no upgraded nodes will fetch from you.
        nLocalServices = ServiceFlags(nLocalServices | NODE_WITNESS);
        // Only care about others providing witness capabilities if there is a softfork
        // defined.
        nRelevantServices = ServiceFlags(nRelevantServices | NODE_WITNESS);
    }

    // ********************************************************* Step 10: import blocks

    if (!CheckDiskSpace())
        return false;

    // Either install a handler to notify us when genesis activates, or set fHaveGenesis directly.
    // No locking, as this happens before any background thread is started.
    if (chainActive.Tip() == NULL) {
        uiInterface.NotifyBlockTip.connect(BlockNotifyGenesisWait);
    } else {
        fHaveGenesis = true;
    }

    if (IsArgSet("-blocknotify"))
        uiInterface.NotifyBlockTip.connect(BlockNotifyCallback);

    std::vector<boost::filesystem::path> vImportFiles;
    if (mapMultiArgs.count("-loadblock"))
    {
        BOOST_FOREACH(const std::string& strFile, mapMultiArgs.at("-loadblock"))
            vImportFiles.push_back(strFile);
    }

    threadGroup.create_thread(boost::bind(&ThreadImport, vImportFiles));

    // Wait for genesis block to be processed
    {
        boost::unique_lock<boost::mutex> lock(cs_GenesisWait);
        while (!fHaveGenesis) {
            condvar_GenesisWait.wait(lock);
        }
        uiInterface.NotifyBlockTip.disconnect(BlockNotifyGenesisWait);
    }

    // ********************************************************* Step 11: start node

    //// debug print
    LogPrintf("mapBlockIndex.size() = %u\n",   mapBlockIndex.size());
    LogPrintf("nBestHeight = %d\n",                   chainActive.Height());
#ifdef USE_LIBEVENT
    if (GetBoolArg("-listenonion", DEFAULT_LISTEN_ONION))
        StartTorControl(threadGroup, scheduler);
#endif

    Discover(threadGroup);

    // Map ports with UPnP
    MapPort(GetBoolArg("-upnp", DEFAULT_UPNP));

    std::string strNodeError;
    CConnman::Options connOptions;
    connOptions.nLocalServices = nLocalServices;
    connOptions.nRelevantServices = nRelevantServices;
    connOptions.nMaxConnections = nMaxConnections;
    connOptions.nMaxOutbound = std::min(MAX_OUTBOUND_CONNECTIONS, connOptions.nMaxConnections);
    connOptions.nMaxAddnode = MAX_ADDNODE_CONNECTIONS;
    connOptions.nMaxFeeler = 1;
    connOptions.nBestHeight = chainActive.Height();
    connOptions.uiInterface = &uiInterface;
    connOptions.nSendBufferMaxSize = 1000*GetArg("-maxsendbuffer", DEFAULT_MAXSENDBUFFER);
    connOptions.nReceiveFloodSize = 1000*GetArg("-maxreceivebuffer", DEFAULT_MAXRECEIVEBUFFER);

    connOptions.nMaxOutboundTimeframe = nMaxOutboundTimeframe;
    connOptions.nMaxOutboundLimit = nMaxOutboundLimit;

    if (!connman.Start(scheduler, strNodeError, connOptions))
        return InitError(strNodeError);

    // ********************************************************* Step 12: finished

    SetRPCWarmupFinished();
    uiInterface.InitMessage(_("Done loading"));

#ifdef ENABLE_WALLET
    for (CWallet_ptr pwallet : vpwallets) {
        pwallet->postInitProcess(threadGroup);
    }
#endif

    return !fRequestShutdown;
}<|MERGE_RESOLUTION|>--- conflicted
+++ resolved
@@ -492,11 +492,8 @@
     strUsage += HelpMessageOpt("-datacarrier", strprintf(_("Relay and mine data carrier transactions (default: %u)"), DEFAULT_ACCEPT_DATACARRIER));
     strUsage += HelpMessageOpt("-datacarriersize", strprintf(_("Maximum size of data in data carrier transactions we relay and mine (default: %u)"), MAX_OP_RETURN_RELAY));
     strUsage += HelpMessageOpt("-mempoolreplacement", strprintf(_("Enable transaction replacement in the memory pool (default: %u)"), DEFAULT_ENABLE_REPLACEMENT));
-<<<<<<< HEAD
+    strUsage += HelpMessageOpt("-spamfilter", strprintf(_("Ignore known spam using pattern matching (default: %u)"), DEFAULT_SPAMFILTER));
     strUsage += HelpMessageOpt("-spkreuse", strprintf(_("Accept transactions reusing addresses or other pubkey scripts (default: %s)"), DEFAULT_SPKREUSE));
-=======
-    strUsage += HelpMessageOpt("-spamfilter", strprintf(_("Ignore known spam using pattern matching (default: %u)"), DEFAULT_SPAMFILTER));
->>>>>>> c7bff96e
 
     strUsage += HelpMessageGroup(_("Block creation options:"));
     strUsage += HelpMessageOpt("-blockmaxweight=<n>", strprintf(_("Set maximum BIP141 block weight (default: %d)"), DEFAULT_BLOCK_MAX_WEIGHT));
