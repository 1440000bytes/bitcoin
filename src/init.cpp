// Copyright (c) 2009-2010 Satoshi Nakamoto
// Copyright (c) 2009-2018 The Bitcoin Core developers
// Distributed under the MIT software license, see the accompanying
// file COPYING or http://www.opensource.org/licenses/mit-license.php.

#if defined(HAVE_CONFIG_H)
#include <config/bitcoin-config.h>
#endif

#include <init.h>

#include <addrman.h>
#include <amount.h>
#include <banman.h>
#include <chain.h>
#include <chainparams.h>
#include <checkpoints.h>
#include <compat/sanity.h>
#include <consensus/validation.h>
#include <fs.h>
#include <httpserver.h>
#include <httprpc.h>
#include <interfaces/chain.h>
#include <index/txindex.h>
#include <key.h>
#include <validation.h>
#include <miner.h>
#include <netbase.h>
#include <net.h>
#include <net_processing.h>
#include <policy/feerate.h>
#include <policy/fees.h>
#include <policy/policy.h>
#include <rpc/server.h>
#include <rpc/register.h>
#include <rpc/blockchain.h>
#include <rpc/util.h>
#include <script/standard.h>
#include <script/sigcache.h>
#include <scheduler.h>
#include <shutdown.h>
#include <stats/stats.h>
#include <timedata.h>
#include <txdb.h>
#include <txmempool.h>
#include <torcontrol.h>
#include <ui_interface.h>
#include <util/system.h>
#include <util/moneystr.h>
#include <validationinterface.h>
#include <warnings.h>
#include <walletinitinterface.h>
#include <stdint.h>
#include <stdio.h>

#ifndef WIN32
#include <attributes.h>
#include <cerrno>
#include <signal.h>
#include <sys/stat.h>
#endif

#include <boost/algorithm/string/classification.hpp>
#include <boost/algorithm/string/replace.hpp>
#include <boost/algorithm/string/split.hpp>
#include <boost/thread.hpp>
#include <openssl/crypto.h>

#if ENABLE_ZMQ
#include <zmq/zmqabstractnotifier.h>
#include <zmq/zmqnotificationinterface.h>
#include <zmq/zmqrpc.h>
#endif

bool fFeeEstimatesInitialized = false;
static const bool DEFAULT_PROXYRANDOMIZE = true;
static const bool DEFAULT_REST_ENABLE = false;
static const bool DEFAULT_STOPAFTERBLOCKIMPORT = false;

// Dump addresses to banlist.dat every 15 minutes (900s)
static constexpr int DUMP_BANS_INTERVAL = 60 * 15;

std::unique_ptr<CConnman> g_connman;
std::unique_ptr<PeerLogicValidation> peerLogic;
std::unique_ptr<BanMan> g_banman;

#ifdef WIN32
// Win32 LevelDB doesn't use filedescriptors, and the ones used for
// accessing block files don't count towards the fd_set size limit
// anyway.
#define MIN_CORE_FILEDESCRIPTORS 0
#else
#define MIN_CORE_FILEDESCRIPTORS 150
#endif

static const char* FEE_ESTIMATES_FILENAME="fee_estimates.dat";

/**
 * The PID file facilities.
 */
static const char* BITCOIN_PID_FILENAME = "bitcoind.pid";

static fs::path GetPidFile()
{
    return AbsPathForConfigVal(fs::path(gArgs.GetArg("-pid", BITCOIN_PID_FILENAME)));
}

NODISCARD static bool CreatePidFile()
{
    fsbridge::ofstream file{GetPidFile()};
    if (file) {
#ifdef WIN32
        tfm::format(file, "%d\n", GetCurrentProcessId());
#else
        tfm::format(file, "%d\n", getpid());
#endif
        return true;
    } else {
        return InitError(strprintf(_("Unable to create the PID file '%s': %s"), GetPidFile().string(), std::strerror(errno)));
    }
}

//////////////////////////////////////////////////////////////////////////////
//
// Shutdown
//

//
// Thread management and startup/shutdown:
//
// The network-processing threads are all part of a thread group
// created by AppInit() or the Qt main() function.
//
// A clean exit happens when StartShutdown() or the SIGTERM
// signal handler sets ShutdownRequested(), which makes main thread's
// WaitForShutdown() interrupts the thread group.
// And then, WaitForShutdown() makes all other on-going threads
// in the thread group join the main thread.
// Shutdown() is then called to clean up database connections, and stop other
// threads that should only be stopped after the main network-processing
// threads have exited.
//
// Shutdown for Qt is very similar, only it uses a QTimer to detect
// ShutdownRequested() getting set, and then does the normal Qt
// shutdown thing.
//

/**
 * This is a minimally invasive approach to shutdown on LevelDB read errors from the
 * chainstate, while keeping user interface out of the common library, which is shared
 * between bitcoind, and bitcoin-qt and non-server tools.
*/
class CCoinsViewErrorCatcher final : public CCoinsViewBacked
{
public:
    explicit CCoinsViewErrorCatcher(CCoinsView* view) : CCoinsViewBacked(view) {}
    bool GetCoin(const COutPoint &outpoint, Coin &coin) const override {
        try {
            return CCoinsViewBacked::GetCoin(outpoint, coin);
        } catch(const std::runtime_error& e) {
            uiInterface.ThreadSafeMessageBox(_("Error reading from database, shutting down."), "", CClientUIInterface::MSG_ERROR);
            LogPrintf("Error reading from database: %s\n", e.what());
            // Starting the shutdown sequence and returning false to the caller would be
            // interpreted as 'entry not found' (as opposed to unable to read data), and
            // could lead to invalid interpretation. Just exit immediately, as we can't
            // continue anyway, and all writes should be atomic.
            abort();
        }
    }
    // Writes do not need similar protection, as failure to write is handled by the caller.
};

static std::unique_ptr<CCoinsViewErrorCatcher> pcoinscatcher;
static std::unique_ptr<ECCVerifyHandle> globalVerifyHandle;

static boost::thread_group threadGroup;
static CScheduler scheduler;

void Interrupt()
{
    InterruptHTTPServer();
    InterruptHTTPRPC();
    InterruptRPC();
    InterruptREST();
    InterruptTorControl();
    InterruptMapPort();
    if (g_connman)
        g_connman->Interrupt();
    if (g_txindex) {
        g_txindex->Interrupt();
    }
}

void Shutdown(InitInterfaces& interfaces)
{
    LogPrintf("%s: In progress...\n", __func__);
    static CCriticalSection cs_Shutdown;
    TRY_LOCK(cs_Shutdown, lockShutdown);
    if (!lockShutdown)
        return;

    /// Note: Shutdown() must be able to handle cases in which initialization failed part of the way,
    /// for example if the data directory was found to be locked.
    /// Be sure that anything that writes files or flushes caches only does this if the respective
    /// module was initialized.
    RenameThread("bitcoin-shutoff");
    mempool.AddTransactionsUpdated(1);

    StopHTTPRPC();
    StopREST();
    StopRPC();
    StopHTTPServer();
    for (const auto& client : interfaces.chain_clients) {
        client->flush();
    }
    StopMapPort();

    // Because these depend on each-other, we make sure that neither can be
    // using the other before destroying them.
    if (peerLogic) UnregisterValidationInterface(peerLogic.get());
    if (g_connman) g_connman->Stop();
    if (g_txindex) g_txindex->Stop();

    StopTorControl();

    // After everything has been shut down, but before things get flushed, stop the
    // CScheduler/checkqueue threadGroup
    threadGroup.interrupt_all();
    threadGroup.join_all();

    // After the threads that potentially access these pointers have been stopped,
    // destruct and reset all to nullptr.
    peerLogic.reset();
    g_connman.reset();
    g_banman.reset();
    g_txindex.reset();

    if (g_is_mempool_loaded && gArgs.GetArg("-persistmempool", DEFAULT_PERSIST_MEMPOOL)) {
        DumpMempool();
    }

    if (fFeeEstimatesInitialized)
    {
        ::feeEstimator.FlushUnconfirmed();
        fs::path est_path = GetDataDir() / FEE_ESTIMATES_FILENAME;
        CAutoFile est_fileout(fsbridge::fopen(est_path, "wb"), SER_DISK, CLIENT_VERSION);
        if (!est_fileout.IsNull())
            ::feeEstimator.Write(est_fileout);
        else
            LogPrintf("%s: Failed to write fee estimates to %s\n", __func__, est_path.string());
        fFeeEstimatesInitialized = false;
    }

    // FlushStateToDisk generates a ChainStateFlushed callback, which we should avoid missing
    if (pcoinsTip != nullptr) {
        FlushStateToDisk();
    }

    // After there are no more peers/RPC left to give us new data which may generate
    // CValidationInterface callbacks, flush them...
    GetMainSignals().FlushBackgroundCallbacks();

    // Any future callbacks will be dropped. This should absolutely be safe - if
    // missing a callback results in an unrecoverable situation, unclean shutdown
    // would too. The only reason to do the above flushes is to let the wallet catch
    // up with our current chain to avoid any strange pruning edge cases and make
    // next startup faster by avoiding rescan.

    {
        LOCK(cs_main);
        if (pcoinsTip != nullptr) {
            FlushStateToDisk();
        }
        pcoinsTip.reset();
        pcoinscatcher.reset();
        pcoinsdbview.reset();
        pblocktree.reset();
    }
    for (const auto& client : interfaces.chain_clients) {
        client->stop();
    }

#if ENABLE_ZMQ
    if (g_zmq_notification_interface) {
        UnregisterValidationInterface(g_zmq_notification_interface);
        delete g_zmq_notification_interface;
        g_zmq_notification_interface = nullptr;
    }
#endif

    try {
        if (!fs::remove(GetPidFile())) {
            LogPrintf("%s: Unable to remove PID file: File does not exist\n", __func__);
        }
    } catch (const fs::filesystem_error& e) {
        LogPrintf("%s: Unable to remove PID file: %s\n", __func__, fsbridge::get_filesystem_error_message(e));
    }
    interfaces.chain_clients.clear();
    UnregisterAllValidationInterfaces();
    GetMainSignals().UnregisterBackgroundSignalScheduler();
    GetMainSignals().UnregisterWithMempoolSignals(mempool);
    globalVerifyHandle.reset();
    ECC_Stop();
    LogPrintf("%s: done\n", __func__);
}

/**
 * Signal handlers are very limited in what they are allowed to do.
 * The execution context the handler is invoked in is not guaranteed,
 * so we restrict handler operations to just touching variables:
 */
#ifndef WIN32
static void HandleSIGTERM(int)
{
    StartShutdown();
}

static void HandleSIGHUP(int)
{
    LogInstance().m_reopen_file = true;
}
#else
static BOOL WINAPI consoleCtrlHandler(DWORD dwCtrlType)
{
    StartShutdown();
    Sleep(INFINITE);
    return true;
}
#endif

#ifndef WIN32
static void registerSignalHandler(int signal, void(*handler)(int))
{
    struct sigaction sa;
    sa.sa_handler = handler;
    sigemptyset(&sa.sa_mask);
    sa.sa_flags = 0;
    sigaction(signal, &sa, nullptr);
}
#endif

static void OnRPCStarted()
{
    uiInterface.NotifyBlockTip_connect(&RPCNotifyBlockChange);
}

static void OnRPCStopped()
{
    uiInterface.NotifyBlockTip_disconnect(&RPCNotifyBlockChange);
    RPCNotifyBlockChange(false, nullptr);
    g_best_block_cv.notify_all();
    LogPrint(BCLog::RPC, "RPC stopped.\n");
}

void SetupServerArgs()
{
    SetupHelpOptions(gArgs);
    gArgs.AddArg("-help-debug", "Print help message with debugging options and exit", false, OptionsCategory::DEBUG_TEST); // server-only for now

    const auto defaultBaseParams = CreateBaseChainParams(CBaseChainParams::MAIN);
    const auto testnetBaseParams = CreateBaseChainParams(CBaseChainParams::TESTNET);
    const auto regtestBaseParams = CreateBaseChainParams(CBaseChainParams::REGTEST);
    const auto defaultChainParams = CreateChainParams(CBaseChainParams::MAIN);
    const auto testnetChainParams = CreateChainParams(CBaseChainParams::TESTNET);
    const auto regtestChainParams = CreateChainParams(CBaseChainParams::REGTEST);

    // Hidden Options
    std::vector<std::string> hidden_args = {
        "-dbcrashratio", "-forcecompactdb",
        // GUI args. These will be overwritten by SetupUIArgs for the GUI
        "-allowselfsignedrootcertificates", "-choosedatadir", "-lang=<lang>", "-min", "-resetguisettings", "-rootcertificates=<file>", "-splash", "-uiplatform"};

    gArgs.AddArg("-version", "Print version and exit", false, OptionsCategory::OPTIONS);
    gArgs.AddArg("-alertnotify=<cmd>", "Execute command when a relevant alert is received or we see a really long fork (%s in cmd is replaced by message)", false, OptionsCategory::OPTIONS);
    gArgs.AddArg("-assumevalid=<hex>", strprintf("If this block is in the chain assume that it and its ancestors are valid and potentially skip their script verification (0 to verify all, default: %s, testnet: %s)", defaultChainParams->GetConsensus().defaultAssumeValid.GetHex(), testnetChainParams->GetConsensus().defaultAssumeValid.GetHex()), false, OptionsCategory::OPTIONS);
    gArgs.AddArg("-blocksdir=<dir>", "Specify blocks directory (default: <datadir>/blocks)", false, OptionsCategory::OPTIONS);
    gArgs.AddArg("-blocknotify=<cmd>", "Execute command when the best block changes (%s in cmd is replaced by block hash)", false, OptionsCategory::OPTIONS);
    gArgs.AddArg("-blockreconstructionextratxn=<n>", strprintf("Extra transactions to keep in memory for compact block reconstructions (default: %u)", DEFAULT_BLOCK_RECONSTRUCTION_EXTRA_TXN), false, OptionsCategory::OPTIONS);
    gArgs.AddArg("-blocksonly", strprintf("Whether to reject transactions from network peers. Transactions from the wallet or RPC are not affected. (default: %u)", DEFAULT_BLOCKSONLY), false, OptionsCategory::OPTIONS);
    gArgs.AddArg("-conf=<file>", strprintf("Specify configuration file. Relative paths will be prefixed by datadir location. (default: %s)", BITCOIN_CONF_FILENAME), false, OptionsCategory::OPTIONS);
    gArgs.AddArg("-datadir=<dir>", "Specify data directory", false, OptionsCategory::OPTIONS);
    gArgs.AddArg("-dbbatchsize", strprintf("Maximum database write batch size in bytes (default: %u)", nDefaultDbBatchSize), true, OptionsCategory::OPTIONS);
    gArgs.AddArg("-dbcache=<n>", strprintf("Maximum database cache size <n> MiB (%d to %d, default: %d). In addition, unused mempool memory is shared for this cache (see -maxmempool).", nMinDbCache, nMaxDbCache, nDefaultDbCache), false, OptionsCategory::OPTIONS);
    gArgs.AddArg("-debuglogfile=<file>", strprintf("Specify location of debug log file. Relative paths will be prefixed by a net-specific datadir location. (-nodebuglogfile to disable; default: %s)", DEFAULT_DEBUGLOGFILE), false, OptionsCategory::OPTIONS);
    gArgs.AddArg("-feefilter", strprintf("Tell other nodes to filter invs to us by our mempool min fee (default: %u)", DEFAULT_FEEFILTER), true, OptionsCategory::OPTIONS);
    gArgs.AddArg("-includeconf=<file>", "Specify additional configuration file, relative to the -datadir path (only useable from configuration file, not command line)", false, OptionsCategory::OPTIONS);
    gArgs.AddArg("-loadblock=<file>", "Imports blocks from external blk000??.dat file on startup", false, OptionsCategory::OPTIONS);
    gArgs.AddArg("-maxmempool=<n>", strprintf("Keep the transaction memory pool below <n> megabytes (default: %u)", DEFAULT_MAX_MEMPOOL_SIZE), false, OptionsCategory::OPTIONS);
    gArgs.AddArg("-maxorphantx=<n>", strprintf("Keep at most <n> unconnectable transactions in memory (default: %u)", DEFAULT_MAX_ORPHAN_TRANSACTIONS), false, OptionsCategory::OPTIONS);
    gArgs.AddArg("-mempoolexpiry=<n>", strprintf("Do not keep transactions in the mempool longer than <n> hours (default: %u)", DEFAULT_MEMPOOL_EXPIRY), false, OptionsCategory::OPTIONS);
    gArgs.AddArg("-minimumchainwork=<hex>", strprintf("Minimum work assumed to exist on a valid chain in hex (default: %s, testnet: %s)", defaultChainParams->GetConsensus().nMinimumChainWork.GetHex(), testnetChainParams->GetConsensus().nMinimumChainWork.GetHex()), true, OptionsCategory::OPTIONS);
    gArgs.AddArg("-par=<n>", strprintf("Set the number of script verification threads (%u to %d, 0 = auto, <0 = leave that many cores free, default: %d)",
        -GetNumCores(), MAX_SCRIPTCHECK_THREADS, DEFAULT_SCRIPTCHECK_THREADS), false, OptionsCategory::OPTIONS);
    gArgs.AddArg("-persistmempool", strprintf("Whether to save the mempool on shutdown and load on restart (default: %u)", DEFAULT_PERSIST_MEMPOOL), false, OptionsCategory::OPTIONS);
    gArgs.AddArg("-pid=<file>", strprintf("Specify pid file. Relative paths will be prefixed by a net-specific datadir location. (default: %s)", BITCOIN_PID_FILENAME), false, OptionsCategory::OPTIONS);
    gArgs.AddArg("-prune=<n>", strprintf("Reduce storage requirements by enabling pruning (deleting) of old blocks. This allows the pruneblockchain RPC to be called to delete specific blocks, and enables automatic pruning of old blocks if a target size in MiB is provided. This mode is incompatible with -txindex and -rescan. "
            "Warning: Reverting this setting requires re-downloading the entire blockchain. "
            "(default: 0 = disable pruning blocks, 1 = allow manual pruning via RPC, >=%u = automatically prune block files to stay under the specified target size in MiB)", MIN_DISK_SPACE_FOR_BLOCK_FILES / 1024 / 1024), false, OptionsCategory::OPTIONS);
    gArgs.AddArg("-reindex", "Rebuild chain state and block index from the blk*.dat files on disk", false, OptionsCategory::OPTIONS);
    gArgs.AddArg("-reindex-chainstate", "Rebuild chain state from the currently indexed blocks. When in pruning mode or if blocks on disk might be corrupted, use full -reindex instead.", false, OptionsCategory::OPTIONS);
#ifndef WIN32
    gArgs.AddArg("-sysperms", "Create new files with system default permissions, instead of umask 077 (only effective with disabled wallet functionality)", false, OptionsCategory::OPTIONS);
#else
    hidden_args.emplace_back("-sysperms");
#endif
    gArgs.AddArg("-txindex", strprintf("Maintain a full transaction index, used by the getrawtransaction rpc call (default: %u)", DEFAULT_TXINDEX), false, OptionsCategory::OPTIONS);

    gArgs.AddArg("-addnode=<ip>", "Add a node to connect to and attempt to keep the connection open (see the `addnode` RPC command help for more info). This option can be specified multiple times to add multiple nodes.", false, OptionsCategory::CONNECTION);
    gArgs.AddArg("-banscore=<n>", strprintf("Threshold for disconnecting misbehaving peers (default: %u)", DEFAULT_BANSCORE_THRESHOLD), false, OptionsCategory::CONNECTION);
    gArgs.AddArg("-bantime=<n>", strprintf("Number of seconds to keep misbehaving peers from reconnecting (default: %u)", DEFAULT_MISBEHAVING_BANTIME), false, OptionsCategory::CONNECTION);
    gArgs.AddArg("-bind=<addr>", "Bind to given address and always listen on it. Use [host]:port notation for IPv6", false, OptionsCategory::CONNECTION);
    gArgs.AddArg("-connect=<ip>", "Connect only to the specified node; -noconnect disables automatic connections (the rules for this peer are the same as for -addnode). This option can be specified multiple times to connect to multiple nodes.", false, OptionsCategory::CONNECTION);
    gArgs.AddArg("-discover", "Discover own IP addresses (default: 1 when listening and no -externalip or -proxy)", false, OptionsCategory::CONNECTION);
    gArgs.AddArg("-dns", strprintf("Allow DNS lookups for -addnode, -seednode and -connect (default: %u)", DEFAULT_NAME_LOOKUP), false, OptionsCategory::CONNECTION);
    gArgs.AddArg("-dnsseed", "Query for peer addresses via DNS lookup, if low on addresses (default: 1 unless -connect used)", false, OptionsCategory::CONNECTION);
    gArgs.AddArg("-enablebip61", strprintf("Send reject messages per BIP61 (default: %u)", DEFAULT_ENABLE_BIP61), false, OptionsCategory::CONNECTION);
    gArgs.AddArg("-externalip=<ip>", "Specify your own public address", false, OptionsCategory::CONNECTION);
    gArgs.AddArg("-forcednsseed", strprintf("Always query for peer addresses via DNS lookup (default: %u)", DEFAULT_FORCEDNSSEED), false, OptionsCategory::CONNECTION);
    gArgs.AddArg("-listen", "Accept connections from outside (default: 1 if no -proxy or -connect)", false, OptionsCategory::CONNECTION);
    gArgs.AddArg("-listenonion", strprintf("Automatically create Tor hidden service (default: %d)", DEFAULT_LISTEN_ONION), false, OptionsCategory::CONNECTION);
    gArgs.AddArg("-maxconnections=<n>", strprintf("Maintain at most <n> connections to peers (default: %u)", DEFAULT_MAX_PEER_CONNECTIONS), false, OptionsCategory::CONNECTION);
    gArgs.AddArg("-maxreceivebuffer=<n>", strprintf("Maximum per-connection receive buffer, <n>*1000 bytes (default: %u)", DEFAULT_MAXRECEIVEBUFFER), false, OptionsCategory::CONNECTION);
    gArgs.AddArg("-maxsendbuffer=<n>", strprintf("Maximum per-connection send buffer, <n>*1000 bytes (default: %u)", DEFAULT_MAXSENDBUFFER), false, OptionsCategory::CONNECTION);
    gArgs.AddArg("-maxtimeadjustment", strprintf("Maximum allowed median peer time offset adjustment. Local perspective of time may be influenced by peers forward or backward by this amount. (default: %u seconds)", DEFAULT_MAX_TIME_ADJUSTMENT), false, OptionsCategory::CONNECTION);
    gArgs.AddArg("-maxuploadtarget=<n>", strprintf("Tries to keep outbound traffic under the given target (in MiB per 24h), 0 = no limit (default: %d)", DEFAULT_MAX_UPLOAD_TARGET), false, OptionsCategory::CONNECTION);
    gArgs.AddArg("-onion=<ip:port>", "Use separate SOCKS5 proxy to reach peers via Tor hidden services, set -noonion to disable (default: -proxy)", false, OptionsCategory::CONNECTION);
    gArgs.AddArg("-onlynet=<net>", "Make outgoing connections only through network <net> (ipv4, ipv6 or onion). Incoming connections are not affected by this option. This option can be specified multiple times to allow multiple networks.", false, OptionsCategory::CONNECTION);
    gArgs.AddArg("-peerbloomfilters", strprintf("Support filtering of blocks and transaction with bloom filters (default: %u)", DEFAULT_PEERBLOOMFILTERS), false, OptionsCategory::CONNECTION);
    gArgs.AddArg("-permitbaremultisig", strprintf("Relay non-P2SH multisig (default: %u)", DEFAULT_PERMIT_BAREMULTISIG), false, OptionsCategory::CONNECTION);
    gArgs.AddArg("-port=<port>", strprintf("Listen for connections on <port> (default: %u, testnet: %u, regtest: %u)", defaultChainParams->GetDefaultPort(), testnetChainParams->GetDefaultPort(), regtestChainParams->GetDefaultPort()), false, OptionsCategory::CONNECTION);
    gArgs.AddArg("-proxy=<ip:port>", "Connect through SOCKS5 proxy, set -noproxy to disable (default: disabled)", false, OptionsCategory::CONNECTION);
    gArgs.AddArg("-proxyrandomize", strprintf("Randomize credentials for every proxy connection. This enables Tor stream isolation (default: %u)", DEFAULT_PROXYRANDOMIZE), false, OptionsCategory::CONNECTION);
    gArgs.AddArg("-seednode=<ip>", "Connect to a node to retrieve peer addresses, and disconnect. This option can be specified multiple times to connect to multiple nodes.", false, OptionsCategory::CONNECTION);
    gArgs.AddArg("-timeout=<n>", strprintf("Specify connection timeout in milliseconds (minimum: 1, default: %d)", DEFAULT_CONNECT_TIMEOUT), false, OptionsCategory::CONNECTION);
    gArgs.AddArg("-peertimeout=<n>", strprintf("Specify p2p connection timeout in seconds. This option determines the amount of time a peer may be inactive before the connection to it is dropped. (minimum: 1, default: %d)", DEFAULT_PEER_CONNECT_TIMEOUT), true, OptionsCategory::CONNECTION);
    gArgs.AddArg("-torcontrol=<ip>:<port>", strprintf("Tor control port to use if onion listening enabled (default: %s)", DEFAULT_TOR_CONTROL), false, OptionsCategory::CONNECTION);
    gArgs.AddArg("-torpassword=<pass>", "Tor control port password (default: empty)", false, OptionsCategory::CONNECTION);
#ifdef USE_UPNP
#if USE_UPNP
    gArgs.AddArg("-upnp", "Use UPnP to map the listening port (default: 1 when listening and no -proxy)", false, OptionsCategory::CONNECTION);
#else
    gArgs.AddArg("-upnp", strprintf("Use UPnP to map the listening port (default: %u)", 0), false, OptionsCategory::CONNECTION);
#endif
#else
    hidden_args.emplace_back("-upnp");
#endif
    gArgs.AddArg("-whitebind=<addr>", "Bind to given address and whitelist peers connecting to it. Use [host]:port notation for IPv6", false, OptionsCategory::CONNECTION);
    gArgs.AddArg("-whitelist=<IP address or network>", "Whitelist peers connecting from the given IP address (e.g. 1.2.3.4) or CIDR notated network (e.g. 1.2.3.0/24). Can be specified multiple times."
        " Whitelisted peers cannot be DoS banned", false, OptionsCategory::CONNECTION);

    g_wallet_init_interface.AddWalletOptions();

#if ENABLE_ZMQ
    gArgs.AddArg("-zmqpubhashblock=<address>", "Enable publish hash block in <address>", false, OptionsCategory::ZMQ);
    gArgs.AddArg("-zmqpubhashtx=<address>", "Enable publish hash transaction in <address>", false, OptionsCategory::ZMQ);
    gArgs.AddArg("-zmqpubrawblock=<address>", "Enable publish raw block in <address>", false, OptionsCategory::ZMQ);
    gArgs.AddArg("-zmqpubrawtx=<address>", "Enable publish raw transaction in <address>", false, OptionsCategory::ZMQ);
    gArgs.AddArg("-zmqpubhashblockhwm=<n>", strprintf("Set publish hash block outbound message high water mark (default: %d)", CZMQAbstractNotifier::DEFAULT_ZMQ_SNDHWM), false, OptionsCategory::ZMQ);
    gArgs.AddArg("-zmqpubhashtxhwm=<n>", strprintf("Set publish hash transaction outbound message high water mark (default: %d)", CZMQAbstractNotifier::DEFAULT_ZMQ_SNDHWM), false, OptionsCategory::ZMQ);
    gArgs.AddArg("-zmqpubrawblockhwm=<n>", strprintf("Set publish raw block outbound message high water mark (default: %d)", CZMQAbstractNotifier::DEFAULT_ZMQ_SNDHWM), false, OptionsCategory::ZMQ);
    gArgs.AddArg("-zmqpubrawtxhwm=<n>", strprintf("Set publish raw transaction outbound message high water mark (default: %d)", CZMQAbstractNotifier::DEFAULT_ZMQ_SNDHWM), false, OptionsCategory::ZMQ);
#else
    hidden_args.emplace_back("-zmqpubhashblock=<address>");
    hidden_args.emplace_back("-zmqpubhashtx=<address>");
    hidden_args.emplace_back("-zmqpubrawblock=<address>");
    hidden_args.emplace_back("-zmqpubrawtx=<address>");
    hidden_args.emplace_back("-zmqpubhashblockhwm=<n>");
    hidden_args.emplace_back("-zmqpubhashtxhwm=<n>");
    hidden_args.emplace_back("-zmqpubrawblockhwm=<n>");
    hidden_args.emplace_back("-zmqpubrawtxhwm=<n>");
#endif

    gArgs.AddArg("-checkblocks=<n>", strprintf("How many blocks to check at startup (default: %u, 0 = all)", DEFAULT_CHECKBLOCKS), true, OptionsCategory::DEBUG_TEST);
    gArgs.AddArg("-checklevel=<n>", strprintf("How thorough the block verification of -checkblocks is: "
        "level 0 reads the blocks from disk, "
        "level 1 verifies block validity, "
        "level 2 verifies undo data, "
        "level 3 checks disconnection of tip blocks, "
        "and level 4 tries to reconnect the blocks, "
        "each level includes the checks of the previous levels "
        "(0-4, default: %u)", DEFAULT_CHECKLEVEL), true, OptionsCategory::DEBUG_TEST);
    gArgs.AddArg("-checkblockindex", strprintf("Do a full consistency check for mapBlockIndex, setBlockIndexCandidates, chainActive and mapBlocksUnlinked occasionally. (default: %u, regtest: %u)", defaultChainParams->DefaultConsistencyChecks(), regtestChainParams->DefaultConsistencyChecks()), true, OptionsCategory::DEBUG_TEST);
    gArgs.AddArg("-checkmempool=<n>", strprintf("Run checks every <n> transactions (default: %u, regtest: %u)", defaultChainParams->DefaultConsistencyChecks(), regtestChainParams->DefaultConsistencyChecks()), true, OptionsCategory::DEBUG_TEST);
    gArgs.AddArg("-checkpoints", strprintf("Disable expensive verification for known chain history (default: %u)", DEFAULT_CHECKPOINTS_ENABLED), true, OptionsCategory::DEBUG_TEST);
    gArgs.AddArg("-deprecatedrpc=<method>", "Allows deprecated RPC method(s) to be used", true, OptionsCategory::DEBUG_TEST);
    gArgs.AddArg("-dropmessagestest=<n>", "Randomly drop 1 of every <n> network messages", true, OptionsCategory::DEBUG_TEST);
    gArgs.AddArg("-stopafterblockimport", strprintf("Stop running after importing blocks from disk (default: %u)", DEFAULT_STOPAFTERBLOCKIMPORT), true, OptionsCategory::DEBUG_TEST);
    gArgs.AddArg("-stopatheight", strprintf("Stop running after reaching the given height in the main chain (default: %u)", DEFAULT_STOPATHEIGHT), true, OptionsCategory::DEBUG_TEST);
    gArgs.AddArg("-limitancestorcount=<n>", strprintf("Do not accept transactions if number of in-mempool ancestors is <n> or more (default: %u)", DEFAULT_ANCESTOR_LIMIT), true, OptionsCategory::DEBUG_TEST);
    gArgs.AddArg("-limitancestorsize=<n>", strprintf("Do not accept transactions whose size with all in-mempool ancestors exceeds <n> kilobytes (default: %u)", DEFAULT_ANCESTOR_SIZE_LIMIT), true, OptionsCategory::DEBUG_TEST);
    gArgs.AddArg("-limitdescendantcount=<n>", strprintf("Do not accept transactions if any ancestor would have <n> or more in-mempool descendants (default: %u)", DEFAULT_DESCENDANT_LIMIT), true, OptionsCategory::DEBUG_TEST);
    gArgs.AddArg("-limitdescendantsize=<n>", strprintf("Do not accept transactions if any ancestor would have more than <n> kilobytes of in-mempool descendants (default: %u).", DEFAULT_DESCENDANT_SIZE_LIMIT), true, OptionsCategory::DEBUG_TEST);
    gArgs.AddArg("-addrmantest", "Allows to test address relay on localhost", true, OptionsCategory::DEBUG_TEST);
    gArgs.AddArg("-debug=<category>", "Output debugging information (default: -nodebug, supplying <category> is optional). "
        "If <category> is not supplied or if <category> = 1, output all debugging information. <category> can be: " + ListLogCategories() + ".", false, OptionsCategory::DEBUG_TEST);
    gArgs.AddArg("-debugexclude=<category>", strprintf("Exclude debugging information for a category. Can be used in conjunction with -debug=1 to output debug logs for all categories except one or more specified categories."), false, OptionsCategory::DEBUG_TEST);
    gArgs.AddArg("-logips", strprintf("Include IP addresses in debug output (default: %u)", DEFAULT_LOGIPS), false, OptionsCategory::DEBUG_TEST);
    gArgs.AddArg("-logtimestamps", strprintf("Prepend debug output with timestamp (default: %u)", DEFAULT_LOGTIMESTAMPS), false, OptionsCategory::DEBUG_TEST);
    gArgs.AddArg("-logtimemicros", strprintf("Add microsecond precision to debug timestamps (default: %u)", DEFAULT_LOGTIMEMICROS), true, OptionsCategory::DEBUG_TEST);
    gArgs.AddArg("-mocktime=<n>", "Replace actual time with <n> seconds since epoch (default: 0)", true, OptionsCategory::DEBUG_TEST);
    gArgs.AddArg("-maxsigcachesize=<n>", strprintf("Limit sum of signature cache and script execution cache sizes to <n> MiB (default: %u)", DEFAULT_MAX_SIG_CACHE_SIZE), true, OptionsCategory::DEBUG_TEST);
    gArgs.AddArg("-maxtipage=<n>", strprintf("Maximum tip age in seconds to consider node in initial block download (default: %u)", DEFAULT_MAX_TIP_AGE), true, OptionsCategory::DEBUG_TEST);
    gArgs.AddArg("-maxtxfee=<amt>", strprintf("Maximum total fees (in %s) to use in a single wallet transaction or raw transaction; setting this too low may abort large transactions (default: %s)",
        CURRENCY_UNIT, FormatMoney(DEFAULT_TRANSACTION_MAXFEE)), false, OptionsCategory::DEBUG_TEST);
    gArgs.AddArg("-printpriority", strprintf("Log transaction fee per kB when mining blocks (default: %u)", DEFAULT_PRINTPRIORITY), true, OptionsCategory::DEBUG_TEST);
    gArgs.AddArg("-printtoconsole", "Send trace/debug info to console (default: 1 when no -daemon. To disable logging to file, set -nodebuglogfile)", false, OptionsCategory::DEBUG_TEST);
    gArgs.AddArg("-shrinkdebugfile", "Shrink debug.log file on client startup (default: 1 when no -debug)", false, OptionsCategory::DEBUG_TEST);
    gArgs.AddArg("-uacomment=<cmt>", "Append comment to the user agent string", false, OptionsCategory::DEBUG_TEST);

    SetupChainParamsBaseOptions();

    gArgs.AddArg("-acceptnonstdtxn", strprintf("Relay and mine \"non-standard\" transactions (%sdefault: %u)", "testnet/regtest only; ", !testnetChainParams->RequireStandard()), true, OptionsCategory::NODE_RELAY);
    gArgs.AddArg("-incrementalrelayfee=<amt>", strprintf("Fee rate (in %s/kB) used to define cost of relay, used for mempool limiting and BIP 125 replacement. (default: %s)", CURRENCY_UNIT, FormatMoney(DEFAULT_INCREMENTAL_RELAY_FEE)), true, OptionsCategory::NODE_RELAY);
    gArgs.AddArg("-dustrelayfee=<amt>", strprintf("Fee rate (in %s/kB) used to defined dust, the value of an output such that it will cost more than its value in fees at this fee rate to spend it. (default: %s)", CURRENCY_UNIT, FormatMoney(DUST_RELAY_TX_FEE)), true, OptionsCategory::NODE_RELAY);
    gArgs.AddArg("-bytespersigop", strprintf("Equivalent bytes per sigop in transactions for relay and mining (default: %u)", DEFAULT_BYTES_PER_SIGOP), false, OptionsCategory::NODE_RELAY);
    gArgs.AddArg("-datacarrier", strprintf("Relay and mine data carrier transactions (default: %u)", DEFAULT_ACCEPT_DATACARRIER), false, OptionsCategory::NODE_RELAY);
    gArgs.AddArg("-datacarriersize", strprintf("Maximum size of data in data carrier transactions we relay and mine (default: %u)", MAX_OP_RETURN_RELAY), false, OptionsCategory::NODE_RELAY);
    gArgs.AddArg("-mempoolreplacement", strprintf("Enable transaction replacement in the memory pool (default: %u)", DEFAULT_ENABLE_REPLACEMENT), false, OptionsCategory::NODE_RELAY);
    gArgs.AddArg("-minrelaytxfee=<amt>", strprintf("Fees (in %s/kB) smaller than this are considered zero fee for relaying, mining and transaction creation (default: %s)",
        CURRENCY_UNIT, FormatMoney(DEFAULT_MIN_RELAY_TX_FEE)), false, OptionsCategory::NODE_RELAY);
<<<<<<< HEAD
    gArgs.AddArg("-spkreuse", strprintf("Accept transactions reusing addresses or other pubkey scripts (default: %s)", DEFAULT_SPKREUSE), false, OptionsCategory::NODE_RELAY);
    gArgs.AddArg("-whitelistforcerelay", strprintf("Force relay of transactions from whitelisted peers even if they violate local relay policy (default: %d)", DEFAULT_WHITELISTFORCERELAY), false, OptionsCategory::NODE_RELAY);
=======
    gArgs.AddArg("-whitelistforcerelay", strprintf("Force relay of transactions from whitelisted peers even if the transactions were already in the mempool or violate local relay policy (default: %d)", DEFAULT_WHITELISTFORCERELAY), false, OptionsCategory::NODE_RELAY);
>>>>>>> fa27a076
    gArgs.AddArg("-whitelistrelay", strprintf("Accept relayed transactions received from whitelisted peers even when not relaying transactions (default: %d)", DEFAULT_WHITELISTRELAY), false, OptionsCategory::NODE_RELAY);


    gArgs.AddArg("-blockmaxweight=<n>", strprintf("Set maximum BIP141 block weight (default: %d)", DEFAULT_BLOCK_MAX_WEIGHT), false, OptionsCategory::BLOCK_CREATION);
    gArgs.AddArg("-blockmintxfee=<amt>", strprintf("Set lowest fee rate (in %s/kB) for transactions to be included in block creation. (default: %s)", CURRENCY_UNIT, FormatMoney(DEFAULT_BLOCK_MIN_TX_FEE)), false, OptionsCategory::BLOCK_CREATION);
    gArgs.AddArg("-blockversion=<n>", "Override block version to test forking scenarios", true, OptionsCategory::BLOCK_CREATION);

    gArgs.AddArg("-rest", strprintf("Accept public REST requests (default: %u)", DEFAULT_REST_ENABLE), false, OptionsCategory::RPC);
    gArgs.AddArg("-rpcallowip=<ip>", "Allow JSON-RPC connections from specified source. Valid for <ip> are a single IP (e.g. 1.2.3.4), a network/netmask (e.g. 1.2.3.4/255.255.255.0) or a network/CIDR (e.g. 1.2.3.4/24). This option can be specified multiple times", false, OptionsCategory::RPC);
    gArgs.AddArg("-rpcauth=<userpw>", "Username and HMAC-SHA-256 hashed password for JSON-RPC connections. The field <userpw> comes in the format: <USERNAME>:<SALT>$<HASH>. A canonical python script is included in share/rpcauth. The client then connects normally using the rpcuser=<USERNAME>/rpcpassword=<PASSWORD> pair of arguments. This option can be specified multiple times", false, OptionsCategory::RPC);
    gArgs.AddArg("-rpcbind=<addr>[:port]", "Bind to given address to listen for JSON-RPC connections. Do not expose the RPC server to untrusted networks such as the public internet! This option is ignored unless -rpcallowip is also passed. Port is optional and overrides -rpcport. Use [host]:port notation for IPv6. This option can be specified multiple times (default: 127.0.0.1 and ::1 i.e., localhost)", false, OptionsCategory::RPC);
    gArgs.AddArg("-rpccookiefile=<loc>", "Location of the auth cookie. Relative paths will be prefixed by a net-specific datadir location. (default: data dir)", false, OptionsCategory::RPC);
    gArgs.AddArg("-rpcpassword=<pw>", "Password for JSON-RPC connections", false, OptionsCategory::RPC);
    gArgs.AddArg("-rpcport=<port>", strprintf("Listen for JSON-RPC connections on <port> (default: %u, testnet: %u, regtest: %u)", defaultBaseParams->RPCPort(), testnetBaseParams->RPCPort(), regtestBaseParams->RPCPort()), false, OptionsCategory::RPC);
    gArgs.AddArg("-rpcserialversion", strprintf("Sets the serialization of raw transaction or block hex returned in non-verbose mode, non-segwit(0) or segwit(1) (default: %d)", DEFAULT_RPC_SERIALIZE_VERSION), false, OptionsCategory::RPC);
    gArgs.AddArg("-rpcservertimeout=<n>", strprintf("Timeout during HTTP requests (default: %d)", DEFAULT_HTTP_SERVER_TIMEOUT), true, OptionsCategory::RPC);
    gArgs.AddArg("-rpcthreads=<n>", strprintf("Set the number of threads to service RPC calls (default: %d)", DEFAULT_HTTP_THREADS), false, OptionsCategory::RPC);
    gArgs.AddArg("-rpcuser=<user>", "Username for JSON-RPC connections", false, OptionsCategory::RPC);
    gArgs.AddArg("-rpcworkqueue=<n>", strprintf("Set the depth of the work queue to service RPC calls (default: %d)", DEFAULT_HTTP_WORKQUEUE), true, OptionsCategory::RPC);
    gArgs.AddArg("-server", "Accept command line and JSON-RPC commands", false, OptionsCategory::RPC);

#if HAVE_DECL_DAEMON
    gArgs.AddArg("-daemon", "Run in the background as a daemon and accept commands", false, OptionsCategory::OPTIONS);
#else
    hidden_args.emplace_back("-daemon");
#endif

    CStats::AddStatsOptions();

    // Add the hidden options
    gArgs.AddHiddenArgs(hidden_args);
}

std::string LicenseInfo()
{
    const std::string URL_SOURCE_CODE = "<https://github.com/bitcoin/bitcoin>";
    const std::string URL_WEBSITE = "<https://bitcoincore.org>";

    return CopyrightHolders(strprintf(_("Copyright (C) %i-%i"), 2009, COPYRIGHT_YEAR) + " ") + "\n" +
           "\n" +
           strprintf(_("Please contribute if you find %s useful. "
                       "Visit %s for further information about the software."),
               PACKAGE_NAME, URL_WEBSITE) +
           "\n" +
           strprintf(_("The source code is available from %s."),
               URL_SOURCE_CODE) +
           "\n" +
           "\n" +
           _("This is experimental software.") + "\n" +
           strprintf(_("Distributed under the MIT software license, see the accompanying file %s or %s"), "COPYING", "<https://opensource.org/licenses/MIT>") + "\n" +
           "\n" +
           strprintf(_("This product includes software developed by the OpenSSL Project for use in the OpenSSL Toolkit %s and cryptographic software written by Eric Young and UPnP software written by Thomas Bernard."), "<https://www.openssl.org>") +
           "\n";
}

static void BlockNotifyCallback(bool initialSync, const CBlockIndex *pBlockIndex)
{
    if (initialSync || !pBlockIndex)
        return;

    std::string strCmd = gArgs.GetArg("-blocknotify", "");
    if (!strCmd.empty()) {
        boost::replace_all(strCmd, "%s", pBlockIndex->GetBlockHash().GetHex());
        std::thread t(runCommand, strCmd);
        t.detach(); // thread runs free
    }
}

static bool fHaveGenesis = false;
static Mutex g_genesis_wait_mutex;
static std::condition_variable g_genesis_wait_cv;

static void BlockNotifyGenesisWait(bool, const CBlockIndex *pBlockIndex)
{
    if (pBlockIndex != nullptr) {
        {
            LOCK(g_genesis_wait_mutex);
            fHaveGenesis = true;
        }
        g_genesis_wait_cv.notify_all();
    }
}

struct CImportingNow
{
    CImportingNow() {
        assert(fImporting == false);
        fImporting = true;
    }

    ~CImportingNow() {
        assert(fImporting == true);
        fImporting = false;
    }
};


// If we're using -prune with -reindex, then delete block files that will be ignored by the
// reindex.  Since reindexing works by starting at block file 0 and looping until a blockfile
// is missing, do the same here to delete any later block files after a gap.  Also delete all
// rev files since they'll be rewritten by the reindex anyway.  This ensures that vinfoBlockFile
// is in sync with what's actually on disk by the time we start downloading, so that pruning
// works correctly.
static void CleanupBlockRevFiles()
{
    std::map<std::string, fs::path> mapBlockFiles;

    // Glob all blk?????.dat and rev?????.dat files from the blocks directory.
    // Remove the rev files immediately and insert the blk file paths into an
    // ordered map keyed by block file index.
    LogPrintf("Removing unusable blk?????.dat and rev?????.dat files for -reindex with -prune\n");
    fs::path blocksdir = GetBlocksDir();
    for (fs::directory_iterator it(blocksdir); it != fs::directory_iterator(); it++) {
        if (fs::is_regular_file(*it) &&
            it->path().filename().string().length() == 12 &&
            it->path().filename().string().substr(8,4) == ".dat")
        {
            if (it->path().filename().string().substr(0,3) == "blk")
                mapBlockFiles[it->path().filename().string().substr(3,5)] = it->path();
            else if (it->path().filename().string().substr(0,3) == "rev")
                remove(it->path());
        }
    }

    // Remove all block files that aren't part of a contiguous set starting at
    // zero by walking the ordered map (keys are block file indices) by
    // keeping a separate counter.  Once we hit a gap (or if 0 doesn't exist)
    // start removing block files.
    int nContigCounter = 0;
    for (const std::pair<const std::string, fs::path>& item : mapBlockFiles) {
        if (atoi(item.first) == nContigCounter) {
            nContigCounter++;
            continue;
        }
        remove(item.second);
    }
}

static void ThreadImport(std::vector<fs::path> vImportFiles)
{
    const CChainParams& chainparams = Params();
    RenameThread("bitcoin-loadblk");
    ScheduleBatchPriority();

    {
    CImportingNow imp;

    // -reindex
    if (fReindex) {
        int nFile = 0;
        while (true) {
            CDiskBlockPos pos(nFile, 0);
            if (!fs::exists(GetBlockPosFilename(pos, "blk")))
                break; // No block files left to reindex
            FILE *file = OpenBlockFile(pos, true);
            if (!file)
                break; // This error is logged in OpenBlockFile
            LogPrintf("Reindexing block file blk%05u.dat...\n", (unsigned int)nFile);
            LoadExternalBlockFile(chainparams, file, &pos);
            nFile++;
        }
        pblocktree->WriteReindexing(false);
        fReindex = false;
        LogPrintf("Reindexing finished\n");
        // To avoid ending up in a situation without genesis block, re-try initializing (no-op if reindexing worked):
        LoadGenesisBlock(chainparams);
    }

    // hardcoded $DATADIR/bootstrap.dat
    fs::path pathBootstrap = GetDataDir() / "bootstrap.dat";
    if (fs::exists(pathBootstrap)) {
        FILE *file = fsbridge::fopen(pathBootstrap, "rb");
        if (file) {
            fs::path pathBootstrapOld = GetDataDir() / "bootstrap.dat.old";
            LogPrintf("Importing bootstrap.dat...\n");
            LoadExternalBlockFile(chainparams, file);
            RenameOver(pathBootstrap, pathBootstrapOld);
        } else {
            LogPrintf("Warning: Could not open bootstrap file %s\n", pathBootstrap.string());
        }
    }

    // -loadblock=
    for (const fs::path& path : vImportFiles) {
        FILE *file = fsbridge::fopen(path, "rb");
        if (file) {
            LogPrintf("Importing blocks file %s...\n", path.string());
            LoadExternalBlockFile(chainparams, file);
        } else {
            LogPrintf("Warning: Could not open blocks file %s\n", path.string());
        }
    }

    // scan for better chains in the block chain database, that are not yet connected in the active best chain
    CValidationState state;
    if (!ActivateBestChain(state, chainparams)) {
        LogPrintf("Failed to connect best block (%s)\n", FormatStateMessage(state));
        StartShutdown();
        return;
    }

    if (gArgs.GetBoolArg("-stopafterblockimport", DEFAULT_STOPAFTERBLOCKIMPORT)) {
        LogPrintf("Stopping after block import\n");
        StartShutdown();
        return;
    }
    } // End scope of CImportingNow
    if (gArgs.GetArg("-persistmempool", DEFAULT_PERSIST_MEMPOOL)) {
        LoadMempool();
    }
    g_is_mempool_loaded = !ShutdownRequested();
}

/** Sanity checks
 *  Ensure that Bitcoin is running in a usable environment with all
 *  necessary library support.
 */
static bool InitSanityCheck()
{
    if(!ECC_InitSanityCheck()) {
        InitError("Elliptic curve cryptography sanity check failure. Aborting.");
        return false;
    }

    if (!glibc_sanity_test() || !glibcxx_sanity_test())
        return false;

    if (!Random_SanityCheck()) {
        InitError("OS cryptographic RNG sanity check failure. Aborting.");
        return false;
    }

    return true;
}

static bool AppInitServers()
{
    RPCServer::OnStarted(&OnRPCStarted);
    RPCServer::OnStopped(&OnRPCStopped);
    if (!InitHTTPServer())
        return false;
    StartRPC();
    if (!StartHTTPRPC())
        return false;
    if (gArgs.GetBoolArg("-rest", DEFAULT_REST_ENABLE)) StartREST();
    StartHTTPServer();
    return true;
}

// Parameter interaction based on rules
void InitParameterInteraction()
{
    // when specifying an explicit binding address, you want to listen on it
    // even when -connect or -proxy is specified
    if (gArgs.IsArgSet("-bind")) {
        if (gArgs.SoftSetBoolArg("-listen", true))
            LogPrintf("%s: parameter interaction: -bind set -> setting -listen=1\n", __func__);
    }
    if (gArgs.IsArgSet("-whitebind")) {
        if (gArgs.SoftSetBoolArg("-listen", true))
            LogPrintf("%s: parameter interaction: -whitebind set -> setting -listen=1\n", __func__);
    }

    if (gArgs.IsArgSet("-connect")) {
        // when only connecting to trusted nodes, do not seed via DNS, or listen by default
        if (gArgs.SoftSetBoolArg("-dnsseed", false))
            LogPrintf("%s: parameter interaction: -connect set -> setting -dnsseed=0\n", __func__);
        if (gArgs.SoftSetBoolArg("-listen", false))
            LogPrintf("%s: parameter interaction: -connect set -> setting -listen=0\n", __func__);
    }

    if (gArgs.IsArgSet("-proxy")) {
        // to protect privacy, do not listen by default if a default proxy server is specified
        if (gArgs.SoftSetBoolArg("-listen", false))
            LogPrintf("%s: parameter interaction: -proxy set -> setting -listen=0\n", __func__);
        // to protect privacy, do not use UPNP when a proxy is set. The user may still specify -listen=1
        // to listen locally, so don't rely on this happening through -listen below.
        if (gArgs.SoftSetBoolArg("-upnp", false))
            LogPrintf("%s: parameter interaction: -proxy set -> setting -upnp=0\n", __func__);
        // to protect privacy, do not discover addresses by default
        if (gArgs.SoftSetBoolArg("-discover", false))
            LogPrintf("%s: parameter interaction: -proxy set -> setting -discover=0\n", __func__);
    }

    if (!gArgs.GetBoolArg("-listen", DEFAULT_LISTEN)) {
        // do not map ports or try to retrieve public IP when not listening (pointless)
        if (gArgs.SoftSetBoolArg("-upnp", false))
            LogPrintf("%s: parameter interaction: -listen=0 -> setting -upnp=0\n", __func__);
        if (gArgs.SoftSetBoolArg("-discover", false))
            LogPrintf("%s: parameter interaction: -listen=0 -> setting -discover=0\n", __func__);
        if (gArgs.SoftSetBoolArg("-listenonion", false))
            LogPrintf("%s: parameter interaction: -listen=0 -> setting -listenonion=0\n", __func__);
    }

    if (gArgs.IsArgSet("-externalip")) {
        // if an explicit public IP is specified, do not try to find others
        if (gArgs.SoftSetBoolArg("-discover", false))
            LogPrintf("%s: parameter interaction: -externalip set -> setting -discover=0\n", __func__);
    }

    // disable whitelistrelay in blocksonly mode
    if (gArgs.GetBoolArg("-blocksonly", DEFAULT_BLOCKSONLY)) {
        if (gArgs.SoftSetBoolArg("-whitelistrelay", false))
            LogPrintf("%s: parameter interaction: -blocksonly=1 -> setting -whitelistrelay=0\n", __func__);
    }

    // Forcing relay from whitelisted hosts implies we will accept relays from them in the first place.
    if (gArgs.GetBoolArg("-whitelistforcerelay", DEFAULT_WHITELISTFORCERELAY)) {
        if (gArgs.SoftSetBoolArg("-whitelistrelay", true))
            LogPrintf("%s: parameter interaction: -whitelistforcerelay=1 -> setting -whitelistrelay=1\n", __func__);
    }

    // Warn if network-specific options (-addnode, -connect, etc) are
    // specified in default section of config file, but not overridden
    // on the command line or in this network's section of the config file.
    std::string network = gArgs.GetChainName();
    for (const auto& arg : gArgs.GetUnsuitableSectionOnlyArgs()) {
        InitWarning(strprintf(_("Config setting for %s only applied on %s network when in [%s] section."), arg, network, network));
    }

    // Warn if unrecognized section name are present in the config file.
    for (const auto& section : gArgs.GetUnrecognizedSections()) {
        InitWarning(strprintf(_("Section [%s] is not recognized."), section));
    }
}

static std::string ResolveErrMsg(const char * const optname, const std::string& strBind)
{
    return strprintf(_("Cannot resolve -%s address: '%s'"), optname, strBind);
}

/**
 * Initialize global loggers.
 *
 * Note that this is called very early in the process lifetime, so you should be
 * careful about what global state you rely on here.
 */
void InitLogging()
{
    LogInstance().m_print_to_file = !gArgs.IsArgNegated("-debuglogfile");
    LogInstance().m_file_path = AbsPathForConfigVal(gArgs.GetArg("-debuglogfile", DEFAULT_DEBUGLOGFILE));

    // Add newlines to the logfile to distinguish this execution from the last
    // one; called before console logging is set up, so this is only sent to
    // debug.log.
    LogPrintf("\n\n\n\n\n");

    LogInstance().m_print_to_console = gArgs.GetBoolArg("-printtoconsole", !gArgs.GetBoolArg("-daemon", false));
    LogInstance().m_log_timestamps = gArgs.GetBoolArg("-logtimestamps", DEFAULT_LOGTIMESTAMPS);
    LogInstance().m_log_time_micros = gArgs.GetBoolArg("-logtimemicros", DEFAULT_LOGTIMEMICROS);

    fLogIPs = gArgs.GetBoolArg("-logips", DEFAULT_LOGIPS);

    std::string version_string = FormatFullVersion();
#ifdef DEBUG
    version_string += " (debug build)";
#else
    version_string += " (release build)";
#endif
    LogPrintf(PACKAGE_NAME " version %s\n", version_string);
}

namespace { // Variables internal to initialization process only

int nMaxConnections;
int nUserMaxConnections;
int nFD;
ServiceFlags nLocalServices = ServiceFlags(NODE_NETWORK | NODE_NETWORK_LIMITED);
int64_t peer_connect_timeout;

} // namespace

[[noreturn]] static void new_handler_terminate()
{
    // Rather than throwing std::bad-alloc if allocation fails, terminate
    // immediately to (try to) avoid chain corruption.
    // Since LogPrintf may itself allocate memory, set the handler directly
    // to terminate first.
    std::set_new_handler(std::terminate);
    LogPrintf("Error: Out of memory. Terminating.\n");

    // The log was successful, terminate now.
    std::terminate();
};

bool AppInitBasicSetup()
{
    // ********************************************************* Step 1: setup
#ifdef _MSC_VER
    // Turn off Microsoft heap dump noise
    _CrtSetReportMode(_CRT_WARN, _CRTDBG_MODE_FILE);
    _CrtSetReportFile(_CRT_WARN, CreateFileA("NUL", GENERIC_WRITE, 0, nullptr, OPEN_EXISTING, 0, 0));
    // Disable confusing "helpful" text message on abort, Ctrl-C
    _set_abort_behavior(0, _WRITE_ABORT_MSG | _CALL_REPORTFAULT);
#endif
#ifdef WIN32
    // Enable Data Execution Prevention (DEP)
    SetProcessDEPPolicy(PROCESS_DEP_ENABLE);
#endif

    if (!SetupNetworking())
        return InitError("Initializing networking failed");

#ifndef WIN32
    if (!gArgs.GetBoolArg("-sysperms", false)) {
        umask(077);
    }

    // Clean shutdown on SIGTERM
    registerSignalHandler(SIGTERM, HandleSIGTERM);
    registerSignalHandler(SIGINT, HandleSIGTERM);

    // Reopen debug.log on SIGHUP
    registerSignalHandler(SIGHUP, HandleSIGHUP);

    // Ignore SIGPIPE, otherwise it will bring the daemon down if the client closes unexpectedly
    signal(SIGPIPE, SIG_IGN);
#else
    SetConsoleCtrlHandler(consoleCtrlHandler, true);
#endif

    std::set_new_handler(new_handler_terminate);

    return true;
}

bool AppInitParameterInteraction()
{
    const CChainParams& chainparams = Params();
    // ********************************************************* Step 2: parameter interactions

    // also see: InitParameterInteraction()

    if (!fs::is_directory(GetBlocksDir())) {
        return InitError(strprintf(_("Specified blocks directory \"%s\" does not exist."), gArgs.GetArg("-blocksdir", "").c_str()));
    }

    // if using block pruning, then disallow txindex
    if (gArgs.GetArg("-prune", 0)) {
        if (gArgs.GetBoolArg("-txindex", DEFAULT_TXINDEX))
            return InitError(_("Prune mode is incompatible with -txindex."));
    }

    // -bind and -whitebind can't be set when not listening
    size_t nUserBind = gArgs.GetArgs("-bind").size() + gArgs.GetArgs("-whitebind").size();
    if (nUserBind != 0 && !gArgs.GetBoolArg("-listen", DEFAULT_LISTEN)) {
        return InitError("Cannot set -bind or -whitebind together with -listen=0");
    }

    // Make sure enough file descriptors are available
    int nBind = std::max(nUserBind, size_t(1));
    nUserMaxConnections = gArgs.GetArg("-maxconnections", DEFAULT_MAX_PEER_CONNECTIONS);
    nMaxConnections = std::max(nUserMaxConnections, 0);

    // Trim requested connection counts, to fit into system limitations
    // <int> in std::min<int>(...) to work around FreeBSD compilation issue described in #2695
    nFD = RaiseFileDescriptorLimit(nMaxConnections + MIN_CORE_FILEDESCRIPTORS + MAX_ADDNODE_CONNECTIONS);
#ifdef USE_POLL
    int fd_max = nFD;
#else
    int fd_max = FD_SETSIZE;
#endif
    nMaxConnections = std::max(std::min<int>(nMaxConnections, fd_max - nBind - MIN_CORE_FILEDESCRIPTORS - MAX_ADDNODE_CONNECTIONS), 0);
    if (nFD < MIN_CORE_FILEDESCRIPTORS)
        return InitError(_("Not enough file descriptors available."));
    nMaxConnections = std::min(nFD - MIN_CORE_FILEDESCRIPTORS - MAX_ADDNODE_CONNECTIONS, nMaxConnections);

    if (nMaxConnections < nUserMaxConnections)
        InitWarning(strprintf(_("Reducing -maxconnections from %d to %d, because of system limitations."), nUserMaxConnections, nMaxConnections));

    // ********************************************************* Step 3: parameter-to-internal-flags
    if (gArgs.IsArgSet("-debug")) {
        // Special-case: if -debug=0/-nodebug is set, turn off debugging messages
        const std::vector<std::string> categories = gArgs.GetArgs("-debug");

        if (std::none_of(categories.begin(), categories.end(),
            [](std::string cat){return cat == "0" || cat == "none";})) {
            for (const auto& cat : categories) {
                if (!LogInstance().EnableCategory(cat)) {
                    InitWarning(strprintf(_("Unsupported logging category %s=%s."), "-debug", cat));
                }
            }
        }
    }

    // Now remove the logging categories which were explicitly excluded
    for (const std::string& cat : gArgs.GetArgs("-debugexclude")) {
        if (!LogInstance().DisableCategory(cat)) {
            InitWarning(strprintf(_("Unsupported logging category %s=%s."), "-debugexclude", cat));
        }
    }

    // Checkmempool and checkblockindex default to true in regtest mode
    int ratio = std::min<int>(std::max<int>(gArgs.GetArg("-checkmempool", chainparams.DefaultConsistencyChecks() ? 1 : 0), 0), 1000000);
    if (ratio != 0) {
        mempool.setSanityCheck(1.0 / ratio);
    }
    fCheckBlockIndex = gArgs.GetBoolArg("-checkblockindex", chainparams.DefaultConsistencyChecks());
    fCheckpointsEnabled = gArgs.GetBoolArg("-checkpoints", DEFAULT_CHECKPOINTS_ENABLED);

    hashAssumeValid = uint256S(gArgs.GetArg("-assumevalid", chainparams.GetConsensus().defaultAssumeValid.GetHex()));
    if (!hashAssumeValid.IsNull())
        LogPrintf("Assuming ancestors of block %s have valid signatures.\n", hashAssumeValid.GetHex());
    else
        LogPrintf("Validating signatures for all blocks.\n");

    if (gArgs.IsArgSet("-minimumchainwork")) {
        const std::string minChainWorkStr = gArgs.GetArg("-minimumchainwork", "");
        if (!IsHexNumber(minChainWorkStr)) {
            return InitError(strprintf("Invalid non-hex (%s) minimum chain work value specified", minChainWorkStr));
        }
        nMinimumChainWork = UintToArith256(uint256S(minChainWorkStr));
    } else {
        nMinimumChainWork = UintToArith256(chainparams.GetConsensus().nMinimumChainWork);
    }
    LogPrintf("Setting nMinimumChainWork=%s\n", nMinimumChainWork.GetHex());
    if (nMinimumChainWork < UintToArith256(chainparams.GetConsensus().nMinimumChainWork)) {
        LogPrintf("Warning: nMinimumChainWork set below default value of %s\n", chainparams.GetConsensus().nMinimumChainWork.GetHex());
    }

    // mempool limits
    int64_t nMempoolSizeMax = gArgs.GetArg("-maxmempool", DEFAULT_MAX_MEMPOOL_SIZE) * 1000000;
    int64_t nMempoolSizeMin = gArgs.GetArg("-limitdescendantsize", DEFAULT_DESCENDANT_SIZE_LIMIT) * 1000 * 40;
    if (nMempoolSizeMax < 0 || nMempoolSizeMax < nMempoolSizeMin)
        return InitError(strprintf(_("-maxmempool must be at least %d MB"), std::ceil(nMempoolSizeMin / 1000000.0)));
    // incremental relay fee sets the minimum feerate increase necessary for BIP 125 replacement in the mempool
    // and the amount the mempool min fee increases above the feerate of txs evicted due to mempool limiting.
    if (gArgs.IsArgSet("-incrementalrelayfee"))
    {
        CAmount n = 0;
        if (!ParseMoney(gArgs.GetArg("-incrementalrelayfee", ""), n))
            return InitError(AmountErrMsg("incrementalrelayfee", gArgs.GetArg("-incrementalrelayfee", "")));
        incrementalRelayFee = CFeeRate(n);
    }

    // -par=0 means autodetect, but nScriptCheckThreads==0 means no concurrency
    nScriptCheckThreads = gArgs.GetArg("-par", DEFAULT_SCRIPTCHECK_THREADS);
    if (nScriptCheckThreads <= 0)
        nScriptCheckThreads += GetNumCores();
    if (nScriptCheckThreads <= 1)
        nScriptCheckThreads = 0;
    else if (nScriptCheckThreads > MAX_SCRIPTCHECK_THREADS)
        nScriptCheckThreads = MAX_SCRIPTCHECK_THREADS;

    // block pruning; get the amount of disk space (in MiB) to allot for block & undo files
    int64_t nPruneArg = gArgs.GetArg("-prune", 0);
    if (nPruneArg < 0) {
        return InitError(_("Prune cannot be configured with a negative value."));
    }
    nPruneTarget = (uint64_t) nPruneArg * 1024 * 1024;
    if (nPruneArg == 1) {  // manual pruning: -prune=1
        LogPrintf("Block pruning enabled.  Use RPC call pruneblockchain(height) to manually prune block and undo files.\n");
        nPruneTarget = std::numeric_limits<uint64_t>::max();
        fPruneMode = true;
    } else if (nPruneTarget) {
        if (nPruneTarget < MIN_DISK_SPACE_FOR_BLOCK_FILES) {
            return InitError(strprintf(_("Prune configured below the minimum of %d MiB.  Please use a higher number."), MIN_DISK_SPACE_FOR_BLOCK_FILES / 1024 / 1024));
        }
        LogPrintf("Prune configured to target %u MiB on disk for block and undo files.\n", nPruneTarget / 1024 / 1024);
        fPruneMode = true;
    }

    nConnectTimeout = gArgs.GetArg("-timeout", DEFAULT_CONNECT_TIMEOUT);
    if (nConnectTimeout <= 0) {
        nConnectTimeout = DEFAULT_CONNECT_TIMEOUT;
    }

    peer_connect_timeout = gArgs.GetArg("-peertimeout", DEFAULT_PEER_CONNECT_TIMEOUT);
    if (peer_connect_timeout <= 0) {
        return InitError("peertimeout cannot be configured with a negative value.");
    }

    if (gArgs.IsArgSet("-minrelaytxfee")) {
        CAmount n = 0;
        if (!ParseMoney(gArgs.GetArg("-minrelaytxfee", ""), n)) {
            return InitError(AmountErrMsg("minrelaytxfee", gArgs.GetArg("-minrelaytxfee", "")));
        }
        // High fee check is done afterward in WalletParameterInteraction()
        ::minRelayTxFee = CFeeRate(n);
    } else if (incrementalRelayFee > ::minRelayTxFee) {
        // Allow only setting incrementalRelayFee to control both
        ::minRelayTxFee = incrementalRelayFee;
        LogPrintf("Increasing minrelaytxfee to %s to match incrementalrelayfee\n",::minRelayTxFee.ToString());
    }

    // Sanity check argument for min fee for including tx in block
    // TODO: Harmonize which arguments need sanity checking and where that happens
    if (gArgs.IsArgSet("-blockmintxfee"))
    {
        CAmount n = 0;
        if (!ParseMoney(gArgs.GetArg("-blockmintxfee", ""), n))
            return InitError(AmountErrMsg("blockmintxfee", gArgs.GetArg("-blockmintxfee", "")));
    }

    // Feerate used to define dust.  Shouldn't be changed lightly as old
    // implementations may inadvertently create non-standard transactions
    if (gArgs.IsArgSet("-dustrelayfee"))
    {
        CAmount n = 0;
        if (!ParseMoney(gArgs.GetArg("-dustrelayfee", ""), n))
            return InitError(AmountErrMsg("dustrelayfee", gArgs.GetArg("-dustrelayfee", "")));
        dustRelayFee = CFeeRate(n);
    }

    // This is required by both the wallet and node
    if (gArgs.IsArgSet("-maxtxfee"))
    {
        CAmount nMaxFee = 0;
        if (!ParseMoney(gArgs.GetArg("-maxtxfee", ""), nMaxFee))
            return InitError(AmountErrMsg("maxtxfee", gArgs.GetArg("-maxtxfee", "")));
        if (nMaxFee > HIGH_MAX_TX_FEE)
            InitWarning(_("-maxtxfee is set very high! Fees this large could be paid on a single transaction."));
        maxTxFee = nMaxFee;
        if (CFeeRate(maxTxFee, 1000) < ::minRelayTxFee)
        {
            return InitError(strprintf(_("Invalid amount for -maxtxfee=<amount>: '%s' (must be at least the minrelay fee of %s to prevent stuck transactions)"),
                                       gArgs.GetArg("-maxtxfee", ""), ::minRelayTxFee.ToString()));
        }
    }

    fRequireStandard = !gArgs.GetBoolArg("-acceptnonstdtxn", !chainparams.RequireStandard());
    if (chainparams.RequireStandard() && !fRequireStandard)
        return InitError(strprintf("acceptnonstdtxn is not currently supported for %s chain", chainparams.NetworkIDString()));
    nBytesPerSigOp = gArgs.GetArg("-bytespersigop", nBytesPerSigOp);

    if (!g_wallet_init_interface.ParameterInteraction()) return false;

    fIsBareMultisigStd = gArgs.GetBoolArg("-permitbaremultisig", DEFAULT_PERMIT_BAREMULTISIG);
    fAcceptDatacarrier = gArgs.GetBoolArg("-datacarrier", DEFAULT_ACCEPT_DATACARRIER);
    nMaxDatacarrierBytes = gArgs.GetArg("-datacarriersize", nMaxDatacarrierBytes);

    {
        std::string strSpkReuse = gArgs.GetArg("-spkreuse", DEFAULT_SPKREUSE);
        // Uses string values so future versions can implement other modes
        if (strSpkReuse == "allow" || gArgs.GetBoolArg("-spkreuse", false)) {
            SpkReuseMode = SRM_ALLOW;
        } else {
            SpkReuseMode = SRM_REJECT;
        }
    }

    // Option to startup with mocktime set (used for regression testing):
    SetMockTime(gArgs.GetArg("-mocktime", 0)); // SetMockTime(0) is a no-op

    if (gArgs.GetBoolArg("-peerbloomfilters", DEFAULT_PEERBLOOMFILTERS))
        nLocalServices = ServiceFlags(nLocalServices | NODE_BLOOM);

    if (gArgs.GetArg("-rpcserialversion", DEFAULT_RPC_SERIALIZE_VERSION) < 0)
        return InitError("rpcserialversion must be non-negative.");

    if (gArgs.GetArg("-rpcserialversion", DEFAULT_RPC_SERIALIZE_VERSION) > 1)
        return InitError("unknown rpcserialversion requested.");

    nMaxTipAge = gArgs.GetArg("-maxtipage", DEFAULT_MAX_TIP_AGE);

    fEnableReplacement = gArgs.GetBoolArg("-mempoolreplacement", DEFAULT_ENABLE_REPLACEMENT);
    if ((!fEnableReplacement) && gArgs.IsArgSet("-mempoolreplacement")) {
        // Minimal effort at forwards compatibility
        std::string strReplacementModeList = gArgs.GetArg("-mempoolreplacement", "");  // default is impossible
        std::vector<std::string> vstrReplacementModes;
        boost::split(vstrReplacementModes, strReplacementModeList, boost::is_any_of(","));
        fEnableReplacement = (std::find(vstrReplacementModes.begin(), vstrReplacementModes.end(), "fee") != vstrReplacementModes.end());
    }

    if (!CStats::parameterInteraction())
        return false;

    return true;
}

static bool LockDataDirectory(bool probeOnly)
{
    // Make sure only a single Bitcoin process is using the data directory.
    fs::path datadir = GetDataDir();
    if (!DirIsWritable(datadir)) {
        return InitError(strprintf(_("Cannot write to data directory '%s'; check permissions."), datadir.string()));
    }
    if (!LockDirectory(datadir, ".lock", probeOnly)) {
        return InitError(strprintf(_("Cannot obtain a lock on data directory %s. %s is probably already running."), datadir.string(), _(PACKAGE_NAME)));
    }
    return true;
}

bool AppInitSanityChecks()
{
    // ********************************************************* Step 4: sanity checks

    // Initialize elliptic curve code
    std::string sha256_algo = SHA256AutoDetect();
    LogPrintf("Using the '%s' SHA256 implementation\n", sha256_algo);
    RandomInit();
    ECC_Start();
    globalVerifyHandle.reset(new ECCVerifyHandle());

    // Sanity check
    if (!InitSanityCheck())
        return InitError(strprintf(_("Initialization sanity check failed. %s is shutting down."), _(PACKAGE_NAME)));

    // Probe the data directory lock to give an early error message, if possible
    // We cannot hold the data directory lock here, as the forking for daemon() hasn't yet happened,
    // and a fork will cause weird behavior to it.
    return LockDataDirectory(true);
}

bool AppInitLockDataDirectory()
{
    // After daemonization get the data directory lock again and hold on to it until exit
    // This creates a slight window for a race condition to happen, however this condition is harmless: it
    // will at most make us exit without printing a message to console.
    if (!LockDataDirectory(false)) {
        // Detailed error printed inside LockDataDirectory
        return false;
    }
    return true;
}

bool AppInitMain(InitInterfaces& interfaces)
{
    const CChainParams& chainparams = Params();
    // ********************************************************* Step 4a: application initialization
    if (!CreatePidFile()) {
        // Detailed error printed inside CreatePidFile().
        return false;
    }
    if (LogInstance().m_print_to_file) {
        if (gArgs.GetBoolArg("-shrinkdebugfile", LogInstance().DefaultShrinkDebugFile())) {
            // Do this first since it both loads a bunch of debug.log into memory,
            // and because this needs to happen before any other debug.log printing
            LogInstance().ShrinkDebugFile();
        }
        if (!LogInstance().OpenDebugLog()) {
            return InitError(strprintf("Could not open debug log file %s",
                LogInstance().m_file_path.string()));
        }
    }

    if (!LogInstance().m_log_timestamps)
        LogPrintf("Startup time: %s\n", FormatISO8601DateTime(GetTime()));
    LogPrintf("Default data directory %s\n", GetDefaultDataDir().string());
    LogPrintf("Using data directory %s\n", GetDataDir().string());

    // Only log conf file usage message if conf file actually exists.
    fs::path config_file_path = GetConfigFile(gArgs.GetArg("-conf", BITCOIN_CONF_FILENAME));
    if (fs::exists(config_file_path)) {
        LogPrintf("Config file: %s\n", config_file_path.string());
    } else if (gArgs.IsArgSet("-conf")) {
        // Warn if no conf file exists at path provided by user
        InitWarning(strprintf(_("The specified config file %s does not exist\n"), config_file_path.string()));
    } else {
        // Not categorizing as "Warning" because it's the default behavior
        LogPrintf("Config file: %s (not found, skipping)\n", config_file_path.string());
    }

    LogPrintf("Using at most %i automatic connections (%i file descriptors available)\n", nMaxConnections, nFD);

    // Warn about relative -datadir path.
    if (gArgs.IsArgSet("-datadir") && !fs::path(gArgs.GetArg("-datadir", "")).is_absolute()) {
        LogPrintf("Warning: relative datadir option '%s' specified, which will be interpreted relative to the " /* Continued */
                  "current working directory '%s'. This is fragile, because if bitcoin is started in the future "
                  "from a different location, it will be unable to locate the current data files. There could "
                  "also be data loss if bitcoin is started while in a temporary directory.\n",
            gArgs.GetArg("-datadir", ""), fs::current_path().string());
    }

    InitSignatureCache();
    InitScriptExecutionCache();

    LogPrintf("Using %u threads for script verification\n", nScriptCheckThreads);
    if (nScriptCheckThreads) {
        for (int i=0; i<nScriptCheckThreads-1; i++)
            threadGroup.create_thread(&ThreadScriptCheck);
    }

    // Start the lightweight task scheduler thread
    CScheduler::Function serviceLoop = std::bind(&CScheduler::serviceQueue, &scheduler);
    threadGroup.create_thread(std::bind(&TraceThread<CScheduler::Function>, "scheduler", serviceLoop));

    GetMainSignals().RegisterBackgroundSignalScheduler(scheduler);
    GetMainSignals().RegisterWithMempoolSignals(mempool);

    // Create client interfaces for wallets that are supposed to be loaded
    // according to -wallet and -disablewallet options. This only constructs
    // the interfaces, it doesn't load wallet data. Wallets actually get loaded
    // when load() and start() interface methods are called below.
    g_wallet_init_interface.Construct(interfaces);

    /* Register RPC commands regardless of -server setting so they will be
     * available in the GUI RPC console even if external calls are disabled.
     */
    RegisterAllCoreRPCCommands(tableRPC);
    for (const auto& client : interfaces.chain_clients) {
        client->registerRpcs();
    }
    g_rpc_interfaces = &interfaces;
#if ENABLE_ZMQ
    RegisterZMQRPCCommands(tableRPC);
#endif

    /* Start the RPC server already.  It will be started in "warmup" mode
     * and not really process calls already (but it will signify connections
     * that the server is there and will be ready later).  Warmup mode will
     * be disabled when initialisation is finished.
     */
    if (gArgs.GetBoolArg("-server", false))
    {
        uiInterface.InitMessage_connect(SetRPCWarmupStatus);
        if (!AppInitServers())
            return InitError(_("Unable to start HTTP server. See debug log for details."));
    }

    // ********************************************************* Step 5: verify wallet database integrity
    for (const auto& client : interfaces.chain_clients) {
        if (!client->verify()) {
            return false;
        }
    }

    // ********************************************************* Step 6: network initialization
    // Note that we absolutely cannot open any actual connections
    // until the very end ("start node") as the UTXO/block state
    // is not yet setup and may end up being set up twice if we
    // need to reindex later.

    assert(!g_banman);
    g_banman = MakeUnique<BanMan>(GetDataDir() / "banlist.dat", &uiInterface, gArgs.GetArg("-bantime", DEFAULT_MISBEHAVING_BANTIME));
    assert(!g_connman);
    g_connman = std::unique_ptr<CConnman>(new CConnman(GetRand(std::numeric_limits<uint64_t>::max()), GetRand(std::numeric_limits<uint64_t>::max())));

    peerLogic.reset(new PeerLogicValidation(g_connman.get(), g_banman.get(), scheduler, gArgs.GetBoolArg("-enablebip61", DEFAULT_ENABLE_BIP61)));
    RegisterValidationInterface(peerLogic.get());

    // sanitize comments per BIP-0014, format user agent and check total size
    std::vector<std::string> uacomments;
    for (const std::string& cmt : gArgs.GetArgs("-uacomment")) {
        if (cmt != SanitizeString(cmt, SAFE_CHARS_UA_COMMENT))
            return InitError(strprintf(_("User Agent comment (%s) contains unsafe characters."), cmt));
        uacomments.push_back(cmt);
    }
    strSubVersion = FormatSubVersion(CLIENT_NAME, CLIENT_VERSION, uacomments);
    if (strSubVersion.size() > MAX_SUBVERSION_LENGTH) {
        return InitError(strprintf(_("Total length of network version string (%i) exceeds maximum length (%i). Reduce the number or size of uacomments."),
            strSubVersion.size(), MAX_SUBVERSION_LENGTH));
    }

    if (gArgs.IsArgSet("-onlynet")) {
        std::set<enum Network> nets;
        for (const std::string& snet : gArgs.GetArgs("-onlynet")) {
            enum Network net = ParseNetwork(snet);
            if (net == NET_UNROUTABLE)
                return InitError(strprintf(_("Unknown network specified in -onlynet: '%s'"), snet));
            nets.insert(net);
        }
        for (int n = 0; n < NET_MAX; n++) {
            enum Network net = (enum Network)n;
            if (!nets.count(net))
                SetReachable(net, false);
        }
    }

    // Check for host lookup allowed before parsing any network related parameters
    fNameLookup = gArgs.GetBoolArg("-dns", DEFAULT_NAME_LOOKUP);

    bool proxyRandomize = gArgs.GetBoolArg("-proxyrandomize", DEFAULT_PROXYRANDOMIZE);
    // -proxy sets a proxy for all outgoing network traffic
    // -noproxy (or -proxy=0) as well as the empty string can be used to not set a proxy, this is the default
    std::string proxyArg = gArgs.GetArg("-proxy", "");
    SetReachable(NET_ONION, false);
    if (proxyArg != "" && proxyArg != "0") {
        CService proxyAddr;
        if (!Lookup(proxyArg.c_str(), proxyAddr, 9050, fNameLookup)) {
            return InitError(strprintf(_("Invalid -proxy address or hostname: '%s'"), proxyArg));
        }

        proxyType addrProxy = proxyType(proxyAddr, proxyRandomize);
        if (!addrProxy.IsValid())
            return InitError(strprintf(_("Invalid -proxy address or hostname: '%s'"), proxyArg));

        SetProxy(NET_IPV4, addrProxy);
        SetProxy(NET_IPV6, addrProxy);
        SetProxy(NET_ONION, addrProxy);
        SetNameProxy(addrProxy);
        SetReachable(NET_ONION, true); // by default, -proxy sets onion as reachable, unless -noonion later
    }

    // -onion can be used to set only a proxy for .onion, or override normal proxy for .onion addresses
    // -noonion (or -onion=0) disables connecting to .onion entirely
    // An empty string is used to not override the onion proxy (in which case it defaults to -proxy set above, or none)
    std::string onionArg = gArgs.GetArg("-onion", "");
    if (onionArg != "") {
        if (onionArg == "0") { // Handle -noonion/-onion=0
            SetReachable(NET_ONION, false);
        } else {
            CService onionProxy;
            if (!Lookup(onionArg.c_str(), onionProxy, 9050, fNameLookup)) {
                return InitError(strprintf(_("Invalid -onion address or hostname: '%s'"), onionArg));
            }
            proxyType addrOnion = proxyType(onionProxy, proxyRandomize);
            if (!addrOnion.IsValid())
                return InitError(strprintf(_("Invalid -onion address or hostname: '%s'"), onionArg));
            SetProxy(NET_ONION, addrOnion);
            SetReachable(NET_ONION, true);
        }
    }

    // see Step 2: parameter interactions for more information about these
    fListen = gArgs.GetBoolArg("-listen", DEFAULT_LISTEN);
    fDiscover = gArgs.GetBoolArg("-discover", true);
    g_relay_txes = !gArgs.GetBoolArg("-blocksonly", DEFAULT_BLOCKSONLY);

    for (const std::string& strAddr : gArgs.GetArgs("-externalip")) {
        CService addrLocal;
        if (Lookup(strAddr.c_str(), addrLocal, GetListenPort(), fNameLookup) && addrLocal.IsValid())
            AddLocal(addrLocal, LOCAL_MANUAL);
        else
            return InitError(ResolveErrMsg("externalip", strAddr));
    }

#if ENABLE_ZMQ
    g_zmq_notification_interface = CZMQNotificationInterface::Create();

    if (g_zmq_notification_interface) {
        RegisterValidationInterface(g_zmq_notification_interface);
    }
#endif
    uint64_t nMaxOutboundLimit = 0; //unlimited unless -maxuploadtarget is set
    uint64_t nMaxOutboundTimeframe = MAX_UPLOAD_TIMEFRAME;

    if (gArgs.IsArgSet("-maxuploadtarget")) {
        nMaxOutboundLimit = gArgs.GetArg("-maxuploadtarget", DEFAULT_MAX_UPLOAD_TARGET)*1024*1024;
    }

    // ********************************************************* Step 7: load block chain

    fReindex = gArgs.GetBoolArg("-reindex", false);
    bool fReindexChainState = gArgs.GetBoolArg("-reindex-chainstate", false);

    // cache size calculations
    int64_t nTotalCache = (gArgs.GetArg("-dbcache", nDefaultDbCache) << 20);
    nTotalCache = std::max(nTotalCache, nMinDbCache << 20); // total cache cannot be less than nMinDbCache
    nTotalCache = std::min(nTotalCache, nMaxDbCache << 20); // total cache cannot be greater than nMaxDbcache
    int64_t nBlockTreeDBCache = std::min(nTotalCache / 8, nMaxBlockDBCache << 20);
    nTotalCache -= nBlockTreeDBCache;
    int64_t nTxIndexCache = std::min(nTotalCache / 8, gArgs.GetBoolArg("-txindex", DEFAULT_TXINDEX) ? nMaxTxIndexCache << 20 : 0);
    nTotalCache -= nTxIndexCache;
    int64_t nCoinDBCache = std::min(nTotalCache / 2, (nTotalCache / 4) + (1 << 23)); // use 25%-50% of the remainder for disk cache
    nCoinDBCache = std::min(nCoinDBCache, nMaxCoinsDBCache << 20); // cap total coins db cache
    nTotalCache -= nCoinDBCache;
    nCoinCacheUsage = nTotalCache; // the rest goes to in-memory cache
    int64_t nMempoolSizeMax = gArgs.GetArg("-maxmempool", DEFAULT_MAX_MEMPOOL_SIZE) * 1000000;
    LogPrintf("Cache configuration:\n");
    LogPrintf("* Using %.1f MiB for block index database\n", nBlockTreeDBCache * (1.0 / 1024 / 1024));
    if (gArgs.GetBoolArg("-txindex", DEFAULT_TXINDEX)) {
        LogPrintf("* Using %.1f MiB for transaction index database\n", nTxIndexCache * (1.0 / 1024 / 1024));
    }
    LogPrintf("* Using %.1f MiB for chain state database\n", nCoinDBCache * (1.0 / 1024 / 1024));
    LogPrintf("* Using %.1f MiB for in-memory UTXO set (plus up to %.1f MiB of unused mempool space)\n", nCoinCacheUsage * (1.0 / 1024 / 1024), nMempoolSizeMax * (1.0 / 1024 / 1024));

    bool fLoaded = false;
    while (!fLoaded && !ShutdownRequested()) {
        bool fReset = fReindex;
        std::string strLoadError;

        uiInterface.InitMessage(_("Loading block index..."));

        do {
            const int64_t load_block_index_start_time = GetTimeMillis();
            bool is_coinsview_empty;
            try {
                LOCK(cs_main);
                UnloadBlockIndex();
                pcoinsTip.reset();
                pcoinsdbview.reset();
                pcoinscatcher.reset();
                // new CBlockTreeDB tries to delete the existing file, which
                // fails if it's still open from the previous loop. Close it first:
                pblocktree.reset();
                pblocktree.reset(new CBlockTreeDB(nBlockTreeDBCache, false, fReset));

                if (fReset) {
                    pblocktree->WriteReindexing(true);
                    //If we're reindexing in prune mode, wipe away unusable block files and all undo data files
                    if (fPruneMode)
                        CleanupBlockRevFiles();
                }

                if (ShutdownRequested()) break;

                // LoadBlockIndex will load fHavePruned if we've ever removed a
                // block file from disk.
                // Note that it also sets fReindex based on the disk flag!
                // From here on out fReindex and fReset mean something different!
                if (!LoadBlockIndex(chainparams)) {
                    strLoadError = _("Error loading block database");
                    break;
                }

                // If the loaded chain has a wrong genesis, bail out immediately
                // (we're likely using a testnet datadir, or the other way around).
                if (!mapBlockIndex.empty() && !LookupBlockIndex(chainparams.GetConsensus().hashGenesisBlock)) {
                    return InitError(_("Incorrect or no genesis block found. Wrong datadir for network?"));
                }

                // Check for changed -prune state.  What we are concerned about is a user who has pruned blocks
                // in the past, but is now trying to run unpruned.
                if (fHavePruned && !fPruneMode) {
                    strLoadError = _("You need to rebuild the database using -reindex to go back to unpruned mode.  This will redownload the entire blockchain");
                    break;
                }

                // At this point blocktree args are consistent with what's on disk.
                // If we're not mid-reindex (based on disk + args), add a genesis block on disk
                // (otherwise we use the one already on disk).
                // This is called again in ThreadImport after the reindex completes.
                if (!fReindex && !LoadGenesisBlock(chainparams)) {
                    strLoadError = _("Error initializing block database");
                    break;
                }

                // At this point we're either in reindex or we've loaded a useful
                // block tree into mapBlockIndex!

                pcoinsdbview.reset(new CCoinsViewDB(nCoinDBCache, false, fReset || fReindexChainState));
                pcoinscatcher.reset(new CCoinsViewErrorCatcher(pcoinsdbview.get()));

                // If necessary, upgrade from older database format.
                // This is a no-op if we cleared the coinsviewdb with -reindex or -reindex-chainstate
                if (!pcoinsdbview->Upgrade()) {
                    strLoadError = _("Error upgrading chainstate database");
                    break;
                }

                // ReplayBlocks is a no-op if we cleared the coinsviewdb with -reindex or -reindex-chainstate
                if (!ReplayBlocks(chainparams, pcoinsdbview.get())) {
                    strLoadError = _("Unable to replay blocks. You will need to rebuild the database using -reindex-chainstate.");
                    break;
                }

                // The on-disk coinsdb is now in a good state, create the cache
                pcoinsTip.reset(new CCoinsViewCache(pcoinscatcher.get()));

                is_coinsview_empty = fReset || fReindexChainState || pcoinsTip->GetBestBlock().IsNull();
                if (!is_coinsview_empty) {
                    // LoadChainTip sets chainActive based on pcoinsTip's best block
                    if (!LoadChainTip(chainparams)) {
                        strLoadError = _("Error initializing block database");
                        break;
                    }
                    assert(chainActive.Tip() != nullptr);
                }
            } catch (const std::exception& e) {
                LogPrintf("%s\n", e.what());
                strLoadError = _("Error opening block database");
                break;
            }

            if (!fReset) {
                // Note that RewindBlockIndex MUST run even if we're about to -reindex-chainstate.
                // It both disconnects blocks based on chainActive, and drops block data in
                // mapBlockIndex based on lack of available witness data.
                uiInterface.InitMessage(_("Rewinding blocks..."));
                if (!RewindBlockIndex(chainparams)) {
                    strLoadError = _("Unable to rewind the database to a pre-fork state. You will need to redownload the blockchain");
                    break;
                }
            }

            try {
                LOCK(cs_main);
                if (!is_coinsview_empty) {
                    uiInterface.InitMessage(_("Verifying blocks..."));
                    if (fHavePruned && gArgs.GetArg("-checkblocks", DEFAULT_CHECKBLOCKS) > MIN_BLOCKS_TO_KEEP) {
                        LogPrintf("Prune: pruned datadir may not have more than %d blocks; only checking available blocks\n",
                            MIN_BLOCKS_TO_KEEP);
                    }

                    CBlockIndex* tip = chainActive.Tip();
                    RPCNotifyBlockChange(true, tip);
                    if (tip && tip->nTime > GetAdjustedTime() + 2 * 60 * 60) {
                        strLoadError = _("The block database contains a block which appears to be from the future. "
                                "This may be due to your computer's date and time being set incorrectly. "
                                "Only rebuild the block database if you are sure that your computer's date and time are correct");
                        break;
                    }

                    if (!CVerifyDB().VerifyDB(chainparams, pcoinsdbview.get(), gArgs.GetArg("-checklevel", DEFAULT_CHECKLEVEL),
                                  gArgs.GetArg("-checkblocks", DEFAULT_CHECKBLOCKS))) {
                        strLoadError = _("Corrupted block database detected");
                        break;
                    }
                }
            } catch (const std::exception& e) {
                LogPrintf("%s\n", e.what());
                strLoadError = _("Error opening block database");
                break;
            }

            fLoaded = true;
            LogPrintf(" block index %15dms\n", GetTimeMillis() - load_block_index_start_time);
        } while(false);

        if (!fLoaded && !ShutdownRequested()) {
            // first suggest a reindex
            if (!fReset) {
                bool fRet = uiInterface.ThreadSafeQuestion(
                    strLoadError + ".\n\n" + _("Do you want to rebuild the block database now?"),
                    strLoadError + ".\nPlease restart with -reindex or -reindex-chainstate to recover.",
                    "", CClientUIInterface::MSG_ERROR | CClientUIInterface::BTN_ABORT);
                if (fRet) {
                    fReindex = true;
                    AbortShutdown();
                } else {
                    LogPrintf("Aborted block database rebuild. Exiting.\n");
                    return false;
                }
            } else {
                return InitError(strLoadError);
            }
        }
    }

    // As LoadBlockIndex can take several minutes, it's possible the user
    // requested to kill the GUI during the last operation. If so, exit.
    // As the program has not fully started yet, Shutdown() is possibly overkill.
    if (ShutdownRequested()) {
        LogPrintf("Shutdown requested. Exiting.\n");
        return false;
    }

    fs::path est_path = GetDataDir() / FEE_ESTIMATES_FILENAME;
    CAutoFile est_filein(fsbridge::fopen(est_path, "rb"), SER_DISK, CLIENT_VERSION);
    // Allowed to fail as this file IS missing on first startup.
    if (!est_filein.IsNull())
        ::feeEstimator.Read(est_filein);
    fFeeEstimatesInitialized = true;

    // ********************************************************* Step 8: start indexers
    if (gArgs.GetBoolArg("-txindex", DEFAULT_TXINDEX)) {
        g_txindex = MakeUnique<TxIndex>(nTxIndexCache, false, fReindex);
        g_txindex->Start();
    }

    // ********************************************************* Step 9: load wallet
    for (const auto& client : interfaces.chain_clients) {
        if (!client->load()) {
            return false;
        }
    }

    // ********************************************************* Step 10: data directory maintenance

    // if pruning, unset the service bit and perform the initial blockstore prune
    // after any wallet rescanning has taken place.
    if (fPruneMode) {
        LogPrintf("Unsetting NODE_NETWORK on prune mode\n");
        nLocalServices = ServiceFlags(nLocalServices & ~NODE_NETWORK);
        if (!fReindex) {
            uiInterface.InitMessage(_("Pruning blockstore..."));
            PruneAndFlush();
        }
    }

    if (chainparams.GetConsensus().vDeployments[Consensus::DEPLOYMENT_SEGWIT].nTimeout != 0) {
        // Only advertise witness capabilities if they have a reasonable start time.
        // This allows us to have the code merged without a defined softfork, by setting its
        // end time to 0.
        // Note that setting NODE_WITNESS is never required: the only downside from not
        // doing so is that after activation, no upgraded nodes will fetch from you.
        nLocalServices = ServiceFlags(nLocalServices | NODE_WITNESS);
    }

    // ********************************************************* Step 11: import blocks

    if (!CheckDiskSpace(/* additional_bytes */ 0, /* blocks_dir */ false)) {
        InitError(strprintf(_("Error: Disk space is low for %s"), GetDataDir()));
        return false;
    }
    if (!CheckDiskSpace(/* additional_bytes */ 0, /* blocks_dir */ true)) {
        InitError(strprintf(_("Error: Disk space is low for %s"), GetBlocksDir()));
        return false;
    }

    // Either install a handler to notify us when genesis activates, or set fHaveGenesis directly.
    // No locking, as this happens before any background thread is started.
    if (chainActive.Tip() == nullptr) {
        uiInterface.NotifyBlockTip_connect(BlockNotifyGenesisWait);
    } else {
        fHaveGenesis = true;
    }

    if (gArgs.IsArgSet("-blocknotify"))
        uiInterface.NotifyBlockTip_connect(BlockNotifyCallback);

    std::vector<fs::path> vImportFiles;
    for (const std::string& strFile : gArgs.GetArgs("-loadblock")) {
        vImportFiles.push_back(strFile);
    }

    threadGroup.create_thread(std::bind(&ThreadImport, vImportFiles));

    // Wait for genesis block to be processed
    {
        WAIT_LOCK(g_genesis_wait_mutex, lock);
        // We previously could hang here if StartShutdown() is called prior to
        // ThreadImport getting started, so instead we just wait on a timer to
        // check ShutdownRequested() regularly.
        while (!fHaveGenesis && !ShutdownRequested()) {
            g_genesis_wait_cv.wait_for(lock, std::chrono::milliseconds(500));
        }
        uiInterface.NotifyBlockTip_disconnect(BlockNotifyGenesisWait);
    }

    if (ShutdownRequested()) {
        return false;
    }

    // ********************************************************* Step 12: start node

    int chain_active_height;

    //// debug print
    {
        LOCK(cs_main);
        LogPrintf("mapBlockIndex.size() = %u\n", mapBlockIndex.size());
        chain_active_height = chainActive.Height();
    }
    LogPrintf("nBestHeight = %d\n", chain_active_height);

    if (gArgs.GetBoolArg("-listenonion", DEFAULT_LISTEN_ONION))
        StartTorControl();

    Discover();

    // Map ports with UPnP
    if (gArgs.GetBoolArg("-upnp", DEFAULT_UPNP)) {
        StartMapPort();
    }

    CConnman::Options connOptions;
    connOptions.nLocalServices = nLocalServices;
    connOptions.nMaxConnections = nMaxConnections;
    connOptions.nMaxOutbound = std::min(MAX_OUTBOUND_CONNECTIONS, connOptions.nMaxConnections);
    connOptions.nMaxAddnode = MAX_ADDNODE_CONNECTIONS;
    connOptions.nMaxFeeler = 1;
    connOptions.nBestHeight = chain_active_height;
    connOptions.uiInterface = &uiInterface;
    connOptions.m_banman = g_banman.get();
    connOptions.m_msgproc = peerLogic.get();
    connOptions.nSendBufferMaxSize = 1000*gArgs.GetArg("-maxsendbuffer", DEFAULT_MAXSENDBUFFER);
    connOptions.nReceiveFloodSize = 1000*gArgs.GetArg("-maxreceivebuffer", DEFAULT_MAXRECEIVEBUFFER);
    connOptions.m_added_nodes = gArgs.GetArgs("-addnode");

    connOptions.nMaxOutboundTimeframe = nMaxOutboundTimeframe;
    connOptions.nMaxOutboundLimit = nMaxOutboundLimit;
    connOptions.m_peer_connect_timeout = peer_connect_timeout;

    for (const std::string& strBind : gArgs.GetArgs("-bind")) {
        CService addrBind;
        if (!Lookup(strBind.c_str(), addrBind, GetListenPort(), false)) {
            return InitError(ResolveErrMsg("bind", strBind));
        }
        connOptions.vBinds.push_back(addrBind);
    }
    for (const std::string& strBind : gArgs.GetArgs("-whitebind")) {
        CService addrBind;
        if (!Lookup(strBind.c_str(), addrBind, 0, false)) {
            return InitError(ResolveErrMsg("whitebind", strBind));
        }
        if (addrBind.GetPort() == 0) {
            return InitError(strprintf(_("Need to specify a port with -whitebind: '%s'"), strBind));
        }
        connOptions.vWhiteBinds.push_back(addrBind);
    }

    for (const auto& net : gArgs.GetArgs("-whitelist")) {
        CSubNet subnet;
        LookupSubNet(net.c_str(), subnet);
        if (!subnet.IsValid())
            return InitError(strprintf(_("Invalid netmask specified in -whitelist: '%s'"), net));
        connOptions.vWhitelistedRange.push_back(subnet);
    }

    connOptions.vSeedNodes = gArgs.GetArgs("-seednode");

    // Initiate outbound connections unless connect=0
    connOptions.m_use_addrman_outgoing = !gArgs.IsArgSet("-connect");
    if (!connOptions.m_use_addrman_outgoing) {
        const auto connect = gArgs.GetArgs("-connect");
        if (connect.size() != 1 || connect[0] != "0") {
            connOptions.m_specified_outgoing = connect;
        }
    }
    if (!g_connman->Start(scheduler, connOptions)) {
        return false;
    }

    // ********************************************************* Step 13: finished

    SetRPCWarmupFinished();
    uiInterface.InitMessage(_("Done loading"));

    for (const auto& client : interfaces.chain_clients) {
        client->start(scheduler);
    }

    scheduler.scheduleEvery([]{
        g_banman->DumpBanlist();
    }, DUMP_BANS_INTERVAL * 1000);

    return true;
}<|MERGE_RESOLUTION|>--- conflicted
+++ resolved
@@ -518,12 +518,8 @@
     gArgs.AddArg("-mempoolreplacement", strprintf("Enable transaction replacement in the memory pool (default: %u)", DEFAULT_ENABLE_REPLACEMENT), false, OptionsCategory::NODE_RELAY);
     gArgs.AddArg("-minrelaytxfee=<amt>", strprintf("Fees (in %s/kB) smaller than this are considered zero fee for relaying, mining and transaction creation (default: %s)",
         CURRENCY_UNIT, FormatMoney(DEFAULT_MIN_RELAY_TX_FEE)), false, OptionsCategory::NODE_RELAY);
-<<<<<<< HEAD
     gArgs.AddArg("-spkreuse", strprintf("Accept transactions reusing addresses or other pubkey scripts (default: %s)", DEFAULT_SPKREUSE), false, OptionsCategory::NODE_RELAY);
-    gArgs.AddArg("-whitelistforcerelay", strprintf("Force relay of transactions from whitelisted peers even if they violate local relay policy (default: %d)", DEFAULT_WHITELISTFORCERELAY), false, OptionsCategory::NODE_RELAY);
-=======
     gArgs.AddArg("-whitelistforcerelay", strprintf("Force relay of transactions from whitelisted peers even if the transactions were already in the mempool or violate local relay policy (default: %d)", DEFAULT_WHITELISTFORCERELAY), false, OptionsCategory::NODE_RELAY);
->>>>>>> fa27a076
     gArgs.AddArg("-whitelistrelay", strprintf("Accept relayed transactions received from whitelisted peers even when not relaying transactions (default: %d)", DEFAULT_WHITELISTRELAY), false, OptionsCategory::NODE_RELAY);
 
 
