// Copyright (c) 2009-2010 Satoshi Nakamoto
// Copyright (c) 2009-2014 The Bitcoin Core developers
// Distributed under the MIT software license, see the accompanying
// file COPYING or http://www.opensource.org/licenses/mit-license.php.

#if defined(HAVE_CONFIG_H)
#include "config/bitcoin-config.h"
#endif

#include "init.h"

#include "addrman.h"
#include "amount.h"
#include "checkpoints.h"
#include "compat/sanity.h"
#include "consensus/validation.h"
#include "key.h"
#include "main.h"
#include "miner.h"
#include "net.h"
#include "rpcserver.h"
#include "script/standard.h"
#include "scheduler.h"
#include "txdb.h"
#include "ui_interface.h"
#include "util.h"
#include "utilmoneystr.h"
#include "validationinterface.h"
#ifdef ENABLE_WALLET
#include "wallet/wallet.h"
#include "wallet/walletdb.h"
#endif
#include <stdint.h>
#include <stdio.h>

#ifndef WIN32
#include <signal.h>
#endif

#include <boost/algorithm/string/predicate.hpp>
#include <boost/algorithm/string/replace.hpp>
#include <boost/bind.hpp>
#include <boost/filesystem.hpp>
#include <boost/function.hpp>
#include <boost/interprocess/sync/file_lock.hpp>
#include <boost/thread.hpp>
#include <openssl/crypto.h>

#if ENABLE_ZMQ
#include "zmq/zmqnotificationinterface.h"
#endif

using namespace std;

#ifdef ENABLE_WALLET
CWallet* pwalletMain = NULL;
#endif
bool fFeeEstimatesInitialized = false;

#if ENABLE_ZMQ
static CZMQNotificationInterface* pzmqNotificationInterface = NULL;
#endif

#ifdef WIN32
// Win32 LevelDB doesn't use filedescriptors, and the ones used for
// accessing block files don't count towards the fd_set size limit
// anyway.
#define MIN_CORE_FILEDESCRIPTORS 0
#else
#define MIN_CORE_FILEDESCRIPTORS 150
#endif

/** Used to pass flags to the Bind() function */
enum BindFlags {
    BF_NONE         = 0,
    BF_EXPLICIT     = (1U << 0),
    BF_REPORT_ERROR = (1U << 1),
    BF_WHITELIST    = (1U << 2),
};

static const char* FEE_ESTIMATES_FILENAME="fee_estimates.dat";
CClientUIInterface uiInterface; // Declared but not defined in ui_interface.h

//////////////////////////////////////////////////////////////////////////////
//
// Shutdown
//

//
// Thread management and startup/shutdown:
//
// The network-processing threads are all part of a thread group
// created by AppInit() or the Qt main() function.
//
// A clean exit happens when StartShutdown() or the SIGTERM
// signal handler sets fRequestShutdown, which triggers
// the DetectShutdownThread(), which interrupts the main thread group.
// DetectShutdownThread() then exits, which causes AppInit() to
// continue (it .joins the shutdown thread).
// Shutdown() is then
// called to clean up database connections, and stop other
// threads that should only be stopped after the main network-processing
// threads have exited.
//
// Note that if running -daemon the parent process returns from AppInit2
// before adding any threads to the threadGroup, so .join_all() returns
// immediately and the parent exits from main().
//
// Shutdown for Qt is very similar, only it uses a QTimer to detect
// fRequestShutdown getting set, and then does the normal Qt
// shutdown thing.
//

volatile bool fRequestShutdown = false;

void StartShutdown()
{
    fRequestShutdown = true;
}
bool ShutdownRequested()
{
    return fRequestShutdown;
}

class CCoinsViewErrorCatcher : public CCoinsViewBacked
{
public:
    CCoinsViewErrorCatcher(CCoinsView* view) : CCoinsViewBacked(view) {}
    bool GetCoins(const uint256 &txid, CCoins &coins) const {
        try {
            return CCoinsViewBacked::GetCoins(txid, coins);
        } catch(const std::runtime_error& e) {
            uiInterface.ThreadSafeMessageBox(_("Error reading from database, shutting down."), "", CClientUIInterface::MSG_ERROR);
            LogPrintf("Error reading from database: %s\n", e.what());
            // Starting the shutdown sequence and returning false to the caller would be
            // interpreted as 'entry not found' (as opposed to unable to read data), and
            // could lead to invalid interpretation. Just exit immediately, as we can't
            // continue anyway, and all writes should be atomic.
            abort();
        }
    }
    // Writes do not need similar protection, as failure to write is handled by the caller.
};

static CCoinsViewDB *pcoinsdbview = NULL;
static CCoinsViewErrorCatcher *pcoinscatcher = NULL;

void Shutdown()
{
    LogPrintf("%s: In progress...\n", __func__);
    static CCriticalSection cs_Shutdown;
    TRY_LOCK(cs_Shutdown, lockShutdown);
    if (!lockShutdown)
        return;

    /// Note: Shutdown() must be able to handle cases in which AppInit2() failed part of the way,
    /// for example if the data directory was found to be locked.
    /// Be sure that anything that writes files or flushes caches only does this if the respective
    /// module was initialized.
    RenameThread("bitcoin-shutoff");
    mempool.AddTransactionsUpdated(1);
    StopRPCThreads();
#ifdef ENABLE_WALLET
    if (pwalletMain)
        pwalletMain->Flush(false);
    GenerateBitcoins(false, NULL, 0);
#endif
    StopNode();
    UnregisterNodeSignals(GetNodeSignals());

    if (fFeeEstimatesInitialized)
    {
        boost::filesystem::path est_path = GetDataDir() / FEE_ESTIMATES_FILENAME;
        CAutoFile est_fileout(fopen(est_path.string().c_str(), "wb"), SER_DISK, CLIENT_VERSION);
        if (!est_fileout.IsNull())
            mempool.WriteFeeEstimates(est_fileout);
        else
            LogPrintf("%s: Failed to write fee estimates to %s\n", __func__, est_path.string());
        fFeeEstimatesInitialized = false;
    }

    {
        LOCK(cs_main);
        if (pcoinsTip != NULL) {
            FlushStateToDisk();
        }
        delete pcoinsTip;
        pcoinsTip = NULL;
        delete pcoinscatcher;
        pcoinscatcher = NULL;
        delete pcoinsdbview;
        pcoinsdbview = NULL;
        delete pblocktree;
        pblocktree = NULL;
    }
#ifdef ENABLE_WALLET
    if (pwalletMain)
        pwalletMain->Flush(true);
#endif

#if ENABLE_ZMQ
    if (pzmqNotificationInterface) {
        UnregisterValidationInterface(pzmqNotificationInterface);
<<<<<<< HEAD
        pzmqNotificationInterface->Shutdown();
=======
>>>>>>> 65cf1b51
        delete pzmqNotificationInterface;
        pzmqNotificationInterface = NULL;
    }
#endif

#ifndef WIN32
    try {
        boost::filesystem::remove(GetPidFile());
    } catch (const boost::filesystem::filesystem_error& e) {
        LogPrintf("%s: Unable to remove pidfile: %s\n", __func__, e.what());
    }
#endif
    UnregisterAllValidationInterfaces();
#ifdef ENABLE_WALLET
    delete pwalletMain;
    pwalletMain = NULL;
#endif
    ECC_Stop();
    LogPrintf("%s: done\n", __func__);
}

/**
 * Signal handlers are very limited in what they are allowed to do, so:
 */
void HandleSIGTERM(int)
{
    fRequestShutdown = true;
}

void HandleSIGHUP(int)
{
    fReopenDebugLog = true;
}

bool static InitError(const std::string &str)
{
    uiInterface.ThreadSafeMessageBox(str, "", CClientUIInterface::MSG_ERROR);
    return false;
}

bool static InitWarning(const std::string &str)
{
    uiInterface.ThreadSafeMessageBox(str, "", CClientUIInterface::MSG_WARNING);
    return true;
}

bool static Bind(const CService &addr, unsigned int flags) {
    if (!(flags & BF_EXPLICIT) && IsLimited(addr))
        return false;
    std::string strError;
    if (!BindListenPort(addr, strError, (flags & BF_WHITELIST) != 0)) {
        if (flags & BF_REPORT_ERROR)
            return InitError(strError);
        return false;
    }
    return true;
}

void OnRPCStopped()
{
    cvBlockChange.notify_all();
    LogPrint("rpc", "RPC stopped.\n");
}

void OnRPCPreCommand(const CRPCCommand& cmd)
{
    // Observe safe mode
    string strWarning = GetWarnings("rpc");
    if (strWarning != "" && !GetBoolArg("-disablesafemode", false) &&
        !cmd.okSafeMode)
        throw JSONRPCError(RPC_FORBIDDEN_BY_SAFE_MODE, string("Safe mode: ") + strWarning);
}

std::string HelpMessage(HelpMessageMode mode)
{
    const bool showDebug = GetBoolArg("-help-debug", false);

    // When adding new options to the categories, please keep and ensure alphabetical ordering.
    // Do not translate _(...) -help-debug options, Many technical terms, and only a very small audience, so is unnecessary stress to translators

    string strUsage = HelpMessageGroup(_("Options:"));
    strUsage += HelpMessageOpt("-?", _("This help message"));
    strUsage += HelpMessageOpt("-alerts", strprintf(_("Receive and display P2P network alerts (default: %u)"), DEFAULT_ALERTS));
    strUsage += HelpMessageOpt("-alertnotify=<cmd>", _("Execute command when a relevant alert is received or we see a really long fork (%s in cmd is replaced by message)"));
    strUsage += HelpMessageOpt("-blocknotify=<cmd>", _("Execute command when the best block changes (%s in cmd is replaced by block hash)"));
    strUsage += HelpMessageOpt("-checkblocks=<n>", strprintf(_("How many blocks to check at startup (default: %u, 0 = all)"), DEFAULT_CHECKBLOCKS));
    strUsage += HelpMessageOpt("-checklevel=<n>", strprintf(_("How thorough the block verification of -checkblocks is (0-4, default: %u)"), DEFAULT_CHECKLEVEL));
    strUsage += HelpMessageOpt("-conf=<file>", strprintf(_("Specify configuration file (default: %s)"), "bitcoin.conf"));
    if (mode == HMM_BITCOIND)
    {
#if !defined(WIN32)
        strUsage += HelpMessageOpt("-daemon", _("Run in the background as a daemon and accept commands"));
#endif
    }
    strUsage += HelpMessageOpt("-datadir=<dir>", _("Specify data directory"));
    strUsage += HelpMessageOpt("-dbcache=<n>", strprintf(_("Set database cache size in megabytes (%d to %d, default: %d)"), nMinDbCache, nMaxDbCache, nDefaultDbCache));
    strUsage += HelpMessageOpt("-loadblock=<file>", _("Imports blocks from external blk000??.dat file") + " " + _("on startup"));
    strUsage += HelpMessageOpt("-maxorphantx=<n>", strprintf(_("Keep at most <n> unconnectable transactions in memory (default: %u)"), DEFAULT_MAX_ORPHAN_TRANSACTIONS));
    strUsage += HelpMessageOpt("-par=<n>", strprintf(_("Set the number of script verification threads (%u to %d, 0 = auto, <0 = leave that many cores free, default: %d)"),
        -GetNumCores(), MAX_SCRIPTCHECK_THREADS, DEFAULT_SCRIPTCHECK_THREADS));
#ifndef WIN32
    strUsage += HelpMessageOpt("-pid=<file>", strprintf(_("Specify pid file (default: %s)"), "bitcoind.pid"));
#endif
    strUsage += HelpMessageOpt("-prune=<n>", strprintf(_("Reduce storage requirements by pruning (deleting) old blocks. This mode disables wallet support and is incompatible with -txindex. "
            "Warning: Reverting this setting requires re-downloading the entire blockchain. "
            "(default: 0 = disable pruning blocks, >%u = target size in MiB to use for block files)"), MIN_DISK_SPACE_FOR_BLOCK_FILES / 1024 / 1024));
    strUsage += HelpMessageOpt("-reindex", _("Rebuild block chain index from current blk000??.dat files on startup"));
#if !defined(WIN32)
    strUsage += HelpMessageOpt("-sysperms", _("Create new files with system default permissions, instead of umask 077 (only effective with disabled wallet functionality)"));
#endif
    strUsage += HelpMessageOpt("-txindex", strprintf(_("Maintain a full transaction index, used by the getrawtransaction rpc call (default: %u)"), 0));

    strUsage += HelpMessageGroup(_("Connection options:"));
    strUsage += HelpMessageOpt("-addnode=<ip>", _("Add a node to connect to and attempt to keep the connection open"));
    strUsage += HelpMessageOpt("-banscore=<n>", strprintf(_("Threshold for disconnecting misbehaving peers (default: %u)"), 100));
    strUsage += HelpMessageOpt("-bantime=<n>", strprintf(_("Number of seconds to keep misbehaving peers from reconnecting (default: %u)"), 86400));
    strUsage += HelpMessageOpt("-bind=<addr>", _("Bind to given address and always listen on it. Use [host]:port notation for IPv6"));
    strUsage += HelpMessageOpt("-connect=<ip>", _("Connect only to the specified node(s)"));
    strUsage += HelpMessageOpt("-discover", _("Discover own IP addresses (default: 1 when listening and no -externalip or -proxy)"));
    strUsage += HelpMessageOpt("-dns", _("Allow DNS lookups for -addnode, -seednode and -connect") + " " + _("(default: 1)"));
    strUsage += HelpMessageOpt("-dnsseed", _("Query for peer addresses via DNS lookup, if low on addresses (default: 1 unless -connect)"));
    strUsage += HelpMessageOpt("-externalip=<ip>", _("Specify your own public address"));
    strUsage += HelpMessageOpt("-forcednsseed", strprintf(_("Always query for peer addresses via DNS lookup (default: %u)"), 0));
    strUsage += HelpMessageOpt("-listen", _("Accept connections from outside (default: 1 if no -proxy or -connect)"));
    strUsage += HelpMessageOpt("-maxconnections=<n>", strprintf(_("Maintain at most <n> connections to peers (default: %u)"), 125));
    strUsage += HelpMessageOpt("-maxreceivebuffer=<n>", strprintf(_("Maximum per-connection receive buffer, <n>*1000 bytes (default: %u)"), 5000));
    strUsage += HelpMessageOpt("-maxsendbuffer=<n>", strprintf(_("Maximum per-connection send buffer, <n>*1000 bytes (default: %u)"), 1000));
    strUsage += HelpMessageOpt("-onion=<ip:port>", strprintf(_("Use separate SOCKS5 proxy to reach peers via Tor hidden services (default: %s)"), "-proxy"));
    strUsage += HelpMessageOpt("-onlynet=<net>", _("Only connect to nodes in network <net> (ipv4, ipv6 or onion)"));
    strUsage += HelpMessageOpt("-permitbaremultisig", strprintf(_("Relay non-P2SH multisig (default: %u)"), 1));
    strUsage += HelpMessageOpt("-port=<port>", strprintf(_("Listen for connections on <port> (default: %u or testnet: %u)"), 8333, 18333));
    strUsage += HelpMessageOpt("-proxy=<ip:port>", _("Connect through SOCKS5 proxy"));
    strUsage += HelpMessageOpt("-proxyrandomize", strprintf(_("Randomize credentials for every proxy connection. This enables Tor stream isolation (default: %u)"), 1));
    strUsage += HelpMessageOpt("-seednode=<ip>", _("Connect to a node to retrieve peer addresses, and disconnect"));
    strUsage += HelpMessageOpt("-timeout=<n>", strprintf(_("Specify connection timeout in milliseconds (minimum: 1, default: %d)"), DEFAULT_CONNECT_TIMEOUT));
#ifdef USE_UPNP
#if USE_UPNP
    strUsage += HelpMessageOpt("-upnp", _("Use UPnP to map the listening port (default: 1 when listening)"));
#else
    strUsage += HelpMessageOpt("-upnp", strprintf(_("Use UPnP to map the listening port (default: %u)"), 0));
#endif
#endif
    strUsage += HelpMessageOpt("-whitebind=<addr>", _("Bind to given address and whitelist peers connecting to it. Use [host]:port notation for IPv6"));
    strUsage += HelpMessageOpt("-whitelist=<netmask>", _("Whitelist peers connecting from the given netmask or IP address. Can be specified multiple times.") +
        " " + _("Whitelisted peers cannot be DoS banned and their transactions are always relayed, even if they are already in the mempool, useful e.g. for a gateway"));
    strUsage += HelpMessageOpt("-whiteconnections=<n>", strprintf(_("Reserve this many inbound connections for whitelisted peers (default: %d)"), 0));

#ifdef ENABLE_WALLET
    strUsage += HelpMessageGroup(_("Wallet options:"));
    strUsage += HelpMessageOpt("-disablewallet", _("Do not load the wallet and disable wallet RPC calls"));
    strUsage += HelpMessageOpt("-keypool=<n>", strprintf(_("Set key pool size to <n> (default: %u)"), 100));
    if (showDebug)
        strUsage += HelpMessageOpt("-mintxfee=<amt>", strprintf("Fees (in BTC/Kb) smaller than this are considered zero fee for transaction creation (default: %s)",
            FormatMoney(CWallet::minTxFee.GetFeePerK())));
    strUsage += HelpMessageOpt("-paytxfee=<amt>", strprintf(_("Fee (in BTC/kB) to add to transactions you send (default: %s)"), FormatMoney(payTxFee.GetFeePerK())));
    strUsage += HelpMessageOpt("-rescan", _("Rescan the block chain for missing wallet transactions") + " " + _("on startup"));
    strUsage += HelpMessageOpt("-salvagewallet", _("Attempt to recover private keys from a corrupt wallet.dat") + " " + _("on startup"));
    strUsage += HelpMessageOpt("-sendfreetransactions", strprintf(_("Send transactions as zero-fee transactions if possible (default: %u)"), 0));
    strUsage += HelpMessageOpt("-spendzeroconfchange", strprintf(_("Spend unconfirmed change when sending transactions (default: %u)"), 1));
    strUsage += HelpMessageOpt("-txconfirmtarget=<n>", strprintf(_("If paytxfee is not set, include enough fee so transactions begin confirmation on average within n blocks (default: %u)"), DEFAULT_TX_CONFIRM_TARGET));
    strUsage += HelpMessageOpt("-maxtxfee=<amt>", strprintf(_("Maximum total fees to use in a single wallet transaction; setting this too low may abort large transactions (default: %s)"),
        FormatMoney(maxTxFee)));
    strUsage += HelpMessageOpt("-upgradewallet", _("Upgrade wallet to latest format") + " " + _("on startup"));
    strUsage += HelpMessageOpt("-wallet=<file>", _("Specify wallet file (within data directory)") + " " + strprintf(_("(default: %s)"), "wallet.dat"));
    strUsage += HelpMessageOpt("-walletbroadcast", _("Make the wallet broadcast transactions") + " " + strprintf(_("(default: %u)"), true));
    strUsage += HelpMessageOpt("-walletnotify=<cmd>", _("Execute command when a wallet transaction changes (%s in cmd is replaced by TxID)"));
    strUsage += HelpMessageOpt("-zapwallettxes=<mode>", _("Delete all wallet transactions and only recover those parts of the blockchain through -rescan on startup") +
        " " + _("(1 = keep tx meta data e.g. account owner and payment request information, 2 = drop tx meta data)"));
                    
#endif

#if ENABLE_ZMQ
    strUsage += HelpMessageGroup(_("ZeroMQ notification options:"));
    strUsage += HelpMessageOpt("-zmqpubhashblock=<address>", _("Enable publish hash block in <address>"));
    strUsage += HelpMessageOpt("-zmqpubhashtransaction=<address>", _("Enable publish hash transaction in <address>"));
    strUsage += HelpMessageOpt("-zmqpubrawblock=<address>", _("Enable publish raw block in <address>"));
    strUsage += HelpMessageOpt("-zmqpubrawtransaction=<address>", _("Enable publish raw transaction in <address>"));
#endif

    strUsage += HelpMessageGroup(_("Debugging/Testing options:"));
    if (showDebug)
    {
        strUsage += HelpMessageOpt("-checkpoints", strprintf("Disable expensive verification for known chain history (default: %u)", 1));
#ifdef ENABLE_WALLET
        strUsage += HelpMessageOpt("-dblogsize=<n>", strprintf("Flush wallet database activity from memory to disk log every <n> megabytes (default: %u)", DEFAULT_WALLET_DBLOGSIZE));
#endif
        strUsage += HelpMessageOpt("-disablesafemode", strprintf("Disable safemode, override a real safe mode event (default: %u)", 0));
        strUsage += HelpMessageOpt("-testsafemode", strprintf("Force safe mode (default: %u)", 0));
        strUsage += HelpMessageOpt("-dropmessagestest=<n>", "Randomly drop 1 of every <n> network messages");
        strUsage += HelpMessageOpt("-fuzzmessagestest=<n>", "Randomly fuzz 1 of every <n> network messages");
#ifdef ENABLE_WALLET
        strUsage += HelpMessageOpt("-flushwallet", strprintf("Run a thread to flush wallet periodically (default: %u)", 1));
#endif
        strUsage += HelpMessageOpt("-stopafterblockimport", strprintf("Stop running after importing blocks from disk (default: %u)", 0));
    }
    string debugCategories = "addrman, alert, bench, coindb, db, lock, rand, rpc, selectcoins, mempool, net, proxy, prune"; // Don't translate these and qt below
    if (mode == HMM_BITCOIN_QT)
        debugCategories += ", qt";
    strUsage += HelpMessageOpt("-debug=<category>", strprintf(_("Output debugging information (default: %u, supplying <category> is optional)"), 0) + ". " +
        _("If <category> is not supplied, output all debugging information.") + _("<category> can be:") + " " + debugCategories + ".");
#ifdef ENABLE_WALLET
    strUsage += HelpMessageOpt("-gen", strprintf(_("Generate coins (default: %u)"), 0));
    strUsage += HelpMessageOpt("-genproclimit=<n>", strprintf(_("Set the number of threads for coin generation if enabled (-1 = all cores, default: %d)"), DEFAULT_GENERATE_THREADS));
#endif
    strUsage += HelpMessageOpt("-help-debug", _("Show all debugging options (usage: --help -help-debug)"));
    strUsage += HelpMessageOpt("-logips", strprintf(_("Include IP addresses in debug output (default: %u)"), 0));
    strUsage += HelpMessageOpt("-logtimestamps", strprintf(_("Prepend debug output with timestamp (default: %u)"), 1));
    if (showDebug)
    {
        strUsage += HelpMessageOpt("-limitfreerelay=<n>", strprintf("Continuously rate-limit free transactions to <n>*1000 bytes per minute (default: %u)", 15));
        strUsage += HelpMessageOpt("-relaypriority", strprintf("Require high priority for relaying free or low-fee transactions (default: %u)", 1));
        strUsage += HelpMessageOpt("-maxsigcachesize=<n>", strprintf("Limit size of signature cache to <n> entries (default: %u)", 50000));
    }
    strUsage += HelpMessageOpt("-minrelaytxfee=<amt>", strprintf(_("Fees (in BTC/Kb) smaller than this are considered zero fee for relaying (default: %s)"), FormatMoney(::minRelayTxFee.GetFeePerK())));
    strUsage += HelpMessageOpt("-printtoconsole", _("Send trace/debug info to console instead of debug.log file"));
    if (showDebug)
    {
        strUsage += HelpMessageOpt("-printpriority", strprintf("Log transaction priority and fee per kB when mining blocks (default: %u)", 0));
        strUsage += HelpMessageOpt("-privdb", strprintf("Sets the DB_PRIVATE flag in the wallet db environment (default: %u)", 1));
        strUsage += HelpMessageOpt("-regtest", "Enter regression test mode, which uses a special chain in which blocks can be solved instantly. "
            "This is intended for regression testing tools and app development.");
    }
    strUsage += HelpMessageOpt("-shrinkdebugfile", _("Shrink debug.log file on client startup (default: 1 when no -debug)"));
    strUsage += HelpMessageOpt("-testnet", _("Use the test network"));

    strUsage += HelpMessageGroup(_("Node relay options:"));
    strUsage += HelpMessageOpt("-acceptnonstdtxn", strprintf(_("Relay and mine \"non-standard\" transactions (%sdefault: %u)"), "", strprintf(_("%u or testnet: %u"), !Params(CBaseChainParams::MAIN).RequireStandardDefault(), !Params(CBaseChainParams::TESTNET).RequireStandardDefault())));
    strUsage += HelpMessageOpt("-bytespersigop", strprintf(_("Maximum rate of sigops per byte in transactions we relay and mine (default: %u)"), nBytesPerSigOp));
    strUsage += HelpMessageOpt("-datacarrier", strprintf(_("Relay and mine data carrier transactions (default: %u)"), 1));
    strUsage += HelpMessageOpt("-datacarriersize", strprintf(_("Maximum size of data in data carrier transactions we relay and mine (default: %u)"), MAX_OP_RETURN_RELAY));
    strUsage += HelpMessageOpt("-limitunconfdepth", strprintf(_("Maximum depth of unconfirmed transactions we relay and mine (default: %u, 0 = no limit)"), DEFAULT_LIMIT_UNCONF_DEPTH));

    strUsage += HelpMessageGroup(_("Block creation options:"));
    strUsage += HelpMessageOpt("-blockminsize=<n>", strprintf(_("Set minimum block size in bytes (default: %u)"), 0));
    strUsage += HelpMessageOpt("-blockmaxsize=<n>", strprintf(_("Set maximum block size in bytes (default: %d)"), DEFAULT_BLOCK_MAX_SIZE));
    strUsage += HelpMessageOpt("-blockprioritysize=<n>", strprintf(_("Set maximum size of high-priority/low-fee transactions in bytes (default: %d)"), DEFAULT_BLOCK_PRIORITY_SIZE));

    strUsage += HelpMessageGroup(_("RPC server options:"));
    strUsage += HelpMessageOpt("-server", _("Accept command line and JSON-RPC commands"));
    strUsage += HelpMessageOpt("-rest", strprintf(_("Accept public REST requests (default: %u)"), 0));
    strUsage += HelpMessageOpt("-rpcbind=<addr>", _("Bind to given address to listen for JSON-RPC connections. Use [host]:port notation for IPv6. This option can be specified multiple times (default: bind to all interfaces)"));
    strUsage += HelpMessageOpt("-rpcuser=<user>", _("Username for JSON-RPC connections"));
    strUsage += HelpMessageOpt("-rpcpassword=<pw>", _("Password for JSON-RPC connections"));
    strUsage += HelpMessageOpt("-rpcport=<port>", strprintf(_("Listen for JSON-RPC connections on <port> (default: %u or testnet: %u)"), 8332, 18332));
    strUsage += HelpMessageOpt("-rpcallowip=<ip>", _("Allow JSON-RPC connections from specified source. Valid for <ip> are a single IP (e.g. 1.2.3.4), a network/netmask (e.g. 1.2.3.4/255.255.255.0) or a network/CIDR (e.g. 1.2.3.4/24). This option can be specified multiple times"));
    strUsage += HelpMessageOpt("-rpcthreads=<n>", strprintf(_("Set the number of threads to service RPC calls (default: %d)"), 4));
    strUsage += HelpMessageOpt("-rpckeepalive", strprintf(_("RPC support for HTTP persistent connections (default: %d)"), 1));

    strUsage += HelpMessageGroup(_("RPC SSL options: (see the Bitcoin Wiki for SSL setup instructions)"));
    strUsage += HelpMessageOpt("-rpcssl", _("Use OpenSSL (https) for JSON-RPC connections"));
    strUsage += HelpMessageOpt("-rpcsslcertificatechainfile=<file.cert>", strprintf(_("Server certificate file (default: %s)"), "server.cert"));
    strUsage += HelpMessageOpt("-rpcsslprivatekeyfile=<file.pem>", strprintf(_("Server private key (default: %s)"), "server.pem"));
    strUsage += HelpMessageOpt("-rpcsslciphers=<ciphers>", strprintf(_("Acceptable ciphers (default: %s)"), "TLSv1.2+HIGH:TLSv1+HIGH:!SSLv2:!aNULL:!eNULL:!3DES:@STRENGTH"));

    if (mode == HMM_BITCOIN_QT)
    {
        strUsage += HelpMessageGroup(_("UI Options:"));
        if (showDebug) {
            strUsage += HelpMessageOpt("-allowselfsignedrootcertificates", "Allow self signed root certificates (default: 0)");
        }
        strUsage += HelpMessageOpt("-choosedatadir", _("Choose data directory on startup (default: 0)"));
        strUsage += HelpMessageOpt("-lang=<lang>", _("Set language, for example \"de_DE\" (default: system locale)"));
        strUsage += HelpMessageOpt("-min", _("Start minimized"));
        strUsage += HelpMessageOpt("-rootcertificates=<file>", _("Set SSL root certificates for payment request (default: -system-)"));
        strUsage += HelpMessageOpt("-splash", _("Show splash screen on startup (default: 1)"));
    }

    return strUsage;
}

std::string LicenseInfo()
{
    return FormatParagraph(strprintf(_("Copyright (C) 2009-%i The Bitcoin Core Developers"), COPYRIGHT_YEAR)) + "\n" +
           "\n" +
           FormatParagraph(_("This is experimental software.")) + "\n" +
           "\n" +
           FormatParagraph(_("Distributed under the MIT software license, see the accompanying file COPYING or <http://www.opensource.org/licenses/mit-license.php>.")) + "\n" +
           "\n" +
           FormatParagraph(_("This product includes software developed by the OpenSSL Project for use in the OpenSSL Toolkit <https://www.openssl.org/> and cryptographic software written by Eric Young and UPnP software written by Thomas Bernard.")) +
           "\n";
}

static void BlockNotifyCallback(const uint256& hashNewTip)
{
    std::string strCmd = GetArg("-blocknotify", "");

    boost::replace_all(strCmd, "%s", hashNewTip.GetHex());
    boost::thread t(runCommand, strCmd); // thread runs free
}

struct CImportingNow
{
    CImportingNow() {
        assert(fImporting == false);
        fImporting = true;
    }

    ~CImportingNow() {
        assert(fImporting == true);
        fImporting = false;
    }
};


// If we're using -prune with -reindex, then delete block files that will be ignored by the
// reindex.  Since reindexing works by starting at block file 0 and looping until a blockfile
// is missing, do the same here to delete any later block files after a gap.  Also delete all
// rev files since they'll be rewritten by the reindex anyway.  This ensures that vinfoBlockFile
// is in sync with what's actually on disk by the time we start downloading, so that pruning
// works correctly.
void CleanupBlockRevFiles()
{
    using namespace boost::filesystem;
    map<string, path> mapBlockFiles;

    // Glob all blk?????.dat and rev?????.dat files from the blocks directory.
    // Remove the rev files immediately and insert the blk file paths into an
    // ordered map keyed by block file index.
    LogPrintf("Removing unusable blk?????.dat and rev?????.dat files for -reindex with -prune\n");
    path blocksdir = GetDataDir() / "blocks";
    for (directory_iterator it(blocksdir); it != directory_iterator(); it++) {
        if (is_regular_file(*it) &&
            it->path().filename().string().length() == 12 &&
            it->path().filename().string().substr(8,4) == ".dat")
        {
            if (it->path().filename().string().substr(0,3) == "blk")
                mapBlockFiles[it->path().filename().string().substr(3,5)] = it->path();
            else if (it->path().filename().string().substr(0,3) == "rev")
                remove(it->path());
        }
    }

    // Remove all block files that aren't part of a contiguous set starting at
    // zero by walking the ordered map (keys are block file indices) by
    // keeping a separate counter.  Once we hit a gap (or if 0 doesn't exist)
    // start removing block files.
    int nContigCounter = 0;
    BOOST_FOREACH(const PAIRTYPE(string, path)& item, mapBlockFiles) {
        if (atoi(item.first) == nContigCounter) {
            nContigCounter++;
            continue;
        }
        remove(item.second);
    }
}

void ThreadImport(std::vector<boost::filesystem::path> vImportFiles)
{
    RenameThread("bitcoin-loadblk");
    // -reindex
    if (fReindex) {
        CImportingNow imp;
        int nFile = 0;
        while (true) {
            CDiskBlockPos pos(nFile, 0);
            if (!boost::filesystem::exists(GetBlockPosFilename(pos, "blk")))
                break; // No block files left to reindex
            FILE *file = OpenBlockFile(pos, true);
            if (!file)
                break; // This error is logged in OpenBlockFile
            LogPrintf("Reindexing block file blk%05u.dat...\n", (unsigned int)nFile);
            LoadExternalBlockFile(file, &pos);
            nFile++;
        }
        pblocktree->WriteReindexing(false);
        fReindex = false;
        LogPrintf("Reindexing finished\n");
        // To avoid ending up in a situation without genesis block, re-try initializing (no-op if reindexing worked):
        InitBlockIndex();
    }

    // hardcoded $DATADIR/bootstrap.dat
    boost::filesystem::path pathBootstrap = GetDataDir() / "bootstrap.dat";
    if (boost::filesystem::exists(pathBootstrap)) {
        FILE *file = fopen(pathBootstrap.string().c_str(), "rb");
        if (file) {
            CImportingNow imp;
            boost::filesystem::path pathBootstrapOld = GetDataDir() / "bootstrap.dat.old";
            LogPrintf("Importing bootstrap.dat...\n");
            LoadExternalBlockFile(file);
            RenameOver(pathBootstrap, pathBootstrapOld);
        } else {
            LogPrintf("Warning: Could not open bootstrap file %s\n", pathBootstrap.string());
        }
    }

    // -loadblock=
    BOOST_FOREACH(boost::filesystem::path &path, vImportFiles) {
        FILE *file = fopen(path.string().c_str(), "rb");
        if (file) {
            CImportingNow imp;
            LogPrintf("Importing blocks file %s...\n", path.string());
            LoadExternalBlockFile(file);
        } else {
            LogPrintf("Warning: Could not open blocks file %s\n", path.string());
        }
    }

    if (GetBoolArg("-stopafterblockimport", false)) {
        LogPrintf("Stopping after block import\n");
        StartShutdown();
    }
}

/** Sanity checks
 *  Ensure that Bitcoin is running in a usable environment with all
 *  necessary library support.
 */
bool InitSanityCheck(void)
{
    if(!ECC_InitSanityCheck()) {
        InitError("OpenSSL appears to lack support for elliptic curve cryptography. For more "
                  "information, visit https://en.bitcoin.it/wiki/OpenSSL_and_EC_Libraries");
        return false;
    }
    if (!glibc_sanity_test() || !glibcxx_sanity_test())
        return false;

    return true;
}

/** Initialize bitcoin.
 *  @pre Parameters should be parsed and config file should be read.
 */
bool AppInit2(boost::thread_group& threadGroup, CScheduler& scheduler)
{
    // ********************************************************* Step 1: setup
#ifdef _MSC_VER
    // Turn off Microsoft heap dump noise
    _CrtSetReportMode(_CRT_WARN, _CRTDBG_MODE_FILE);
    _CrtSetReportFile(_CRT_WARN, CreateFileA("NUL", GENERIC_WRITE, 0, NULL, OPEN_EXISTING, 0, 0));
#endif
#if _MSC_VER >= 1400
    // Disable confusing "helpful" text message on abort, Ctrl-C
    _set_abort_behavior(0, _WRITE_ABORT_MSG | _CALL_REPORTFAULT);
#endif
#ifdef WIN32
    // Enable Data Execution Prevention (DEP)
    // Minimum supported OS versions: WinXP SP3, WinVista >= SP1, Win Server 2008
    // A failure is non-critical and needs no further attention!
#ifndef PROCESS_DEP_ENABLE
    // We define this here, because GCCs winbase.h limits this to _WIN32_WINNT >= 0x0601 (Windows 7),
    // which is not correct. Can be removed, when GCCs winbase.h is fixed!
#define PROCESS_DEP_ENABLE 0x00000001
#endif
    typedef BOOL (WINAPI *PSETPROCDEPPOL)(DWORD);
    PSETPROCDEPPOL setProcDEPPol = (PSETPROCDEPPOL)GetProcAddress(GetModuleHandleA("Kernel32.dll"), "SetProcessDEPPolicy");
    if (setProcDEPPol != NULL) setProcDEPPol(PROCESS_DEP_ENABLE);

    // Initialize Windows Sockets
    WSADATA wsadata;
    int ret = WSAStartup(MAKEWORD(2,2), &wsadata);
    if (ret != NO_ERROR || LOBYTE(wsadata.wVersion ) != 2 || HIBYTE(wsadata.wVersion) != 2)
    {
        return InitError(strprintf("Error: Winsock library failed to start (WSAStartup returned error %d)", ret));
    }
#endif
#ifndef WIN32

    if (GetBoolArg("-sysperms", false)) {
#ifdef ENABLE_WALLET
        if (!GetBoolArg("-disablewallet", false))
            return InitError("Error: -sysperms is not allowed in combination with enabled wallet functionality");
#endif
    } else {
        umask(077);
    }

    // Clean shutdown on SIGTERM
    struct sigaction sa;
    sa.sa_handler = HandleSIGTERM;
    sigemptyset(&sa.sa_mask);
    sa.sa_flags = 0;
    sigaction(SIGTERM, &sa, NULL);
    sigaction(SIGINT, &sa, NULL);

    // Reopen debug.log on SIGHUP
    struct sigaction sa_hup;
    sa_hup.sa_handler = HandleSIGHUP;
    sigemptyset(&sa_hup.sa_mask);
    sa_hup.sa_flags = 0;
    sigaction(SIGHUP, &sa_hup, NULL);

#if defined (__SVR4) && defined (__sun)
    // ignore SIGPIPE on Solaris
    signal(SIGPIPE, SIG_IGN);
#endif
#endif

    // ********************************************************* Step 2: parameter interactions
    const CChainParams& chainparams = Params();

    // Set this early so that parameter interactions go to console
    fPrintToConsole = GetBoolArg("-printtoconsole", false);
    fLogTimestamps = GetBoolArg("-logtimestamps", true);
    fLogIPs = GetBoolArg("-logips", false);

    LogPrintf("\n\n\n\n\n\n\n\n\n\n\n\n\n\n\n\n\n\n\n\n");
    LogPrintf("Bitcoin version %s (%s)\n", FormatFullVersion(), CLIENT_DATE);

    // when specifying an explicit binding address, you want to listen on it
    // even when -connect or -proxy is specified
    if (mapArgs.count("-bind")) {
        if (SoftSetBoolArg("-listen", true))
            LogPrintf("%s: parameter interaction: -bind set -> setting -listen=1\n", __func__);
    }
    if (mapArgs.count("-whitebind")) {
        if (SoftSetBoolArg("-listen", true))
            LogPrintf("%s: parameter interaction: -whitebind set -> setting -listen=1\n", __func__);
    }

    if (mapArgs.count("-connect") && mapMultiArgs["-connect"].size() > 0) {
        // when only connecting to trusted nodes, do not seed via DNS, or listen by default
        if (SoftSetBoolArg("-dnsseed", false))
            LogPrintf("%s: parameter interaction: -connect set -> setting -dnsseed=0\n", __func__);
        if (SoftSetBoolArg("-listen", false))
            LogPrintf("%s: parameter interaction: -connect set -> setting -listen=0\n", __func__);
    }

    if (mapArgs.count("-proxy")) {
        // to protect privacy, do not listen by default if a default proxy server is specified
        if (SoftSetBoolArg("-listen", false))
            LogPrintf("%s: parameter interaction: -proxy set -> setting -listen=0\n", __func__);
        // to protect privacy, do not use UPNP when a proxy is set. The user may still specify -listen=1
        // to listen locally, so don't rely on this happening through -listen below.
        if (SoftSetBoolArg("-upnp", false))
            LogPrintf("%s: parameter interaction: -proxy set -> setting -upnp=0\n", __func__);
        // to protect privacy, do not discover addresses by default
        if (SoftSetBoolArg("-discover", false))
            LogPrintf("%s: parameter interaction: -proxy set -> setting -discover=0\n", __func__);
    }

    if (!GetBoolArg("-listen", DEFAULT_LISTEN)) {
        // do not map ports or try to retrieve public IP when not listening (pointless)
        if (SoftSetBoolArg("-upnp", false))
            LogPrintf("%s: parameter interaction: -listen=0 -> setting -upnp=0\n", __func__);
        if (SoftSetBoolArg("-discover", false))
            LogPrintf("%s: parameter interaction: -listen=0 -> setting -discover=0\n", __func__);
    }

    if (mapArgs.count("-externalip")) {
        // if an explicit public IP is specified, do not try to find others
        if (SoftSetBoolArg("-discover", false))
            LogPrintf("%s: parameter interaction: -externalip set -> setting -discover=0\n", __func__);
    }

    if (GetBoolArg("-salvagewallet", false)) {
        // Rewrite just private keys: rescan to find transactions
        if (SoftSetBoolArg("-rescan", true))
            LogPrintf("%s: parameter interaction: -salvagewallet=1 -> setting -rescan=1\n", __func__);
    }

    // -zapwallettx implies a rescan
    if (GetBoolArg("-zapwallettxes", false)) {
        if (SoftSetBoolArg("-rescan", true))
            LogPrintf("%s: parameter interaction: -zapwallettxes=<mode> -> setting -rescan=1\n", __func__);
    }

    // if using block pruning, then disable txindex
    // also disable the wallet (for now, until SPV support is implemented in wallet)
    if (GetArg("-prune", 0)) {
        if (GetBoolArg("-txindex", false))
            return InitError(_("Prune mode is incompatible with -txindex."));
#ifdef ENABLE_WALLET
        if (!GetBoolArg("-disablewallet", false)) {
            if (SoftSetBoolArg("-disablewallet", true))
                LogPrintf("%s : parameter interaction: -prune -> setting -disablewallet=1\n", __func__);
            else
                return InitError(_("Can't run with a wallet in prune mode."));
        }
#endif
    }
    
    // Make sure enough file descriptors are available
    int nBind = std::max((int)mapArgs.count("-bind") + (int)mapArgs.count("-whitebind"), 1);
    int nUserMaxConnections = GetArg("-maxconnections", 125);
    nMaxConnections = std::max(nUserMaxConnections, 0);
    int nUserWhiteConnections = GetArg("-whiteconnections", 0);
    nWhiteConnections = std::max(nUserWhiteConnections, 0);

    if ((mapArgs.count("-whitelist")) || (mapArgs.count("-whitebind"))) {
        if (!(mapArgs.count("-maxconnections"))) {
            // User is using whitelist feature,
            // but did not specify -maxconnections parameter.
            // Silently increase the default to compensate,
            // so that the whitelist connection reservation feature
            // does not inadvertently reduce the default
            // inbound connection capacity of the network.
            nMaxConnections += nWhiteConnections;
        }
    } else {
        // User not using whitelist feature.
        // Silently disable connection reservation,
        // for the same reason as above.
        nWhiteConnections = 0;
    }

    // Trim requested connection counts, to fit into system limitations
    nMaxConnections = std::max(std::min(nMaxConnections, (int)(FD_SETSIZE - nBind - MIN_CORE_FILEDESCRIPTORS)), 0);
    int nFD = RaiseFileDescriptorLimit(nMaxConnections + MIN_CORE_FILEDESCRIPTORS);
    if (nFD < MIN_CORE_FILEDESCRIPTORS)
        return InitError(_("Not enough file descriptors available."));
    nMaxConnections = std::min(nFD - MIN_CORE_FILEDESCRIPTORS, nMaxConnections);

    if (nMaxConnections < nUserMaxConnections)
        InitWarning(strprintf(_("Reducing -maxconnections from %d to %d, because of system limitations."), nUserMaxConnections, nMaxConnections));

    // Connection capacity is prioritized in this order:
    // outbound connections (hardcoded to 8),
    // then whitelisted connections,
    // then non-whitelisted connections get whatever's left (if any).
    if ((nWhiteConnections > 0) && (nWhiteConnections >= (nMaxConnections - 8)))
        InitWarning(strprintf(_("All non-whitelisted incoming connections will be dropped, because -whiteconnections is %d and -maxconnections is only %d."), nWhiteConnections, nMaxConnections));

    // ********************************************************* Step 3: parameter-to-internal-flags

    fDebug = !mapMultiArgs["-debug"].empty();
    // Special-case: if -debug=0/-nodebug is set, turn off debugging messages
    const vector<string>& categories = mapMultiArgs["-debug"];
    if (GetBoolArg("-nodebug", false) || find(categories.begin(), categories.end(), string("0")) != categories.end())
        fDebug = false;

    // Check for -debugnet
    if (GetBoolArg("-debugnet", false))
        InitWarning(_("Warning: Unsupported argument -debugnet ignored, use -debug=net."));
    // Check for -socks - as this is a privacy risk to continue, exit here
    if (mapArgs.count("-socks"))
        return InitError(_("Error: Unsupported argument -socks found. Setting SOCKS version isn't possible anymore, only SOCKS5 proxies are supported."));
    // Check for -tor - as this is a privacy risk to continue, exit here
    if (GetBoolArg("-tor", false))
        return InitError(_("Error: Unsupported argument -tor found, use -onion."));

    if (GetBoolArg("-benchmark", false))
        InitWarning(_("Warning: Unsupported argument -benchmark ignored, use -debug=bench."));

    // Checkmempool and checkblockindex default to true in regtest mode
    mempool.setSanityCheck(GetBoolArg("-checkmempool", chainparams.DefaultConsistencyChecks()));
    fCheckBlockIndex = GetBoolArg("-checkblockindex", chainparams.DefaultConsistencyChecks());
    fCheckpointsEnabled = GetBoolArg("-checkpoints", true);

    // -par=0 means autodetect, but nScriptCheckThreads==0 means no concurrency
    nScriptCheckThreads = GetArg("-par", DEFAULT_SCRIPTCHECK_THREADS);
    if (nScriptCheckThreads <= 0)
        nScriptCheckThreads += GetNumCores();
    if (nScriptCheckThreads <= 1)
        nScriptCheckThreads = 0;
    else if (nScriptCheckThreads > MAX_SCRIPTCHECK_THREADS)
        nScriptCheckThreads = MAX_SCRIPTCHECK_THREADS;

    fServer = GetBoolArg("-server", false);

    // block pruning; get the amount of disk space (in MB) to allot for block & undo files
    int64_t nSignedPruneTarget = GetArg("-prune", 0) * 1024 * 1024;
    if (nSignedPruneTarget < 0) {
        return InitError(_("Prune cannot be configured with a negative value."));
    }
    nPruneTarget = (uint64_t) nSignedPruneTarget;
    if (nPruneTarget) {
        if (nPruneTarget < MIN_DISK_SPACE_FOR_BLOCK_FILES) {
            return InitError(strprintf(_("Prune configured below the minimum of %d MB.  Please use a higher number."), MIN_DISK_SPACE_FOR_BLOCK_FILES / 1024 / 1024));
        }
        LogPrintf("Prune configured to target %uMiB on disk for block and undo files.\n", nPruneTarget / 1024 / 1024);
        fPruneMode = true;
    }

#ifdef ENABLE_WALLET
    bool fDisableWallet = GetBoolArg("-disablewallet", false);
#endif

    nConnectTimeout = GetArg("-timeout", DEFAULT_CONNECT_TIMEOUT);
    if (nConnectTimeout <= 0)
        nConnectTimeout = DEFAULT_CONNECT_TIMEOUT;

    // Fee-per-kilobyte amount considered the same as "free"
    // If you are mining, be careful setting this:
    // if you set it to zero then
    // a transaction spammer can cheaply fill blocks using
    // 1-satoshi-fee transactions. It should be set above the real
    // cost to you of processing a transaction.
    if (mapArgs.count("-minrelaytxfee"))
    {
        CAmount n = 0;
        if (ParseMoney(mapArgs["-minrelaytxfee"], n) && n > 0)
            ::minRelayTxFee = CFeeRate(n);
        else
            return InitError(strprintf(_("Invalid amount for -minrelaytxfee=<amount>: '%s'"), mapArgs["-minrelaytxfee"]));
    }

    fRequireStandard = !GetBoolArg("-acceptnonstdtxn", !Params().RequireStandardDefault());
    nBytesPerSigOp = GetArg("-bytespersigop", nBytesPerSigOp);

#ifdef ENABLE_WALLET
    if (mapArgs.count("-mintxfee"))
    {
        CAmount n = 0;
        if (ParseMoney(mapArgs["-mintxfee"], n) && n > 0)
            CWallet::minTxFee = CFeeRate(n);
        else
            return InitError(strprintf(_("Invalid amount for -mintxfee=<amount>: '%s'"), mapArgs["-mintxfee"]));
    }
    if (mapArgs.count("-paytxfee"))
    {
        CAmount nFeePerK = 0;
        if (!ParseMoney(mapArgs["-paytxfee"], nFeePerK))
            return InitError(strprintf(_("Invalid amount for -paytxfee=<amount>: '%s'"), mapArgs["-paytxfee"]));
        if (nFeePerK > nHighTransactionFeeWarning)
            InitWarning(_("Warning: -paytxfee is set very high! This is the transaction fee you will pay if you send a transaction."));
        payTxFee = CFeeRate(nFeePerK, 1000);
        if (payTxFee < ::minRelayTxFee)
        {
            return InitError(strprintf(_("Invalid amount for -paytxfee=<amount>: '%s' (must be at least %s)"),
                                       mapArgs["-paytxfee"], ::minRelayTxFee.ToString()));
        }
    }
    if (mapArgs.count("-maxtxfee"))
    {
        CAmount nMaxFee = 0;
        if (!ParseMoney(mapArgs["-maxtxfee"], nMaxFee))
            return InitError(strprintf(_("Invalid amount for -maxtxfee=<amount>: '%s'"), mapArgs["-maptxfee"]));
        if (nMaxFee > nHighTransactionMaxFeeWarning)
            InitWarning(_("Warning: -maxtxfee is set very high! Fees this large could be paid on a single transaction."));
        maxTxFee = nMaxFee;
        if (CFeeRate(maxTxFee, 1000) < ::minRelayTxFee)
        {
            return InitError(strprintf(_("Invalid amount for -maxtxfee=<amount>: '%s' (must be at least the minrelay fee of %s to prevent stuck transactions)"),
                                       mapArgs["-maxtxfee"], ::minRelayTxFee.ToString()));
        }
    }
    nTxConfirmTarget = GetArg("-txconfirmtarget", DEFAULT_TX_CONFIRM_TARGET);
    bSpendZeroConfChange = GetBoolArg("-spendzeroconfchange", true);
    fSendFreeTransactions = GetBoolArg("-sendfreetransactions", false);

    std::string strWalletFile = GetArg("-wallet", "wallet.dat");
#endif // ENABLE_WALLET

    fIsBareMultisigStd = GetBoolArg("-permitbaremultisig", true);
    nMaxDatacarrierBytes = GetArg("-datacarriersize", nMaxDatacarrierBytes);

    fAlerts = GetBoolArg("-alerts", DEFAULT_ALERTS);

    // ********************************************************* Step 4: application initialization: dir lock, daemonize, pidfile, debug log

    // Initialize elliptic curve code
    ECC_Start();

    // Sanity check
    if (!InitSanityCheck())
        return InitError(_("Initialization sanity check failed. Bitcoin Core is shutting down."));

    std::string strDataDir = GetDataDir().string();
#ifdef ENABLE_WALLET
    // Wallet file must be a plain filename without a directory
    if (strWalletFile != boost::filesystem::basename(strWalletFile) + boost::filesystem::extension(strWalletFile))
        return InitError(strprintf(_("Wallet %s resides outside data directory %s"), strWalletFile, strDataDir));
#endif
    // Make sure only a single Bitcoin process is using the data directory.
    boost::filesystem::path pathLockFile = GetDataDir() / ".lock";
    FILE* file = fopen(pathLockFile.string().c_str(), "a"); // empty lock file; created if it doesn't exist.
    if (file) fclose(file);

    try {
        static boost::interprocess::file_lock lock(pathLockFile.string().c_str());
        if (!lock.try_lock())
            return InitError(strprintf(_("Cannot obtain a lock on data directory %s. Bitcoin Core is probably already running."), strDataDir));
    } catch(const boost::interprocess::interprocess_exception& e) {
        return InitError(strprintf(_("Cannot obtain a lock on data directory %s. Bitcoin Core is probably already running.") + " %s.", strDataDir, e.what()));
    }

#ifndef WIN32
    CreatePidFile(GetPidFile(), getpid());
#endif
    if (GetBoolArg("-shrinkdebugfile", !fDebug))
        ShrinkDebugFile();

    if (fPrintToDebugLog)
        OpenDebugLog();

    LogPrintf("Using OpenSSL version %s\n", SSLeay_version(SSLEAY_VERSION));
#ifdef ENABLE_WALLET
    LogPrintf("Using BerkeleyDB version %s\n", DbEnv::version(0, 0, 0));
#endif
    if (!fLogTimestamps)
        LogPrintf("Startup time: %s\n", DateTimeStrFormat("%Y-%m-%d %H:%M:%S", GetTime()));
    LogPrintf("Default data directory %s\n", GetDefaultDataDir().string());
    LogPrintf("Using data directory %s\n", strDataDir);
    LogPrintf("Using config file %s\n", GetConfigFile().string());
    LogPrintf("Using at most %i connections (%i file descriptors available)\n", nMaxConnections, nFD);
    if (nWhiteConnections > 0)
        LogPrintf("Reserving %i of these connections for whitelisted inbound peers\n", nWhiteConnections);
    std::ostringstream strErrors;

    LogPrintf("Using %u threads for script verification\n", nScriptCheckThreads);
    if (nScriptCheckThreads) {
        for (int i=0; i<nScriptCheckThreads-1; i++)
            threadGroup.create_thread(&ThreadScriptCheck);
    }

    // Start the lightweight task scheduler thread
    CScheduler::Function serviceLoop = boost::bind(&CScheduler::serviceQueue, &scheduler);
    threadGroup.create_thread(boost::bind(&TraceThread<CScheduler::Function>, "scheduler", serviceLoop));

    /* Start the RPC server already.  It will be started in "warmup" mode
     * and not really process calls already (but it will signify connections
     * that the server is there and will be ready later).  Warmup mode will
     * be disabled when initialisation is finished.
     */
    if (fServer)
    {
        uiInterface.InitMessage.connect(SetRPCWarmupStatus);
        RPCServer::OnStopped(&OnRPCStopped);
        RPCServer::OnPreCommand(&OnRPCPreCommand);
        StartRPCThreads();
    }

    int64_t nStart;

    // ********************************************************* Step 5: verify wallet database integrity
#ifdef ENABLE_WALLET
    if (!fDisableWallet) {
        LogPrintf("Using wallet %s\n", strWalletFile);
        uiInterface.InitMessage(_("Verifying wallet..."));

        std::string warningString;
        std::string errorString;
        
        if (!CWallet::Verify(strWalletFile, warningString, errorString))
            return false;
        
        if (!warningString.empty())
            InitWarning(warningString);
        if (!errorString.empty())
            return InitError(warningString);
        
    } // (!fDisableWallet)
#endif // ENABLE_WALLET
    // ********************************************************* Step 6: network initialization

    RegisterNodeSignals(GetNodeSignals());

    if (mapArgs.count("-onlynet")) {
        std::set<enum Network> nets;
        BOOST_FOREACH(std::string snet, mapMultiArgs["-onlynet"]) {
            enum Network net = ParseNetwork(snet);
            if (net == NET_UNROUTABLE)
                return InitError(strprintf(_("Unknown network specified in -onlynet: '%s'"), snet));
            nets.insert(net);
        }
        for (int n = 0; n < NET_MAX; n++) {
            enum Network net = (enum Network)n;
            if (!nets.count(net))
                SetLimited(net);
        }
    }

    if (mapArgs.count("-whitelist")) {
        BOOST_FOREACH(const std::string& net, mapMultiArgs["-whitelist"]) {
            CSubNet subnet(net);
            if (!subnet.IsValid())
                return InitError(strprintf(_("Invalid netmask specified in -whitelist: '%s'"), net));
            CNode::AddWhitelistedRange(subnet);
        }
    }

    proxyType addrProxy;
    bool fProxy = false;
    if (mapArgs.count("-proxy")) {
        addrProxy = proxyType(CService(mapArgs["-proxy"], 9050), GetBoolArg("-proxyrandomize", true));
        if (!addrProxy.IsValid())
            return InitError(strprintf(_("Invalid -proxy address: '%s'"), mapArgs["-proxy"]));

        SetProxy(NET_IPV4, addrProxy);
        SetProxy(NET_IPV6, addrProxy);
        SetNameProxy(addrProxy);
        fProxy = true;
    }

    // -onion can override normal proxy, -noonion disables connecting to .onion entirely
    if (!(mapArgs.count("-onion") && mapArgs["-onion"] == "0") &&
        (fProxy || mapArgs.count("-onion"))) {
        proxyType addrOnion;
        if (!mapArgs.count("-onion"))
            addrOnion = addrProxy;
        else
            addrOnion = proxyType(CService(mapArgs["-onion"], 9050), GetBoolArg("-proxyrandomize", true));
        if (!addrOnion.IsValid())
            return InitError(strprintf(_("Invalid -onion address: '%s'"), mapArgs["-onion"]));
        SetProxy(NET_TOR, addrOnion);
        SetReachable(NET_TOR);
    }

    // see Step 2: parameter interactions for more information about these
    fListen = GetBoolArg("-listen", DEFAULT_LISTEN);
    fDiscover = GetBoolArg("-discover", true);
    fNameLookup = GetBoolArg("-dns", true);

    bool fBound = false;
    if (fListen) {
        if (mapArgs.count("-bind") || mapArgs.count("-whitebind")) {
            BOOST_FOREACH(std::string strBind, mapMultiArgs["-bind"]) {
                CService addrBind;
                if (!Lookup(strBind.c_str(), addrBind, GetListenPort(), false))
                    return InitError(strprintf(_("Cannot resolve -bind address: '%s'"), strBind));
                fBound |= Bind(addrBind, (BF_EXPLICIT | BF_REPORT_ERROR));
            }
            BOOST_FOREACH(std::string strBind, mapMultiArgs["-whitebind"]) {
                CService addrBind;
                if (!Lookup(strBind.c_str(), addrBind, 0, false))
                    return InitError(strprintf(_("Cannot resolve -whitebind address: '%s'"), strBind));
                if (addrBind.GetPort() == 0)
                    return InitError(strprintf(_("Need to specify a port with -whitebind: '%s'"), strBind));
                fBound |= Bind(addrBind, (BF_EXPLICIT | BF_REPORT_ERROR | BF_WHITELIST));
            }
        }
        else {
            struct in_addr inaddr_any;
            inaddr_any.s_addr = INADDR_ANY;
            fBound |= Bind(CService(in6addr_any, GetListenPort()), BF_NONE);
            fBound |= Bind(CService(inaddr_any, GetListenPort()), !fBound ? BF_REPORT_ERROR : BF_NONE);
        }
        if (!fBound)
            return InitError(_("Failed to listen on any port. Use -listen=0 if you want this."));
    }

    if (mapArgs.count("-externalip")) {
        BOOST_FOREACH(string strAddr, mapMultiArgs["-externalip"]) {
            CService addrLocal(strAddr, GetListenPort(), fNameLookup);
            if (!addrLocal.IsValid())
                return InitError(strprintf(_("Cannot resolve -externalip address: '%s'"), strAddr));
            AddLocal(CService(strAddr, GetListenPort(), fNameLookup), LOCAL_MANUAL);
        }
    }

    BOOST_FOREACH(string strDest, mapMultiArgs["-seednode"])
        AddOneShot(strDest);

#if ENABLE_ZMQ
    pzmqNotificationInterface = CZMQNotificationInterface::CreateWithArguments(mapArgs);

    if (pzmqNotificationInterface) {
<<<<<<< HEAD
        pzmqNotificationInterface->Initialize();
=======
>>>>>>> 65cf1b51
        RegisterValidationInterface(pzmqNotificationInterface);
    }
#endif

    // ********************************************************* Step 7: load block chain

    fReindex = GetBoolArg("-reindex", false);

    // Upgrading to 0.8; hard-link the old blknnnn.dat files into /blocks/
    boost::filesystem::path blocksDir = GetDataDir() / "blocks";
    if (!boost::filesystem::exists(blocksDir))
    {
        boost::filesystem::create_directories(blocksDir);
        bool linked = false;
        for (unsigned int i = 1; i < 10000; i++) {
            boost::filesystem::path source = GetDataDir() / strprintf("blk%04u.dat", i);
            if (!boost::filesystem::exists(source)) break;
            boost::filesystem::path dest = blocksDir / strprintf("blk%05u.dat", i-1);
            try {
                boost::filesystem::create_hard_link(source, dest);
                LogPrintf("Hardlinked %s -> %s\n", source.string(), dest.string());
                linked = true;
            } catch (const boost::filesystem::filesystem_error& e) {
                // Note: hardlink creation failing is not a disaster, it just means
                // blocks will get re-downloaded from peers.
                LogPrintf("Error hardlinking blk%04u.dat: %s\n", i, e.what());
                break;
            }
        }
        if (linked)
        {
            fReindex = true;
        }
    }

    // cache size calculations
    int64_t nTotalCache = (GetArg("-dbcache", nDefaultDbCache) << 20);
    nTotalCache = std::max(nTotalCache, nMinDbCache << 20); // total cache cannot be less than nMinDbCache
    nTotalCache = std::min(nTotalCache, nMaxDbCache << 20); // total cache cannot be greated than nMaxDbcache
    int64_t nBlockTreeDBCache = nTotalCache / 8;
    if (nBlockTreeDBCache > (1 << 21) && !GetBoolArg("-txindex", false))
        nBlockTreeDBCache = (1 << 21); // block tree db cache shouldn't be larger than 2 MiB
    nTotalCache -= nBlockTreeDBCache;
    int64_t nCoinDBCache = std::min(nTotalCache / 2, (nTotalCache / 4) + (1 << 23)); // use 25%-50% of the remainder for disk cache
    nTotalCache -= nCoinDBCache;
    nCoinCacheUsage = nTotalCache; // the rest goes to in-memory cache
    LogPrintf("Cache configuration:\n");
    LogPrintf("* Using %.1fMiB for block index database\n", nBlockTreeDBCache * (1.0 / 1024 / 1024));
    LogPrintf("* Using %.1fMiB for chain state database\n", nCoinDBCache * (1.0 / 1024 / 1024));
    LogPrintf("* Using %.1fMiB for in-memory UTXO set\n", nCoinCacheUsage * (1.0 / 1024 / 1024));

    bool fLoaded = false;
    while (!fLoaded) {
        bool fReset = fReindex;
        std::string strLoadError;

        uiInterface.InitMessage(_("Loading block index..."));

        nStart = GetTimeMillis();
        do {
            try {
                UnloadBlockIndex();
                delete pcoinsTip;
                delete pcoinsdbview;
                delete pcoinscatcher;
                delete pblocktree;

                pblocktree = new CBlockTreeDB(nBlockTreeDBCache, false, fReindex);
                pcoinsdbview = new CCoinsViewDB(nCoinDBCache, false, fReindex);
                pcoinscatcher = new CCoinsViewErrorCatcher(pcoinsdbview);
                pcoinsTip = new CCoinsViewCache(pcoinscatcher);

                if (fReindex) {
                    pblocktree->WriteReindexing(true);
                    //If we're reindexing in prune mode, wipe away unusable block files and all undo data files
                    if (fPruneMode)
                        CleanupBlockRevFiles();
                }

                if (!LoadBlockIndex()) {
                    strLoadError = _("Error loading block database");
                    break;
                }

                // If the loaded chain has a wrong genesis, bail out immediately
                // (we're likely using a testnet datadir, or the other way around).
                if (!mapBlockIndex.empty() && mapBlockIndex.count(chainparams.GetConsensus().hashGenesisBlock) == 0)
                    return InitError(_("Incorrect or no genesis block found. Wrong datadir for network?"));

                // Initialize the block index (no-op if non-empty database was already loaded)
                if (!InitBlockIndex()) {
                    strLoadError = _("Error initializing block database");
                    break;
                }

                // Check for changed -txindex state
                if (fTxIndex != GetBoolArg("-txindex", false)) {
                    strLoadError = _("You need to rebuild the database using -reindex to change -txindex");
                    break;
                }

                // Check for changed -prune state.  What we are concerned about is a user who has pruned blocks
                // in the past, but is now trying to run unpruned.
                if (fHavePruned && !fPruneMode) {
                    strLoadError = _("You need to rebuild the database using -reindex to go back to unpruned mode.  This will redownload the entire blockchain");
                    break;
                }

                uiInterface.InitMessage(_("Verifying blocks..."));
                if (fHavePruned && GetArg("-checkblocks", DEFAULT_CHECKBLOCKS) > MIN_BLOCKS_TO_KEEP) {
                    LogPrintf("Prune: pruned datadir may not have more than %d blocks; -checkblocks=%d may fail\n",
                        MIN_BLOCKS_TO_KEEP, GetArg("-checkblocks", DEFAULT_CHECKBLOCKS));
                }
                if (!CVerifyDB().VerifyDB(pcoinsdbview, GetArg("-checklevel", DEFAULT_CHECKLEVEL),
                              GetArg("-checkblocks", DEFAULT_CHECKBLOCKS))) {
                    strLoadError = _("Corrupted block database detected");
                    break;
                }
            } catch (const std::exception& e) {
                if (fDebug) LogPrintf("%s\n", e.what());
                strLoadError = _("Error opening block database");
                break;
            }

            fLoaded = true;
        } while(false);

        if (!fLoaded) {
            // first suggest a reindex
            if (!fReset) {
                bool fRet = uiInterface.ThreadSafeMessageBox(
                    strLoadError + ".\n\n" + _("Do you want to rebuild the block database now?"),
                    "", CClientUIInterface::MSG_ERROR | CClientUIInterface::BTN_ABORT);
                if (fRet) {
                    fReindex = true;
                    fRequestShutdown = false;
                } else {
                    LogPrintf("Aborted block database rebuild. Exiting.\n");
                    return false;
                }
            } else {
                return InitError(strLoadError);
            }
        }
    }

    // As LoadBlockIndex can take several minutes, it's possible the user
    // requested to kill the GUI during the last operation. If so, exit.
    // As the program has not fully started yet, Shutdown() is possibly overkill.
    if (fRequestShutdown)
    {
        LogPrintf("Shutdown requested. Exiting.\n");
        return false;
    }
    LogPrintf(" block index %15dms\n", GetTimeMillis() - nStart);

    boost::filesystem::path est_path = GetDataDir() / FEE_ESTIMATES_FILENAME;
    CAutoFile est_filein(fopen(est_path.string().c_str(), "rb"), SER_DISK, CLIENT_VERSION);
    // Allowed to fail as this file IS missing on first startup.
    if (!est_filein.IsNull())
        mempool.ReadFeeEstimates(est_filein);
    fFeeEstimatesInitialized = true;

    // ********************************************************* Step 8: load wallet
#ifdef ENABLE_WALLET
    if (fDisableWallet) {
        pwalletMain = NULL;
        LogPrintf("Wallet disabled!\n");
    } else {

        // needed to restore wallet transaction meta data after -zapwallettxes
        std::vector<CWalletTx> vWtx;

        if (GetBoolArg("-zapwallettxes", false)) {
            uiInterface.InitMessage(_("Zapping all transactions from wallet..."));

            pwalletMain = new CWallet(strWalletFile);
            DBErrors nZapWalletRet = pwalletMain->ZapWalletTx(vWtx);
            if (nZapWalletRet != DB_LOAD_OK) {
                uiInterface.InitMessage(_("Error loading wallet.dat: Wallet corrupted"));
                return false;
            }

            delete pwalletMain;
            pwalletMain = NULL;
        }

        uiInterface.InitMessage(_("Loading wallet..."));

        nStart = GetTimeMillis();
        bool fFirstRun = true;
        pwalletMain = new CWallet(strWalletFile);
        DBErrors nLoadWalletRet = pwalletMain->LoadWallet(fFirstRun);
        if (nLoadWalletRet != DB_LOAD_OK)
        {
            if (nLoadWalletRet == DB_CORRUPT)
                strErrors << _("Error loading wallet.dat: Wallet corrupted") << "\n";
            else if (nLoadWalletRet == DB_NONCRITICAL_ERROR)
            {
                string msg(_("Warning: error reading wallet.dat! All keys read correctly, but transaction data"
                             " or address book entries might be missing or incorrect."));
                InitWarning(msg);
            }
            else if (nLoadWalletRet == DB_TOO_NEW)
                strErrors << _("Error loading wallet.dat: Wallet requires newer version of Bitcoin Core") << "\n";
            else if (nLoadWalletRet == DB_NEED_REWRITE)
            {
                strErrors << _("Wallet needed to be rewritten: restart Bitcoin Core to complete") << "\n";
                LogPrintf("%s", strErrors.str());
                return InitError(strErrors.str());
            }
            else
                strErrors << _("Error loading wallet.dat") << "\n";
        }

        if (GetBoolArg("-upgradewallet", fFirstRun))
        {
            int nMaxVersion = GetArg("-upgradewallet", 0);
            if (nMaxVersion == 0) // the -upgradewallet without argument case
            {
                LogPrintf("Performing wallet upgrade to %i\n", FEATURE_LATEST);
                nMaxVersion = CLIENT_VERSION;
                pwalletMain->SetMinVersion(FEATURE_LATEST); // permanently upgrade the wallet immediately
            }
            else
                LogPrintf("Allowing wallet upgrade up to %i\n", nMaxVersion);
            if (nMaxVersion < pwalletMain->GetVersion())
                strErrors << _("Cannot downgrade wallet") << "\n";
            pwalletMain->SetMaxVersion(nMaxVersion);
        }

        if (fFirstRun)
        {
            // Create new keyUser and set as default key
            RandAddSeedPerfmon();

            CPubKey newDefaultKey;
            if (pwalletMain->GetKeyFromPool(newDefaultKey)) {
                pwalletMain->SetDefaultKey(newDefaultKey);
                if (!pwalletMain->SetAddressBook(pwalletMain->vchDefaultKey.GetID(), "", "receive"))
                    strErrors << _("Cannot write default address") << "\n";
            }

            pwalletMain->SetBestChain(chainActive.GetLocator());
        }

        LogPrintf("%s", strErrors.str());
        LogPrintf(" wallet      %15dms\n", GetTimeMillis() - nStart);

        RegisterValidationInterface(pwalletMain);

        CBlockIndex *pindexRescan = chainActive.Tip();
        if (GetBoolArg("-rescan", false))
            pindexRescan = chainActive.Genesis();
        else
        {
            CWalletDB walletdb(strWalletFile);
            CBlockLocator locator;
            if (walletdb.ReadBestBlock(locator))
                pindexRescan = FindForkInGlobalIndex(chainActive, locator);
            else
                pindexRescan = chainActive.Genesis();
        }
        if (chainActive.Tip() && chainActive.Tip() != pindexRescan)
        {
            uiInterface.InitMessage(_("Rescanning..."));
            LogPrintf("Rescanning last %i blocks (from block %i)...\n", chainActive.Height() - pindexRescan->nHeight, pindexRescan->nHeight);
            nStart = GetTimeMillis();
            pwalletMain->ScanForWalletTransactions(pindexRescan, true);
            LogPrintf(" rescan      %15dms\n", GetTimeMillis() - nStart);
            pwalletMain->SetBestChain(chainActive.GetLocator());
            nWalletDBUpdated++;

            // Restore wallet transaction metadata after -zapwallettxes=1
            if (GetBoolArg("-zapwallettxes", false) && GetArg("-zapwallettxes", "1") != "2")
            {
                CWalletDB walletdb(strWalletFile);

                BOOST_FOREACH(const CWalletTx& wtxOld, vWtx)
                {
                    uint256 hash = wtxOld.GetHash();
                    std::map<uint256, CWalletTx>::iterator mi = pwalletMain->mapWallet.find(hash);
                    if (mi != pwalletMain->mapWallet.end())
                    {
                        const CWalletTx* copyFrom = &wtxOld;
                        CWalletTx* copyTo = &mi->second;
                        copyTo->mapValue = copyFrom->mapValue;
                        copyTo->vOrderForm = copyFrom->vOrderForm;
                        copyTo->nTimeReceived = copyFrom->nTimeReceived;
                        copyTo->nTimeSmart = copyFrom->nTimeSmart;
                        copyTo->fFromMe = copyFrom->fFromMe;
                        copyTo->strFromAccount = copyFrom->strFromAccount;
                        copyTo->nOrderPos = copyFrom->nOrderPos;
                        copyTo->WriteToDisk(&walletdb);
                    }
                }
            }
        }
        pwalletMain->SetBroadcastTransactions(GetBoolArg("-walletbroadcast", true));
    } // (!fDisableWallet)
#else // ENABLE_WALLET
    LogPrintf("No wallet support compiled in!\n");
#endif // !ENABLE_WALLET

    // ********************************************************* Step 9: data directory maintenance

    // if pruning, unset the service bit and perform the initial blockstore prune
    // after any wallet rescanning has taken place.
    if (fPruneMode) {
        LogPrintf("Unsetting NODE_NETWORK on prune mode\n");
        nLocalServices &= ~NODE_NETWORK;
        if (!fReindex) {
            uiInterface.InitMessage(_("Pruning blockstore..."));
            PruneAndFlush();
        }
    }

    // ********************************************************* Step 10: import blocks

    if (mapArgs.count("-blocknotify"))
        uiInterface.NotifyBlockTip.connect(BlockNotifyCallback);

    uiInterface.InitMessage(_("Activating best chain..."));
    // scan for better chains in the block chain database, that are not yet connected in the active best chain
    CValidationState state;
    if (!ActivateBestChain(state))
        strErrors << "Failed to connect best block";

    std::vector<boost::filesystem::path> vImportFiles;
    if (mapArgs.count("-loadblock"))
    {
        BOOST_FOREACH(string strFile, mapMultiArgs["-loadblock"])
            vImportFiles.push_back(strFile);
    }
    threadGroup.create_thread(boost::bind(&ThreadImport, vImportFiles));
    if (chainActive.Tip() == NULL) {
        LogPrintf("Waiting for genesis block to be imported...\n");
        while (!fRequestShutdown && chainActive.Tip() == NULL)
            MilliSleep(10);
    }

    // ********************************************************* Step 11: start node

    if (!CheckDiskSpace())
        return false;

    if (!strErrors.str().empty())
        return InitError(strErrors.str());

    RandAddSeedPerfmon();

    //// debug print
    LogPrintf("mapBlockIndex.size() = %u\n",   mapBlockIndex.size());
    LogPrintf("nBestHeight = %d\n",                   chainActive.Height());
#ifdef ENABLE_WALLET
    LogPrintf("setKeyPool.size() = %u\n",      pwalletMain ? pwalletMain->setKeyPool.size() : 0);
    LogPrintf("mapWallet.size() = %u\n",       pwalletMain ? pwalletMain->mapWallet.size() : 0);
    LogPrintf("mapAddressBook.size() = %u\n",  pwalletMain ? pwalletMain->mapAddressBook.size() : 0);
#endif

    StartNode(threadGroup, scheduler);

    // Monitor the chain, and alert if we get blocks much quicker or slower than expected
    int64_t nPowTargetSpacing = Params().GetConsensus().nPowTargetSpacing;
    CScheduler::Function f = boost::bind(&PartitionCheck, &IsInitialBlockDownload,
                                         boost::ref(cs_main), boost::cref(pindexBestHeader), nPowTargetSpacing);
    scheduler.scheduleEvery(f, nPowTargetSpacing);

#ifdef ENABLE_WALLET
    // Generate coins in the background
    if (pwalletMain)
        GenerateBitcoins(GetBoolArg("-gen", false), pwalletMain, GetArg("-genproclimit", DEFAULT_GENERATE_THREADS));
#endif

    // ********************************************************* Step 11: finished

    SetRPCWarmupFinished();
    uiInterface.InitMessage(_("Done loading"));

#ifdef ENABLE_WALLET
    if (pwalletMain) {
        // Add wallet transactions that aren't already in a block to mapTransactions
        pwalletMain->ReacceptWalletTransactions();

        // Run a thread to flush wallet periodically
        threadGroup.create_thread(boost::bind(&ThreadFlushWalletDB, boost::ref(pwalletMain->strWalletFile)));
    }
#endif

    return !fRequestShutdown;
}<|MERGE_RESOLUTION|>--- conflicted
+++ resolved
@@ -201,10 +201,6 @@
 #if ENABLE_ZMQ
     if (pzmqNotificationInterface) {
         UnregisterValidationInterface(pzmqNotificationInterface);
-<<<<<<< HEAD
-        pzmqNotificationInterface->Shutdown();
-=======
->>>>>>> 65cf1b51
         delete pzmqNotificationInterface;
         pzmqNotificationInterface = NULL;
     }
@@ -1144,10 +1140,6 @@
     pzmqNotificationInterface = CZMQNotificationInterface::CreateWithArguments(mapArgs);
 
     if (pzmqNotificationInterface) {
-<<<<<<< HEAD
-        pzmqNotificationInterface->Initialize();
-=======
->>>>>>> 65cf1b51
         RegisterValidationInterface(pzmqNotificationInterface);
     }
 #endif
