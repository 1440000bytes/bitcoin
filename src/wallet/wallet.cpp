// Copyright (c) 2009-2010 Satoshi Nakamoto
// Copyright (c) 2009-2016 The Bitcoin Core developers
// Distributed under the MIT software license, see the accompanying
// file COPYING or http://www.opensource.org/licenses/mit-license.php.

#include "wallet/wallet.h"

#include "base58.h"
#include "checkpoints.h"
#include "chain.h"
#include "wallet/coincontrol.h"
#include "consensus/consensus.h"
#include "consensus/validation.h"
#include "key.h"
#include "keystore.h"
#include "validation.h"
#include "net.h"
#include "policy/policy.h"
#include "primitives/block.h"
#include "primitives/transaction.h"
#include "script/script.h"
#include "script/sign.h"
#include "timedata.h"
#include "txmempool.h"
#include "util.h"
#include "ui_interface.h"
#include "utilmoneystr.h"
#include "validationinterface.h"

#include <assert.h>

#include <boost/algorithm/string/replace.hpp>
#include <boost/filesystem.hpp>
#include <boost/thread.hpp>

using namespace std;

CWallet* pwalletMain = NULL;
/** Transaction fee set by the user */
CFeeRate payTxFee(DEFAULT_TRANSACTION_FEE);
unsigned int nTxConfirmTarget = DEFAULT_TX_CONFIRM_TARGET;
bool bSpendZeroConfChange = DEFAULT_SPEND_ZEROCONF_CHANGE;
bool fSendFreeTransactions = DEFAULT_SEND_FREE_TRANSACTIONS;
bool fWalletRbf = DEFAULT_WALLET_RBF;

const char * DEFAULT_WALLET_DAT = "wallet.dat";
const uint32_t BIP32_HARDENED_KEY_LIMIT = 0x80000000;

/**
 * Fees smaller than this (in satoshi) are considered zero fee (for transaction creation)
 * Override with -mintxfee
 */
CFeeRate CWallet::minTxFee = CFeeRate(DEFAULT_TRANSACTION_MINFEE);
/**
 * If fee estimation does not have enough data to provide estimates, use this fee instead.
 * Has no effect if not using fee estimation
 * Override with -fallbackfee
 */
CFeeRate CWallet::fallbackFee = CFeeRate(DEFAULT_FALLBACK_FEE);

const uint256 CMerkleTx::ABANDON_HASH(uint256S("0000000000000000000000000000000000000000000000000000000000000001"));

/** @defgroup mapWallet
 *
 * @{
 */

struct CompareValueOnly
{
    bool operator()(const pair<CAmount, pair<const CWalletTx*, unsigned int> >& t1,
                    const pair<CAmount, pair<const CWalletTx*, unsigned int> >& t2) const
    {
        return t1.first < t2.first;
    }
};

std::string COutput::ToString() const
{
    return strprintf("COutput(%s, %d, %d) [%s]", tx->GetHash().ToString(), i, nDepth, FormatMoney(tx->tx->vout[i].nValue));
}

const CWalletTx* CWallet::GetWalletTx(const uint256& hash) const
{
    LOCK(cs_wallet);
    std::map<uint256, CWalletTx>::const_iterator it = mapWallet.find(hash);
    if (it == mapWallet.end())
        return NULL;
    return &(it->second);
}

CPubKey CWallet::GenerateNewKey()
{
    AssertLockHeld(cs_wallet); // mapKeyMetadata
    bool fCompressed = CanSupportFeature(FEATURE_COMPRPUBKEY); // default to compressed public keys if we want 0.6.0 wallets

    CKey secret;

    // Create new metadata
    int64_t nCreationTime = GetTime();
    CKeyMetadata metadata(nCreationTime);

    // use HD key derivation if HD was enabled during wallet creation
    if (IsHDEnabled()) {
        DeriveNewChildKey(metadata, secret);
    } else {
        secret.MakeNewKey(fCompressed);
    }

    // Compressed public keys were introduced in version 0.6.0
    if (fCompressed)
        SetMinVersion(FEATURE_COMPRPUBKEY);

    CPubKey pubkey = secret.GetPubKey();
    assert(secret.VerifyPubKey(pubkey));

    mapKeyMetadata[pubkey.GetID()] = metadata;
    UpdateTimeFirstKey(nCreationTime);

    if (!AddKeyPubKey(secret, pubkey))
        throw std::runtime_error(std::string(__func__) + ": AddKey failed");
    return pubkey;
}

void CWallet::DeriveNewChildKey(CKeyMetadata& metadata, CKey& secret)
{
    // for now we use a fixed keypath scheme of m/0'/0'/k
    CKey key;                      //master key seed (256bit)
    CExtKey masterKey;             //hd master key
    CExtKey accountKey;            //key at m/0'
    CExtKey externalChainChildKey; //key at m/0'/0'
    CExtKey childKey;              //key at m/0'/0'/<n>'

    // try to get the master key
    if (!GetKey(hdChain.masterKeyID, key))
        throw std::runtime_error(std::string(__func__) + ": Master key not found");

    masterKey.SetMaster(key.begin(), key.size());

    // derive m/0'
    // use hardened derivation (child keys >= 0x80000000 are hardened after bip32)
    masterKey.Derive(accountKey, BIP32_HARDENED_KEY_LIMIT);

    // derive m/0'/0'
    accountKey.Derive(externalChainChildKey, BIP32_HARDENED_KEY_LIMIT);

    // derive child key at next index, skip keys already known to the wallet
    do {
        // always derive hardened keys
        // childIndex | BIP32_HARDENED_KEY_LIMIT = derive childIndex in hardened child-index-range
        // example: 1 | BIP32_HARDENED_KEY_LIMIT == 0x80000001 == 2147483649
        externalChainChildKey.Derive(childKey, hdChain.nExternalChainCounter | BIP32_HARDENED_KEY_LIMIT);
        metadata.hdKeypath = "m/0'/0'/" + std::to_string(hdChain.nExternalChainCounter) + "'";
        metadata.hdMasterKeyID = hdChain.masterKeyID;
        // increment childkey index
        hdChain.nExternalChainCounter++;
    } while (HaveKey(childKey.key.GetPubKey().GetID()));
    secret = childKey.key;

    // update the chain model in the database
    if (!CWalletDB(strWalletFile).WriteHDChain(hdChain))
        throw std::runtime_error(std::string(__func__) + ": Writing HD chain model failed");
}

bool CWallet::AddKeyPubKey(const CKey& secret, const CPubKey &pubkey)
{
    AssertLockHeld(cs_wallet); // mapKeyMetadata
    if (!CCryptoKeyStore::AddKeyPubKey(secret, pubkey))
        return false;

    // check if we need to remove from watch-only
    CScript script;
    script = GetScriptForDestination(pubkey.GetID());
    if (HaveWatchOnly(script))
        RemoveWatchOnly(script);
    script = GetScriptForRawPubKey(pubkey);
    if (HaveWatchOnly(script))
        RemoveWatchOnly(script);

    if (!fFileBacked)
        return true;
    if (!IsCrypted()) {
        return CWalletDB(strWalletFile).WriteKey(pubkey,
                                                 secret.GetPrivKey(),
                                                 mapKeyMetadata[pubkey.GetID()]);
    }
    return true;
}

bool CWallet::AddCryptedKey(const CPubKey &vchPubKey,
                            const vector<unsigned char> &vchCryptedSecret)
{
    if (!CCryptoKeyStore::AddCryptedKey(vchPubKey, vchCryptedSecret))
        return false;
    if (!fFileBacked)
        return true;
    {
        LOCK(cs_wallet);
        if (pwalletdbEncryption)
            return pwalletdbEncryption->WriteCryptedKey(vchPubKey,
                                                        vchCryptedSecret,
                                                        mapKeyMetadata[vchPubKey.GetID()]);
        else
            return CWalletDB(strWalletFile).WriteCryptedKey(vchPubKey,
                                                            vchCryptedSecret,
                                                            mapKeyMetadata[vchPubKey.GetID()]);
    }
    return false;
}

bool CWallet::LoadKeyMetadata(const CTxDestination& keyID, const CKeyMetadata &meta)
{
    AssertLockHeld(cs_wallet); // mapKeyMetadata
    UpdateTimeFirstKey(meta.nCreateTime);
    mapKeyMetadata[keyID] = meta;
    return true;
}

bool CWallet::LoadCryptedKey(const CPubKey &vchPubKey, const std::vector<unsigned char> &vchCryptedSecret)
{
    return CCryptoKeyStore::AddCryptedKey(vchPubKey, vchCryptedSecret);
}

void CWallet::UpdateTimeFirstKey(int64_t nCreateTime)
{
    AssertLockHeld(cs_wallet);
    if (nCreateTime <= 1) {
        // Cannot determine birthday information, so set the wallet birthday to
        // the beginning of time.
        nTimeFirstKey = 1;
    } else if (!nTimeFirstKey || nCreateTime < nTimeFirstKey) {
        nTimeFirstKey = nCreateTime;
    }
}

bool CWallet::AddCScript(const CScript& redeemScript)
{
    if (!CCryptoKeyStore::AddCScript(redeemScript))
        return false;
    if (!fFileBacked)
        return true;
    return CWalletDB(strWalletFile).WriteCScript(Hash160(redeemScript), redeemScript);
}

bool CWallet::LoadCScript(const CScript& redeemScript)
{
    /* A sanity check was added in pull #3843 to avoid adding redeemScripts
     * that never can be redeemed. However, old wallets may still contain
     * these. Do not add them to the wallet and warn. */
    if (redeemScript.size() > MAX_SCRIPT_ELEMENT_SIZE)
    {
        std::string strAddr = CBitcoinAddress(CScriptID(redeemScript)).ToString();
        LogPrintf("%s: Warning: This wallet contains a redeemScript of size %i which exceeds maximum size %i thus can never be redeemed. Do not use address %s.\n",
            __func__, redeemScript.size(), MAX_SCRIPT_ELEMENT_SIZE, strAddr);
        return true;
    }

    return CCryptoKeyStore::AddCScript(redeemScript);
}

bool CWallet::AddWatchOnly(const CScript& dest)
{
    if (!CCryptoKeyStore::AddWatchOnly(dest))
        return false;
    const CKeyMetadata& meta = mapKeyMetadata[CScriptID(dest)];
    UpdateTimeFirstKey(meta.nCreateTime);
    NotifyWatchonlyChanged(true);
    if (!fFileBacked)
        return true;
    return CWalletDB(strWalletFile).WriteWatchOnly(dest, meta);
}

bool CWallet::AddWatchOnly(const CScript& dest, int64_t nCreateTime)
{
    mapKeyMetadata[CScriptID(dest)].nCreateTime = nCreateTime;
    return AddWatchOnly(dest);
}

bool CWallet::RemoveWatchOnly(const CScript &dest)
{
    AssertLockHeld(cs_wallet);
    if (!CCryptoKeyStore::RemoveWatchOnly(dest))
        return false;
    if (!HaveWatchOnly())
        NotifyWatchonlyChanged(false);
    if (fFileBacked)
        if (!CWalletDB(strWalletFile).EraseWatchOnly(dest))
            return false;

    return true;
}

bool CWallet::LoadWatchOnly(const CScript &dest)
{
    return CCryptoKeyStore::AddWatchOnly(dest);
}

bool CWallet::Unlock(const SecureString& strWalletPassphrase)
{
    CCrypter crypter;
    CKeyingMaterial vMasterKey;

    {
        LOCK(cs_wallet);
        BOOST_FOREACH(const MasterKeyMap::value_type& pMasterKey, mapMasterKeys)
        {
            if(!crypter.SetKeyFromPassphrase(strWalletPassphrase, pMasterKey.second.vchSalt, pMasterKey.second.nDeriveIterations, pMasterKey.second.nDerivationMethod))
                return false;
            if (!crypter.Decrypt(pMasterKey.second.vchCryptedKey, vMasterKey))
                continue; // try another master key
            if (CCryptoKeyStore::Unlock(vMasterKey))
                return true;
        }
    }
    return false;
}

bool CWallet::ChangeWalletPassphrase(const SecureString& strOldWalletPassphrase, const SecureString& strNewWalletPassphrase)
{
    bool fWasLocked = IsLocked();

    {
        LOCK(cs_wallet);
        Lock();

        CCrypter crypter;
        CKeyingMaterial vMasterKey;
        BOOST_FOREACH(MasterKeyMap::value_type& pMasterKey, mapMasterKeys)
        {
            if(!crypter.SetKeyFromPassphrase(strOldWalletPassphrase, pMasterKey.second.vchSalt, pMasterKey.second.nDeriveIterations, pMasterKey.second.nDerivationMethod))
                return false;
            if (!crypter.Decrypt(pMasterKey.second.vchCryptedKey, vMasterKey))
                return false;
            if (CCryptoKeyStore::Unlock(vMasterKey))
            {
                int64_t nStartTime = GetTimeMillis();
                crypter.SetKeyFromPassphrase(strNewWalletPassphrase, pMasterKey.second.vchSalt, pMasterKey.second.nDeriveIterations, pMasterKey.second.nDerivationMethod);
                pMasterKey.second.nDeriveIterations = pMasterKey.second.nDeriveIterations * (100 / ((double)(GetTimeMillis() - nStartTime)));

                nStartTime = GetTimeMillis();
                crypter.SetKeyFromPassphrase(strNewWalletPassphrase, pMasterKey.second.vchSalt, pMasterKey.second.nDeriveIterations, pMasterKey.second.nDerivationMethod);
                pMasterKey.second.nDeriveIterations = (pMasterKey.second.nDeriveIterations + pMasterKey.second.nDeriveIterations * 100 / ((double)(GetTimeMillis() - nStartTime))) / 2;

                if (pMasterKey.second.nDeriveIterations < 25000)
                    pMasterKey.second.nDeriveIterations = 25000;

                LogPrintf("Wallet passphrase changed to an nDeriveIterations of %i\n", pMasterKey.second.nDeriveIterations);

                if (!crypter.SetKeyFromPassphrase(strNewWalletPassphrase, pMasterKey.second.vchSalt, pMasterKey.second.nDeriveIterations, pMasterKey.second.nDerivationMethod))
                    return false;
                if (!crypter.Encrypt(vMasterKey, pMasterKey.second.vchCryptedKey))
                    return false;
                CWalletDB(strWalletFile).WriteMasterKey(pMasterKey.first, pMasterKey.second);
                if (fWasLocked)
                    Lock();
                return true;
            }
        }
    }

    return false;
}

void CWallet::SetBestChain(const CBlockLocator& loc)
{
    CWalletDB walletdb(strWalletFile);
    walletdb.WriteBestBlock(loc);
}

bool CWallet::SetMinVersion(enum WalletFeature nVersion, CWalletDB* pwalletdbIn, bool fExplicit)
{
    LOCK(cs_wallet); // nWalletVersion
    if (nWalletVersion >= nVersion)
        return true;

    // when doing an explicit upgrade, if we pass the max version permitted, upgrade all the way
    if (fExplicit && nVersion > nWalletMaxVersion)
            nVersion = FEATURE_LATEST;

    nWalletVersion = nVersion;

    if (nVersion > nWalletMaxVersion)
        nWalletMaxVersion = nVersion;

    if (fFileBacked)
    {
        CWalletDB* pwalletdb = pwalletdbIn ? pwalletdbIn : new CWalletDB(strWalletFile);
        if (nWalletVersion > 40000)
            pwalletdb->WriteMinVersion(nWalletVersion);
        if (!pwalletdbIn)
            delete pwalletdb;
    }

    return true;
}

bool CWallet::SetMaxVersion(int nVersion)
{
    LOCK(cs_wallet); // nWalletVersion, nWalletMaxVersion
    // cannot downgrade below current version
    if (nWalletVersion > nVersion)
        return false;

    nWalletMaxVersion = nVersion;

    return true;
}

set<uint256> CWallet::GetConflicts(const uint256& txid) const
{
    set<uint256> result;
    AssertLockHeld(cs_wallet);

    std::map<uint256, CWalletTx>::const_iterator it = mapWallet.find(txid);
    if (it == mapWallet.end())
        return result;
    const CWalletTx& wtx = it->second;

    std::pair<TxSpends::const_iterator, TxSpends::const_iterator> range;

    BOOST_FOREACH(const CTxIn& txin, wtx.tx->vin)
    {
        if (mapTxSpends.count(txin.prevout) <= 1)
            continue;  // No conflict if zero or one spends
        range = mapTxSpends.equal_range(txin.prevout);
        for (TxSpends::const_iterator _it = range.first; _it != range.second; ++_it)
            result.insert(_it->second);
    }
    return result;
}

bool CWallet::HasWalletSpend(const uint256& txid) const
{
    AssertLockHeld(cs_wallet);
    auto iter = mapTxSpends.lower_bound(COutPoint(txid, 0));
    return (iter != mapTxSpends.end() && iter->first.hash == txid);
}

void CWallet::Flush(bool shutdown)
{
    bitdb.Flush(shutdown);
}

bool CWallet::Verify()
{
    if (GetBoolArg("-disablewallet", DEFAULT_DISABLE_WALLET))
        return true;

    LogPrintf("Using BerkeleyDB version %s\n", DbEnv::version(0, 0, 0));
    std::string walletFile = GetArg("-wallet", DEFAULT_WALLET_DAT);

    LogPrintf("Using wallet %s\n", walletFile);
    uiInterface.InitMessage(_("Verifying wallet..."));

    // Wallet file must be a plain filename without a directory
    if (walletFile != boost::filesystem::basename(walletFile) + boost::filesystem::extension(walletFile))
        return InitError(strprintf(_("Wallet %s resides outside data directory %s"), walletFile, GetDataDir().string()));

    if (!bitdb.Open(GetDataDir()))
    {
        // try moving the database env out of the way
        boost::filesystem::path pathDatabase = GetDataDir() / "database";
        boost::filesystem::path pathDatabaseBak = GetDataDir() / strprintf("database.%d.bak", GetTime());
        try {
            boost::filesystem::rename(pathDatabase, pathDatabaseBak);
            LogPrintf("Moved old %s to %s. Retrying.\n", pathDatabase.string(), pathDatabaseBak.string());
        } catch (const boost::filesystem::filesystem_error&) {
            // failure is ok (well, not really, but it's not worse than what we started with)
        }
        
        // try again
        if (!bitdb.Open(GetDataDir())) {
            // if it still fails, it probably means we can't even create the database env
            return InitError(strprintf(_("Error initializing wallet database environment %s!"), GetDataDir()));
        }
    }
    
    if (GetBoolArg("-salvagewallet", false))
    {
        // Recover readable keypairs:
        if (!CWalletDB::Recover(bitdb, walletFile, true))
            return false;
    }
    
    if (boost::filesystem::exists(GetDataDir() / walletFile))
    {
        CDBEnv::VerifyResult r = bitdb.Verify(walletFile, CWalletDB::Recover);
        if (r == CDBEnv::RECOVER_OK)
        {
            InitWarning(strprintf(_("Warning: Wallet file corrupt, data salvaged!"
                                         " Original %s saved as %s in %s; if"
                                         " your balance or transactions are incorrect you should"
                                         " restore from a backup."),
                walletFile, "wallet.{timestamp}.bak", GetDataDir()));
        }
        if (r == CDBEnv::RECOVER_FAIL)
            return InitError(strprintf(_("%s corrupt, salvage failed"), walletFile));
    }
    
    return true;
}

void CWallet::SyncMetaData(pair<TxSpends::iterator, TxSpends::iterator> range)
{
    // We want all the wallet transactions in range to have the same metadata as
    // the oldest (smallest nOrderPos).
    // So: find smallest nOrderPos:

    int nMinOrderPos = std::numeric_limits<int>::max();
    const CWalletTx* copyFrom = NULL;
    for (TxSpends::iterator it = range.first; it != range.second; ++it)
    {
        const uint256& hash = it->second;
        int n = mapWallet[hash].nOrderPos;
        if (n < nMinOrderPos)
        {
            nMinOrderPos = n;
            copyFrom = &mapWallet[hash];
        }
    }
    // Now copy data from copyFrom to rest:
    for (TxSpends::iterator it = range.first; it != range.second; ++it)
    {
        const uint256& hash = it->second;
        CWalletTx* copyTo = &mapWallet[hash];
        if (copyFrom == copyTo) continue;
        if (!copyFrom->IsEquivalentTo(*copyTo)) continue;
        copyTo->mapValue = copyFrom->mapValue;
        copyTo->vOrderForm = copyFrom->vOrderForm;
        // fTimeReceivedIsTxTime not copied on purpose
        // nTimeReceived not copied on purpose
        copyTo->nTimeSmart = copyFrom->nTimeSmart;
        copyTo->fFromMe = copyFrom->fFromMe;
        copyTo->strFromAccount = copyFrom->strFromAccount;
        // nOrderPos not copied on purpose
        // cached members not copied on purpose
    }
}

/**
 * Outpoint is spent if any non-conflicted transaction
 * spends it:
 */
bool CWallet::IsSpent(const uint256& hash, unsigned int n) const
{
    const COutPoint outpoint(hash, n);
    pair<TxSpends::const_iterator, TxSpends::const_iterator> range;
    range = mapTxSpends.equal_range(outpoint);

    for (TxSpends::const_iterator it = range.first; it != range.second; ++it)
    {
        const uint256& wtxid = it->second;
        std::map<uint256, CWalletTx>::const_iterator mit = mapWallet.find(wtxid);
        if (mit != mapWallet.end()) {
            int depth = mit->second.GetDepthInMainChain();
            if (depth > 0  || (depth == 0 && !mit->second.isAbandoned()))
                return true; // Spent
        }
    }
    return false;
}

void CWallet::AddToSpends(const COutPoint& outpoint, const uint256& wtxid)
{
    mapTxSpends.insert(make_pair(outpoint, wtxid));

    pair<TxSpends::iterator, TxSpends::iterator> range;
    range = mapTxSpends.equal_range(outpoint);
    SyncMetaData(range);
}


void CWallet::AddToSpends(const uint256& wtxid)
{
    assert(mapWallet.count(wtxid));
    CWalletTx& thisTx = mapWallet[wtxid];
    if (thisTx.IsCoinBase()) // Coinbases don't spend anything!
        return;

    BOOST_FOREACH(const CTxIn& txin, thisTx.tx->vin)
        AddToSpends(txin.prevout, wtxid);
}

bool CWallet::EncryptWallet(const SecureString& strWalletPassphrase)
{
    if (IsCrypted())
        return false;

    CKeyingMaterial vMasterKey;

    vMasterKey.resize(WALLET_CRYPTO_KEY_SIZE);
    GetStrongRandBytes(&vMasterKey[0], WALLET_CRYPTO_KEY_SIZE);

    CMasterKey kMasterKey;

    kMasterKey.vchSalt.resize(WALLET_CRYPTO_SALT_SIZE);
    GetStrongRandBytes(&kMasterKey.vchSalt[0], WALLET_CRYPTO_SALT_SIZE);

    CCrypter crypter;
    int64_t nStartTime = GetTimeMillis();
    crypter.SetKeyFromPassphrase(strWalletPassphrase, kMasterKey.vchSalt, 25000, kMasterKey.nDerivationMethod);
    kMasterKey.nDeriveIterations = 2500000 / ((double)(GetTimeMillis() - nStartTime));

    nStartTime = GetTimeMillis();
    crypter.SetKeyFromPassphrase(strWalletPassphrase, kMasterKey.vchSalt, kMasterKey.nDeriveIterations, kMasterKey.nDerivationMethod);
    kMasterKey.nDeriveIterations = (kMasterKey.nDeriveIterations + kMasterKey.nDeriveIterations * 100 / ((double)(GetTimeMillis() - nStartTime))) / 2;

    if (kMasterKey.nDeriveIterations < 25000)
        kMasterKey.nDeriveIterations = 25000;

    LogPrintf("Encrypting Wallet with an nDeriveIterations of %i\n", kMasterKey.nDeriveIterations);

    if (!crypter.SetKeyFromPassphrase(strWalletPassphrase, kMasterKey.vchSalt, kMasterKey.nDeriveIterations, kMasterKey.nDerivationMethod))
        return false;
    if (!crypter.Encrypt(vMasterKey, kMasterKey.vchCryptedKey))
        return false;

    {
        LOCK(cs_wallet);
        mapMasterKeys[++nMasterKeyMaxID] = kMasterKey;
        if (fFileBacked)
        {
            assert(!pwalletdbEncryption);
            pwalletdbEncryption = new CWalletDB(strWalletFile);
            if (!pwalletdbEncryption->TxnBegin()) {
                delete pwalletdbEncryption;
                pwalletdbEncryption = NULL;
                return false;
            }
            pwalletdbEncryption->WriteMasterKey(nMasterKeyMaxID, kMasterKey);
        }

        if (!EncryptKeys(vMasterKey))
        {
            if (fFileBacked) {
                pwalletdbEncryption->TxnAbort();
                delete pwalletdbEncryption;
            }
            // We now probably have half of our keys encrypted in memory, and half not...
            // die and let the user reload the unencrypted wallet.
            assert(false);
        }

        // Encryption was introduced in version 0.4.0
        SetMinVersion(FEATURE_WALLETCRYPT, pwalletdbEncryption, true);

        if (fFileBacked)
        {
            if (!pwalletdbEncryption->TxnCommit()) {
                delete pwalletdbEncryption;
                // We now have keys encrypted in memory, but not on disk...
                // die to avoid confusion and let the user reload the unencrypted wallet.
                assert(false);
            }

            delete pwalletdbEncryption;
            pwalletdbEncryption = NULL;
        }

        Lock();
        Unlock(strWalletPassphrase);

        // if we are using HD, replace the HD master key (seed) with a new one
        if (IsHDEnabled()) {
            CKey key;
            CPubKey masterPubKey = GenerateNewHDMasterKey();
            if (!SetHDMasterKey(masterPubKey))
                return false;
        }

        NewKeyPool();
        Lock();

        // Need to completely rewrite the wallet file; if we don't, bdb might keep
        // bits of the unencrypted private key in slack space in the database file.
        CDB::Rewrite(strWalletFile);

    }
    NotifyStatusChanged(this);

    return true;
}

DBErrors CWallet::ReorderTransactions()
{
    LOCK(cs_wallet);
    CWalletDB walletdb(strWalletFile);

    // Old wallets didn't have any defined order for transactions
    // Probably a bad idea to change the output of this

    // First: get all CWalletTx and CAccountingEntry into a sorted-by-time multimap.
    typedef pair<CWalletTx*, CAccountingEntry*> TxPair;
    typedef multimap<int64_t, TxPair > TxItems;
    TxItems txByTime;

    for (map<uint256, CWalletTx>::iterator it = mapWallet.begin(); it != mapWallet.end(); ++it)
    {
        CWalletTx* wtx = &((*it).second);
        txByTime.insert(make_pair(wtx->nTimeReceived, TxPair(wtx, (CAccountingEntry*)0)));
    }
    list<CAccountingEntry> acentries;
    walletdb.ListAccountCreditDebit("", acentries);
    BOOST_FOREACH(CAccountingEntry& entry, acentries)
    {
        txByTime.insert(make_pair(entry.nTime, TxPair((CWalletTx*)0, &entry)));
    }

    nOrderPosNext = 0;
    std::vector<int64_t> nOrderPosOffsets;
    for (TxItems::iterator it = txByTime.begin(); it != txByTime.end(); ++it)
    {
        CWalletTx *const pwtx = (*it).second.first;
        CAccountingEntry *const pacentry = (*it).second.second;
        int64_t& nOrderPos = (pwtx != 0) ? pwtx->nOrderPos : pacentry->nOrderPos;

        if (nOrderPos == -1)
        {
            nOrderPos = nOrderPosNext++;
            nOrderPosOffsets.push_back(nOrderPos);

            if (pwtx)
            {
                if (!walletdb.WriteTx(*pwtx))
                    return DB_LOAD_FAIL;
            }
            else
                if (!walletdb.WriteAccountingEntry(pacentry->nEntryNo, *pacentry))
                    return DB_LOAD_FAIL;
        }
        else
        {
            int64_t nOrderPosOff = 0;
            BOOST_FOREACH(const int64_t& nOffsetStart, nOrderPosOffsets)
            {
                if (nOrderPos >= nOffsetStart)
                    ++nOrderPosOff;
            }
            nOrderPos += nOrderPosOff;
            nOrderPosNext = std::max(nOrderPosNext, nOrderPos + 1);

            if (!nOrderPosOff)
                continue;

            // Since we're changing the order, write it back
            if (pwtx)
            {
                if (!walletdb.WriteTx(*pwtx))
                    return DB_LOAD_FAIL;
            }
            else
                if (!walletdb.WriteAccountingEntry(pacentry->nEntryNo, *pacentry))
                    return DB_LOAD_FAIL;
        }
    }
    walletdb.WriteOrderPosNext(nOrderPosNext);

    return DB_LOAD_OK;
}

int64_t CWallet::IncOrderPosNext(CWalletDB *pwalletdb)
{
    AssertLockHeld(cs_wallet); // nOrderPosNext
    int64_t nRet = nOrderPosNext++;
    if (pwalletdb) {
        pwalletdb->WriteOrderPosNext(nOrderPosNext);
    } else {
        CWalletDB(strWalletFile).WriteOrderPosNext(nOrderPosNext);
    }
    return nRet;
}

bool CWallet::AccountMove(std::string strFrom, std::string strTo, CAmount nAmount, std::string strComment)
{
    CWalletDB walletdb(strWalletFile);
    if (!walletdb.TxnBegin())
        return false;

    int64_t nNow = GetAdjustedTime();

    // Debit
    CAccountingEntry debit;
    debit.nOrderPos = IncOrderPosNext(&walletdb);
    debit.strAccount = strFrom;
    debit.nCreditDebit = -nAmount;
    debit.nTime = nNow;
    debit.strOtherAccount = strTo;
    debit.strComment = strComment;
    AddAccountingEntry(debit, &walletdb);

    // Credit
    CAccountingEntry credit;
    credit.nOrderPos = IncOrderPosNext(&walletdb);
    credit.strAccount = strTo;
    credit.nCreditDebit = nAmount;
    credit.nTime = nNow;
    credit.strOtherAccount = strFrom;
    credit.strComment = strComment;
    AddAccountingEntry(credit, &walletdb);

    if (!walletdb.TxnCommit())
        return false;

    return true;
}

bool CWallet::GetAccountPubkey(CPubKey &pubKey, std::string strAccount, bool bForceNew)
{
    CWalletDB walletdb(strWalletFile);

    CAccount account;
    walletdb.ReadAccount(strAccount, account);

    if (!bForceNew) {
        if (!account.vchPubKey.IsValid())
            bForceNew = true;
        else {
            // Check if the current key has been used
            CScript scriptPubKey = GetScriptForDestination(account.vchPubKey.GetID());
            for (map<uint256, CWalletTx>::iterator it = mapWallet.begin();
                 it != mapWallet.end() && account.vchPubKey.IsValid();
                 ++it)
                BOOST_FOREACH(const CTxOut& txout, (*it).second.tx->vout)
                    if (txout.scriptPubKey == scriptPubKey) {
                        bForceNew = true;
                        break;
                    }
        }
    }

    // Generate a new key
    if (bForceNew) {
        if (!GetKeyFromPool(account.vchPubKey))
            return false;

        SetAddressBook(account.vchPubKey.GetID(), strAccount, "receive");
        walletdb.WriteAccount(strAccount, account);
    }

    pubKey = account.vchPubKey;

    return true;
}

void CWallet::MarkDirty()
{
    {
        LOCK(cs_wallet);
        BOOST_FOREACH(PAIRTYPE(const uint256, CWalletTx)& item, mapWallet)
            item.second.MarkDirty();
    }
}

bool CWallet::MarkReplaced(const uint256& originalHash, const uint256& newHash)
{
    LOCK(cs_wallet);

    auto mi = mapWallet.find(originalHash);

    // There is a bug if MarkReplaced is not called on an existing wallet transaction.
    assert(mi != mapWallet.end());

    CWalletTx& wtx = (*mi).second;

    // Ensure for now that we're not overwriting data
    assert(wtx.mapValue.count("replaced_by_txid") == 0);

    wtx.mapValue["replaced_by_txid"] = newHash.ToString();

    CWalletDB walletdb(strWalletFile, "r+");

    bool success = true;
    if (!walletdb.WriteTx(wtx)) {
        LogPrintf("%s: Updating walletdb tx %s failed", __func__, wtx.GetHash().ToString());
        success = false;
    }

    NotifyTransactionChanged(this, originalHash, CT_UPDATED);

    return success;
}

bool CWallet::AddToWallet(const CWalletTx& wtxIn, bool fFlushOnClose)
{
    LOCK(cs_wallet);

    CWalletDB walletdb(strWalletFile, "r+", fFlushOnClose);

    uint256 hash = wtxIn.GetHash();

    // Inserts only if not already there, returns tx inserted or tx found
    pair<map<uint256, CWalletTx>::iterator, bool> ret = mapWallet.insert(make_pair(hash, wtxIn));
    CWalletTx& wtx = (*ret.first).second;
    wtx.BindWallet(this);
    bool fInsertedNew = ret.second;
    if (fInsertedNew)
    {
        wtx.nTimeReceived = GetAdjustedTime();
        wtx.nOrderPos = IncOrderPosNext(&walletdb);
        wtxOrdered.insert(make_pair(wtx.nOrderPos, TxPair(&wtx, (CAccountingEntry*)0)));

        wtx.nTimeSmart = wtx.nTimeReceived;
        if (!wtxIn.hashUnset())
        {
            if (mapBlockIndex.count(wtxIn.hashBlock))
            {
                int64_t latestNow = wtx.nTimeReceived;
                int64_t latestEntry = 0;
                {
                    // Tolerate times up to the last timestamp in the wallet not more than 5 minutes into the future
                    int64_t latestTolerated = latestNow + 300;
                    const TxItems & txOrdered = wtxOrdered;
                    for (TxItems::const_reverse_iterator it = txOrdered.rbegin(); it != txOrdered.rend(); ++it)
                    {
                        CWalletTx *const pwtx = (*it).second.first;
                        if (pwtx == &wtx)
                            continue;
                        CAccountingEntry *const pacentry = (*it).second.second;
                        int64_t nSmartTime;
                        if (pwtx)
                        {
                            nSmartTime = pwtx->nTimeSmart;
                            if (!nSmartTime)
                                nSmartTime = pwtx->nTimeReceived;
                        }
                        else
                            nSmartTime = pacentry->nTime;
                        if (nSmartTime <= latestTolerated)
                        {
                            latestEntry = nSmartTime;
                            if (nSmartTime > latestNow)
                                latestNow = nSmartTime;
                            break;
                        }
                    }
                }

                int64_t blocktime = mapBlockIndex[wtxIn.hashBlock]->GetBlockTime();
                wtx.nTimeSmart = std::max(latestEntry, std::min(blocktime, latestNow));
            }
            else
                LogPrintf("AddToWallet(): found %s in block %s not in index\n",
                         wtxIn.GetHash().ToString(),
                         wtxIn.hashBlock.ToString());
        }
        AddToSpends(hash);
    }

    bool fUpdated = false;
    if (!fInsertedNew)
    {
        // Merge
        if (!wtxIn.hashUnset() && wtxIn.hashBlock != wtx.hashBlock)
        {
            wtx.hashBlock = wtxIn.hashBlock;
            fUpdated = true;
        }
        // If no longer abandoned, update
        if (wtxIn.hashBlock.IsNull() && wtx.isAbandoned())
        {
            wtx.hashBlock = wtxIn.hashBlock;
            fUpdated = true;
        }
        if (wtxIn.nIndex != -1 && (wtxIn.nIndex != wtx.nIndex))
        {
            wtx.nIndex = wtxIn.nIndex;
            fUpdated = true;
        }
        if (wtxIn.fFromMe && wtxIn.fFromMe != wtx.fFromMe)
        {
            wtx.fFromMe = wtxIn.fFromMe;
            fUpdated = true;
        }
    }

    //// debug print
    LogPrintf("AddToWallet %s  %s%s\n", wtxIn.GetHash().ToString(), (fInsertedNew ? "new" : ""), (fUpdated ? "update" : ""));

    // Write to disk
    if (fInsertedNew || fUpdated)
        if (!walletdb.WriteTx(wtx))
            return false;

    // Break debit/credit balance caches:
    wtx.MarkDirty();

    // Notify UI of new or updated transaction
    NotifyTransactionChanged(this, hash, fInsertedNew ? CT_NEW : CT_UPDATED);

    // notify an external script when a wallet transaction comes in or is updated
    std::string strCmd = GetArg("-walletnotify", "");

    if ( !strCmd.empty())
    {
        boost::replace_all(strCmd, "%s", wtxIn.GetHash().GetHex());
        boost::thread t(runCommand, strCmd); // thread runs free
    }

    return true;
}

bool CWallet::LoadToWallet(const CWalletTx& wtxIn)
{
    uint256 hash = wtxIn.GetHash();

    mapWallet[hash] = wtxIn;
    CWalletTx& wtx = mapWallet[hash];
    wtx.BindWallet(this);
    wtxOrdered.insert(make_pair(wtx.nOrderPos, TxPair(&wtx, (CAccountingEntry*)0)));
    AddToSpends(hash);
    BOOST_FOREACH(const CTxIn& txin, wtx.tx->vin) {
        if (mapWallet.count(txin.prevout.hash)) {
            CWalletTx& prevtx = mapWallet[txin.prevout.hash];
            if (prevtx.nIndex == -1 && !prevtx.hashUnset()) {
                MarkConflicted(prevtx.hashBlock, wtx.GetHash());
            }
        }
    }

    return true;
}

/**
 * Add a transaction to the wallet, or update it.  pIndex and posInBlock should
 * be set when the transaction was known to be included in a block.  When
 * posInBlock = SYNC_TRANSACTION_NOT_IN_BLOCK (-1) , then wallet state is not
 * updated in AddToWallet, but notifications happen and cached balances are
 * marked dirty.
 * If fUpdate is true, existing transactions will be updated.
 * TODO: One exception to this is that the abandoned state is cleared under the
 * assumption that any further notification of a transaction that was considered
 * abandoned is an indication that it is not safe to be considered abandoned.
 * Abandoned state should probably be more carefuly tracked via different
 * posInBlock signals or by checking mempool presence when necessary.
 */
bool CWallet::AddToWalletIfInvolvingMe(const CTransaction& tx, const CBlockIndex* pIndex, int posInBlock, bool fUpdate)
{
    {
        AssertLockHeld(cs_wallet);

        if (posInBlock != -1) {
            BOOST_FOREACH(const CTxIn& txin, tx.vin) {
                std::pair<TxSpends::const_iterator, TxSpends::const_iterator> range = mapTxSpends.equal_range(txin.prevout);
                while (range.first != range.second) {
                    if (range.first->second != tx.GetHash()) {
                        LogPrintf("Transaction %s (in block %s) conflicts with wallet transaction %s (both spend %s:%i)\n", tx.GetHash().ToString(), pIndex->GetBlockHash().ToString(), range.first->second.ToString(), range.first->first.hash.ToString(), range.first->first.n);
                        MarkConflicted(pIndex->GetBlockHash(), range.first->second);
                    }
                    range.first++;
                }
            }
        }

        bool fExisted = mapWallet.count(tx.GetHash()) != 0;
        if (fExisted && !fUpdate) return false;
        if (fExisted || IsMine(tx) || IsFromMe(tx))
        {
            CWalletTx wtx(this, MakeTransactionRef(tx));

            // Get merkle branch if transaction was found in a block
            if (posInBlock != -1)
                wtx.SetMerkleBranch(pIndex, posInBlock);

            return AddToWallet(wtx, false);
        }
    }
    return false;
}

bool CWallet::AbandonTransaction(const uint256& hashTx)
{
    LOCK2(cs_main, cs_wallet);

    CWalletDB walletdb(strWalletFile, "r+");

    std::set<uint256> todo;
    std::set<uint256> done;

    // Can't mark abandoned if confirmed or in mempool
    assert(mapWallet.count(hashTx));
    CWalletTx& origtx = mapWallet[hashTx];
    if (origtx.GetDepthInMainChain() > 0 || origtx.InMempool()) {
        return false;
    }

    todo.insert(hashTx);

    while (!todo.empty()) {
        uint256 now = *todo.begin();
        todo.erase(now);
        done.insert(now);
        assert(mapWallet.count(now));
        CWalletTx& wtx = mapWallet[now];
        int currentconfirm = wtx.GetDepthInMainChain();
        // If the orig tx was not in block, none of its spends can be
        assert(currentconfirm <= 0);
        // if (currentconfirm < 0) {Tx and spends are already conflicted, no need to abandon}
        if (currentconfirm == 0 && !wtx.isAbandoned()) {
            // If the orig tx was not in block/mempool, none of its spends can be in mempool
            assert(!wtx.InMempool());
            wtx.nIndex = -1;
            wtx.setAbandoned();
            wtx.MarkDirty();
            walletdb.WriteTx(wtx);
            NotifyTransactionChanged(this, wtx.GetHash(), CT_UPDATED);
            // Iterate over all its outputs, and mark transactions in the wallet that spend them abandoned too
            TxSpends::const_iterator iter = mapTxSpends.lower_bound(COutPoint(hashTx, 0));
            while (iter != mapTxSpends.end() && iter->first.hash == now) {
                if (!done.count(iter->second)) {
                    todo.insert(iter->second);
                }
                iter++;
            }
            // If a transaction changes 'conflicted' state, that changes the balance
            // available of the outputs it spends. So force those to be recomputed
            BOOST_FOREACH(const CTxIn& txin, wtx.tx->vin)
            {
                if (mapWallet.count(txin.prevout.hash))
                    mapWallet[txin.prevout.hash].MarkDirty();
            }
        }
    }

    return true;
}

void CWallet::MarkConflicted(const uint256& hashBlock, const uint256& hashTx)
{
    LOCK2(cs_main, cs_wallet);

    int conflictconfirms = 0;
    if (mapBlockIndex.count(hashBlock)) {
        CBlockIndex* pindex = mapBlockIndex[hashBlock];
        if (chainActive.Contains(pindex)) {
            conflictconfirms = -(chainActive.Height() - pindex->nHeight + 1);
        }
    }
    // If number of conflict confirms cannot be determined, this means
    // that the block is still unknown or not yet part of the main chain,
    // for example when loading the wallet during a reindex. Do nothing in that
    // case.
    if (conflictconfirms >= 0)
        return;

    // Do not flush the wallet here for performance reasons
    CWalletDB walletdb(strWalletFile, "r+", false);

    std::set<uint256> todo;
    std::set<uint256> done;

    todo.insert(hashTx);

    while (!todo.empty()) {
        uint256 now = *todo.begin();
        todo.erase(now);
        done.insert(now);
        assert(mapWallet.count(now));
        CWalletTx& wtx = mapWallet[now];
        int currentconfirm = wtx.GetDepthInMainChain();
        if (conflictconfirms < currentconfirm) {
            // Block is 'more conflicted' than current confirm; update.
            // Mark transaction as conflicted with this block.
            wtx.nIndex = -1;
            wtx.hashBlock = hashBlock;
            wtx.MarkDirty();
            walletdb.WriteTx(wtx);
            // Iterate over all its outputs, and mark transactions in the wallet that spend them conflicted too
            TxSpends::const_iterator iter = mapTxSpends.lower_bound(COutPoint(now, 0));
            while (iter != mapTxSpends.end() && iter->first.hash == now) {
                 if (!done.count(iter->second)) {
                     todo.insert(iter->second);
                 }
                 iter++;
            }
            // If a transaction changes 'conflicted' state, that changes the balance
            // available of the outputs it spends. So force those to be recomputed
            BOOST_FOREACH(const CTxIn& txin, wtx.tx->vin)
            {
                if (mapWallet.count(txin.prevout.hash))
                    mapWallet[txin.prevout.hash].MarkDirty();
            }
        }
    }
}

void CWallet::SyncTransaction(const CTransaction& tx, const CBlockIndex *pindex, int posInBlock)
{
    LOCK2(cs_main, cs_wallet);

    if (!AddToWalletIfInvolvingMe(tx, pindex, posInBlock, true))
        return; // Not one of ours

    // If a transaction changes 'conflicted' state, that changes the balance
    // available of the outputs it spends. So force those to be
    // recomputed, also:
    BOOST_FOREACH(const CTxIn& txin, tx.vin)
    {
        if (mapWallet.count(txin.prevout.hash))
            mapWallet[txin.prevout.hash].MarkDirty();
    }
}


isminetype CWallet::IsMine(const CTxIn &txin) const
{
    {
        LOCK(cs_wallet);
        map<uint256, CWalletTx>::const_iterator mi = mapWallet.find(txin.prevout.hash);
        if (mi != mapWallet.end())
        {
            const CWalletTx& prev = (*mi).second;
            if (txin.prevout.n < prev.tx->vout.size())
                return IsMine(prev.tx->vout[txin.prevout.n]);
        }
    }
    return ISMINE_NO;
}

// Note that this function doesn't distinguish between a 0-valued input,
// and a not-"is mine" (according to the filter) input.
CAmount CWallet::GetDebit(const CTxIn &txin, const isminefilter& filter) const
{
    {
        LOCK(cs_wallet);
        map<uint256, CWalletTx>::const_iterator mi = mapWallet.find(txin.prevout.hash);
        if (mi != mapWallet.end())
        {
            const CWalletTx& prev = (*mi).second;
            if (txin.prevout.n < prev.tx->vout.size())
                if (IsMine(prev.tx->vout[txin.prevout.n]) & filter)
                    return prev.tx->vout[txin.prevout.n].nValue;
        }
    }
    return 0;
}

isminetype CWallet::IsMine(const CTxOut& txout) const
{
    return ::IsMine(*this, txout.scriptPubKey);
}

CAmount CWallet::GetCredit(const CTxOut& txout, const isminefilter& filter) const
{
    if (!MoneyRange(txout.nValue))
        throw std::runtime_error(std::string(__func__) + ": value out of range");
    return ((IsMine(txout) & filter) ? txout.nValue : 0);
}

bool CWallet::IsChange(const CTxOut& txout) const
{
    // TODO: fix handling of 'change' outputs. The assumption is that any
    // payment to a script that is ours, but is not in the address book
    // is change. That assumption is likely to break when we implement multisignature
    // wallets that return change back into a multi-signature-protected address;
    // a better way of identifying which outputs are 'the send' and which are
    // 'the change' will need to be implemented (maybe extend CWalletTx to remember
    // which output, if any, was change).
    if (::IsMine(*this, txout.scriptPubKey))
    {
        CTxDestination address;
        if (!ExtractDestination(txout.scriptPubKey, address))
            return true;

        LOCK(cs_wallet);
        if (!mapAddressBook.count(address))
            return true;
    }
    return false;
}

CAmount CWallet::GetChange(const CTxOut& txout) const
{
    if (!MoneyRange(txout.nValue))
        throw std::runtime_error(std::string(__func__) + ": value out of range");
    return (IsChange(txout) ? txout.nValue : 0);
}

bool CWallet::IsMine(const CTransaction& tx) const
{
    BOOST_FOREACH(const CTxOut& txout, tx.vout)
        if (IsMine(txout))
            return true;
    return false;
}

bool CWallet::IsFromMe(const CTransaction& tx) const
{
    return (GetDebit(tx, ISMINE_ALL) > 0);
}

CAmount CWallet::GetDebit(const CTransaction& tx, const isminefilter& filter) const
{
    CAmount nDebit = 0;
    BOOST_FOREACH(const CTxIn& txin, tx.vin)
    {
        nDebit += GetDebit(txin, filter);
        if (!MoneyRange(nDebit))
            throw std::runtime_error(std::string(__func__) + ": value out of range");
    }
    return nDebit;
}

bool CWallet::IsAllFromMe(const CTransaction& tx, const isminefilter& filter) const
{
    LOCK(cs_wallet);

    BOOST_FOREACH(const CTxIn& txin, tx.vin)
    {
        auto mi = mapWallet.find(txin.prevout.hash);
        if (mi == mapWallet.end())
            return false; // any unknown inputs can't be from us

        const CWalletTx& prev = (*mi).second;

        if (txin.prevout.n >= prev.tx->vout.size())
            return false; // invalid input!

        if (!(IsMine(prev.tx->vout[txin.prevout.n]) & filter))
            return false;
    }
    return true;
}

CAmount CWallet::GetCredit(const CTransaction& tx, const isminefilter& filter) const
{
    CAmount nCredit = 0;
    BOOST_FOREACH(const CTxOut& txout, tx.vout)
    {
        nCredit += GetCredit(txout, filter);
        if (!MoneyRange(nCredit))
            throw std::runtime_error(std::string(__func__) + ": value out of range");
    }
    return nCredit;
}

CAmount CWallet::GetChange(const CTransaction& tx) const
{
    CAmount nChange = 0;
    BOOST_FOREACH(const CTxOut& txout, tx.vout)
    {
        nChange += GetChange(txout);
        if (!MoneyRange(nChange))
            throw std::runtime_error(std::string(__func__) + ": value out of range");
    }
    return nChange;
}

CPubKey CWallet::GenerateNewHDMasterKey()
{
    CKey key;
    key.MakeNewKey(true);

    int64_t nCreationTime = GetTime();
    CKeyMetadata metadata(nCreationTime);

    // calculate the pubkey
    CPubKey pubkey = key.GetPubKey();
    assert(key.VerifyPubKey(pubkey));

    // set the hd keypath to "m" -> Master, refers the masterkeyid to itself
    metadata.hdKeypath     = "m";
    metadata.hdMasterKeyID = pubkey.GetID();

    {
        LOCK(cs_wallet);

        // mem store the metadata
        mapKeyMetadata[pubkey.GetID()] = metadata;

        // write the key&metadata to the database
        if (!AddKeyPubKey(key, pubkey))
            throw std::runtime_error(std::string(__func__) + ": AddKeyPubKey failed");
    }

    return pubkey;
}

bool CWallet::SetHDMasterKey(const CPubKey& pubkey)
{
    LOCK(cs_wallet);

    // ensure this wallet.dat can only be opened by clients supporting HD
    SetMinVersion(FEATURE_HD);

    // store the keyid (hash160) together with
    // the child index counter in the database
    // as a hdchain object
    CHDChain newHdChain;
    newHdChain.masterKeyID = pubkey.GetID();
    SetHDChain(newHdChain, false);

    return true;
}

bool CWallet::SetHDChain(const CHDChain& chain, bool memonly)
{
    LOCK(cs_wallet);
    if (!memonly && !CWalletDB(strWalletFile).WriteHDChain(chain))
        throw runtime_error(std::string(__func__) + ": writing chain failed");

    hdChain = chain;
    return true;
}

bool CWallet::IsHDEnabled()
{
    return !hdChain.masterKeyID.IsNull();
}

int64_t CWalletTx::GetTxTime() const
{
    int64_t n = nTimeSmart;
    return n ? n : nTimeReceived;
}

int CWalletTx::GetRequestCount() const
{
    // Returns -1 if it wasn't being tracked
    int nRequests = -1;
    {
        LOCK(pwallet->cs_wallet);
        if (IsCoinBase())
        {
            // Generated block
            if (!hashUnset())
            {
                map<uint256, int>::const_iterator mi = pwallet->mapRequestCount.find(hashBlock);
                if (mi != pwallet->mapRequestCount.end())
                    nRequests = (*mi).second;
            }
        }
        else
        {
            // Did anyone request this transaction?
            map<uint256, int>::const_iterator mi = pwallet->mapRequestCount.find(GetHash());
            if (mi != pwallet->mapRequestCount.end())
            {
                nRequests = (*mi).second;

                // How about the block it's in?
                if (nRequests == 0 && !hashUnset())
                {
                    map<uint256, int>::const_iterator _mi = pwallet->mapRequestCount.find(hashBlock);
                    if (_mi != pwallet->mapRequestCount.end())
                        nRequests = (*_mi).second;
                    else
                        nRequests = 1; // If it's in someone else's block it must have got out
                }
            }
        }
    }
    return nRequests;
}

void CWalletTx::GetAmounts(list<COutputEntry>& listReceived,
                           list<COutputEntry>& listSent, CAmount& nFee, string& strSentAccount, const isminefilter& filter) const
{
    nFee = 0;
    listReceived.clear();
    listSent.clear();
    strSentAccount = strFromAccount;

    // Compute fee:
    CAmount nDebit = GetDebit(filter);
    if (nDebit > 0) // debit>0 means we signed/sent this transaction
    {
        CAmount nValueOut = tx->GetValueOut();
        nFee = nDebit - nValueOut;
    }

    // Sent/received.
    for (unsigned int i = 0; i < tx->vout.size(); ++i)
    {
        const CTxOut& txout = tx->vout[i];
        isminetype fIsMine = pwallet->IsMine(txout);
        // Only need to handle txouts if AT LEAST one of these is true:
        //   1) they debit from us (sent)
        //   2) the output is to us (received)
        if (nDebit > 0)
        {
            // Don't report 'change' txouts
            if (pwallet->IsChange(txout))
                continue;
        }
        else if (!(fIsMine & filter))
            continue;

        // In either case, we need to get the destination address
        CTxDestination address;

        if (!ExtractDestination(txout.scriptPubKey, address) && !txout.scriptPubKey.IsUnspendable())
        {
            LogPrintf("CWalletTx::GetAmounts: Unknown transaction type found, txid %s\n",
                     this->GetHash().ToString());
            address = CNoDestination();
        }

        COutputEntry output = {address, txout.nValue, (int)i};

        // If we are debited by the transaction, add the output as a "sent" entry
        if (nDebit > 0)
            listSent.push_back(output);

        // If we are receiving the output, add it as a "received" entry
        if (fIsMine & filter)
            listReceived.push_back(output);
    }

}

void CWalletTx::GetAccountAmounts(const string& strAccount, CAmount& nReceived,
                                  CAmount& nSent, CAmount& nFee, const isminefilter& filter) const
{
    nReceived = nSent = nFee = 0;

    CAmount allFee;
    string strSentAccount;
    list<COutputEntry> listReceived;
    list<COutputEntry> listSent;
    GetAmounts(listReceived, listSent, allFee, strSentAccount, filter);

    if (strAccount == strSentAccount)
    {
        BOOST_FOREACH(const COutputEntry& s, listSent)
            nSent += s.amount;
        nFee = allFee;
    }
    {
        LOCK(pwallet->cs_wallet);
        BOOST_FOREACH(const COutputEntry& r, listReceived)
        {
            if (pwallet->mapAddressBook.count(r.destination))
            {
                map<CTxDestination, CAddressBookData>::const_iterator mi = pwallet->mapAddressBook.find(r.destination);
                if (mi != pwallet->mapAddressBook.end() && (*mi).second.name == strAccount)
                    nReceived += r.amount;
            }
            else if (strAccount.empty())
            {
                nReceived += r.amount;
            }
        }
    }
}

/**
 * Scan the block chain (starting in pindexStart) for transactions
 * from or to us. If fUpdate is true, found transactions that already
 * exist in the wallet will be updated.
 *
 * Returns pointer to the first block in the last contiguous range that was
 * successfully scanned.
 *
 */
CBlockIndex* CWallet::ScanForWalletTransactions(CBlockIndex* pindexStart, bool fUpdate)
{
    CBlockIndex* ret = nullptr;
    int64_t nNow = GetTime();
    const CChainParams& chainParams = Params();

    CBlockIndex* pindex = pindexStart;
    {
        LOCK2(cs_main, cs_wallet);

        // no need to read and scan block, if block was created before
        // our wallet birthday (as adjusted for block time variability)
        while (pindex && nTimeFirstKey && (pindex->GetBlockTime() < (nTimeFirstKey - 7200)))
            pindex = chainActive.Next(pindex);

        ShowProgress(_("Rescanning..."), 0); // show rescan progress in GUI as dialog or on splashscreen, if -rescan on startup
        double dProgressStart = GuessVerificationProgress(chainParams.TxData(), pindex);
        double dProgressTip = GuessVerificationProgress(chainParams.TxData(), chainActive.Tip());
        while (pindex)
        {
            if (pindex->nHeight % 100 == 0 && dProgressTip - dProgressStart > 0.0)
                ShowProgress(_("Rescanning..."), std::max(1, std::min(99, (int)((GuessVerificationProgress(chainParams.TxData(), pindex) - dProgressStart) / (dProgressTip - dProgressStart) * 100))));

            CBlock block;
            if (ReadBlockFromDisk(block, pindex, Params().GetConsensus())) {
                for (size_t posInBlock = 0; posInBlock < block.vtx.size(); ++posInBlock) {
                    AddToWalletIfInvolvingMe(*block.vtx[posInBlock], pindex, posInBlock, fUpdate);
                }
                if (!ret) {
                    ret = pindex;
                }
            } else {
                ret = nullptr;
            }
            pindex = chainActive.Next(pindex);
            if (GetTime() >= nNow + 60) {
                nNow = GetTime();
                LogPrintf("Still rescanning. At block %d. Progress=%f\n", pindex->nHeight, GuessVerificationProgress(chainParams.TxData(), pindex));
            }
        }
        ShowProgress(_("Rescanning..."), 100); // hide progress dialog in GUI
    }
    return ret;
}

void CWallet::ReacceptWalletTransactions()
{
    // If transactions aren't being broadcasted, don't let them into local mempool either
    if (!fBroadcastTransactions)
        return;
    LOCK2(cs_main, cs_wallet);
    std::map<int64_t, CWalletTx*> mapSorted;

    // Sort pending wallet transactions based on their initial wallet insertion order
    BOOST_FOREACH(PAIRTYPE(const uint256, CWalletTx)& item, mapWallet)
    {
        const uint256& wtxid = item.first;
        CWalletTx& wtx = item.second;
        assert(wtx.GetHash() == wtxid);

        int nDepth = wtx.GetDepthInMainChain();

        if (!wtx.IsCoinBase() && (nDepth == 0 && !wtx.isAbandoned())) {
            mapSorted.insert(std::make_pair(wtx.nOrderPos, &wtx));
        }
    }

    // Try to add wallet transactions to memory pool
    BOOST_FOREACH(PAIRTYPE(const int64_t, CWalletTx*)& item, mapSorted)
    {
        CWalletTx& wtx = *(item.second);

        LOCK(mempool.cs);
        CValidationState state;
        wtx.AcceptToMemoryPool(maxTxFee, state);
    }
}

bool CWalletTx::RelayWalletTransaction(CConnman* connman)
{
    assert(pwallet->GetBroadcastTransactions());
    if (!IsCoinBase() && !isAbandoned() && GetDepthInMainChain() == 0)
    {
        CValidationState state;
        /* GetDepthInMainChain already catches known conflicts. */
        if (InMempool() || AcceptToMemoryPool(maxTxFee, state)) {
            LogPrintf("Relaying wtx %s\n", GetHash().ToString());
            if (connman) {
                CInv inv(MSG_TX, GetHash());
                connman->ForEachNode([&inv](CNode* pnode)
                {
                    pnode->PushInventory(inv);
                });
                return true;
            }
        }
    }
    return false;
}

set<uint256> CWalletTx::GetConflicts() const
{
    set<uint256> result;
    if (pwallet != NULL)
    {
        uint256 myHash = GetHash();
        result = pwallet->GetConflicts(myHash);
        result.erase(myHash);
    }
    return result;
}

CAmount CWalletTx::GetDebit(const isminefilter& filter) const
{
    if (tx->vin.empty())
        return 0;

    CAmount debit = 0;
    if(filter & ISMINE_SPENDABLE)
    {
        if (fDebitCached)
            debit += nDebitCached;
        else
        {
            nDebitCached = pwallet->GetDebit(*this, ISMINE_SPENDABLE);
            fDebitCached = true;
            debit += nDebitCached;
        }
    }
    if(filter & ISMINE_WATCH_ONLY)
    {
        if(fWatchDebitCached)
            debit += nWatchDebitCached;
        else
        {
            nWatchDebitCached = pwallet->GetDebit(*this, ISMINE_WATCH_ONLY);
            fWatchDebitCached = true;
            debit += nWatchDebitCached;
        }
    }
    return debit;
}

CAmount CWalletTx::GetCredit(const isminefilter& filter) const
{
    // Must wait until coinbase is safely deep enough in the chain before valuing it
    if (IsCoinBase() && GetBlocksToMaturity() > 0)
        return 0;

    CAmount credit = 0;
    if (filter & ISMINE_SPENDABLE)
    {
        // GetBalance can assume transactions in mapWallet won't change
        if (fCreditCached)
            credit += nCreditCached;
        else
        {
            nCreditCached = pwallet->GetCredit(*this, ISMINE_SPENDABLE);
            fCreditCached = true;
            credit += nCreditCached;
        }
    }
    if (filter & ISMINE_WATCH_ONLY)
    {
        if (fWatchCreditCached)
            credit += nWatchCreditCached;
        else
        {
            nWatchCreditCached = pwallet->GetCredit(*this, ISMINE_WATCH_ONLY);
            fWatchCreditCached = true;
            credit += nWatchCreditCached;
        }
    }
    return credit;
}

CAmount CWalletTx::GetImmatureCredit(bool fUseCache) const
{
    if (IsCoinBase() && GetBlocksToMaturity() > 0 && IsInMainChain())
    {
        if (fUseCache && fImmatureCreditCached)
            return nImmatureCreditCached;
        nImmatureCreditCached = pwallet->GetCredit(*this, ISMINE_SPENDABLE);
        fImmatureCreditCached = true;
        return nImmatureCreditCached;
    }

    return 0;
}

CAmount CWalletTx::GetAvailableCredit(bool fUseCache) const
{
    if (pwallet == 0)
        return 0;

    // Must wait until coinbase is safely deep enough in the chain before valuing it
    if (IsCoinBase() && GetBlocksToMaturity() > 0)
        return 0;

    if (fUseCache && fAvailableCreditCached)
        return nAvailableCreditCached;

    CAmount nCredit = 0;
    uint256 hashTx = GetHash();
    for (unsigned int i = 0; i < tx->vout.size(); i++)
    {
        if (!pwallet->IsSpent(hashTx, i))
        {
            const CTxOut &txout = tx->vout[i];
            nCredit += pwallet->GetCredit(txout, ISMINE_SPENDABLE);
            if (!MoneyRange(nCredit))
                throw std::runtime_error("CWalletTx::GetAvailableCredit() : value out of range");
        }
    }

    nAvailableCreditCached = nCredit;
    fAvailableCreditCached = true;
    return nCredit;
}

CAmount CWalletTx::GetImmatureWatchOnlyCredit(const bool& fUseCache) const
{
    if (IsCoinBase() && GetBlocksToMaturity() > 0 && IsInMainChain())
    {
        if (fUseCache && fImmatureWatchCreditCached)
            return nImmatureWatchCreditCached;
        nImmatureWatchCreditCached = pwallet->GetCredit(*this, ISMINE_WATCH_ONLY);
        fImmatureWatchCreditCached = true;
        return nImmatureWatchCreditCached;
    }

    return 0;
}

CAmount CWalletTx::GetAvailableWatchOnlyCredit(const bool& fUseCache) const
{
    if (pwallet == 0)
        return 0;

    // Must wait until coinbase is safely deep enough in the chain before valuing it
    if (IsCoinBase() && GetBlocksToMaturity() > 0)
        return 0;

    if (fUseCache && fAvailableWatchCreditCached)
        return nAvailableWatchCreditCached;

    CAmount nCredit = 0;
    for (unsigned int i = 0; i < tx->vout.size(); i++)
    {
        if (!pwallet->IsSpent(GetHash(), i))
        {
            const CTxOut &txout = tx->vout[i];
            nCredit += pwallet->GetCredit(txout, ISMINE_WATCH_ONLY);
            if (!MoneyRange(nCredit))
                throw std::runtime_error("CWalletTx::GetAvailableCredit() : value out of range");
        }
    }

    nAvailableWatchCreditCached = nCredit;
    fAvailableWatchCreditCached = true;
    return nCredit;
}

CAmount CWalletTx::GetChange() const
{
    if (fChangeCached)
        return nChangeCached;
    nChangeCached = pwallet->GetChange(*this);
    fChangeCached = true;
    return nChangeCached;
}

bool CWalletTx::InMempool() const
{
    LOCK(mempool.cs);
    if (mempool.exists(GetHash())) {
        return true;
    }
    return false;
}

bool CWalletTx::IsTrusted() const
{
    // Quick answer in most cases
    if (!CheckFinalTx(*this))
        return false;
    int nDepth = GetDepthInMainChain();
    if (nDepth >= 1)
        return true;
    if (nDepth < 0)
        return false;
    if (!bSpendZeroConfChange || !IsFromMe(ISMINE_ALL)) // using wtx's cached debit
        return false;

    // Don't trust unconfirmed transactions from us unless they are in the mempool.
    if (!InMempool())
        return false;

    // Trusted if all inputs are from us and are in the mempool:
    BOOST_FOREACH(const CTxIn& txin, tx->vin)
    {
        // Transactions not sent by us: not trusted
        const CWalletTx* parent = pwallet->GetWalletTx(txin.prevout.hash);
        if (parent == NULL)
            return false;
        const CTxOut& parentOut = parent->tx->vout[txin.prevout.n];
        if (pwallet->IsMine(parentOut) != ISMINE_SPENDABLE)
            return false;
    }
    return true;
}

bool CWalletTx::IsEquivalentTo(const CWalletTx& _tx) const
{
        CMutableTransaction tx1 = *this->tx;
        CMutableTransaction tx2 = *_tx.tx;
        for (unsigned int i = 0; i < tx1.vin.size(); i++) tx1.vin[i].scriptSig = CScript();
        for (unsigned int i = 0; i < tx2.vin.size(); i++) tx2.vin[i].scriptSig = CScript();
        return CTransaction(tx1) == CTransaction(tx2);
}

std::vector<uint256> CWallet::ResendWalletTransactionsBefore(int64_t nTime, CConnman* connman)
{
    std::vector<uint256> result;

    LOCK(cs_wallet);
    // Sort them in chronological order
    multimap<unsigned int, CWalletTx*> mapSorted;
    BOOST_FOREACH(PAIRTYPE(const uint256, CWalletTx)& item, mapWallet)
    {
        CWalletTx& wtx = item.second;
        // Don't rebroadcast if newer than nTime:
        if (wtx.nTimeReceived > nTime)
            continue;
        mapSorted.insert(make_pair(wtx.nTimeReceived, &wtx));
    }
    BOOST_FOREACH(PAIRTYPE(const unsigned int, CWalletTx*)& item, mapSorted)
    {
        CWalletTx& wtx = *item.second;
        if (wtx.RelayWalletTransaction(connman))
            result.push_back(wtx.GetHash());
    }
    return result;
}

void CWallet::ResendWalletTransactions(int64_t nBestBlockTime, CConnman* connman)
{
    // Do this infrequently and randomly to avoid giving away
    // that these are our transactions.
    if (GetTime() < nNextResend || !fBroadcastTransactions)
        return;
    bool fFirst = (nNextResend == 0);
    nNextResend = GetTime() + GetRand(30 * 60);
    if (fFirst)
        return;

    // Only do it if there's been a new block since last time
    if (nBestBlockTime < nLastResend)
        return;
    nLastResend = GetTime();

    // Rebroadcast unconfirmed txes older than 5 minutes before the last
    // block was found:
    std::vector<uint256> relayed = ResendWalletTransactionsBefore(nBestBlockTime-5*60, connman);
    if (!relayed.empty())
        LogPrintf("%s: rebroadcast %u unconfirmed transactions\n", __func__, relayed.size());
}

/** @} */ // end of mapWallet




/** @defgroup Actions
 *
 * @{
 */


CAmount CWallet::GetBalance() const
{
    CAmount nTotal = 0;
    {
        LOCK2(cs_main, cs_wallet);
        for (map<uint256, CWalletTx>::const_iterator it = mapWallet.begin(); it != mapWallet.end(); ++it)
        {
            const CWalletTx* pcoin = &(*it).second;
            if (pcoin->IsTrusted())
                nTotal += pcoin->GetAvailableCredit();
        }
    }

    return nTotal;
}

CAmount CWallet::GetUnconfirmedBalance() const
{
    CAmount nTotal = 0;
    {
        LOCK2(cs_main, cs_wallet);
        for (map<uint256, CWalletTx>::const_iterator it = mapWallet.begin(); it != mapWallet.end(); ++it)
        {
            const CWalletTx* pcoin = &(*it).second;
            if (!pcoin->IsTrusted() && pcoin->GetDepthInMainChain() == 0 && pcoin->InMempool())
                nTotal += pcoin->GetAvailableCredit();
        }
    }
    return nTotal;
}

CAmount CWallet::GetImmatureBalance() const
{
    CAmount nTotal = 0;
    {
        LOCK2(cs_main, cs_wallet);
        for (map<uint256, CWalletTx>::const_iterator it = mapWallet.begin(); it != mapWallet.end(); ++it)
        {
            const CWalletTx* pcoin = &(*it).second;
            nTotal += pcoin->GetImmatureCredit();
        }
    }
    return nTotal;
}

CAmount CWallet::GetWatchOnlyBalance() const
{
    CAmount nTotal = 0;
    {
        LOCK2(cs_main, cs_wallet);
        for (map<uint256, CWalletTx>::const_iterator it = mapWallet.begin(); it != mapWallet.end(); ++it)
        {
            const CWalletTx* pcoin = &(*it).second;
            if (pcoin->IsTrusted())
                nTotal += pcoin->GetAvailableWatchOnlyCredit();
        }
    }

    return nTotal;
}

CAmount CWallet::GetUnconfirmedWatchOnlyBalance() const
{
    CAmount nTotal = 0;
    {
        LOCK2(cs_main, cs_wallet);
        for (map<uint256, CWalletTx>::const_iterator it = mapWallet.begin(); it != mapWallet.end(); ++it)
        {
            const CWalletTx* pcoin = &(*it).second;
            if (!pcoin->IsTrusted() && pcoin->GetDepthInMainChain() == 0 && pcoin->InMempool())
                nTotal += pcoin->GetAvailableWatchOnlyCredit();
        }
    }
    return nTotal;
}

CAmount CWallet::GetImmatureWatchOnlyBalance() const
{
    CAmount nTotal = 0;
    {
        LOCK2(cs_main, cs_wallet);
        for (map<uint256, CWalletTx>::const_iterator it = mapWallet.begin(); it != mapWallet.end(); ++it)
        {
            const CWalletTx* pcoin = &(*it).second;
            nTotal += pcoin->GetImmatureWatchOnlyCredit();
        }
    }
    return nTotal;
}

void CWallet::AvailableCoins(vector<COutput>& vCoins, bool fOnlyConfirmed, const CCoinControl *coinControl, bool fIncludeZeroValue) const
{
    vCoins.clear();

    {
        LOCK2(cs_main, cs_wallet);
        for (map<uint256, CWalletTx>::const_iterator it = mapWallet.begin(); it != mapWallet.end(); ++it)
        {
            const uint256& wtxid = it->first;
            const CWalletTx* pcoin = &(*it).second;

            if (!CheckFinalTx(*pcoin))
                continue;

            if (fOnlyConfirmed && !pcoin->IsTrusted())
                continue;

            if (pcoin->IsCoinBase() && pcoin->GetBlocksToMaturity() > 0)
                continue;

            int nDepth = pcoin->GetDepthInMainChain();
            if (nDepth < 0)
                continue;

            // We should not consider coins which aren't at least in our mempool
            // It's possible for these to be conflicted via ancestors which we may never be able to detect
            if (nDepth == 0 && !pcoin->InMempool())
                continue;

            // We should not consider coins from transactions that are replacing
            // other transactions.
            //
            // Example: There is a transaction A which is replaced by bumpfee
            // transaction B. In this case, we want to prevent creation of
            // a transaction B' which spends an output of B.
            //
            // Reason: If transaction A were initially confirmed, transactions B
            // and B' would no longer be valid, so the user would have to create
            // a new transaction C to replace B'. However, in the case of a
            // one-block reorg, transactions B' and C might BOTH be accepted,
            // when the user only wanted one of them. Specifically, there could
            // be a 1-block reorg away from the chain where transactions A and C
            // were accepted to another chain where B, B', and C were all
            // accepted.
            if (nDepth == 0 && fOnlyConfirmed && pcoin->mapValue.count("replaces_txid")) {
                continue;
            }

            // Similarly, we should not consider coins from transactions that
            // have been replaced. In the example above, we would want to prevent
            // creation of a transaction A' spending an output of A, because if
            // transaction B were initially confirmed, conflicting with A and
            // A', we wouldn't want to the user to create a transaction D
            // intending to replace A', but potentially resulting in a scenario
            // where A, A', and D could all be accepted (instead of just B and
            // D, or just A and A' like the user would want).
            if (nDepth == 0 && fOnlyConfirmed && pcoin->mapValue.count("replaced_by_txid")) {
                continue;
            }

            for (unsigned int i = 0; i < pcoin->tx->vout.size(); i++) {
                isminetype mine = IsMine(pcoin->tx->vout[i]);
                if (!(IsSpent(wtxid, i)) && mine != ISMINE_NO &&
                    !IsLockedCoin((*it).first, i) && (pcoin->tx->vout[i].nValue > 0 || fIncludeZeroValue) &&
                    (!coinControl || !coinControl->HasSelected() || coinControl->fAllowOtherInputs || coinControl->IsSelected(COutPoint((*it).first, i))))
                        vCoins.push_back(COutput(pcoin, i, nDepth,
                                                 ((mine & ISMINE_SPENDABLE) != ISMINE_NO) ||
                                                  (coinControl && coinControl->fAllowWatchOnly && (mine & ISMINE_WATCH_SOLVABLE) != ISMINE_NO),
                                                 (mine & (ISMINE_SPENDABLE | ISMINE_WATCH_SOLVABLE)) != ISMINE_NO));
            }
        }
    }
}

static void ApproximateBestSubset(vector<pair<CAmount, pair<const CWalletTx*,unsigned int> > >vValue, const CAmount& nTotalLower, const CAmount& nTargetValue,
                                  vector<char>& vfBest, CAmount& nBest, int iterations = 1000)
{
    vector<char> vfIncluded;

    vfBest.assign(vValue.size(), true);
    nBest = nTotalLower;

    FastRandomContext insecure_rand;

    for (int nRep = 0; nRep < iterations && nBest != nTargetValue; nRep++)
    {
        vfIncluded.assign(vValue.size(), false);
        CAmount nTotal = 0;
        bool fReachedTarget = false;
        for (int nPass = 0; nPass < 2 && !fReachedTarget; nPass++)
        {
            for (unsigned int i = 0; i < vValue.size(); i++)
            {
                //The solver here uses a randomized algorithm,
                //the randomness serves no real security purpose but is just
                //needed to prevent degenerate behavior and it is important
                //that the rng is fast. We do not use a constant random sequence,
                //because there may be some privacy improvement by making
                //the selection random.
                if (nPass == 0 ? insecure_rand.rand32()&1 : !vfIncluded[i])
                {
                    nTotal += vValue[i].first;
                    vfIncluded[i] = true;
                    if (nTotal >= nTargetValue)
                    {
                        fReachedTarget = true;
                        if (nTotal < nBest)
                        {
                            nBest = nTotal;
                            vfBest = vfIncluded;
                        }
                        nTotal -= vValue[i].first;
                        vfIncluded[i] = false;
                    }
                }
            }
        }
    }
}

bool CWallet::SelectCoinsMinConf(const CAmount& nTargetValue, const int nConfMine, const int nConfTheirs, const uint64_t nMaxAncestors, vector<COutput> vCoins,
                                 set<pair<const CWalletTx*,unsigned int> >& setCoinsRet, CAmount& nValueRet) const
{
    setCoinsRet.clear();
    nValueRet = 0;

    // List of values less than target
    pair<CAmount, pair<const CWalletTx*,unsigned int> > coinLowestLarger;
    coinLowestLarger.first = std::numeric_limits<CAmount>::max();
    coinLowestLarger.second.first = NULL;
    vector<pair<CAmount, pair<const CWalletTx*,unsigned int> > > vValue;
    CAmount nTotalLower = 0;

    random_shuffle(vCoins.begin(), vCoins.end(), GetRandInt);

    BOOST_FOREACH(const COutput &output, vCoins)
    {
        if (!output.fSpendable)
            continue;

        const CWalletTx *pcoin = output.tx;

        if (output.nDepth < (pcoin->IsFromMe(ISMINE_ALL) ? nConfMine : nConfTheirs))
            continue;

        if (!mempool.TransactionWithinChainLimit(pcoin->GetHash(), nMaxAncestors))
            continue;

        int i = output.i;
        CAmount n = pcoin->tx->vout[i].nValue;

        pair<CAmount,pair<const CWalletTx*,unsigned int> > coin = make_pair(n,make_pair(pcoin, i));

        if (n == nTargetValue)
        {
            setCoinsRet.insert(coin.second);
            nValueRet += coin.first;
            return true;
        }
        else if (n < nTargetValue + MIN_CHANGE)
        {
            vValue.push_back(coin);
            nTotalLower += n;
        }
        else if (n < coinLowestLarger.first)
        {
            coinLowestLarger = coin;
        }
    }

    if (nTotalLower == nTargetValue)
    {
        for (unsigned int i = 0; i < vValue.size(); ++i)
        {
            setCoinsRet.insert(vValue[i].second);
            nValueRet += vValue[i].first;
        }
        return true;
    }

    if (nTotalLower < nTargetValue)
    {
        if (coinLowestLarger.second.first == NULL)
            return false;
        setCoinsRet.insert(coinLowestLarger.second);
        nValueRet += coinLowestLarger.first;
        return true;
    }

    // Solve subset sum by stochastic approximation
    std::sort(vValue.begin(), vValue.end(), CompareValueOnly());
    std::reverse(vValue.begin(), vValue.end());
    vector<char> vfBest;
    CAmount nBest;

    ApproximateBestSubset(vValue, nTotalLower, nTargetValue, vfBest, nBest);
    if (nBest != nTargetValue && nTotalLower >= nTargetValue + MIN_CHANGE)
        ApproximateBestSubset(vValue, nTotalLower, nTargetValue + MIN_CHANGE, vfBest, nBest);

    // If we have a bigger coin and (either the stochastic approximation didn't find a good solution,
    //                                   or the next bigger coin is closer), return the bigger coin
    if (coinLowestLarger.second.first &&
        ((nBest != nTargetValue && nBest < nTargetValue + MIN_CHANGE) || coinLowestLarger.first <= nBest))
    {
        setCoinsRet.insert(coinLowestLarger.second);
        nValueRet += coinLowestLarger.first;
    }
    else {
        for (unsigned int i = 0; i < vValue.size(); i++)
            if (vfBest[i])
            {
                setCoinsRet.insert(vValue[i].second);
                nValueRet += vValue[i].first;
            }

        LogPrint("selectcoins", "SelectCoins() best subset: ");
        for (unsigned int i = 0; i < vValue.size(); i++)
            if (vfBest[i])
                LogPrint("selectcoins", "%s ", FormatMoney(vValue[i].first));
        LogPrint("selectcoins", "total %s\n", FormatMoney(nBest));
    }

    return true;
}

bool CWallet::SelectCoins(const vector<COutput>& vAvailableCoins, const CAmount& nTargetValue, set<pair<const CWalletTx*,unsigned int> >& setCoinsRet, CAmount& nValueRet, const CCoinControl* coinControl) const
{
    vector<COutput> vCoins(vAvailableCoins);

    // coin control -> return all selected outputs (we want all selected to go into the transaction for sure)
    if (coinControl && coinControl->HasSelected() && !coinControl->fAllowOtherInputs)
    {
        BOOST_FOREACH(const COutput& out, vCoins)
        {
            if (!out.fSpendable)
                 continue;
            nValueRet += out.tx->tx->vout[out.i].nValue;
            setCoinsRet.insert(make_pair(out.tx, out.i));
        }
        return (nValueRet >= nTargetValue);
    }

    // calculate value from preset inputs and store them
    set<pair<const CWalletTx*, uint32_t> > setPresetCoins;
    CAmount nValueFromPresetInputs = 0;

    std::vector<COutPoint> vPresetInputs;
    if (coinControl)
        coinControl->ListSelected(vPresetInputs);
    BOOST_FOREACH(const COutPoint& outpoint, vPresetInputs)
    {
        map<uint256, CWalletTx>::const_iterator it = mapWallet.find(outpoint.hash);
        if (it != mapWallet.end())
        {
            const CWalletTx* pcoin = &it->second;
            // Clearly invalid input, fail
            if (pcoin->tx->vout.size() <= outpoint.n)
                return false;
            nValueFromPresetInputs += pcoin->tx->vout[outpoint.n].nValue;
            setPresetCoins.insert(make_pair(pcoin, outpoint.n));
        } else
            return false; // TODO: Allow non-wallet inputs
    }

    // remove preset inputs from vCoins
    for (vector<COutput>::iterator it = vCoins.begin(); it != vCoins.end() && coinControl && coinControl->HasSelected();)
    {
        if (setPresetCoins.count(make_pair(it->tx, it->i)))
            it = vCoins.erase(it);
        else
            ++it;
    }

    size_t nMaxChainLength = std::min(GetArg("-limitancestorcount", DEFAULT_ANCESTOR_LIMIT), GetArg("-limitdescendantcount", DEFAULT_DESCENDANT_LIMIT));
    bool fRejectLongChains = GetBoolArg("-walletrejectlongchains", DEFAULT_WALLET_REJECT_LONG_CHAINS);

    bool res = nTargetValue <= nValueFromPresetInputs ||
        SelectCoinsMinConf(nTargetValue - nValueFromPresetInputs, 1, 6, 0, vCoins, setCoinsRet, nValueRet) ||
        SelectCoinsMinConf(nTargetValue - nValueFromPresetInputs, 1, 1, 0, vCoins, setCoinsRet, nValueRet) ||
        (bSpendZeroConfChange && SelectCoinsMinConf(nTargetValue - nValueFromPresetInputs, 0, 1, 2, vCoins, setCoinsRet, nValueRet)) ||
        (bSpendZeroConfChange && SelectCoinsMinConf(nTargetValue - nValueFromPresetInputs, 0, 1, std::min((size_t)4, nMaxChainLength/3), vCoins, setCoinsRet, nValueRet)) ||
        (bSpendZeroConfChange && SelectCoinsMinConf(nTargetValue - nValueFromPresetInputs, 0, 1, nMaxChainLength/2, vCoins, setCoinsRet, nValueRet)) ||
        (bSpendZeroConfChange && SelectCoinsMinConf(nTargetValue - nValueFromPresetInputs, 0, 1, nMaxChainLength, vCoins, setCoinsRet, nValueRet)) ||
        (bSpendZeroConfChange && !fRejectLongChains && SelectCoinsMinConf(nTargetValue - nValueFromPresetInputs, 0, 1, std::numeric_limits<uint64_t>::max(), vCoins, setCoinsRet, nValueRet));

    // because SelectCoinsMinConf clears the setCoinsRet, we now add the possible inputs to the coinset
    setCoinsRet.insert(setPresetCoins.begin(), setPresetCoins.end());

    // add preset inputs to the total value selected
    nValueRet += nValueFromPresetInputs;

    return res;
}

bool CWallet::FundTransaction(CMutableTransaction& tx, CAmount& nFeeRet, bool overrideEstimatedFeeRate, const CFeeRate& specificFeeRate, int& nChangePosInOut, std::string& strFailReason, bool includeWatching, bool lockUnspents, const std::set<int>& setSubtractFeeFromOutputs, bool keepReserveKey, const CTxDestination& destChange)
{
    vector<CRecipient> vecSend;

    // Turn the txout set into a CRecipient vector
    for (size_t idx = 0; idx < tx.vout.size(); idx++)
    {
        const CTxOut& txOut = tx.vout[idx];
        CRecipient recipient = {txOut.scriptPubKey, txOut.nValue, setSubtractFeeFromOutputs.count(idx) == 1};
        vecSend.push_back(recipient);
    }

    CCoinControl coinControl;
    coinControl.destChange = destChange;
    coinControl.fAllowOtherInputs = true;
    coinControl.fAllowWatchOnly = includeWatching;
    coinControl.fOverrideFeeRate = overrideEstimatedFeeRate;
    coinControl.nFeeRate = specificFeeRate;

    BOOST_FOREACH(const CTxIn& txin, tx.vin)
        coinControl.Select(txin.prevout);

    CReserveKey reservekey(this);
    CWalletTx wtx;
    if (!CreateTransaction(vecSend, wtx, reservekey, nFeeRet, nChangePosInOut, strFailReason, &coinControl, false))
        return false;

    if (nChangePosInOut != -1)
        tx.vout.insert(tx.vout.begin() + nChangePosInOut, wtx.tx->vout[nChangePosInOut]);

    // Copy output sizes from new transaction; they may have had the fee subtracted from them
    for (unsigned int idx = 0; idx < tx.vout.size(); idx++)
        tx.vout[idx].nValue = wtx.tx->vout[idx].nValue;

    // Add new txins (keeping original txin scriptSig/order)
    BOOST_FOREACH(const CTxIn& txin, wtx.tx->vin)
    {
        if (!coinControl.IsSelected(txin.prevout))
        {
            tx.vin.push_back(txin);

            if (lockUnspents)
            {
              LOCK2(cs_main, cs_wallet);
              LockCoin(txin.prevout);
            }
        }
    }

    // optionally keep the change output key
    if (keepReserveKey)
        reservekey.KeepKey();

    return true;
}

bool CWallet::CreateTransaction(const vector<CRecipient>& vecSend, CWalletTx& wtxNew, CReserveKey& reservekey, CAmount& nFeeRet,
                                int& nChangePosInOut, std::string& strFailReason, const CCoinControl* coinControl, bool sign)
{
    CAmount nValue = 0;
    int nChangePosRequest = nChangePosInOut;
    unsigned int nSubtractFeeFromAmount = 0;
    for (const auto& recipient : vecSend)
    {
        if (nValue < 0 || recipient.nAmount < 0)
        {
            strFailReason = _("Transaction amounts must not be negative");
            return false;
        }
        nValue += recipient.nAmount;

        if (recipient.fSubtractFeeFromAmount)
            nSubtractFeeFromAmount++;
    }
    if (vecSend.empty())
    {
        strFailReason = _("Transaction must have at least one recipient");
        return false;
    }

    wtxNew.fTimeReceivedIsTxTime = true;
    wtxNew.BindWallet(this);
    CMutableTransaction txNew;

    // Discourage fee sniping.
    //
    // For a large miner the value of the transactions in the best block and
    // the mempool can exceed the cost of deliberately attempting to mine two
    // blocks to orphan the current best block. By setting nLockTime such that
    // only the next block can include the transaction, we discourage this
    // practice as the height restricted and limited blocksize gives miners
    // considering fee sniping fewer options for pulling off this attack.
    //
    // A simple way to think about this is from the wallet's point of view we
    // always want the blockchain to move forward. By setting nLockTime this
    // way we're basically making the statement that we only want this
    // transaction to appear in the next block; we don't want to potentially
    // encourage reorgs by allowing transactions to appear at lower heights
    // than the next block in forks of the best chain.
    //
    // Of course, the subsidy is high enough, and transaction volume low
    // enough, that fee sniping isn't a problem yet, but by implementing a fix
    // now we ensure code won't be written that makes assumptions about
    // nLockTime that preclude a fix later.
    txNew.nLockTime = chainActive.Height();

    // Secondly occasionally randomly pick a nLockTime even further back, so
    // that transactions that are delayed after signing for whatever reason,
    // e.g. high-latency mix networks and some CoinJoin implementations, have
    // better privacy.
    if (GetRandInt(10) == 0)
        txNew.nLockTime = std::max(0, (int)txNew.nLockTime - GetRandInt(100));

    assert(txNew.nLockTime <= (unsigned int)chainActive.Height());
    assert(txNew.nLockTime < LOCKTIME_THRESHOLD);

    {
        set<pair<const CWalletTx*,unsigned int> > setCoins;
        LOCK2(cs_main, cs_wallet);
        {
            std::vector<COutput> vAvailableCoins;
            AvailableCoins(vAvailableCoins, true, coinControl);

            nFeeRet = 0;
            // Start with no fee and loop until there is enough fee
            while (true)
            {
                nChangePosInOut = nChangePosRequest;
                txNew.vin.clear();
                txNew.vout.clear();
                wtxNew.fFromMe = true;
                bool fFirst = true;

                CAmount nValueToSelect = nValue;
                if (nSubtractFeeFromAmount == 0)
                    nValueToSelect += nFeeRet;
                double dPriority = 0;
                // vouts to the payees
                for (const auto& recipient : vecSend)
                {
                    CTxOut txout(recipient.nAmount, recipient.scriptPubKey);

                    if (recipient.fSubtractFeeFromAmount)
                    {
                        txout.nValue -= nFeeRet / nSubtractFeeFromAmount; // Subtract fee equally from each selected recipient

                        if (fFirst) // first receiver pays the remainder not divisible by output count
                        {
                            fFirst = false;
                            txout.nValue -= nFeeRet % nSubtractFeeFromAmount;
                        }
                    }

                    if (txout.IsDust(dustRelayFee))
                    {
                        if (recipient.fSubtractFeeFromAmount && nFeeRet > 0)
                        {
                            if (txout.nValue < 0)
                                strFailReason = _("The transaction amount is too small to pay the fee");
                            else
                                strFailReason = _("The transaction amount is too small to send after the fee has been deducted");
                        }
                        else
                            strFailReason = _("Transaction amount too small");
                        return false;
                    }
                    txNew.vout.push_back(txout);
                }

                // Choose coins to use
                CAmount nValueIn = 0;
                setCoins.clear();
                if (!SelectCoins(vAvailableCoins, nValueToSelect, setCoins, nValueIn, coinControl))
                {
                    strFailReason = _("Insufficient funds");
                    return false;
                }
                for (const auto& pcoin : setCoins)
                {
                    CAmount nCredit = pcoin.first->tx->vout[pcoin.second].nValue;
                    //The coin age after the next block (depth+1) is used instead of the current,
                    //reflecting an assumption the user would accept a bit more delay for
                    //a chance at a free transaction.
                    //But mempool inputs might still be in the mempool, so their age stays 0
                    int age = pcoin.first->GetDepthInMainChain();
                    assert(age >= 0);
                    if (age != 0)
                        age += 1;
                    dPriority += (double)nCredit * age;
                }

                const CAmount nChange = nValueIn - nValueToSelect;
                if (nChange > 0)
                {
                    // Fill a vout to ourself
                    // TODO: pass in scriptChange instead of reservekey so
                    // change transaction isn't always pay-to-bitcoin-address
                    CScript scriptChange;

                    // coin control: send change to custom address
                    if (coinControl && !boost::get<CNoDestination>(&coinControl->destChange))
                        scriptChange = GetScriptForDestination(coinControl->destChange);

                    // no coin control: send change to newly generated address
                    else
                    {
                        // Note: We use a new key here to keep it from being obvious which side is the change.
                        //  The drawback is that by not reusing a previous key, the change may be lost if a
                        //  backup is restored, if the backup doesn't have the new private key for the change.
                        //  If we reused the old key, it would be possible to add code to look for and
                        //  rediscover unknown transactions that were written with keys of ours to recover
                        //  post-backup change.

                        // Reserve a new key pair from key pool
                        CPubKey vchPubKey;
                        bool ret;
                        ret = reservekey.GetReservedKey(vchPubKey);
                        if (!ret)
                        {
                            strFailReason = _("Keypool ran out, please call keypoolrefill first");
                            return false;
                        }

                        scriptChange = GetScriptForDestination(vchPubKey.GetID());
                    }

                    CTxOut newTxOut(nChange, scriptChange);

                    // We do not move dust-change to fees, because the sender would end up paying more than requested.
                    // This would be against the purpose of the all-inclusive feature.
                    // So instead we raise the change and deduct from the recipient.
                    if (nSubtractFeeFromAmount > 0 && newTxOut.IsDust(dustRelayFee))
                    {
                        CAmount nDust = newTxOut.GetDustThreshold(dustRelayFee) - newTxOut.nValue;
                        newTxOut.nValue += nDust; // raise change until no more dust
                        for (unsigned int i = 0; i < vecSend.size(); i++) // subtract from first recipient
                        {
                            if (vecSend[i].fSubtractFeeFromAmount)
                            {
                                txNew.vout[i].nValue -= nDust;
                                if (txNew.vout[i].IsDust(dustRelayFee))
                                {
                                    strFailReason = _("The transaction amount is too small to send after the fee has been deducted");
                                    return false;
                                }
                                break;
                            }
                        }
                    }

                    // Never create dust outputs; if we would, just
                    // add the dust to the fee.
                    if (newTxOut.IsDust(dustRelayFee))
                    {
                        nChangePosInOut = -1;
                        nFeeRet += nChange;
                        reservekey.ReturnKey();
                    }
                    else
                    {
                        if (nChangePosInOut == -1)
                        {
                            // Insert change txn at random position:
                            nChangePosInOut = GetRandInt(txNew.vout.size()+1);
                        }
                        else if ((unsigned int)nChangePosInOut > txNew.vout.size())
                        {
                            strFailReason = _("Change index out of range");
                            return false;
                        }

                        vector<CTxOut>::iterator position = txNew.vout.begin()+nChangePosInOut;
                        txNew.vout.insert(position, newTxOut);
                    }
                }
                else
                    reservekey.ReturnKey();

                // Fill vin
                //
                // Note how the sequence number is set to non-maxint so that
                // the nLockTime set above actually works.
                //
                // BIP125 defines opt-in RBF as any nSequence < maxint-1, so
                // we use the highest possible value in that range (maxint-2)
                // to avoid conflicting with other possible uses of nSequence,
                // and in the spirit of "smallest possible change from prior
                // behavior."
                for (const auto& coin : setCoins)
                    txNew.vin.push_back(CTxIn(coin.first->GetHash(),coin.second,CScript(),
                                              std::numeric_limits<unsigned int>::max() - (fWalletRbf ? 2 : 1)));

                // Fill in dummy signatures for fee calculation.
                if (!DummySignTx(txNew, setCoins)) {
                    strFailReason = _("Signing transaction failed");
                    return false;
                }

                unsigned int nBytes = GetVirtualTransactionSize(txNew);

                CTransaction txNewConst(txNew);
                dPriority = txNewConst.ComputePriority(dPriority, nBytes);

                // Remove scriptSigs to eliminate the fee calculation dummy signatures
                for (auto& vin : txNew.vin) {
                    vin.scriptSig = CScript();
                    vin.scriptWitness.SetNull();
                }

                // Allow to override the default confirmation target over the CoinControl instance
                int currentConfirmationTarget = nTxConfirmTarget;
                if (coinControl && coinControl->nConfirmTarget > 0)
                    currentConfirmationTarget = coinControl->nConfirmTarget;

                // Can we complete this as a free transaction?
                if (fSendFreeTransactions && nBytes <= MAX_FREE_TRANSACTION_CREATE_SIZE)
                {
                    // Not enough fee: enough priority?
                    double dPriorityNeeded = mempool.estimateSmartPriority(currentConfirmationTarget);
                    // Require at least hard-coded AllowFree.
                    if (dPriority >= dPriorityNeeded && AllowFree(dPriority))
                        break;
                }

                CAmount nFeeNeeded = GetMinimumFee(nBytes, currentConfirmationTarget, mempool);
                if (coinControl && nFeeNeeded > 0 && coinControl->nMinimumTotalFee > nFeeNeeded) {
                    nFeeNeeded = coinControl->nMinimumTotalFee;
                }
                if (coinControl && coinControl->fOverrideFeeRate)
                    nFeeNeeded = coinControl->nFeeRate.GetFee(nBytes);

                // If we made it here and we aren't even able to meet the relay fee on the next pass, give up
                // because we must be at the maximum allowed fee.
                if (nFeeNeeded < ::minRelayTxFee.GetFee(nBytes))
                {
                    strFailReason = _("Transaction too large for fee policy");
                    return false;
                }

                if (nFeeRet >= nFeeNeeded) {
                    // Reduce fee to only the needed amount if we have change
                    // output to increase.  This prevents potential overpayment
                    // in fees if the coins selected to meet nFeeNeeded result
                    // in a transaction that requires less fee than the prior
                    // iteration.
                    // TODO: The case where nSubtractFeeFromAmount > 0 remains
                    // to be addressed because it requires returning the fee to
                    // the payees and not the change output.
                    // TODO: The case where there is no change output remains
                    // to be addressed so we avoid creating too small an output.
                    if (nFeeRet > nFeeNeeded && nChangePosInOut != -1 && nSubtractFeeFromAmount == 0) {
                        CAmount extraFeePaid = nFeeRet - nFeeNeeded;
                        vector<CTxOut>::iterator change_position = txNew.vout.begin()+nChangePosInOut;
                        change_position->nValue += extraFeePaid;
                        nFeeRet -= extraFeePaid;
                    }
                    break; // Done, enough fee included.
                }

                // Try to reduce change to include necessary fee
                if (nChangePosInOut != -1 && nSubtractFeeFromAmount == 0) {
                    CAmount additionalFeeNeeded = nFeeNeeded - nFeeRet;
                    vector<CTxOut>::iterator change_position = txNew.vout.begin()+nChangePosInOut;
                    // Only reduce change if remaining amount is still a large enough output.
                    if (change_position->nValue >= MIN_FINAL_CHANGE + additionalFeeNeeded) {
                        change_position->nValue -= additionalFeeNeeded;
                        nFeeRet += additionalFeeNeeded;
                        break; // Done, able to increase fee from change
                    }
                }

                // Include more fee and try again.
                nFeeRet = nFeeNeeded;
                continue;
            }
        }

        if (sign)
        {
            CTransaction txNewConst(txNew);
            int nIn = 0;
            for (const auto& coin : setCoins)
            {
                const CScript& scriptPubKey = coin.first->tx->vout[coin.second].scriptPubKey;
                SignatureData sigdata;

                if (!ProduceSignature(TransactionSignatureCreator(this, &txNewConst, nIn, coin.first->tx->vout[coin.second].nValue, SIGHASH_ALL), scriptPubKey, sigdata))
                {
                    strFailReason = _("Signing transaction failed");
                    return false;
                } else {
                    UpdateTransaction(txNew, nIn, sigdata);
                }

                nIn++;
            }
        }

        // Embed the constructed transaction data in wtxNew.
        wtxNew.SetTx(MakeTransactionRef(std::move(txNew)));

        // Limit size
        if (GetTransactionWeight(wtxNew) >= MAX_STANDARD_TX_WEIGHT)
        {
            strFailReason = _("Transaction too large");
            return false;
        }
    }

    if (GetBoolArg("-walletrejectlongchains", DEFAULT_WALLET_REJECT_LONG_CHAINS)) {
        // Lastly, ensure this tx will pass the mempool's chain limits
        LockPoints lp;
        CTxMemPoolEntry entry(wtxNew.tx, 0, 0, 0, 0, 0, false, 0, lp);
        CTxMemPool::setEntries setAncestors;
        size_t nLimitAncestors = GetArg("-limitancestorcount", DEFAULT_ANCESTOR_LIMIT);
        size_t nLimitAncestorSize = GetArg("-limitancestorsize", DEFAULT_ANCESTOR_SIZE_LIMIT)*1000;
        size_t nLimitDescendants = GetArg("-limitdescendantcount", DEFAULT_DESCENDANT_LIMIT);
        size_t nLimitDescendantSize = GetArg("-limitdescendantsize", DEFAULT_DESCENDANT_SIZE_LIMIT)*1000;
        std::string errString;
        if (!mempool.CalculateMemPoolAncestors(entry, setAncestors, nLimitAncestors, nLimitAncestorSize, nLimitDescendants, nLimitDescendantSize, errString)) {
            strFailReason = _("Transaction has too long of a mempool chain");
            return false;
        }
    }
    return true;
}

/**
 * Call after CreateTransaction unless you want to abort
 */
bool CWallet::CommitTransaction(CWalletTx& wtxNew, CReserveKey& reservekey, CConnman* connman, CValidationState& state)
{
    {
        LOCK2(cs_main, cs_wallet);
        LogPrintf("CommitTransaction:\n%s", wtxNew.tx->ToString());
        {
            // Take key pair from key pool so it won't be used again
            reservekey.KeepKey();

            // Add tx to wallet, because if it has change it's also ours,
            // otherwise just for transaction history.
            AddToWallet(wtxNew);

            // Notify that old coins are spent
            BOOST_FOREACH(const CTxIn& txin, wtxNew.tx->vin)
            {
                CWalletTx &coin = mapWallet[txin.prevout.hash];
                coin.BindWallet(this);
                NotifyTransactionChanged(this, coin.GetHash(), CT_UPDATED);
            }
        }

        // Track how many getdata requests our transaction gets
        mapRequestCount[wtxNew.GetHash()] = 0;

        if (fBroadcastTransactions)
        {
            // Broadcast
            if (!wtxNew.AcceptToMemoryPool(maxTxFee, state)) {
                LogPrintf("CommitTransaction(): Transaction cannot be broadcast immediately, %s\n", state.GetRejectReason());
                // TODO: if we expect the failure to be long term or permanent, instead delete wtx from the wallet and return failure.
            } else {
                wtxNew.RelayWalletTransaction(connman);
            }
        }
    }
    return true;
}

void CWallet::ListAccountCreditDebit(const std::string& strAccount, std::list<CAccountingEntry>& entries) {
    CWalletDB walletdb(strWalletFile);
    return walletdb.ListAccountCreditDebit(strAccount, entries);
}

bool CWallet::AddAccountingEntry(const CAccountingEntry& acentry)
{
    CWalletDB walletdb(strWalletFile);

    return AddAccountingEntry(acentry, &walletdb);
}

bool CWallet::AddAccountingEntry(const CAccountingEntry& acentry, CWalletDB *pwalletdb)
{
    if (!pwalletdb->WriteAccountingEntry_Backend(acentry))
        return false;

    laccentries.push_back(acentry);
    CAccountingEntry & entry = laccentries.back();
    wtxOrdered.insert(make_pair(entry.nOrderPos, TxPair((CWalletTx*)0, &entry)));

    return true;
}

CAmount CWallet::GetRequiredFee(unsigned int nTxBytes)
{
    return std::max(minTxFee.GetFee(nTxBytes), ::minRelayTxFee.GetFee(nTxBytes));
}

CAmount CWallet::GetMinimumFee(unsigned int nTxBytes, unsigned int nConfirmTarget, const CTxMemPool& pool)
{
    // payTxFee is the user-set global for desired feerate
    return GetMinimumFee(nTxBytes, nConfirmTarget, pool, payTxFee.GetFee(nTxBytes));
}

CAmount CWallet::GetMinimumFee(unsigned int nTxBytes, unsigned int nConfirmTarget, const CTxMemPool& pool, CAmount targetFee)
{
    CAmount nFeeNeeded = targetFee;
    // User didn't set: use -txconfirmtarget to estimate...
    if (nFeeNeeded == 0) {
        int estimateFoundTarget = nConfirmTarget;
        nFeeNeeded = pool.estimateSmartFee(nConfirmTarget, &estimateFoundTarget).GetFee(nTxBytes);
        // ... unless we don't have enough mempool data for estimatefee, then use fallbackFee
        if (nFeeNeeded == 0)
            nFeeNeeded = fallbackFee.GetFee(nTxBytes);
    }
    // prevent user from paying a fee below minRelayTxFee or minTxFee
    nFeeNeeded = std::max(nFeeNeeded, GetRequiredFee(nTxBytes));
    // But always obey the maximum
    if (nFeeNeeded > maxTxFee)
        nFeeNeeded = maxTxFee;
    return nFeeNeeded;
}




DBErrors CWallet::LoadWallet(bool& fFirstRunRet)
{
    if (!fFileBacked)
        return DB_LOAD_OK;
    fFirstRunRet = false;
    DBErrors nLoadWalletRet = CWalletDB(strWalletFile,"cr+").LoadWallet(this);
    if (nLoadWalletRet == DB_NEED_REWRITE)
    {
        if (CDB::Rewrite(strWalletFile, "\x04pool"))
        {
            LOCK(cs_wallet);
            setKeyPool.clear();
            // Note: can't top-up keypool here, because wallet is locked.
            // User will be prompted to unlock wallet the next operation
            // that requires a new key.
        }
    }

    if (nLoadWalletRet != DB_LOAD_OK)
        return nLoadWalletRet;
    fFirstRunRet = !vchDefaultKey.IsValid();

    uiInterface.LoadWallet(this);

    return DB_LOAD_OK;
}

DBErrors CWallet::ZapSelectTx(vector<uint256>& vHashIn, vector<uint256>& vHashOut)
{
    if (!fFileBacked)
        return DB_LOAD_OK;
    DBErrors nZapSelectTxRet = CWalletDB(strWalletFile,"cr+").ZapSelectTx(this, vHashIn, vHashOut);
    if (nZapSelectTxRet == DB_NEED_REWRITE)
    {
        if (CDB::Rewrite(strWalletFile, "\x04pool"))
        {
            LOCK(cs_wallet);
            setKeyPool.clear();
            // Note: can't top-up keypool here, because wallet is locked.
            // User will be prompted to unlock wallet the next operation
            // that requires a new key.
        }
    }

    if (nZapSelectTxRet != DB_LOAD_OK)
        return nZapSelectTxRet;

    MarkDirty();

    return DB_LOAD_OK;

}

DBErrors CWallet::ZapWalletTx(std::vector<CWalletTx>& vWtx)
{
    if (!fFileBacked)
        return DB_LOAD_OK;
    DBErrors nZapWalletTxRet = CWalletDB(strWalletFile,"cr+").ZapWalletTx(this, vWtx);
    if (nZapWalletTxRet == DB_NEED_REWRITE)
    {
        if (CDB::Rewrite(strWalletFile, "\x04pool"))
        {
            LOCK(cs_wallet);
            setKeyPool.clear();
            // Note: can't top-up keypool here, because wallet is locked.
            // User will be prompted to unlock wallet the next operation
            // that requires a new key.
        }
    }

    if (nZapWalletTxRet != DB_LOAD_OK)
        return nZapWalletTxRet;

    return DB_LOAD_OK;
}


bool CWallet::SetAddressBook(const CTxDestination& address, const string& strName, const string& strPurpose)
{
    bool fUpdated = false;
    {
        LOCK(cs_wallet); // mapAddressBook
        std::map<CTxDestination, CAddressBookData>::iterator mi = mapAddressBook.find(address);
        fUpdated = mi != mapAddressBook.end();
        mapAddressBook[address].name = strName;
        if (!strPurpose.empty()) /* update purpose only if requested */
            mapAddressBook[address].purpose = strPurpose;
    }
    NotifyAddressBookChanged(this, address, strName, ::IsMine(*this, address) != ISMINE_NO,
                             strPurpose, (fUpdated ? CT_UPDATED : CT_NEW) );
    if (!fFileBacked)
        return false;
    if (!strPurpose.empty() && !CWalletDB(strWalletFile).WritePurpose(CBitcoinAddress(address).ToString(), strPurpose))
        return false;
    return CWalletDB(strWalletFile).WriteName(CBitcoinAddress(address).ToString(), strName);
}

bool CWallet::DelAddressBook(const CTxDestination& address)
{
    {
        LOCK(cs_wallet); // mapAddressBook

        if(fFileBacked)
        {
            // Delete destdata tuples associated with address
            std::string strAddress = CBitcoinAddress(address).ToString();
            BOOST_FOREACH(const PAIRTYPE(string, string) &item, mapAddressBook[address].destdata)
            {
                CWalletDB(strWalletFile).EraseDestData(strAddress, item.first);
            }
        }
        mapAddressBook.erase(address);
    }

    NotifyAddressBookChanged(this, address, "", ::IsMine(*this, address) != ISMINE_NO, "", CT_DELETED);

    if (!fFileBacked)
        return false;
    CWalletDB(strWalletFile).ErasePurpose(CBitcoinAddress(address).ToString());
    return CWalletDB(strWalletFile).EraseName(CBitcoinAddress(address).ToString());
}

bool CWallet::SetDefaultKey(const CPubKey &vchPubKey)
{
    if (fFileBacked)
    {
        if (!CWalletDB(strWalletFile).WriteDefaultKey(vchPubKey))
            return false;
    }
    vchDefaultKey = vchPubKey;
    return true;
}

/**
 * Mark old keypool keys as used,
 * and generate all new keys 
 */
bool CWallet::NewKeyPool()
{
    {
        LOCK(cs_wallet);
        CWalletDB walletdb(strWalletFile);
        BOOST_FOREACH(int64_t nIndex, setKeyPool)
            walletdb.ErasePool(nIndex);
        setKeyPool.clear();

        if (IsLocked())
            return false;

        int64_t nKeys = max(GetArg("-keypool", DEFAULT_KEYPOOL_SIZE), (int64_t)0);
        for (int i = 0; i < nKeys; i++)
        {
            int64_t nIndex = i+1;
            walletdb.WritePool(nIndex, CKeyPool(GenerateNewKey()));
            setKeyPool.insert(nIndex);
        }
        LogPrintf("CWallet::NewKeyPool wrote %d new keys\n", nKeys);
    }
    return true;
}

bool CWallet::TopUpKeyPool(unsigned int kpSize)
{
    {
        LOCK(cs_wallet);

        if (IsLocked())
            return false;

        CWalletDB walletdb(strWalletFile);

        // Top up key pool
        unsigned int nTargetSize;
        if (kpSize > 0)
            nTargetSize = kpSize;
        else
            nTargetSize = max(GetArg("-keypool", DEFAULT_KEYPOOL_SIZE), (int64_t) 0);

        while (setKeyPool.size() < (nTargetSize + 1))
        {
            int64_t nEnd = 1;
            if (!setKeyPool.empty())
                nEnd = *(--setKeyPool.end()) + 1;
            if (!walletdb.WritePool(nEnd, CKeyPool(GenerateNewKey())))
                throw runtime_error(std::string(__func__) + ": writing generated key failed");
            setKeyPool.insert(nEnd);
            LogPrintf("keypool added key %d, size=%u\n", nEnd, setKeyPool.size());
        }
    }
    return true;
}

void CWallet::ReserveKeyFromKeyPool(int64_t& nIndex, CKeyPool& keypool)
{
    nIndex = -1;
    keypool.vchPubKey = CPubKey();
    {
        LOCK(cs_wallet);

        if (!IsLocked())
            TopUpKeyPool();

        // Get the oldest key
        if(setKeyPool.empty())
            return;

        CWalletDB walletdb(strWalletFile);

        nIndex = *(setKeyPool.begin());
        setKeyPool.erase(setKeyPool.begin());
        if (!walletdb.ReadPool(nIndex, keypool))
            throw runtime_error(std::string(__func__) + ": read failed");
        if (!HaveKey(keypool.vchPubKey.GetID()))
            throw runtime_error(std::string(__func__) + ": unknown key in key pool");
        assert(keypool.vchPubKey.IsValid());
        LogPrintf("keypool reserve %d\n", nIndex);
    }
}

void CWallet::KeepKey(int64_t nIndex)
{
    // Remove from key pool
    if (fFileBacked)
    {
        CWalletDB walletdb(strWalletFile);
        walletdb.ErasePool(nIndex);
    }
    LogPrintf("keypool keep %d\n", nIndex);
}

void CWallet::ReturnKey(int64_t nIndex)
{
    // Return to key pool
    {
        LOCK(cs_wallet);
        setKeyPool.insert(nIndex);
    }
    LogPrintf("keypool return %d\n", nIndex);
}

bool CWallet::GetKeyFromPool(CPubKey& result)
{
    int64_t nIndex = 0;
    CKeyPool keypool;
    {
        LOCK(cs_wallet);
        ReserveKeyFromKeyPool(nIndex, keypool);
        if (nIndex == -1)
        {
            if (IsLocked()) return false;
            result = GenerateNewKey();
            return true;
        }
        KeepKey(nIndex);
        result = keypool.vchPubKey;
    }
    return true;
}

int64_t CWallet::GetOldestKeyPoolTime()
{
    LOCK(cs_wallet);

    // if the keypool is empty, return <NOW>
    if (setKeyPool.empty())
        return GetTime();

    // load oldest key from keypool, get time and return
    CKeyPool keypool;
    CWalletDB walletdb(strWalletFile);
    int64_t nIndex = *(setKeyPool.begin());
    if (!walletdb.ReadPool(nIndex, keypool))
        throw runtime_error(std::string(__func__) + ": read oldest key in keypool failed");
    assert(keypool.vchPubKey.IsValid());
    return keypool.nTime;
}

std::map<CTxDestination, CAmount> CWallet::GetAddressBalances()
{
    map<CTxDestination, CAmount> balances;

    {
        LOCK(cs_wallet);
        BOOST_FOREACH(PAIRTYPE(uint256, CWalletTx) walletEntry, mapWallet)
        {
            CWalletTx *pcoin = &walletEntry.second;

            if (!pcoin->IsTrusted())
                continue;

            if (pcoin->IsCoinBase() && pcoin->GetBlocksToMaturity() > 0)
                continue;

            int nDepth = pcoin->GetDepthInMainChain();
            if (nDepth < (pcoin->IsFromMe(ISMINE_ALL) ? 0 : 1))
                continue;

            for (unsigned int i = 0; i < pcoin->tx->vout.size(); i++)
            {
                CTxDestination addr;
                if (!IsMine(pcoin->tx->vout[i]))
                    continue;
                if(!ExtractDestination(pcoin->tx->vout[i].scriptPubKey, addr))
                    continue;

                CAmount n = IsSpent(walletEntry.first, i) ? 0 : pcoin->tx->vout[i].nValue;

                if (!balances.count(addr))
                    balances[addr] = 0;
                balances[addr] += n;
            }
        }
    }

    return balances;
}

set< set<CTxDestination> > CWallet::GetAddressGroupings()
{
    AssertLockHeld(cs_wallet); // mapWallet
    set< set<CTxDestination> > groupings;
    set<CTxDestination> grouping;

    BOOST_FOREACH(PAIRTYPE(uint256, CWalletTx) walletEntry, mapWallet)
    {
        CWalletTx *pcoin = &walletEntry.second;

        if (pcoin->tx->vin.size() > 0)
        {
            bool any_mine = false;
            // group all input addresses with each other
            BOOST_FOREACH(CTxIn txin, pcoin->tx->vin)
            {
                CTxDestination address;
                if(!IsMine(txin)) /* If this input isn't mine, ignore it */
                    continue;
                if(!ExtractDestination(mapWallet[txin.prevout.hash].tx->vout[txin.prevout.n].scriptPubKey, address))
                    continue;
                grouping.insert(address);
                any_mine = true;
            }

            // group change with input addresses
            if (any_mine)
            {
               BOOST_FOREACH(CTxOut txout, pcoin->tx->vout)
                   if (IsChange(txout))
                   {
                       CTxDestination txoutAddr;
                       if(!ExtractDestination(txout.scriptPubKey, txoutAddr))
                           continue;
                       grouping.insert(txoutAddr);
                   }
            }
            if (grouping.size() > 0)
            {
                groupings.insert(grouping);
                grouping.clear();
            }
        }

        // group lone addrs by themselves
        for (unsigned int i = 0; i < pcoin->tx->vout.size(); i++)
            if (IsMine(pcoin->tx->vout[i]))
            {
                CTxDestination address;
                if(!ExtractDestination(pcoin->tx->vout[i].scriptPubKey, address))
                    continue;
                grouping.insert(address);
                groupings.insert(grouping);
                grouping.clear();
            }
    }

    set< set<CTxDestination>* > uniqueGroupings; // a set of pointers to groups of addresses
    map< CTxDestination, set<CTxDestination>* > setmap;  // map addresses to the unique group containing it
    BOOST_FOREACH(set<CTxDestination> _grouping, groupings)
    {
        // make a set of all the groups hit by this new group
        set< set<CTxDestination>* > hits;
        map< CTxDestination, set<CTxDestination>* >::iterator it;
        BOOST_FOREACH(CTxDestination address, _grouping)
            if ((it = setmap.find(address)) != setmap.end())
                hits.insert((*it).second);

        // merge all hit groups into a new single group and delete old groups
        set<CTxDestination>* merged = new set<CTxDestination>(_grouping);
        BOOST_FOREACH(set<CTxDestination>* hit, hits)
        {
            merged->insert(hit->begin(), hit->end());
            uniqueGroupings.erase(hit);
            delete hit;
        }
        uniqueGroupings.insert(merged);

        // update setmap
        BOOST_FOREACH(CTxDestination element, *merged)
            setmap[element] = merged;
    }

    set< set<CTxDestination> > ret;
    BOOST_FOREACH(set<CTxDestination>* uniqueGrouping, uniqueGroupings)
    {
        ret.insert(*uniqueGrouping);
        delete uniqueGrouping;
    }

    return ret;
}

CAmount CWallet::GetAccountBalance(const std::string& strAccount, int nMinDepth, const isminefilter& filter)
{
    CWalletDB walletdb(strWalletFile);
    return GetAccountBalance(walletdb, strAccount, nMinDepth, filter);
}

CAmount CWallet::GetAccountBalance(CWalletDB& walletdb, const std::string& strAccount, int nMinDepth, const isminefilter& filter)
{
    CAmount nBalance = 0;

    // Tally wallet transactions
    for (map<uint256, CWalletTx>::iterator it = mapWallet.begin(); it != mapWallet.end(); ++it)
    {
        const CWalletTx& wtx = (*it).second;
        if (!CheckFinalTx(wtx) || wtx.GetBlocksToMaturity() > 0 || wtx.GetDepthInMainChain() < 0)
            continue;

        CAmount nReceived, nSent, nFee;
        wtx.GetAccountAmounts(strAccount, nReceived, nSent, nFee, filter);

        if (nReceived != 0 && wtx.GetDepthInMainChain() >= nMinDepth)
            nBalance += nReceived;
        nBalance -= nSent + nFee;
    }

    // Tally internal accounting entries
    nBalance += walletdb.GetAccountCreditDebit(strAccount);

    return nBalance;
}

std::set<CTxDestination> CWallet::GetAccountAddresses(const std::string& strAccount) const
{
    LOCK(cs_wallet);
    set<CTxDestination> result;
    BOOST_FOREACH(const PAIRTYPE(CTxDestination, CAddressBookData)& item, mapAddressBook)
    {
        const CTxDestination& address = item.first;
        const string& strName = item.second.name;
        if (strName == strAccount)
            result.insert(address);
    }
    return result;
}

bool CReserveKey::GetReservedKey(CPubKey& pubkey)
{
    if (nIndex == -1)
    {
        CKeyPool keypool;
        pwallet->ReserveKeyFromKeyPool(nIndex, keypool);
        if (nIndex != -1)
            vchPubKey = keypool.vchPubKey;
        else {
            return false;
        }
    }
    assert(vchPubKey.IsValid());
    pubkey = vchPubKey;
    return true;
}

void CReserveKey::KeepKey()
{
    if (nIndex != -1)
        pwallet->KeepKey(nIndex);
    nIndex = -1;
    vchPubKey = CPubKey();
}

void CReserveKey::ReturnKey()
{
    if (nIndex != -1)
        pwallet->ReturnKey(nIndex);
    nIndex = -1;
    vchPubKey = CPubKey();
}

void CWallet::GetAllReserveKeys(set<CKeyID>& setAddress) const
{
    setAddress.clear();

    CWalletDB walletdb(strWalletFile);

    LOCK2(cs_main, cs_wallet);
    BOOST_FOREACH(const int64_t& id, setKeyPool)
    {
        CKeyPool keypool;
        if (!walletdb.ReadPool(id, keypool))
            throw runtime_error(std::string(__func__) + ": read failed");
        assert(keypool.vchPubKey.IsValid());
        CKeyID keyID = keypool.vchPubKey.GetID();
        if (!HaveKey(keyID))
            throw runtime_error(std::string(__func__) + ": unknown key in key pool");
        setAddress.insert(keyID);
    }
}

void CWallet::UpdatedTransaction(const uint256 &hashTx)
{
    {
        LOCK(cs_wallet);
        // Only notify UI if this transaction is in this wallet
        map<uint256, CWalletTx>::const_iterator mi = mapWallet.find(hashTx);
        if (mi != mapWallet.end())
            NotifyTransactionChanged(this, hashTx, CT_UPDATED);
    }
}

void CWallet::GetScriptForMining(boost::shared_ptr<CReserveScript> &script)
{
    boost::shared_ptr<CReserveKey> rKey(new CReserveKey(this));
    CPubKey pubkey;
    if (!rKey->GetReservedKey(pubkey))
        return;

    script = rKey;
    script->reserveScript = CScript() << ToByteVector(pubkey) << OP_CHECKSIG;
}

void CWallet::LockCoin(const COutPoint& output)
{
    AssertLockHeld(cs_wallet); // setLockedCoins
    setLockedCoins.insert(output);
}

void CWallet::UnlockCoin(const COutPoint& output)
{
    AssertLockHeld(cs_wallet); // setLockedCoins
    setLockedCoins.erase(output);
}

void CWallet::UnlockAllCoins()
{
    AssertLockHeld(cs_wallet); // setLockedCoins
    setLockedCoins.clear();
}

bool CWallet::IsLockedCoin(uint256 hash, unsigned int n) const
{
    AssertLockHeld(cs_wallet); // setLockedCoins
    COutPoint outpt(hash, n);

    return (setLockedCoins.count(outpt) > 0);
}

void CWallet::ListLockedCoins(std::vector<COutPoint>& vOutpts)
{
    AssertLockHeld(cs_wallet); // setLockedCoins
    for (std::set<COutPoint>::iterator it = setLockedCoins.begin();
         it != setLockedCoins.end(); it++) {
        COutPoint outpt = (*it);
        vOutpts.push_back(outpt);
    }
}

/** @} */ // end of Actions

class CAffectedKeysVisitor : public boost::static_visitor<void> {
private:
    const CKeyStore &keystore;
    std::vector<CKeyID> &vKeys;

public:
    CAffectedKeysVisitor(const CKeyStore &keystoreIn, std::vector<CKeyID> &vKeysIn) : keystore(keystoreIn), vKeys(vKeysIn) {}

    void Process(const CScript &script) {
        txnouttype type;
        std::vector<CTxDestination> vDest;
        int nRequired;
        if (ExtractDestinations(script, type, vDest, nRequired)) {
            BOOST_FOREACH(const CTxDestination &dest, vDest)
                boost::apply_visitor(*this, dest);
        }
    }

    void operator()(const CKeyID &keyId) {
        if (keystore.HaveKey(keyId))
            vKeys.push_back(keyId);
    }

    void operator()(const CScriptID &scriptId) {
        CScript script;
        if (keystore.GetCScript(scriptId, script))
            Process(script);
    }

    void operator()(const CNoDestination &none) {}
};

void CWallet::GetKeyBirthTimes(std::map<CTxDestination, int64_t> &mapKeyBirth) const {
    AssertLockHeld(cs_wallet); // mapKeyMetadata
    mapKeyBirth.clear();

    // get birth times for keys with metadata
    for (const auto& entry : mapKeyMetadata) {
        if (entry.second.nCreateTime) {
            mapKeyBirth[entry.first] = entry.second.nCreateTime;
        }
    }

    // map in which we'll infer heights of other keys
    CBlockIndex *pindexMax = chainActive[std::max(0, chainActive.Height() - 144)]; // the tip can be reorganized; use a 144-block safety margin
    std::map<CKeyID, CBlockIndex*> mapKeyFirstBlock;
    std::set<CKeyID> setKeys;
    GetKeys(setKeys);
    BOOST_FOREACH(const CKeyID &keyid, setKeys) {
        if (mapKeyBirth.count(keyid) == 0)
            mapKeyFirstBlock[keyid] = pindexMax;
    }
    setKeys.clear();

    // if there are no such keys, we're done
    if (mapKeyFirstBlock.empty())
        return;

    // find first block that affects those keys, if there are any left
    std::vector<CKeyID> vAffected;
    for (std::map<uint256, CWalletTx>::const_iterator it = mapWallet.begin(); it != mapWallet.end(); it++) {
        // iterate over all wallet transactions...
        const CWalletTx &wtx = (*it).second;
        BlockMap::const_iterator blit = mapBlockIndex.find(wtx.hashBlock);
        if (blit != mapBlockIndex.end() && chainActive.Contains(blit->second)) {
            // ... which are already in a block
            int nHeight = blit->second->nHeight;
            BOOST_FOREACH(const CTxOut &txout, wtx.tx->vout) {
                // iterate over all their outputs
                CAffectedKeysVisitor(*this, vAffected).Process(txout.scriptPubKey);
                BOOST_FOREACH(const CKeyID &keyid, vAffected) {
                    // ... and all their affected keys
                    std::map<CKeyID, CBlockIndex*>::iterator rit = mapKeyFirstBlock.find(keyid);
                    if (rit != mapKeyFirstBlock.end() && nHeight < rit->second->nHeight)
                        rit->second = blit->second;
                }
                vAffected.clear();
            }
        }
    }

    // Extract block timestamps for those keys
    for (std::map<CKeyID, CBlockIndex*>::const_iterator it = mapKeyFirstBlock.begin(); it != mapKeyFirstBlock.end(); it++)
        mapKeyBirth[it->first] = it->second->GetBlockTime() - 7200; // block times can be 2h off
}

bool CWallet::AddDestData(const CTxDestination &dest, const std::string &key, const std::string &value)
{
    if (boost::get<CNoDestination>(&dest))
        return false;

    mapAddressBook[dest].destdata.insert(std::make_pair(key, value));
    if (!fFileBacked)
        return true;
    return CWalletDB(strWalletFile).WriteDestData(CBitcoinAddress(dest).ToString(), key, value);
}

bool CWallet::EraseDestData(const CTxDestination &dest, const std::string &key)
{
    if (!mapAddressBook[dest].destdata.erase(key))
        return false;
    if (!fFileBacked)
        return true;
    return CWalletDB(strWalletFile).EraseDestData(CBitcoinAddress(dest).ToString(), key);
}

bool CWallet::LoadDestData(const CTxDestination &dest, const std::string &key, const std::string &value)
{
    mapAddressBook[dest].destdata.insert(std::make_pair(key, value));
    return true;
}

bool CWallet::GetDestData(const CTxDestination &dest, const std::string &key, std::string *value) const
{
    std::map<CTxDestination, CAddressBookData>::const_iterator i = mapAddressBook.find(dest);
    if(i != mapAddressBook.end())
    {
        CAddressBookData::StringMap::const_iterator j = i->second.destdata.find(key);
        if(j != i->second.destdata.end())
        {
            if(value)
                *value = j->second;
            return true;
        }
    }
    return false;
}

std::string CWallet::GetWalletHelpString(bool showDebug)
{
    std::string strUsage = HelpMessageGroup(_("Wallet options:"));
    strUsage += HelpMessageOpt("-disablewallet", _("Do not load the wallet and disable wallet RPC calls"));
    strUsage += HelpMessageOpt("-keypool=<n>", strprintf(_("Set key pool size to <n> (default: %u)"), DEFAULT_KEYPOOL_SIZE));
    strUsage += HelpMessageOpt("-fallbackfee=<amt>", strprintf(_("A fee rate (in %s/kB) that will be used when fee estimation has insufficient data (default: %s)"),
                                                               CURRENCY_UNIT, FormatMoney(DEFAULT_FALLBACK_FEE)));
    strUsage += HelpMessageOpt("-mintxfee=<amt>", strprintf(_("Fees (in %s/kB) smaller than this are considered zero fee for transaction creation (default: %s)"),
                                                            CURRENCY_UNIT, FormatMoney(DEFAULT_TRANSACTION_MINFEE)));
    strUsage += HelpMessageOpt("-paytxfee=<amt>", strprintf(_("Fee (in %s/kB) to add to transactions you send (default: %s)"),
                                                            CURRENCY_UNIT, FormatMoney(payTxFee.GetFeePerK())));
    strUsage += HelpMessageOpt("-rescan", _("Rescan the block chain for missing wallet transactions on startup"));
    strUsage += HelpMessageOpt("-salvagewallet", _("Attempt to recover private keys from a corrupt wallet on startup"));
    if (showDebug)
        strUsage += HelpMessageOpt("-sendfreetransactions", strprintf(_("Send transactions as zero-fee transactions if possible (default: %u)"), DEFAULT_SEND_FREE_TRANSACTIONS));
    strUsage += HelpMessageOpt("-spendzeroconfchange", strprintf(_("Spend unconfirmed change when sending transactions (default: %u)"), DEFAULT_SPEND_ZEROCONF_CHANGE));
    strUsage += HelpMessageOpt("-txconfirmtarget=<n>", strprintf(_("If paytxfee is not set, include enough fee so transactions begin confirmation on average within n blocks (default: %u)"), DEFAULT_TX_CONFIRM_TARGET));
    strUsage += HelpMessageOpt("-usehd", _("Use hierarchical deterministic key generation (HD) after BIP32. Only has effect during wallet creation/first start") + " " + strprintf(_("(default: %u)"), DEFAULT_USE_HD_WALLET));
    strUsage += HelpMessageOpt("-walletrbf", strprintf(_("Send transactions with full-RBF opt-in enabled (default: %u)"), DEFAULT_WALLET_RBF));
    strUsage += HelpMessageOpt("-upgradewallet", _("Upgrade wallet to latest format on startup"));
    strUsage += HelpMessageOpt("-wallet=<file>", _("Specify wallet file (within data directory)") + " " + strprintf(_("(default: %s)"), DEFAULT_WALLET_DAT));
    strUsage += HelpMessageOpt("-walletbroadcast", _("Make the wallet broadcast transactions") + " " + strprintf(_("(default: %u)"), DEFAULT_WALLETBROADCAST));
    strUsage += HelpMessageOpt("-walletnotify=<cmd>", _("Execute command when a wallet transaction changes (%s in cmd is replaced by TxID)"));
    strUsage += HelpMessageOpt("-zapwallettxes=<mode>", _("Delete all wallet transactions and only recover those parts of the blockchain through -rescan on startup") +
                               " " + _("(1 = keep tx meta data e.g. account owner and payment request information, 2 = drop tx meta data)"));

    if (showDebug)
    {
        strUsage += HelpMessageGroup(_("Wallet debugging/testing options:"));

        strUsage += HelpMessageOpt("-dblogsize=<n>", strprintf("Flush wallet database activity from memory to disk log every <n> megabytes (default: %u)", DEFAULT_WALLET_DBLOGSIZE));
        strUsage += HelpMessageOpt("-flushwallet", strprintf("Run a thread to flush wallet periodically (default: %u)", DEFAULT_FLUSHWALLET));
        strUsage += HelpMessageOpt("-privdb", strprintf("Sets the DB_PRIVATE flag in the wallet db environment (default: %u)", DEFAULT_WALLET_PRIVDB));
        strUsage += HelpMessageOpt("-walletrejectlongchains", strprintf(_("Wallet will not create transactions that violate mempool chain limits (default: %u)"), DEFAULT_WALLET_REJECT_LONG_CHAINS));
    }

    return strUsage;
}

CWallet* CWallet::CreateWalletFromFile(const std::string walletFile)
{
    // needed to restore wallet transaction meta data after -zapwallettxes
    std::vector<CWalletTx> vWtx;

    if (GetBoolArg("-zapwallettxes", false)) {
        uiInterface.InitMessage(_("Zapping all transactions from wallet..."));

        CWallet *tempWallet = new CWallet(walletFile);
        DBErrors nZapWalletRet = tempWallet->ZapWalletTx(vWtx);
        if (nZapWalletRet != DB_LOAD_OK) {
            InitError(strprintf(_("Error loading %s: Wallet corrupted"), walletFile));
            return NULL;
        }

        delete tempWallet;
        tempWallet = NULL;
    }

    uiInterface.InitMessage(_("Loading wallet..."));

    int64_t nStart = GetTimeMillis();
    bool fFirstRun = true;
    CWallet *walletInstance = new CWallet(walletFile);
    DBErrors nLoadWalletRet = walletInstance->LoadWallet(fFirstRun);
    if (nLoadWalletRet != DB_LOAD_OK)
    {
        if (nLoadWalletRet == DB_CORRUPT) {
            InitError(strprintf(_("Error loading %s: Wallet corrupted"), walletFile));
            return NULL;
        }
        else if (nLoadWalletRet == DB_NONCRITICAL_ERROR)
        {
            InitWarning(strprintf(_("Error reading %s! All keys read correctly, but transaction data"
                                         " or address book entries might be missing or incorrect."),
                walletFile));
        }
        else if (nLoadWalletRet == DB_TOO_NEW) {
            InitError(strprintf(_("Error loading %s: Wallet requires newer version of %s"), walletFile, _(PACKAGE_NAME)));
            return NULL;
        }
        else if (nLoadWalletRet == DB_NEED_REWRITE)
        {
            InitError(strprintf(_("Wallet needed to be rewritten: restart %s to complete"), _(PACKAGE_NAME)));
            return NULL;
        }
        else {
            InitError(strprintf(_("Error loading %s"), walletFile));
            return NULL;
        }
    }

    if (GetBoolArg("-upgradewallet", fFirstRun))
    {
        int nMaxVersion = GetArg("-upgradewallet", 0);
        if (nMaxVersion == 0) // the -upgradewallet without argument case
        {
            LogPrintf("Performing wallet upgrade to %i\n", FEATURE_LATEST);
            nMaxVersion = CLIENT_VERSION;
            walletInstance->SetMinVersion(FEATURE_LATEST); // permanently upgrade the wallet immediately
        }
        else
            LogPrintf("Allowing wallet upgrade up to %i\n", nMaxVersion);
        if (nMaxVersion < walletInstance->GetVersion())
        {
            InitError(_("Cannot downgrade wallet"));
            return NULL;
        }
        walletInstance->SetMaxVersion(nMaxVersion);
    }

    if (fFirstRun)
    {
        // Create new keyUser and set as default key
        if (GetBoolArg("-usehd", DEFAULT_USE_HD_WALLET) && !walletInstance->IsHDEnabled()) {
            // generate a new master key
            CPubKey masterPubKey = walletInstance->GenerateNewHDMasterKey();
            if (!walletInstance->SetHDMasterKey(masterPubKey))
                throw std::runtime_error(std::string(__func__) + ": Storing master key failed");
        }
        CPubKey newDefaultKey;
        if (walletInstance->GetKeyFromPool(newDefaultKey)) {
            walletInstance->SetDefaultKey(newDefaultKey);
            if (!walletInstance->SetAddressBook(walletInstance->vchDefaultKey.GetID(), "", "receive")) {
                InitError(_("Cannot write default address") += "\n");
                return NULL;
            }
        }

        walletInstance->SetBestChain(chainActive.GetLocator());
    }
    else if (IsArgSet("-usehd")) {
        bool useHD = GetBoolArg("-usehd", DEFAULT_USE_HD_WALLET);
        if (walletInstance->IsHDEnabled() && !useHD) {
            InitError(strprintf(_("Error loading %s: You can't disable HD on a already existing HD wallet"), walletFile));
            return NULL;
        }
        if (!walletInstance->IsHDEnabled() && useHD) {
            InitError(strprintf(_("Error loading %s: You can't enable HD on a already existing non-HD wallet"), walletFile));
            return NULL;
        }
    }

    LogPrintf(" wallet      %15dms\n", GetTimeMillis() - nStart);

    RegisterValidationInterface(walletInstance);

    CBlockIndex *pindexRescan = chainActive.Tip();
    if (GetBoolArg("-rescan", false))
        pindexRescan = chainActive.Genesis();
    else
    {
        CWalletDB walletdb(walletFile);
        CBlockLocator locator;
        if (walletdb.ReadBestBlock(locator))
            pindexRescan = FindForkInGlobalIndex(chainActive, locator);
        else
            pindexRescan = chainActive.Genesis();
    }
    if (chainActive.Tip() && chainActive.Tip() != pindexRescan)
    {
        //We can't rescan beyond non-pruned blocks, stop and throw an error
        //this might happen if a user uses a old wallet within a pruned node
        // or if he ran -disablewallet for a longer time, then decided to re-enable
        if (fPruneMode)
        {
            CBlockIndex *block = chainActive.Tip();
            while (block && block->pprev && (block->pprev->nStatus & BLOCK_HAVE_DATA) && block->pprev->nTx > 0 && pindexRescan != block)
                block = block->pprev;

            if (pindexRescan != block) {
                InitError(_("Prune: last wallet synchronisation goes beyond pruned data. You need to -reindex (download the whole blockchain again in case of pruned node)"));
                return NULL;
            }
        }

        uiInterface.InitMessage(_("Rescanning..."));
        LogPrintf("Rescanning last %i blocks (from block %i)...\n", chainActive.Height() - pindexRescan->nHeight, pindexRescan->nHeight);
        nStart = GetTimeMillis();
        walletInstance->ScanForWalletTransactions(pindexRescan, true);
        LogPrintf(" rescan      %15dms\n", GetTimeMillis() - nStart);
        walletInstance->SetBestChain(chainActive.GetLocator());
        CWalletDB::IncrementUpdateCounter();

        // Restore wallet transaction metadata after -zapwallettxes=1
        if (GetBoolArg("-zapwallettxes", false) && GetArg("-zapwallettxes", "1") != "2")
        {
            CWalletDB walletdb(walletFile);

            BOOST_FOREACH(const CWalletTx& wtxOld, vWtx)
            {
                uint256 hash = wtxOld.GetHash();
                std::map<uint256, CWalletTx>::iterator mi = walletInstance->mapWallet.find(hash);
                if (mi != walletInstance->mapWallet.end())
                {
                    const CWalletTx* copyFrom = &wtxOld;
                    CWalletTx* copyTo = &mi->second;
                    copyTo->mapValue = copyFrom->mapValue;
                    copyTo->vOrderForm = copyFrom->vOrderForm;
                    copyTo->nTimeReceived = copyFrom->nTimeReceived;
                    copyTo->nTimeSmart = copyFrom->nTimeSmart;
                    copyTo->fFromMe = copyFrom->fFromMe;
                    copyTo->strFromAccount = copyFrom->strFromAccount;
                    copyTo->nOrderPos = copyFrom->nOrderPos;
                    walletdb.WriteTx(*copyTo);
                }
            }
        }
    }
    walletInstance->SetBroadcastTransactions(GetBoolArg("-walletbroadcast", DEFAULT_WALLETBROADCAST));

    {
        LOCK(walletInstance->cs_wallet);
        LogPrintf("setKeyPool.size() = %u\n",      walletInstance->GetKeyPoolSize());
        LogPrintf("mapWallet.size() = %u\n",       walletInstance->mapWallet.size());
        LogPrintf("mapAddressBook.size() = %u\n",  walletInstance->mapAddressBook.size());
    }

    return walletInstance;
}

bool CWallet::InitLoadWallet()
{
    if (GetBoolArg("-disablewallet", DEFAULT_DISABLE_WALLET)) {
        pwalletMain = NULL;
        LogPrintf("Wallet disabled!\n");
        return true;
    }

    std::string walletFile = GetArg("-wallet", DEFAULT_WALLET_DAT);

    CWallet * const pwallet = CreateWalletFromFile(walletFile);
    if (!pwallet) {
        return false;
    }
    pwalletMain = pwallet;

    return true;
}

std::atomic<bool> CWallet::fFlushThreadRunning(false);

void CWallet::postInitProcess(boost::thread_group& threadGroup)
{
    // Add wallet transactions that aren't already in a block to mempool
    // Do this here as mempool requires genesis block to be loaded
    ReacceptWalletTransactions();

    // Run a thread to flush wallet periodically
    if (!CWallet::fFlushThreadRunning.exchange(true)) {
        threadGroup.create_thread(ThreadFlushWalletDB);
    }
}

bool CWallet::ParameterInteraction()
{
    if (GetBoolArg("-disablewallet", DEFAULT_DISABLE_WALLET))
        return true;

    if (GetBoolArg("-blocksonly", DEFAULT_BLOCKSONLY) && SoftSetBoolArg("-walletbroadcast", false)) {
        LogPrintf("%s: parameter interaction: -blocksonly=1 -> setting -walletbroadcast=0\n", __func__);
    }

    if (GetBoolArg("-salvagewallet", false) && SoftSetBoolArg("-rescan", true)) {
        // Rewrite just private keys: rescan to find transactions
        LogPrintf("%s: parameter interaction: -salvagewallet=1 -> setting -rescan=1\n", __func__);
    }

    // -zapwallettx implies a rescan
    if (GetBoolArg("-zapwallettxes", false) && SoftSetBoolArg("-rescan", true)) {
        LogPrintf("%s: parameter interaction: -zapwallettxes=<mode> -> setting -rescan=1\n", __func__);
    }

    if (GetBoolArg("-sysperms", false))
        return InitError("-sysperms is not allowed in combination with enabled wallet functionality");
    if (GetArg("-prune", 0) && GetBoolArg("-rescan", false))
        return InitError(_("Rescans are not possible in pruned mode. You will need to use -reindex which will download the whole blockchain again."));

    if (::minRelayTxFee.GetFeePerK() > HIGH_TX_FEE_PER_KB)
        InitWarning(AmountHighWarn("-minrelaytxfee") + " " +
                    _("The wallet will avoid paying less than the minimum relay fee."));

    if (IsArgSet("-mintxfee"))
    {
        CAmount n = 0;
        if (!ParseMoney(GetArg("-mintxfee", ""), n) || 0 == n)
            return InitError(AmountErrMsg("mintxfee", GetArg("-mintxfee", "")));
        if (n > HIGH_TX_FEE_PER_KB)
            InitWarning(AmountHighWarn("-mintxfee") + " " +
                        _("This is the minimum transaction fee you pay on every transaction."));
        CWallet::minTxFee = CFeeRate(n);
    }
    if (IsArgSet("-fallbackfee"))
    {
        CAmount nFeePerK = 0;
        if (!ParseMoney(GetArg("-fallbackfee", ""), nFeePerK))
            return InitError(strprintf(_("Invalid amount for -fallbackfee=<amount>: '%s'"), GetArg("-fallbackfee", "")));
        if (nFeePerK > HIGH_TX_FEE_PER_KB)
            InitWarning(AmountHighWarn("-fallbackfee") + " " +
                        _("This is the transaction fee you may pay when fee estimates are not available."));
        CWallet::fallbackFee = CFeeRate(nFeePerK);
    }
    if (IsArgSet("-paytxfee"))
    {
        CAmount nFeePerK = 0;
        if (!ParseMoney(GetArg("-paytxfee", ""), nFeePerK))
            return InitError(AmountErrMsg("paytxfee", GetArg("-paytxfee", "")));
        if (nFeePerK > HIGH_TX_FEE_PER_KB)
            InitWarning(AmountHighWarn("-paytxfee") + " " +
                        _("This is the transaction fee you will pay if you send a transaction."));

        payTxFee = CFeeRate(nFeePerK, 1000);
        if (payTxFee < ::minRelayTxFee)
        {
            return InitError(strprintf(_("Invalid amount for -paytxfee=<amount>: '%s' (must be at least %s)"),
                                       GetArg("-paytxfee", ""), ::minRelayTxFee.ToString()));
        }
    }
    if (IsArgSet("-maxtxfee"))
    {
        CAmount nMaxFee = 0;
        if (!ParseMoney(GetArg("-maxtxfee", ""), nMaxFee))
            return InitError(AmountErrMsg("maxtxfee", GetArg("-maxtxfee", "")));
        if (nMaxFee > HIGH_MAX_TX_FEE)
            InitWarning(_("-maxtxfee is set very high! Fees this large could be paid on a single transaction."));
        maxTxFee = nMaxFee;
        if (CFeeRate(maxTxFee, 1000) < ::minRelayTxFee)
        {
            return InitError(strprintf(_("Invalid amount for -maxtxfee=<amount>: '%s' (must be at least the minrelay fee of %s to prevent stuck transactions)"),
                                       GetArg("-maxtxfee", ""), ::minRelayTxFee.ToString()));
        }
    }
    nTxConfirmTarget = GetArg("-txconfirmtarget", DEFAULT_TX_CONFIRM_TARGET);
    bSpendZeroConfChange = GetBoolArg("-spendzeroconfchange", DEFAULT_SPEND_ZEROCONF_CHANGE);
    fSendFreeTransactions = GetBoolArg("-sendfreetransactions", DEFAULT_SEND_FREE_TRANSACTIONS);
    fWalletRbf = GetBoolArg("-walletrbf", DEFAULT_WALLET_RBF);

    if (fSendFreeTransactions && GetArg("-limitfreerelay", DEFAULT_LIMITFREERELAY) <= 0)
        return InitError("Creation of free transactions with their relay disabled is not supported.");

    return true;
}

bool CWallet::BackupWallet(const std::string& strDest)
{
    if (!fFileBacked)
        return false;
    while (true)
    {
        {
            LOCK(bitdb.cs_db);
            if (!bitdb.mapFileUseCount.count(strWalletFile) || bitdb.mapFileUseCount[strWalletFile] == 0)
            {
                // Flush log data to the dat file
                bitdb.CloseDb(strWalletFile);
                bitdb.CheckpointLSN(strWalletFile);
                bitdb.mapFileUseCount.erase(strWalletFile);

                // Copy wallet file
                boost::filesystem::path pathSrc = GetDataDir() / strWalletFile;
                boost::filesystem::path pathDest(strDest);
                if (boost::filesystem::is_directory(pathDest))
                    pathDest /= strWalletFile;

                try {
#if BOOST_VERSION >= 104000
                    boost::filesystem::copy_file(pathSrc, pathDest, boost::filesystem::copy_option::overwrite_if_exists);
#else
                    boost::filesystem::copy_file(pathSrc, pathDest);
#endif
                    LogPrintf("copied %s to %s\n", strWalletFile, pathDest.string());
                    return true;
                } catch (const boost::filesystem::filesystem_error& e) {
                    LogPrintf("error copying %s to %s - %s\n", strWalletFile, pathDest.string(), e.what());
                    return false;
                }
            }
        }
        MilliSleep(100);
    }
    return false;
}

CKeyPool::CKeyPool()
{
    nTime = GetTime();
}

CKeyPool::CKeyPool(const CPubKey& vchPubKeyIn)
{
    nTime = GetTime();
    vchPubKey = vchPubKeyIn;
}

CWalletKey::CWalletKey(int64_t nExpires)
{
    nTimeCreated = (nExpires ? GetTime() : 0);
    nTimeExpires = nExpires;
}

void CMerkleTx::SetMerkleBranch(const CBlockIndex* pindex, int posInBlock)
{
    // Update the tx's hashBlock
    hashBlock = pindex->GetBlockHash();

    // set the position of the transaction in the block
    nIndex = posInBlock;
}

int CMerkleTx::GetDepthInMainChain(const CBlockIndex* &pindexRet) const
{
    if (hashUnset())
        return 0;

    AssertLockHeld(cs_main);

    // Find the block it claims to be in
    BlockMap::iterator mi = mapBlockIndex.find(hashBlock);
    if (mi == mapBlockIndex.end())
        return 0;
    CBlockIndex* pindex = (*mi).second;
    if (!pindex || !chainActive.Contains(pindex))
        return 0;

    pindexRet = pindex;
    return ((nIndex == -1) ? (-1) : 1) * (chainActive.Height() - pindex->nHeight + 1);
}

int CMerkleTx::GetBlocksToMaturity() const
{
    if (!IsCoinBase())
        return 0;
    return max(0, (COINBASE_MATURITY+1) - GetDepthInMainChain());
}


bool CMerkleTx::AcceptToMemoryPool(const CAmount& nAbsurdFee, CValidationState& state, const std::set<std::string>& setIgnoreRejects)
{
<<<<<<< HEAD
    return ::AcceptToMemoryPool(mempool, state, tx, true, NULL, NULL, nAbsurdFee, setIgnoreRejects);
}

bool GetWitnessKeyID(const CKeyStore* store, const CScriptID &scriptID, CKeyID &keyID)
{
    CScript subscript;
    int witnessVer = 0;
    std::vector<unsigned char> witnessProgram;
    if (!store->GetCScript(scriptID, subscript) ||
        !subscript.IsWitnessProgram(witnessVer, witnessProgram) ||
        witnessProgram.size() != 20) {
        return false;
    }
    keyID = CKeyID(uint160(witnessProgram));
    return true;
=======
    bool accepted = ::AcceptToMemoryPool(mempool, state, tx, true, NULL, NULL, false, nAbsurdFee);
    if (accepted) {
        GetMainSignals().AcceptedTransaction(tx);
    }
    return accepted;
>>>>>>> 9019229f
}<|MERGE_RESOLUTION|>--- conflicted
+++ resolved
@@ -3973,8 +3973,11 @@
 
 bool CMerkleTx::AcceptToMemoryPool(const CAmount& nAbsurdFee, CValidationState& state, const std::set<std::string>& setIgnoreRejects)
 {
-<<<<<<< HEAD
-    return ::AcceptToMemoryPool(mempool, state, tx, true, NULL, NULL, nAbsurdFee, setIgnoreRejects);
+    bool accepted = ::AcceptToMemoryPool(mempool, state, tx, true, NULL, NULL, nAbsurdFee, setIgnoreRejects);
+    if (accepted) {
+        GetMainSignals().AcceptedTransaction(tx);
+    }
+    return accepted;
 }
 
 bool GetWitnessKeyID(const CKeyStore* store, const CScriptID &scriptID, CKeyID &keyID)
@@ -3989,11 +3992,4 @@
     }
     keyID = CKeyID(uint160(witnessProgram));
     return true;
-=======
-    bool accepted = ::AcceptToMemoryPool(mempool, state, tx, true, NULL, NULL, false, nAbsurdFee);
-    if (accepted) {
-        GetMainSignals().AcceptedTransaction(tx);
-    }
-    return accepted;
->>>>>>> 9019229f
 }