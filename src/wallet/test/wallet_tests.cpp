// Copyright (c) 2012-2016 The Bitcoin Core developers
// Distributed under the MIT software license, see the accompanying
// file COPYING or http://www.opensource.org/licenses/mit-license.php.

#include "wallet/wallet.h"

#include <set>
#include <stdint.h>
#include <utility>
#include <vector>

#include "rpc/server.h"
#include "test/test_bitcoin.h"
#include "validation.h"
#include "wallet/test/wallet_test_fixture.h"

#include <boost/foreach.hpp>
#include <boost/test/unit_test.hpp>
#include <univalue.h>

extern UniValue importmulti(const JSONRPCRequest& request);
extern UniValue dumpwallet(const JSONRPCRequest& request);
extern UniValue importwallet(const JSONRPCRequest& request);

// how many times to run all the tests to have a chance to catch errors that only show up with particular random shuffles
#define RUN_TESTS 100

// some tests fail 1% of the time due to bad luck.
// we repeat those tests this many times and only complain if all iterations of the test fail
#define RANDOM_REPEATS 5

using namespace std;

std::vector<std::unique_ptr<CWalletTx>> wtxn;

typedef set<pair<const CWalletTx*,unsigned int> > CoinSet;

BOOST_FIXTURE_TEST_SUITE(wallet_tests, WalletTestingSetup)

static const CWallet wallet;
static vector<COutput> vCoins;

static void add_coin(const CAmount& nValue, int nAge = 6*24, bool fIsFromMe = false, int nInput=0)
{
    static int nextLockTime = 0;
    CMutableTransaction tx;
    tx.nLockTime = nextLockTime++;        // so all transactions get different hashes
    tx.vout.resize(nInput+1);
    tx.vout[nInput].nValue = nValue;
    if (fIsFromMe) {
        // IsFromMe() returns (GetDebit() > 0), and GetDebit() is 0 if vin.empty(),
        // so stop vin being empty, and cache a non-zero Debit to fake out IsFromMe()
        tx.vin.resize(1);
    }
    std::unique_ptr<CWalletTx> wtx(new CWalletTx(&wallet, MakeTransactionRef(std::move(tx))));
    if (fIsFromMe)
    {
        wtx->fDebitCached = true;
        wtx->nDebitCached = 1;
    }
    COutput output(wtx.get(), nInput, nAge, true, true);
    vCoins.push_back(output);
    wtxn.emplace_back(std::move(wtx));
}

static void empty_wallet(void)
{
    vCoins.clear();
    wtxn.clear();
}

static bool equal_sets(CoinSet a, CoinSet b)
{
    pair<CoinSet::iterator, CoinSet::iterator> ret = mismatch(a.begin(), a.end(), b.begin());
    return ret.first == a.end() && ret.second == b.end();
}

BOOST_AUTO_TEST_CASE(coin_selection_tests)
{
    CoinSet setCoinsRet, setCoinsRet2;
    CAmount nValueRet;

    LOCK(wallet.cs_wallet);

    // test multiple times to allow for differences in the shuffle order
    for (int i = 0; i < RUN_TESTS; i++)
    {
        empty_wallet();

        // with an empty wallet we can't even pay one cent
        BOOST_CHECK(!wallet.SelectCoinsMinConf( 1 * CENT, 1, 6, 0, vCoins, setCoinsRet, nValueRet));

        add_coin(1*CENT, 4);        // add a new 1 cent coin

        // with a new 1 cent coin, we still can't find a mature 1 cent
        BOOST_CHECK(!wallet.SelectCoinsMinConf( 1 * CENT, 1, 6, 0, vCoins, setCoinsRet, nValueRet));

        // but we can find a new 1 cent
        BOOST_CHECK( wallet.SelectCoinsMinConf( 1 * CENT, 1, 1, 0, vCoins, setCoinsRet, nValueRet));
        BOOST_CHECK_EQUAL(nValueRet, 1 * CENT);

        add_coin(2*CENT);           // add a mature 2 cent coin

        // we can't make 3 cents of mature coins
        BOOST_CHECK(!wallet.SelectCoinsMinConf( 3 * CENT, 1, 6, 0, vCoins, setCoinsRet, nValueRet));

        // we can make 3 cents of new  coins
        BOOST_CHECK( wallet.SelectCoinsMinConf( 3 * CENT, 1, 1, 0, vCoins, setCoinsRet, nValueRet));
        BOOST_CHECK_EQUAL(nValueRet, 3 * CENT);

        add_coin(5*CENT);           // add a mature 5 cent coin,
        add_coin(10*CENT, 3, true); // a new 10 cent coin sent from one of our own addresses
        add_coin(20*CENT);          // and a mature 20 cent coin

        // now we have new: 1+10=11 (of which 10 was self-sent), and mature: 2+5+20=27.  total = 38

        // we can't make 38 cents only if we disallow new coins:
        BOOST_CHECK(!wallet.SelectCoinsMinConf(38 * CENT, 1, 6, 0, vCoins, setCoinsRet, nValueRet));
        // we can't even make 37 cents if we don't allow new coins even if they're from us
        BOOST_CHECK(!wallet.SelectCoinsMinConf(38 * CENT, 6, 6, 0, vCoins, setCoinsRet, nValueRet));
        // but we can make 37 cents if we accept new coins from ourself
        BOOST_CHECK( wallet.SelectCoinsMinConf(37 * CENT, 1, 6, 0, vCoins, setCoinsRet, nValueRet));
        BOOST_CHECK_EQUAL(nValueRet, 37 * CENT);
        // and we can make 38 cents if we accept all new coins
        BOOST_CHECK( wallet.SelectCoinsMinConf(38 * CENT, 1, 1, 0, vCoins, setCoinsRet, nValueRet));
        BOOST_CHECK_EQUAL(nValueRet, 38 * CENT);

        // try making 34 cents from 1,2,5,10,20 - we can't do it exactly
        BOOST_CHECK( wallet.SelectCoinsMinConf(34 * CENT, 1, 1, 0, vCoins, setCoinsRet, nValueRet));
        BOOST_CHECK_EQUAL(nValueRet, 35 * CENT);       // but 35 cents is closest
        BOOST_CHECK_EQUAL(setCoinsRet.size(), 3U);     // the best should be 20+10+5.  it's incredibly unlikely the 1 or 2 got included (but possible)

        // when we try making 7 cents, the smaller coins (1,2,5) are enough.  We should see just 2+5
        BOOST_CHECK( wallet.SelectCoinsMinConf( 7 * CENT, 1, 1, 0, vCoins, setCoinsRet, nValueRet));
        BOOST_CHECK_EQUAL(nValueRet, 7 * CENT);
        BOOST_CHECK_EQUAL(setCoinsRet.size(), 2U);

        // when we try making 8 cents, the smaller coins (1,2,5) are exactly enough.
        BOOST_CHECK( wallet.SelectCoinsMinConf( 8 * CENT, 1, 1, 0, vCoins, setCoinsRet, nValueRet));
        BOOST_CHECK(nValueRet == 8 * CENT);
        BOOST_CHECK_EQUAL(setCoinsRet.size(), 3U);

        // when we try making 9 cents, no subset of smaller coins is enough, and we get the next bigger coin (10)
        BOOST_CHECK( wallet.SelectCoinsMinConf( 9 * CENT, 1, 1, 0, vCoins, setCoinsRet, nValueRet));
        BOOST_CHECK_EQUAL(nValueRet, 10 * CENT);
        BOOST_CHECK_EQUAL(setCoinsRet.size(), 1U);

        // now clear out the wallet and start again to test choosing between subsets of smaller coins and the next biggest coin
        empty_wallet();

        add_coin( 6*CENT);
        add_coin( 7*CENT);
        add_coin( 8*CENT);
        add_coin(20*CENT);
        add_coin(30*CENT); // now we have 6+7+8+20+30 = 71 cents total

        // check that we have 71 and not 72
        BOOST_CHECK( wallet.SelectCoinsMinConf(71 * CENT, 1, 1, 0, vCoins, setCoinsRet, nValueRet));
        BOOST_CHECK(!wallet.SelectCoinsMinConf(72 * CENT, 1, 1, 0, vCoins, setCoinsRet, nValueRet));

        // now try making 16 cents.  the best smaller coins can do is 6+7+8 = 21; not as good at the next biggest coin, 20
        BOOST_CHECK( wallet.SelectCoinsMinConf(16 * CENT, 1, 1, 0, vCoins, setCoinsRet, nValueRet));
        BOOST_CHECK_EQUAL(nValueRet, 20 * CENT); // we should get 20 in one coin
        BOOST_CHECK_EQUAL(setCoinsRet.size(), 1U);

        add_coin( 5*CENT); // now we have 5+6+7+8+20+30 = 75 cents total

        // now if we try making 16 cents again, the smaller coins can make 5+6+7 = 18 cents, better than the next biggest coin, 20
        BOOST_CHECK( wallet.SelectCoinsMinConf(16 * CENT, 1, 1, 0, vCoins, setCoinsRet, nValueRet));
        BOOST_CHECK_EQUAL(nValueRet, 18 * CENT); // we should get 18 in 3 coins
        BOOST_CHECK_EQUAL(setCoinsRet.size(), 3U);

        add_coin( 18*CENT); // now we have 5+6+7+8+18+20+30

        // and now if we try making 16 cents again, the smaller coins can make 5+6+7 = 18 cents, the same as the next biggest coin, 18
        BOOST_CHECK( wallet.SelectCoinsMinConf(16 * CENT, 1, 1, 0, vCoins, setCoinsRet, nValueRet));
        BOOST_CHECK_EQUAL(nValueRet, 18 * CENT);  // we should get 18 in 1 coin
        BOOST_CHECK_EQUAL(setCoinsRet.size(), 1U); // because in the event of a tie, the biggest coin wins

        // now try making 11 cents.  we should get 5+6
        BOOST_CHECK( wallet.SelectCoinsMinConf(11 * CENT, 1, 1, 0, vCoins, setCoinsRet, nValueRet));
        BOOST_CHECK_EQUAL(nValueRet, 11 * CENT);
        BOOST_CHECK_EQUAL(setCoinsRet.size(), 2U);

        // check that the smallest bigger coin is used
        add_coin( 1*COIN);
        add_coin( 2*COIN);
        add_coin( 3*COIN);
        add_coin( 4*COIN); // now we have 5+6+7+8+18+20+30+100+200+300+400 = 1094 cents
        BOOST_CHECK( wallet.SelectCoinsMinConf(95 * CENT, 1, 1, 0, vCoins, setCoinsRet, nValueRet));
        BOOST_CHECK_EQUAL(nValueRet, 1 * COIN);  // we should get 1 BTC in 1 coin
        BOOST_CHECK_EQUAL(setCoinsRet.size(), 1U);

        BOOST_CHECK( wallet.SelectCoinsMinConf(195 * CENT, 1, 1, 0, vCoins, setCoinsRet, nValueRet));
        BOOST_CHECK_EQUAL(nValueRet, 2 * COIN);  // we should get 2 BTC in 1 coin
        BOOST_CHECK_EQUAL(setCoinsRet.size(), 1U);

        // empty the wallet and start again, now with fractions of a cent, to test small change avoidance

        empty_wallet();
        add_coin(MIN_CHANGE * 1 / 10);
        add_coin(MIN_CHANGE * 2 / 10);
        add_coin(MIN_CHANGE * 3 / 10);
        add_coin(MIN_CHANGE * 4 / 10);
        add_coin(MIN_CHANGE * 5 / 10);

        // try making 1 * MIN_CHANGE from the 1.5 * MIN_CHANGE
        // we'll get change smaller than MIN_CHANGE whatever happens, so can expect MIN_CHANGE exactly
        BOOST_CHECK( wallet.SelectCoinsMinConf(MIN_CHANGE, 1, 1, 0, vCoins, setCoinsRet, nValueRet));
        BOOST_CHECK_EQUAL(nValueRet, MIN_CHANGE);

        // but if we add a bigger coin, small change is avoided
        add_coin(1111*MIN_CHANGE);

        // try making 1 from 0.1 + 0.2 + 0.3 + 0.4 + 0.5 + 1111 = 1112.5
        BOOST_CHECK( wallet.SelectCoinsMinConf(1 * MIN_CHANGE, 1, 1, 0, vCoins, setCoinsRet, nValueRet));
        BOOST_CHECK_EQUAL(nValueRet, 1 * MIN_CHANGE); // we should get the exact amount

        // if we add more small coins:
        add_coin(MIN_CHANGE * 6 / 10);
        add_coin(MIN_CHANGE * 7 / 10);

        // and try again to make 1.0 * MIN_CHANGE
        BOOST_CHECK( wallet.SelectCoinsMinConf(1 * MIN_CHANGE, 1, 1, 0, vCoins, setCoinsRet, nValueRet));
        BOOST_CHECK_EQUAL(nValueRet, 1 * MIN_CHANGE); // we should get the exact amount

        // run the 'mtgox' test (see http://blockexplorer.com/tx/29a3efd3ef04f9153d47a990bd7b048a4b2d213daaa5fb8ed670fb85f13bdbcf)
        // they tried to consolidate 10 50k coins into one 500k coin, and ended up with 50k in change
        empty_wallet();
        for (int j = 0; j < 20; j++)
            add_coin(50000 * COIN);

        BOOST_CHECK( wallet.SelectCoinsMinConf(500000 * COIN, 1, 1, 0, vCoins, setCoinsRet, nValueRet));
        BOOST_CHECK_EQUAL(nValueRet, 500000 * COIN); // we should get the exact amount
        BOOST_CHECK_EQUAL(setCoinsRet.size(), 10U); // in ten coins

        // if there's not enough in the smaller coins to make at least 1 * MIN_CHANGE change (0.5+0.6+0.7 < 1.0+1.0),
        // we need to try finding an exact subset anyway

        // sometimes it will fail, and so we use the next biggest coin:
        empty_wallet();
        add_coin(MIN_CHANGE * 5 / 10);
        add_coin(MIN_CHANGE * 6 / 10);
        add_coin(MIN_CHANGE * 7 / 10);
        add_coin(1111 * MIN_CHANGE);
        BOOST_CHECK( wallet.SelectCoinsMinConf(1 * MIN_CHANGE, 1, 1, 0, vCoins, setCoinsRet, nValueRet));
        BOOST_CHECK_EQUAL(nValueRet, 1111 * MIN_CHANGE); // we get the bigger coin
        BOOST_CHECK_EQUAL(setCoinsRet.size(), 1U);

        // but sometimes it's possible, and we use an exact subset (0.4 + 0.6 = 1.0)
        empty_wallet();
        add_coin(MIN_CHANGE * 4 / 10);
        add_coin(MIN_CHANGE * 6 / 10);
        add_coin(MIN_CHANGE * 8 / 10);
        add_coin(1111 * MIN_CHANGE);
        BOOST_CHECK( wallet.SelectCoinsMinConf(MIN_CHANGE, 1, 1, 0, vCoins, setCoinsRet, nValueRet));
        BOOST_CHECK_EQUAL(nValueRet, MIN_CHANGE);   // we should get the exact amount
        BOOST_CHECK_EQUAL(setCoinsRet.size(), 2U); // in two coins 0.4+0.6

        // test avoiding small change
        empty_wallet();
        add_coin(MIN_CHANGE * 5 / 100);
        add_coin(MIN_CHANGE * 1);
        add_coin(MIN_CHANGE * 100);

        // trying to make 100.01 from these three coins
        BOOST_CHECK(wallet.SelectCoinsMinConf(MIN_CHANGE * 10001 / 100, 1, 1, 0, vCoins, setCoinsRet, nValueRet));
        BOOST_CHECK_EQUAL(nValueRet, MIN_CHANGE * 10105 / 100); // we should get all coins
        BOOST_CHECK_EQUAL(setCoinsRet.size(), 3U);

        // but if we try to make 99.9, we should take the bigger of the two small coins to avoid small change
        BOOST_CHECK(wallet.SelectCoinsMinConf(MIN_CHANGE * 9990 / 100, 1, 1, 0, vCoins, setCoinsRet, nValueRet));
        BOOST_CHECK_EQUAL(nValueRet, 101 * MIN_CHANGE);
        BOOST_CHECK_EQUAL(setCoinsRet.size(), 2U);

        // test with many inputs
        for (CAmount amt=1500; amt < COIN; amt*=10) {
             empty_wallet();
             // Create 676 inputs (=  (old MAX_STANDARD_TX_SIZE == 100000)  / 148 bytes per input)
             for (uint16_t j = 0; j < 676; j++)
                 add_coin(amt);
             BOOST_CHECK(wallet.SelectCoinsMinConf(2000, 1, 1, 0, vCoins, setCoinsRet, nValueRet));
             if (amt - 2000 < MIN_CHANGE) {
                 // needs more than one input:
                 uint16_t returnSize = std::ceil((2000.0 + MIN_CHANGE)/amt);
                 CAmount returnValue = amt * returnSize;
                 BOOST_CHECK_EQUAL(nValueRet, returnValue);
                 BOOST_CHECK_EQUAL(setCoinsRet.size(), returnSize);
             } else {
                 // one input is sufficient:
                 BOOST_CHECK_EQUAL(nValueRet, amt);
                 BOOST_CHECK_EQUAL(setCoinsRet.size(), 1U);
             }
        }

        // test randomness
        {
            empty_wallet();
            for (int i2 = 0; i2 < 100; i2++)
                add_coin(COIN);

            // picking 50 from 100 coins doesn't depend on the shuffle,
            // but does depend on randomness in the stochastic approximation code
            BOOST_CHECK(wallet.SelectCoinsMinConf(50 * COIN, 1, 6, 0, vCoins, setCoinsRet , nValueRet));
            BOOST_CHECK(wallet.SelectCoinsMinConf(50 * COIN, 1, 6, 0, vCoins, setCoinsRet2, nValueRet));
            BOOST_CHECK(!equal_sets(setCoinsRet, setCoinsRet2));

            int fails = 0;
            for (int j = 0; j < RANDOM_REPEATS; j++)
            {
                // selecting 1 from 100 identical coins depends on the shuffle; this test will fail 1% of the time
                // run the test RANDOM_REPEATS times and only complain if all of them fail
                BOOST_CHECK(wallet.SelectCoinsMinConf(COIN, 1, 6, 0, vCoins, setCoinsRet , nValueRet));
                BOOST_CHECK(wallet.SelectCoinsMinConf(COIN, 1, 6, 0, vCoins, setCoinsRet2, nValueRet));
                if (equal_sets(setCoinsRet, setCoinsRet2))
                    fails++;
            }
            BOOST_CHECK_NE(fails, RANDOM_REPEATS);

            // add 75 cents in small change.  not enough to make 90 cents,
            // then try making 90 cents.  there are multiple competing "smallest bigger" coins,
            // one of which should be picked at random
            add_coin(5 * CENT);
            add_coin(10 * CENT);
            add_coin(15 * CENT);
            add_coin(20 * CENT);
            add_coin(25 * CENT);

            fails = 0;
            for (int j = 0; j < RANDOM_REPEATS; j++)
            {
                // selecting 1 from 100 identical coins depends on the shuffle; this test will fail 1% of the time
                // run the test RANDOM_REPEATS times and only complain if all of them fail
                BOOST_CHECK(wallet.SelectCoinsMinConf(90*CENT, 1, 6, 0, vCoins, setCoinsRet , nValueRet));
                BOOST_CHECK(wallet.SelectCoinsMinConf(90*CENT, 1, 6, 0, vCoins, setCoinsRet2, nValueRet));
                if (equal_sets(setCoinsRet, setCoinsRet2))
                    fails++;
            }
            BOOST_CHECK_NE(fails, RANDOM_REPEATS);
        }
    }
    empty_wallet();
}

BOOST_AUTO_TEST_CASE(ApproximateBestSubset)
{
    CoinSet setCoinsRet;
    CAmount nValueRet;

    LOCK(wallet.cs_wallet);

    empty_wallet();

    // Test vValue sort order
    for (int i = 0; i < 1000; i++)
        add_coin(1000 * COIN);
    add_coin(3 * COIN);

    BOOST_CHECK(wallet.SelectCoinsMinConf(1003 * COIN, 1, 6, 0, vCoins, setCoinsRet, nValueRet));
    BOOST_CHECK_EQUAL(nValueRet, 1003 * COIN);
    BOOST_CHECK_EQUAL(setCoinsRet.size(), 2U);

    empty_wallet();
}

BOOST_FIXTURE_TEST_CASE(rescan, TestChain100Setup)
{
    LOCK(cs_main);

    // Cap last block file size, and mine new block in a new block file.
    CBlockIndex* oldTip = chainActive.Tip();
    GetBlockFileInfo(oldTip->GetBlockPos().nFile)->nSize = MAX_BLOCKFILE_SIZE;
    CreateAndProcessBlock({}, GetScriptForRawPubKey(coinbaseKey.GetPubKey()));
    CBlockIndex* newTip = chainActive.Tip();

    // Verify ScanForWalletTransactions picks up transactions in both the old
    // and new block files.
    {
        CWallet wallet;
        LOCK(wallet.cs_wallet);
        wallet.AddKeyPubKey(coinbaseKey, coinbaseKey.GetPubKey());
        BOOST_CHECK_EQUAL(oldTip, wallet.ScanForWalletTransactions(oldTip));
        BOOST_CHECK_EQUAL(wallet.GetImmatureBalance(), 100 * COIN);
    }

    // Prune the older block file.
    PruneOneBlockFile(oldTip->GetBlockPos().nFile);
    UnlinkPrunedFiles({oldTip->GetBlockPos().nFile});

    // Verify ScanForWalletTransactions only picks transactions in the new block
    // file.
    {
        CWallet wallet;
        LOCK(wallet.cs_wallet);
        wallet.AddKeyPubKey(coinbaseKey, coinbaseKey.GetPubKey());
        BOOST_CHECK_EQUAL(newTip, wallet.ScanForWalletTransactions(oldTip));
        BOOST_CHECK_EQUAL(wallet.GetImmatureBalance(), 50 * COIN);
    }

    // Verify importmulti RPC returns failure for a key whose creation time is
    // before the missing block, and success for a key whose creation time is
    // after.
    {
        CWallet wallet;
        CWallet *backup = ::pwalletMain;
        ::pwalletMain = &wallet;
        UniValue keys;
        keys.setArray();
        UniValue key;
        key.setObject();
        key.pushKV("scriptPubKey", HexStr(GetScriptForRawPubKey(coinbaseKey.GetPubKey())));
        key.pushKV("timestamp", 0);
        key.pushKV("internal", UniValue(true));
        keys.push_back(key);
        key.clear();
        key.setObject();
        CKey futureKey;
        futureKey.MakeNewKey(true);
        key.pushKV("scriptPubKey", HexStr(GetScriptForRawPubKey(futureKey.GetPubKey())));
        key.pushKV("timestamp", newTip->GetBlockTimeMax() + 7200);
        key.pushKV("internal", UniValue(true));
        keys.push_back(key);
        JSONRPCRequest request;
        request.params.setArray();
        request.params.push_back(keys);

        UniValue response = importmulti(request);
        BOOST_CHECK_EQUAL(response.write(), strprintf("[{\"success\":false,\"error\":{\"code\":-1,\"message\":\"Failed to rescan before time %d, transactions may be missing.\"}},{\"success\":true}]", newTip->GetBlockTimeMax()));
        ::pwalletMain = backup;
    }
}

<<<<<<< HEAD
// Check that GetImmatureCredit() returns a newly calculated value instead of
// the cached value after a MarkDirty() call.
//
// This is a regression test written to verify a bugfix for the immature credit
// function. Similar tests probably should be written for the other credit and
// debit functions.
BOOST_FIXTURE_TEST_CASE(coin_mark_dirty_immature_credit, TestChain100Setup)
{
    CWallet wallet;
    CWalletTx wtx(&wallet, MakeTransactionRef(coinbaseTxns.back()));
    LOCK2(cs_main, wallet.cs_wallet);
    wtx.hashBlock = chainActive.Tip()->GetBlockHash();
    wtx.nIndex = 0;

    // Call GetImmatureCredit() once before adding the key to the wallet to
    // cache the current immature credit amount, which is 0.
    BOOST_CHECK_EQUAL(wtx.GetImmatureCredit(), 0);

    // Invalidate the cached value, add the key, and make sure a new immature
    // credit amount is calculated.
    wtx.MarkDirty();
    wallet.AddKeyPubKey(coinbaseKey, coinbaseKey.GetPubKey());
    BOOST_CHECK_EQUAL(wtx.GetImmatureCredit(), 50*COIN);
=======
// Verify importwallet RPC starts rescan at earliest block with timestamp
// greater or equal than key birthday. Previously there was a bug where
// importwallet RPC would start the scan at the latest block with timestamp less
// than or equal to key birthday.
BOOST_FIXTURE_TEST_CASE(importwallet_rescan, TestChain100Setup)
{
    CWallet *pwalletMainBackup = ::pwalletMain;
    LOCK(cs_main);

    // Create two blocks with same timestamp to verify that importwallet rescan
    // will pick up both blocks, not just the first.
    const int64_t BLOCK_TIME = chainActive.Tip()->GetBlockTimeMax() + 5;
    SetMockTime(BLOCK_TIME);
    coinbaseTxns.emplace_back(*CreateAndProcessBlock({}, GetScriptForRawPubKey(coinbaseKey.GetPubKey())).vtx[0]);
    coinbaseTxns.emplace_back(*CreateAndProcessBlock({}, GetScriptForRawPubKey(coinbaseKey.GetPubKey())).vtx[0]);

    // Set key birthday to block time increased by the timestamp window, so
    // rescan will start at the block time.
    const int64_t KEY_TIME = BLOCK_TIME + 7200;
    SetMockTime(KEY_TIME);
    coinbaseTxns.emplace_back(*CreateAndProcessBlock({}, GetScriptForRawPubKey(coinbaseKey.GetPubKey())).vtx[0]);

    // Import key into wallet and call dumpwallet to create backup file.
    {
        CWallet wallet;
        LOCK(wallet.cs_wallet);
        wallet.mapKeyMetadata[coinbaseKey.GetPubKey().GetID()].nCreateTime = KEY_TIME;
        wallet.AddKeyPubKey(coinbaseKey, coinbaseKey.GetPubKey());

        JSONRPCRequest request;
        request.params.setArray();
        request.params.push_back("wallet.backup");
        ::pwalletMain = &wallet;
        ::dumpwallet(request);
    }

    // Call importwallet RPC and verify all blocks with timestamps >= BLOCK_TIME
    // were scanned, and no prior blocks were scanned.
    {
        CWallet wallet;

        JSONRPCRequest request;
        request.params.setArray();
        request.params.push_back("wallet.backup");
        ::pwalletMain = &wallet;
        ::importwallet(request);

        BOOST_CHECK_EQUAL(wallet.mapWallet.size(), 3);
        BOOST_CHECK_EQUAL(coinbaseTxns.size(), 103);
        for (size_t i = 0; i < coinbaseTxns.size(); ++i) {
            bool found = wallet.GetWalletTx(coinbaseTxns[i].GetHash());
            bool expected = i >= 100;
            BOOST_CHECK_EQUAL(found, expected);
        }
    }

    SetMockTime(0);
    ::pwalletMain = pwalletMainBackup;
>>>>>>> 9e3ad500
}

BOOST_AUTO_TEST_SUITE_END()<|MERGE_RESOLUTION|>--- conflicted
+++ resolved
@@ -430,7 +430,66 @@
     }
 }
 
-<<<<<<< HEAD
+// Verify importwallet RPC starts rescan at earliest block with timestamp
+// greater or equal than key birthday. Previously there was a bug where
+// importwallet RPC would start the scan at the latest block with timestamp less
+// than or equal to key birthday.
+BOOST_FIXTURE_TEST_CASE(importwallet_rescan, TestChain100Setup)
+{
+    CWallet *pwalletMainBackup = ::pwalletMain;
+    LOCK(cs_main);
+
+    // Create two blocks with same timestamp to verify that importwallet rescan
+    // will pick up both blocks, not just the first.
+    const int64_t BLOCK_TIME = chainActive.Tip()->GetBlockTimeMax() + 5;
+    SetMockTime(BLOCK_TIME);
+    coinbaseTxns.emplace_back(*CreateAndProcessBlock({}, GetScriptForRawPubKey(coinbaseKey.GetPubKey())).vtx[0]);
+    coinbaseTxns.emplace_back(*CreateAndProcessBlock({}, GetScriptForRawPubKey(coinbaseKey.GetPubKey())).vtx[0]);
+
+    // Set key birthday to block time increased by the timestamp window, so
+    // rescan will start at the block time.
+    const int64_t KEY_TIME = BLOCK_TIME + 7200;
+    SetMockTime(KEY_TIME);
+    coinbaseTxns.emplace_back(*CreateAndProcessBlock({}, GetScriptForRawPubKey(coinbaseKey.GetPubKey())).vtx[0]);
+
+    // Import key into wallet and call dumpwallet to create backup file.
+    {
+        CWallet wallet;
+        LOCK(wallet.cs_wallet);
+        wallet.mapKeyMetadata[coinbaseKey.GetPubKey().GetID()].nCreateTime = KEY_TIME;
+        wallet.AddKeyPubKey(coinbaseKey, coinbaseKey.GetPubKey());
+
+        JSONRPCRequest request;
+        request.params.setArray();
+        request.params.push_back("wallet.backup");
+        ::pwalletMain = &wallet;
+        ::dumpwallet(request);
+    }
+
+    // Call importwallet RPC and verify all blocks with timestamps >= BLOCK_TIME
+    // were scanned, and no prior blocks were scanned.
+    {
+        CWallet wallet;
+
+        JSONRPCRequest request;
+        request.params.setArray();
+        request.params.push_back("wallet.backup");
+        ::pwalletMain = &wallet;
+        ::importwallet(request);
+
+        BOOST_CHECK_EQUAL(wallet.mapWallet.size(), 3);
+        BOOST_CHECK_EQUAL(coinbaseTxns.size(), 103);
+        for (size_t i = 0; i < coinbaseTxns.size(); ++i) {
+            bool found = wallet.GetWalletTx(coinbaseTxns[i].GetHash());
+            bool expected = i >= 100;
+            BOOST_CHECK_EQUAL(found, expected);
+        }
+    }
+
+    SetMockTime(0);
+    ::pwalletMain = pwalletMainBackup;
+}
+
 // Check that GetImmatureCredit() returns a newly calculated value instead of
 // the cached value after a MarkDirty() call.
 //
@@ -454,66 +513,6 @@
     wtx.MarkDirty();
     wallet.AddKeyPubKey(coinbaseKey, coinbaseKey.GetPubKey());
     BOOST_CHECK_EQUAL(wtx.GetImmatureCredit(), 50*COIN);
-=======
-// Verify importwallet RPC starts rescan at earliest block with timestamp
-// greater or equal than key birthday. Previously there was a bug where
-// importwallet RPC would start the scan at the latest block with timestamp less
-// than or equal to key birthday.
-BOOST_FIXTURE_TEST_CASE(importwallet_rescan, TestChain100Setup)
-{
-    CWallet *pwalletMainBackup = ::pwalletMain;
-    LOCK(cs_main);
-
-    // Create two blocks with same timestamp to verify that importwallet rescan
-    // will pick up both blocks, not just the first.
-    const int64_t BLOCK_TIME = chainActive.Tip()->GetBlockTimeMax() + 5;
-    SetMockTime(BLOCK_TIME);
-    coinbaseTxns.emplace_back(*CreateAndProcessBlock({}, GetScriptForRawPubKey(coinbaseKey.GetPubKey())).vtx[0]);
-    coinbaseTxns.emplace_back(*CreateAndProcessBlock({}, GetScriptForRawPubKey(coinbaseKey.GetPubKey())).vtx[0]);
-
-    // Set key birthday to block time increased by the timestamp window, so
-    // rescan will start at the block time.
-    const int64_t KEY_TIME = BLOCK_TIME + 7200;
-    SetMockTime(KEY_TIME);
-    coinbaseTxns.emplace_back(*CreateAndProcessBlock({}, GetScriptForRawPubKey(coinbaseKey.GetPubKey())).vtx[0]);
-
-    // Import key into wallet and call dumpwallet to create backup file.
-    {
-        CWallet wallet;
-        LOCK(wallet.cs_wallet);
-        wallet.mapKeyMetadata[coinbaseKey.GetPubKey().GetID()].nCreateTime = KEY_TIME;
-        wallet.AddKeyPubKey(coinbaseKey, coinbaseKey.GetPubKey());
-
-        JSONRPCRequest request;
-        request.params.setArray();
-        request.params.push_back("wallet.backup");
-        ::pwalletMain = &wallet;
-        ::dumpwallet(request);
-    }
-
-    // Call importwallet RPC and verify all blocks with timestamps >= BLOCK_TIME
-    // were scanned, and no prior blocks were scanned.
-    {
-        CWallet wallet;
-
-        JSONRPCRequest request;
-        request.params.setArray();
-        request.params.push_back("wallet.backup");
-        ::pwalletMain = &wallet;
-        ::importwallet(request);
-
-        BOOST_CHECK_EQUAL(wallet.mapWallet.size(), 3);
-        BOOST_CHECK_EQUAL(coinbaseTxns.size(), 103);
-        for (size_t i = 0; i < coinbaseTxns.size(); ++i) {
-            bool found = wallet.GetWalletTx(coinbaseTxns[i].GetHash());
-            bool expected = i >= 100;
-            BOOST_CHECK_EQUAL(found, expected);
-        }
-    }
-
-    SetMockTime(0);
-    ::pwalletMain = pwalletMainBackup;
->>>>>>> 9e3ad500
 }
 
 BOOST_AUTO_TEST_SUITE_END()