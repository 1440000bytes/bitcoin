// Copyright (c) 2017-2019 The Bitcoin Core developers
// Distributed under the MIT software license, see the accompanying
// file COPYING or http://www.opensource.org/licenses/mit-license.php.

#include <wallet/walletutil.h>

#include <logging.h>
#include <util/system.h>

<<<<<<< HEAD
=======
#include <set>

#ifdef USE_BDB
>>>>>>> 8c1f3251
bool ExistsBerkeleyDatabase(const fs::path& path);
bool ExistsSQLiteDatabase(const fs::path& path);

fs::path GetWalletDir()
{
    fs::path path;

    if (gArgs.IsArgSet("-walletdir")) {
        path = gArgs.GetArg("-walletdir", "");
        if (!fs::is_directory(path)) {
            // If the path specified doesn't exist, we return the deliberately
            // invalid empty string.
            path = "";
        }
    } else {
        path = GetDataDir();
        // If a wallets directory exists, use that, otherwise default to GetDataDir
        if (fs::is_directory(path / "wallets")) {
            path /= "wallets";
        }
    }

    return path;
}

std::vector<fs::path> ListWalletDir()
{
    const fs::path wallet_dir = GetWalletDir();
    const fs::path data_dir = GetDataDir();
    const fs::path blocks_dir = GetBlocksDir();

    const size_t offset = wallet_dir.string().size() + 1;
    std::vector<fs::path> paths;
    boost::system::error_code ec;

    // Here we place the top level dirs we want to skip in case walletdir is datadir or blocksdir
    // Those directories are referenced in doc/files.md
    const std::set<fs::path> ignore_paths = {
                                        blocks_dir,
                                        data_dir / "blktree",
                                        data_dir / "blocks",
                                        data_dir / "chainstate",
                                        data_dir / "coins",
                                        data_dir / "database",
                                        data_dir / "indexes",
                                        data_dir / "regtest",
                                        data_dir / "signet",
                                        data_dir / "testnet3"
                                        };

    for (auto it = fs::recursive_directory_iterator(wallet_dir, ec); it != fs::recursive_directory_iterator(); it.increment(ec)) {
        if (ec) {
            LogPrintf("%s: %s %s\n", __func__, ec.message(), it->path().string());
            continue;
        }

        // We don't want to iterate through those special node dirs
        if (ignore_paths.count(it->path())) {
            it.no_push();
            continue;
        }

        try {
            // Get wallet path relative to walletdir by removing walletdir from the wallet path.
            // This can be replaced by boost::filesystem::lexically_relative once boost is bumped to 1.60.
            const fs::path path = it->path().string().substr(offset);

            if (it->status().type() == fs::directory_file &&
                (ExistsBerkeleyDatabase(it->path()) || ExistsSQLiteDatabase(it->path()))) {
                // Found a directory which contains wallet.dat btree file, add it as a wallet.
                paths.emplace_back(path);
            } else if (it.level() == 0 && it->symlink_status().type() == fs::regular_file && ExistsBerkeleyDatabase(it->path())) {
                if (it->path().filename() == "wallet.dat") {
                    // Found top-level wallet.dat btree file, add top level directory ""
                    // as a wallet.
                    paths.emplace_back();
                } else {
                    // Found top-level btree file not called wallet.dat. Current bitcoin
                    // software will never create these files but will allow them to be
                    // opened in a shared database environment for backwards compatibility.
                    // Add it to the list of available wallets.
                    paths.emplace_back(path);
                }
            }
        } catch (const std::exception& e) {
            LogPrintf("%s: Error scanning %s: %s\n", __func__, it->path().string(), e.what());
            it.no_push();
        }
    }

    return paths;
}

bool IsFeatureSupported(int wallet_version, int feature_version)
{
    return wallet_version >= feature_version;
}

WalletFeature GetClosestWalletFeature(int version)
{
    if (version >= FEATURE_LATEST) return FEATURE_LATEST;
    if (version >= FEATURE_PRE_SPLIT_KEYPOOL) return FEATURE_PRE_SPLIT_KEYPOOL;
    if (version >= FEATURE_NO_DEFAULT_KEY) return FEATURE_NO_DEFAULT_KEY;
    if (version >= FEATURE_HD_SPLIT) return FEATURE_HD_SPLIT;
    if (version >= FEATURE_HD) return FEATURE_HD;
    if (version >= FEATURE_COMPRPUBKEY) return FEATURE_COMPRPUBKEY;
    if (version >= FEATURE_WALLETCRYPT) return FEATURE_WALLETCRYPT;
    if (version >= FEATURE_BASE) return FEATURE_BASE;
    return static_cast<WalletFeature>(0);
}<|MERGE_RESOLUTION|>--- conflicted
+++ resolved
@@ -7,12 +7,8 @@
 #include <logging.h>
 #include <util/system.h>
 
-<<<<<<< HEAD
-=======
 #include <set>
 
-#ifdef USE_BDB
->>>>>>> 8c1f3251
 bool ExistsBerkeleyDatabase(const fs::path& path);
 bool ExistsSQLiteDatabase(const fs::path& path);
 
