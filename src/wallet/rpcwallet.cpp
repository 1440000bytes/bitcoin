--- conflicted
+++ resolved
@@ -3243,27 +3243,8 @@
         if (options.exists("replaceable")) {
             coinControl.m_signal_bip125_rbf = options["replaceable"].get_bool();
         }
-<<<<<<< HEAD
-        if (options.exists("conf_target")) {
-            if (options.exists("feeRate")) {
-                throw JSONRPCError(RPC_INVALID_PARAMETER, "Cannot specify both conf_target and feeRate");
-            }
-            coinControl.m_confirm_target = ParseConfirmTarget(options["conf_target"], pwallet->chain().estimateMaxBlocks());
-        }
         if (options.exists("min_conf")) {
             coinControl.m_min_depth = options["min_conf"].get_int();
-        }
-        if (options.exists("estimate_mode")) {
-            if (options.exists("feeRate")) {
-                throw JSONRPCError(RPC_INVALID_PARAMETER, "Cannot specify both estimate_mode and feeRate");
-            }
-            if (!FeeModeFromString(options["estimate_mode"].get_str(), coinControl.m_fee_mode)) {
-                throw JSONRPCError(RPC_INVALID_PARAMETER, "Invalid estimate_mode parameter");
-            }
-=======
-        if (options.exists("min_conf")) {
-            coinControl.m_min_depth = options["min_conf"].get_int();
->>>>>>> cb5319f7
         }
         SetFeeEstimateMode(pwallet, coinControl, options["estimate_mode"], options["conf_target"]);
       }
@@ -3339,19 +3320,10 @@
                             },
                             {"replaceable", RPCArg::Type::BOOL, /* default */ "wallet default", "Marks this transaction as BIP125 replaceable.\n"
                             "                              Allows this transaction to be replaced by a transaction with higher fees"},
-<<<<<<< HEAD
-                            {"conf_target", RPCArg::Type::NUM, /* default */ "wallet default", "Confirmation target (in blocks)"},
-                            {"min_conf", RPCArg::Type::NUM, /* default */ "0", "The minimum confirmations to filter"},
-                            {"estimate_mode", RPCArg::Type::STR, /* default */ "UNSET", "The fee estimate mode, must be one of:\n"
-                            "         \"UNSET\"\n"
-                            "         \"ECONOMICAL\"\n"
-                            "         \"CONSERVATIVE\""},
-=======
                             {"conf_target", RPCArg::Type::NUM, /* default */ "wallet default", "Confirmation target (in blocks), or fee rate (for " + CURRENCY_UNIT + "/kB or " + CURRENCY_ATOM + "/B estimate modes)"},
                             {"min_conf", RPCArg::Type::NUM, /* default */ "0", "The minimum confirmations to filter"},
                             {"estimate_mode", RPCArg::Type::STR, /* default */ "unset", std::string() + "The fee estimate mode, must be one of (case insensitive):\n"
                             "       \"" + FeeModes("\"\n\"") + "\""},
->>>>>>> cb5319f7
                         },
                         "options"},
                     {"iswitness", RPCArg::Type::BOOL, /* default */ "depends on heuristic tests", "Whether the transaction hex is a serialized witness transaction.\n"
@@ -4350,15 +4322,8 @@
                             "                              Allows this transaction to be replaced by a transaction with higher fees"},
                             {"conf_target", RPCArg::Type::NUM, /* default */ "fall back to wallet's confirmation target (txconfirmtarget)", "Confirmation target (in blocks)"},
                             {"min_conf", RPCArg::Type::NUM, /* default */ "0", "The minimum confirmations to filter"},
-<<<<<<< HEAD
-                            {"estimate_mode", RPCArg::Type::STR, /* default */ "UNSET", "The fee estimate mode, must be one of:\n"
-                            "         \"UNSET\"\n"
-                            "         \"ECONOMICAL\"\n"
-                            "         \"CONSERVATIVE\""},
-=======
                             {"estimate_mode", RPCArg::Type::STR, /* default */ "unset", std::string() + "The fee estimate mode, must be one of (case insensitive):\n"
                             "         \"" + FeeModes("\"\n\"") + "\""},
->>>>>>> cb5319f7
                         },
                         "options"},
                     {"bip32derivs", RPCArg::Type::BOOL, /* default */ "true", "Include BIP 32 derivation paths for public keys if we know them"},
