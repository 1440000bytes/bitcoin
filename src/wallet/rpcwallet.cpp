--- conflicted
+++ resolved
@@ -3343,13 +3343,8 @@
     { "wallet",             "listaddressgroupings",     &listaddressgroupings,     false,  {} },
     { "wallet",             "listlockunspent",          &listlockunspent,          false,  {} },
     { "wallet",             "listreceivedbyaccount",    &listreceivedbyaccount,    false,  {"minconf","include_empty","include_watchonly"} },
-<<<<<<< HEAD
     { "wallet",             "listreceivedbyaddress",    &listreceivedbyaddress,    false,  {"minconf","include_empty","include_watchonly","only_address"} },
-    { "wallet",             "listsinceblock",           &listsinceblock,           false,  {"blockhash","target_confirmations","include_watchonly", "include_removed"} },
-=======
-    { "wallet",             "listreceivedbyaddress",    &listreceivedbyaddress,    false,  {"minconf","include_empty","include_watchonly"} },
     { "wallet",             "listsinceblock",           &listsinceblock,           false,  {"blockhash","target_confirmations","include_watchonly","include_removed"} },
->>>>>>> eb17a0f3
     { "wallet",             "listtransactions",         &listtransactions,         false,  {"account","count","skip","include_watchonly"} },
     { "wallet",             "listunspent",              &listunspent,              false,  {"minconf","maxconf","addresses","include_unsafe"} },
     { "wallet",             "lockunspent",              &lockunspent,              true,   {"unlock","transactions"} },
