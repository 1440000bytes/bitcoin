--- conflicted
+++ resolved
@@ -666,11 +666,7 @@
      * Insert additional inputs into the transaction by
      * calling CreateTransaction();
      */
-<<<<<<< HEAD
-    bool FundTransaction(CMutableTransaction& tx, CAmount& nFeeRet, int& nChangePosRet, std::string& strFailReason, bool includeWatching, const CTxDestination& destChange = CNoDestination());
-=======
-    bool FundTransaction(CMutableTransaction& tx, CAmount& nFeeRet, int& nChangePosRet, std::string& strFailReason, bool includeWatching, unsigned int flags = CREATE_TX_DONT_SIGN);
->>>>>>> a2d0629a
+    bool FundTransaction(CMutableTransaction& tx, CAmount& nFeeRet, int& nChangePosRet, std::string& strFailReason, bool includeWatching, const CTxDestination& destChange = CNoDestination(), unsigned int flags = CREATE_TX_DONT_SIGN);
 
     /**
      * Create a new transaction paying the recipients with a set of coins
