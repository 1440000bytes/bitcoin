// Copyright (c) 2009-2010 Satoshi Nakamoto
// Copyright (c) 2009-2016 The Bitcoin Core developers
// Distributed under the MIT software license, see the accompanying
// file COPYING or http://www.opensource.org/licenses/mit-license.php.

// NOTE: This file is intended to be customised by the end user, and includes only local node policy logic

#include "policy/policy.h"

#include "consensus/validation.h"
#include "validation.h"
#include "coins.h"
#include "tinyformat.h"
#include "util.h"
#include "utilstrencodings.h"


CAmount GetDustThreshold(const CTxOut& txout, const CFeeRate& dustRelayFeeIn)
{
    // "Dust" is defined in terms of dustRelayFee,
    // which has units satoshis-per-kilobyte.
    // If you'd pay more in fees than the value of the output
    // to spend something, then we consider it dust.
    // A typical spendable non-segwit txout is 34 bytes big, and will
    // need a CTxIn of at least 148 bytes to spend:
    // so dust is a spendable txout less than
    // 182*dustRelayFee/1000 (in satoshis).
    // 546 satoshis at the default rate of 3000 sat/kB.
    // A typical spendable segwit txout is 31 bytes big, and will
    // need a CTxIn of at least 67 bytes to spend:
    // so dust is a spendable txout less than
    // 98*dustRelayFee/1000 (in satoshis).
    // 294 satoshis at the default rate of 3000 sat/kB.
    if (txout.scriptPubKey.IsUnspendable())
        return 0;

    size_t nSize = GetSerializeSize(txout, SER_DISK, 0);
    int witnessversion = 0;
    std::vector<unsigned char> witnessprogram;

    if (txout.scriptPubKey.IsWitnessProgram(witnessversion, witnessprogram)) {
        // sum the sizes of the parts of a transaction input
        // with 75% segwit discount applied to the script size.
        nSize += (32 + 4 + 1 + (107 / WITNESS_SCALE_FACTOR) + 4);
    } else {
        nSize += (32 + 4 + 1 + 107 + 4); // the 148 mentioned above
    }

    return dustRelayFeeIn.GetFee(nSize);
}

bool IsDust(const CTxOut& txout, const CFeeRate& dustRelayFeeIn)
{
    return (txout.nValue < GetDustThreshold(txout, dustRelayFeeIn));
}

    /**
     * Check transaction inputs to mitigate two
     * potential denial-of-service attacks:
     * 
     * 1. scriptSigs with extra data stuffed into them,
     *    not consumed by scriptPubKey (or P2SH script)
     * 2. P2SH scripts with a crazy number of expensive
     *    CHECKSIG/CHECKMULTISIG operations
     *
     * Why bother? To avoid denial-of-service attacks; an attacker
     * can submit a standard HASH... OP_EQUAL transaction,
     * which will get accepted into blocks. The redemption
     * script can be anything; an attacker could use a very
     * expensive-to-check-upon-redemption script like:
     *   DUP CHECKSIG DROP ... repeated 100 times... OP_1
     *
     * Note this must assign whichType even if returning false, in case
     * IsStandardTx ignores the "scriptpubkey" rejection.
     */

bool IsStandard(const CScript& scriptPubKey, txnouttype& whichType, const bool witnessEnabled)
{
    std::vector<std::vector<unsigned char> > vSolutions;
    if (!Solver(scriptPubKey, whichType, vSolutions))
        return false;

    if (whichType == TX_MULTISIG)
    {
        unsigned char m = vSolutions.front()[0];
        unsigned char n = vSolutions.back()[0];
        // Support up to x-of-3 multisig txns as standard
        if (n < 1 || n > 3)
            return false;
        if (m < 1 || m > n)
            return false;
    } else if (whichType == TX_NULL_DATA &&
               (!fAcceptDatacarrier || scriptPubKey.size() > nMaxDatacarrierBytes))
          return false;

    else if (!witnessEnabled && (whichType == TX_WITNESS_V0_KEYHASH || whichType == TX_WITNESS_V0_SCRIPTHASH))
        return false;

    return whichType != TX_NONSTANDARD;
}

namespace {
    inline bool MaybeReject_(std::string& out_reason, const std::string& reason, const std::string& reason_prefix, const ignore_rejects_type& ignore_rejects) {
        if (ignore_rejects.count(reason_prefix + reason)) {
            return false;
        }

        out_reason = reason_prefix + reason;
        return true;
    }
}

#define MaybeReject(reason)  do {  \
    if (MaybeReject_(out_reason, reason, reason_prefix, ignore_rejects)) {  \
        return false;  \
    }  \
} while(0)

bool IsStandardTx(const CTransaction& tx, std::string& out_reason, const bool witnessEnabled, const ignore_rejects_type& ignore_rejects)
{
    const std::string reason_prefix;

    if (tx.nVersion > CTransaction::MAX_STANDARD_VERSION || tx.nVersion < 1) {
        MaybeReject("version");
    }

    if (!ignore_rejects.count("tx-size")) {
        // Extremely large transactions with lots of inputs can cost the network
        // almost as much to process as they cost the sender in fees, because
        // computing signature hashes is O(ninputs*txsize). Limiting transactions
        // to MAX_STANDARD_TX_WEIGHT mitigates CPU exhaustion attacks.
        unsigned int sz = GetTransactionWeight(tx);
        if (sz >= MAX_STANDARD_TX_WEIGHT) {
            out_reason = "tx-size";
            return false;
        }
    }

    bool fCheckPushOnly = !ignore_rejects.count("scriptsig-not-pushonly");
    if ((!ignore_rejects.count("scriptsig-size")) || fCheckPushOnly) {
        for (const CTxIn& txin : tx.vin)
        {
            // Biggest 'standard' txin is a 15-of-15 P2SH multisig with compressed
            // keys (remember the 520 byte limit on redeemScript size). That works
            // out to a (15*(33+1))+3=513 byte redeemScript, 513+1+15*(73+1)+3=1627
            // bytes of scriptSig, which we round off to 1650 bytes for some minor
            // future-proofing. That's also enough to spend a 20-of-20
            // CHECKMULTISIG scriptPubKey, though such a scriptPubKey is not
            // considered standard.
            if (txin.scriptSig.size() > 1650) {
                MaybeReject("scriptsig-size");
            }
            if (fCheckPushOnly && !txin.scriptSig.IsPushOnly()) {
                out_reason = "scriptsig-not-pushonly";
                return false;
            }
        }
    }

    if (!(ignore_rejects.count("scriptpubkey") && ignore_rejects.count("bare-multisig") && ignore_rejects.count("dust") && ignore_rejects.count("multi-op-return"))) {
        unsigned int nDataOut = 0;
        txnouttype whichType;
        for (const CTxOut& txout : tx.vout) {
            if (!::IsStandard(txout.scriptPubKey, whichType, witnessEnabled)) {
                MaybeReject("scriptpubkey");
            }

            if (whichType == TX_NULL_DATA)
                nDataOut++;
            else {
                if ((whichType == TX_MULTISIG) && (!fIsBareMultisigStd)) {
                    MaybeReject("bare-multisig");
                }
                if (IsDust(txout, ::dustRelayFee)) {
                    MaybeReject("dust");
                }
            }
        }

        // only one OP_RETURN txout is permitted
        if (nDataOut > 1) {
            MaybeReject("multi-op-return");
        }
    }

    return true;
}

bool AreInputsStandard(const CTransaction& tx, const CCoinsViewCache& mapInputs, const std::string& reason_prefix, std::string& out_reason, const ignore_rejects_type& ignore_rejects)
{
    if (tx.IsCoinBase())
        return true; // Coinbases don't use vin normally

    for (unsigned int i = 0; i < tx.vin.size(); i++)
    {
        const CTxOut& prev = mapInputs.AccessCoin(tx.vin[i].prevout).out;

        std::vector<std::vector<unsigned char> > vSolutions;
        txnouttype whichType;
        // get the scriptPubKey corresponding to this input:
        const CScript& prevScript = prev.scriptPubKey;
        if (!Solver(prevScript, whichType, vSolutions)) {
            MaybeReject("script-unknown");
        }

        if (whichType == TX_SCRIPTHASH)
        {
            if (!tx.vin[i].scriptSig.IsPushOnly()) {
                // The only way we got this far, is if the user ignored scriptsig-not-pushonly.
                // However, this case is invalid, and will be caught later on.
                // But for now, we don't want to run the [possibly expensive] script here.
                continue;
            }
            std::vector<std::vector<unsigned char> > stack;
            // convert the scriptSig into a stack, so we can inspect the redeemScript
<<<<<<< HEAD
            if (!EvalScript(ScriptExecution::Context::Sig, stack, tx.vin[i].scriptSig, SCRIPT_VERIFY_NONE, BaseSignatureChecker(), SIGVERSION_BASE))
=======
            if (!EvalScript(ScriptExecution::Context::Sig, stack, tx.vin[i].scriptSig, SCRIPT_VERIFY_NONE, BaseSignatureChecker(), SIGVERSION_BASE)) {
                // This case is also invalid or a bug
                out_reason = reason_prefix + "scriptsig-failure";
>>>>>>> 52ed5c83
                return false;
            }
            if (stack.empty()) {
                // Also invalid
                out_reason = reason_prefix + "scriptcheck-missing";
                return false;
            }
            CScript subscript(stack.back().begin(), stack.back().end());
            if (subscript.GetSigOpCount(true) > MAX_P2SH_SIGOPS) {
                MaybeReject("scriptcheck-sigops");
            }
        }
    }

    return true;
}

bool IsWitnessStandard(const CTransaction& tx, const CCoinsViewCache& mapInputs, const std::string& reason_prefix, std::string& out_reason, const ignore_rejects_type& ignore_rejects)
{
    if (tx.IsCoinBase())
        return true; // Coinbases are skipped

    for (unsigned int i = 0; i < tx.vin.size(); i++)
    {
        // We don't care if witness for this input is empty, since it must not be bloated.
        // If the script is invalid without witness, it would be caught sooner or later during validation.
        if (tx.vin[i].scriptWitness.IsNull())
            continue;

        const CTxOut &prev = mapInputs.AccessCoin(tx.vin[i].prevout).out;

        // get the scriptPubKey corresponding to this input:
        CScript prevScript = prev.scriptPubKey;

        if (prevScript.IsPayToScriptHash()) {
            std::vector <std::vector<unsigned char> > stack;
            // If the scriptPubKey is P2SH, we try to extract the redeemScript casually by converting the scriptSig
            // into a stack. We do not check IsPushOnly nor compare the hash as these will be done later anyway.
            // If the check fails at this stage, we know that this txid must be a bad one.
<<<<<<< HEAD
            if (!EvalScript(ScriptExecution::Context::Sig, stack, tx.vin[i].scriptSig, SCRIPT_VERIFY_NONE, BaseSignatureChecker(), SIGVERSION_BASE))
=======
            if (!EvalScript(ScriptExecution::Context::Sig, stack, tx.vin[i].scriptSig, SCRIPT_VERIFY_NONE, BaseSignatureChecker(), SIGVERSION_BASE)) {
                out_reason = reason_prefix + "scriptsig-failure";
>>>>>>> 52ed5c83
                return false;
            }
            if (stack.empty())
            {
                out_reason = reason_prefix + "scriptcheck-missing";
                return false;
            }
            prevScript = CScript(stack.back().begin(), stack.back().end());
        }

        int witnessversion = 0;
        std::vector<unsigned char> witnessprogram;

        // Non-witness program must not be associated with any witness
        if (!prevScript.IsWitnessProgram(witnessversion, witnessprogram))
        {
            out_reason = reason_prefix + "nonwitness-input";
            return false;
        }

        // Check P2WSH standard limits
        if (witnessversion == 0 && witnessprogram.size() == 32) {
            if (tx.vin[i].scriptWitness.stack.back().size() > MAX_STANDARD_P2WSH_SCRIPT_SIZE)
            {
                MaybeReject("script-size");
            }
            size_t sizeWitnessStack = tx.vin[i].scriptWitness.stack.size() - 1;
            if (sizeWitnessStack > MAX_STANDARD_P2WSH_STACK_ITEMS)
            {
                MaybeReject("stackitem-count");
            }
            for (unsigned int j = 0; j < sizeWitnessStack; j++) {
                if (tx.vin[i].scriptWitness.stack[j].size() > MAX_STANDARD_P2WSH_STACK_ITEM_SIZE)
                {
                    MaybeReject("stackitem-size");
                }
            }
        }
    }
    return true;
}

CFeeRate incrementalRelayFee = CFeeRate(DEFAULT_INCREMENTAL_RELAY_FEE);
CFeeRate dustRelayFee = CFeeRate(DUST_RELAY_TX_FEE);
unsigned int nBytesPerSigOp = DEFAULT_BYTES_PER_SIGOP;

int64_t GetVirtualTransactionSize(int64_t nWeight, int64_t nSigOpCost)
{
    return (std::max(nWeight, nSigOpCost * nBytesPerSigOp) + WITNESS_SCALE_FACTOR - 1) / WITNESS_SCALE_FACTOR;
}

int64_t GetVirtualTransactionSize(const CTransaction& tx, int64_t nSigOpCost)
{
    return GetVirtualTransactionSize(GetTransactionWeight(tx), nSigOpCost);
}<|MERGE_RESOLUTION|>--- conflicted
+++ resolved
@@ -213,13 +213,9 @@
             }
             std::vector<std::vector<unsigned char> > stack;
             // convert the scriptSig into a stack, so we can inspect the redeemScript
-<<<<<<< HEAD
-            if (!EvalScript(ScriptExecution::Context::Sig, stack, tx.vin[i].scriptSig, SCRIPT_VERIFY_NONE, BaseSignatureChecker(), SIGVERSION_BASE))
-=======
             if (!EvalScript(ScriptExecution::Context::Sig, stack, tx.vin[i].scriptSig, SCRIPT_VERIFY_NONE, BaseSignatureChecker(), SIGVERSION_BASE)) {
                 // This case is also invalid or a bug
                 out_reason = reason_prefix + "scriptsig-failure";
->>>>>>> 52ed5c83
                 return false;
             }
             if (stack.empty()) {
@@ -259,12 +255,8 @@
             // If the scriptPubKey is P2SH, we try to extract the redeemScript casually by converting the scriptSig
             // into a stack. We do not check IsPushOnly nor compare the hash as these will be done later anyway.
             // If the check fails at this stage, we know that this txid must be a bad one.
-<<<<<<< HEAD
-            if (!EvalScript(ScriptExecution::Context::Sig, stack, tx.vin[i].scriptSig, SCRIPT_VERIFY_NONE, BaseSignatureChecker(), SIGVERSION_BASE))
-=======
             if (!EvalScript(ScriptExecution::Context::Sig, stack, tx.vin[i].scriptSig, SCRIPT_VERIFY_NONE, BaseSignatureChecker(), SIGVERSION_BASE)) {
                 out_reason = reason_prefix + "scriptsig-failure";
->>>>>>> 52ed5c83
                 return false;
             }
             if (stack.empty())
