// Copyright (c) 2009-2010 Satoshi Nakamoto
// Copyright (c) 2009-2017 The Bitcoin Core developers
// Distributed under the MIT software license, see the accompanying
// file COPYING or http://www.opensource.org/licenses/mit-license.php.

#ifndef BITCOIN_SCRIPT_INTERPRETER_H
#define BITCOIN_SCRIPT_INTERPRETER_H

#include <script/script_error.h>
#include <primitives/transaction.h>

#include <vector>
#include <stdint.h>
#include <string>

class CPubKey;
class CScript;
class CTransaction;
class uint256;

/** Signature hash types/flags */
enum
{
    SIGHASH_ALL = 1,
    SIGHASH_NONE = 2,
    SIGHASH_SINGLE = 3,
    SIGHASH_ANYONECANPAY = 0x80,
};

/** Script verification flags.
 *
 *  All flags are intended to be soft forks: the set of acceptable scripts under
 *  flags (A | B) is a subset of the acceptable scripts under flag (A).
 */
enum CScriptFlag
{
    SCRIPT_VERIFY_NONE      = 0,

    // Evaluate P2SH subscripts (BIP16).
    SCRIPT_VERIFY_P2SH      = (1U << 0),

    // Passing a non-strict-DER signature or one with undefined hashtype to a checksig operation causes script failure.
    // Evaluating a pubkey that is not (0x04 + 64 bytes) or (0x02 or 0x03 + 32 bytes) by checksig causes script failure.
    // (not used or intended as a consensus rule).
    SCRIPT_VERIFY_STRICTENC = (1U << 1),

    // Passing a non-strict-DER signature to a checksig operation causes script failure (BIP62 rule 1)
    SCRIPT_VERIFY_DERSIG    = (1U << 2),

    // Passing a non-strict-DER signature or one with S > order/2 to a checksig operation causes script failure
    // (BIP62 rule 5).
    SCRIPT_VERIFY_LOW_S     = (1U << 3),

    // verify dummy stack item consumed by CHECKMULTISIG is of zero-length (BIP62 rule 7).
    SCRIPT_VERIFY_NULLDUMMY = (1U << 4),

    // Using a non-push operator in the scriptSig causes script failure (BIP62 rule 2).
    SCRIPT_VERIFY_SIGPUSHONLY = (1U << 5),

    // Require minimal encodings for all push operations (OP_0... OP_16, OP_1NEGATE where possible, direct
    // pushes up to 75 bytes, OP_PUSHDATA up to 255 bytes, OP_PUSHDATA2 for anything larger). Evaluating
    // any other push causes the script to fail (BIP62 rule 3).
    // In addition, whenever a stack element is interpreted as a number, it must be of minimal length (BIP62 rule 4).
    SCRIPT_VERIFY_MINIMALDATA = (1U << 6),

    // Discourage use of NOPs reserved for upgrades (NOP1-10)
    //
    // Provided so that nodes can avoid accepting or mining transactions
    // containing executed NOP's whose meaning may change after a soft-fork,
    // thus rendering the script invalid; with this flag set executing
    // discouraged NOPs fails the script. This verification flag will never be
    // a mandatory flag applied to scripts in a block. NOPs that are not
    // executed, e.g.  within an unexecuted IF ENDIF block, are *not* rejected.
    // NOPs that have associated forks to give them new meaning (CLTV, CSV)
    // are not subject to this rule.
    SCRIPT_VERIFY_DISCOURAGE_UPGRADABLE_NOPS  = (1U << 7),

    // Require that only a single stack element remains after evaluation. This changes the success criterion from
    // "At least one stack element must remain, and when interpreted as a boolean, it must be true" to
    // "Exactly one stack element must remain, and when interpreted as a boolean, it must be true".
    // (BIP62 rule 6)
    // Note: CLEANSTACK should never be used without P2SH or WITNESS.
    SCRIPT_VERIFY_CLEANSTACK = (1U << 8),

    // Verify CHECKLOCKTIMEVERIFY
    //
    // See BIP65 for details.
    SCRIPT_VERIFY_CHECKLOCKTIMEVERIFY = (1U << 9),

    // support CHECKSEQUENCEVERIFY opcode
    //
    // See BIP112 for details
    SCRIPT_VERIFY_CHECKSEQUENCEVERIFY = (1U << 10),

    // Support segregated witness
    //
    SCRIPT_VERIFY_WITNESS = (1U << 11),

    // Making v1-v16 witness program non-standard
    //
    SCRIPT_VERIFY_DISCOURAGE_UPGRADABLE_WITNESS_PROGRAM = (1U << 12),

    // Segwit script only: Require the argument of OP_IF/NOTIF to be exactly 0x01 or empty vector
    //
    SCRIPT_VERIFY_MINIMALIF = (1U << 13),

    // Signature(s) must be empty vector if an CHECK(MULTI)SIG operation failed
    //
    SCRIPT_VERIFY_NULLFAIL = (1U << 14),

    // Public keys in segregated witness scripts must be compressed
    //
    SCRIPT_VERIFY_WITNESS_PUBKEYTYPE = (1U << 15),
};

unsigned int ParseScriptFlag(const std::string flag_name);
std::vector<std::string> ScriptFlagsToStrings(unsigned int flags);

bool CheckSignatureEncoding(const std::vector<unsigned char> &vchSig, unsigned int flags, ScriptError* serror);

struct PrecomputedTransactionData
{
    uint256 hashPrevouts, hashSequence, hashOutputs;
    bool ready = false;

    explicit PrecomputedTransactionData(const CTransaction& tx);
};

enum SigVersion
{
    SIGVERSION_BASE = 0,
    SIGVERSION_WITNESS_V0 = 1,
};

std::string SigVersionString(SigVersion);

uint256 SignatureHash(const CScript &scriptCode, const CTransaction& txTo, unsigned int nIn, int nHashType, const CAmount& amount, SigVersion sigversion, const PrecomputedTransactionData* cache = nullptr);

class BaseSignatureChecker
{
public:
    virtual bool CheckSig(const std::vector<unsigned char>& scriptSig, const std::vector<unsigned char>& vchPubKey, const CScript& scriptCode, SigVersion sigversion) const
    {
        return false;
    }

    virtual bool CheckLockTime(const CScriptNum& nLockTime) const
    {
         return false;
    }

    virtual bool CheckSequence(const CScriptNum& nSequence) const
    {
         return false;
    }

    virtual ~BaseSignatureChecker() {}
};

class TransactionSignatureChecker : public BaseSignatureChecker
{
private:
    const CTransaction* txTo;
    unsigned int nIn;
    const CAmount amount;
    const PrecomputedTransactionData* txdata;

protected:
    virtual bool VerifySignature(const std::vector<unsigned char>& vchSig, const CPubKey& vchPubKey, const uint256& sighash) const;

public:
    TransactionSignatureChecker(const CTransaction* txToIn, unsigned int nInIn, const CAmount& amountIn) : txTo(txToIn), nIn(nInIn), amount(amountIn), txdata(nullptr) {}
    TransactionSignatureChecker(const CTransaction* txToIn, unsigned int nInIn, const CAmount& amountIn, const PrecomputedTransactionData& txdataIn) : txTo(txToIn), nIn(nInIn), amount(amountIn), txdata(&txdataIn) {}
    bool CheckSig(const std::vector<unsigned char>& scriptSig, const std::vector<unsigned char>& vchPubKey, const CScript& scriptCode, SigVersion sigversion) const override;
    bool CheckLockTime(const CScriptNum& nLockTime) const override;
    bool CheckSequence(const CScriptNum& nSequence) const override;
};

class MutableTransactionSignatureChecker : public TransactionSignatureChecker
{
private:
    const CTransaction txTo;

public:
    MutableTransactionSignatureChecker(const CMutableTransaction* txToIn, unsigned int nInIn, const CAmount& amountIn) : TransactionSignatureChecker(&txTo, nInIn, amountIn), txTo(*txToIn) {}
};

<<<<<<< HEAD
=======
class ScriptExecutionDebugger;

>>>>>>> 5f639992
class ScriptExecution {
public:
    typedef std::vector<unsigned char> StackElementType;
    typedef std::vector<StackElementType> StackType;
<<<<<<< HEAD

=======
    enum class Context {
        Sig,
        PubKey,
        BIP16,
        Segwit,
    };

    static std::string ContextString(Context);

    Context context;
>>>>>>> 5f639992
    const CScript& script;
    StackType& stack;
    unsigned int flags;
    const BaseSignatureChecker& checker;
    SigVersion sigversion;

    CScript::const_iterator pc;
    CScript::const_iterator pbegincodehash;

    std::vector<bool> vfExec;
    StackType altstack;
    int nOpCount;

<<<<<<< HEAD
    ScriptExecution(StackType& stack, const CScript&, unsigned int flags, const BaseSignatureChecker&, SigVersion);
=======
    ScriptExecutionDebugger *debugger;

    ScriptExecution(Context, StackType& stack, const CScript&, unsigned int flags, const BaseSignatureChecker&, SigVersion);
>>>>>>> 5f639992

    bool Eval(ScriptError* error = nullptr);
};

<<<<<<< HEAD
inline bool EvalScript(std::vector<std::vector<unsigned char> >& stack, const CScript& script, unsigned int flags, const BaseSignatureChecker& checker, SigVersion sigversion, ScriptError* error = nullptr)
{
    return ScriptExecution(stack, script, flags, checker, sigversion).Eval(error);
}

bool VerifyScript(const CScript& scriptSig, const CScript& scriptPubKey, const CScriptWitness* witness, unsigned int flags, const BaseSignatureChecker& checker, ScriptError* serror = nullptr);
=======
class ScriptExecutionDebugger {
public:
    void *userdata;

protected:
    virtual void ScriptBegin(ScriptExecution&) {}
    virtual void ScriptPreStep(ScriptExecution&, const CScript::const_iterator&, opcodetype&, ScriptExecution::StackElementType&) {}
    virtual void ScriptEOF(ScriptExecution&, const CScript::const_iterator&) {}

    friend bool ScriptExecution::Eval(ScriptError* serror);
};

inline bool EvalScript(ScriptExecution::Context context, std::vector<std::vector<unsigned char> >& stack, const CScript& script, unsigned int flags, const BaseSignatureChecker& checker, SigVersion sigversion, ScriptError* error = nullptr, ScriptExecutionDebugger * const debugger = nullptr)
{
    ScriptExecution executor(context, stack, script, flags, checker, sigversion);
    executor.debugger = debugger;
    return executor.Eval(error);
}

bool VerifyScript(const CScript& scriptSig, const CScript& scriptPubKey, const CScriptWitness* witness, unsigned int flags, const BaseSignatureChecker& checker, ScriptError* serror = nullptr, ScriptExecutionDebugger *debugger = nullptr);
>>>>>>> 5f639992

size_t CountWitnessSigOps(const CScript& scriptSig, const CScript& scriptPubKey, const CScriptWitness* witness, unsigned int flags);

#endif // BITCOIN_SCRIPT_INTERPRETER_H<|MERGE_RESOLUTION|>--- conflicted
+++ resolved
@@ -185,18 +185,12 @@
     MutableTransactionSignatureChecker(const CMutableTransaction* txToIn, unsigned int nInIn, const CAmount& amountIn) : TransactionSignatureChecker(&txTo, nInIn, amountIn), txTo(*txToIn) {}
 };
 
-<<<<<<< HEAD
-=======
 class ScriptExecutionDebugger;
 
->>>>>>> 5f639992
 class ScriptExecution {
 public:
     typedef std::vector<unsigned char> StackElementType;
     typedef std::vector<StackElementType> StackType;
-<<<<<<< HEAD
-
-=======
     enum class Context {
         Sig,
         PubKey,
@@ -207,7 +201,6 @@
     static std::string ContextString(Context);
 
     Context context;
->>>>>>> 5f639992
     const CScript& script;
     StackType& stack;
     unsigned int flags;
@@ -221,25 +214,13 @@
     StackType altstack;
     int nOpCount;
 
-<<<<<<< HEAD
-    ScriptExecution(StackType& stack, const CScript&, unsigned int flags, const BaseSignatureChecker&, SigVersion);
-=======
     ScriptExecutionDebugger *debugger;
 
     ScriptExecution(Context, StackType& stack, const CScript&, unsigned int flags, const BaseSignatureChecker&, SigVersion);
->>>>>>> 5f639992
 
     bool Eval(ScriptError* error = nullptr);
 };
 
-<<<<<<< HEAD
-inline bool EvalScript(std::vector<std::vector<unsigned char> >& stack, const CScript& script, unsigned int flags, const BaseSignatureChecker& checker, SigVersion sigversion, ScriptError* error = nullptr)
-{
-    return ScriptExecution(stack, script, flags, checker, sigversion).Eval(error);
-}
-
-bool VerifyScript(const CScript& scriptSig, const CScript& scriptPubKey, const CScriptWitness* witness, unsigned int flags, const BaseSignatureChecker& checker, ScriptError* serror = nullptr);
-=======
 class ScriptExecutionDebugger {
 public:
     void *userdata;
@@ -260,7 +241,6 @@
 }
 
 bool VerifyScript(const CScript& scriptSig, const CScript& scriptPubKey, const CScriptWitness* witness, unsigned int flags, const BaseSignatureChecker& checker, ScriptError* serror = nullptr, ScriptExecutionDebugger *debugger = nullptr);
->>>>>>> 5f639992
 
 size_t CountWitnessSigOps(const CScript& scriptSig, const CScript& scriptPubKey, const CScriptWitness* witness, unsigned int flags);
 
