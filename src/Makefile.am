# Copyright (c) 2013-2016 The Bitcoin Core developers
# Distributed under the MIT software license, see the accompanying
# file COPYING or http://www.opensource.org/licenses/mit-license.php.

DIST_SUBDIRS = secp256k1 univalue

AM_LDFLAGS = $(PTHREAD_CFLAGS) $(LIBTOOL_LDFLAGS) $(HARDENED_LDFLAGS)
AM_CXXFLAGS = $(HARDENED_CXXFLAGS) $(ERROR_CXXFLAGS)
AM_CPPFLAGS = $(HARDENED_CPPFLAGS)
EXTRA_LIBRARIES =

if EMBEDDED_UNIVALUE
LIBUNIVALUE = univalue/libunivalue.la

$(LIBUNIVALUE): $(wildcard univalue/lib/*) $(wildcard univalue/include/*)
	$(AM_V_at)$(MAKE) $(AM_MAKEFLAGS) -C $(@D) $(@F)
else
LIBUNIVALUE = $(UNIVALUE_LIBS)
endif

BITCOIN_CONFIG_INCLUDES=-I$(builddir)/config
BITCOIN_INCLUDES=-I$(builddir) -I$(builddir)/obj $(BDB_CPPFLAGS) $(BOOST_CPPFLAGS) $(LEVELDB_CPPFLAGS) $(CRYPTO_CFLAGS) $(SSL_CFLAGS)

BITCOIN_INCLUDES += $(libsecp256k1_CFLAGS)
BITCOIN_INCLUDES += $(UNIVALUE_CFLAGS)

LIBBITCOIN_SERVER=libbitcoin_server.a
LIBBITCOIN_COMMON=libbitcoin_common.a
LIBBITCOIN_CONSENSUS=libbitcoin_consensus.a
LIBBITCOIN_CLI=libbitcoin_cli.a
LIBBITCOIN_UTIL=libbitcoin_util.a
LIBBITCOIN_CRYPTO=crypto/libbitcoin_crypto.a
LIBBITCOINQT=qt/libbitcoinqt.a
if EMBEDDED_LIBSECP256K1
LIBSECP256K1=secp256k1/libsecp256k1.la
else
LIBSECP256K1=$(libsecp256k1_LIBS)
endif

if ENABLE_ZMQ
LIBBITCOIN_ZMQ=libbitcoin_zmq.a
endif
if BUILD_BITCOIN_LIBS
LIBBITCOINCONSENSUS=libbitcoinconsensus.la
endif
if ENABLE_WALLET
LIBBITCOIN_WALLET=libbitcoin_wallet.a
endif

if EMBEDDED_LIBSECP256K1
$(LIBSECP256K1): $(wildcard secp256k1/src/*) $(wildcard secp256k1/include/*)
	$(AM_V_at)$(MAKE) $(AM_MAKEFLAGS) -C $(@D) $(@F)
endif

# Make is not made aware of per-object dependencies to avoid limiting building parallelization
# But to build the less dependent modules first, we manually select their order here:
EXTRA_LIBRARIES += \
  $(LIBBITCOIN_CRYPTO) \
  $(LIBBITCOIN_UTIL) \
  $(LIBBITCOIN_COMMON) \
  $(LIBBITCOIN_CONSENSUS) \
  $(LIBBITCOIN_SERVER) \
  $(LIBBITCOIN_CLI) \
  $(LIBBITCOIN_WALLET) \
  $(LIBBITCOIN_ZMQ)

lib_LTLIBRARIES = $(LIBBITCOINCONSENSUS)

bin_PROGRAMS =
noinst_PROGRAMS =
TESTS =
BENCHMARKS =

if BUILD_BITCOIND
  bin_PROGRAMS += bitcoind
endif

if BUILD_BITCOIN_CLI
  bin_PROGRAMS += bitcoin-cli
endif
if BUILD_BITCOIN_TX
  bin_PROGRAMS += bitcoin-tx
endif

.PHONY: FORCE check-symbols check-security
# bitcoin core #
BITCOIN_CORE_H = \
  addrdb.h \
  addrman.h \
  base58.h \
  bloom.h \
  blockencodings.h \
  chain.h \
  chainparams.h \
  chainparamsbase.h \
  chainparamsseeds.h \
  checkpoints.h \
  checkqueue.h \
  clientversion.h \
  coins.h \
  compat.h \
  compat/byteswap.h \
  compat/endian.h \
  compat/sanity.h \
  compressor.h \
  consensus/consensus.h \
  core_io.h \
  core_memusage.h \
  cuckoocache.h \
  indirectmap.h \
  init.h \
  key.h \
  keystore.h \
  dbwrapper.h \
  limitedmap.h \
  memusage.h \
  merkleblock.h \
  miner.h \
  net.h \
  net_processing.h \
  netaddress.h \
  netbase.h \
  netmessagemaker.h \
  noui.h \
  policy/fees.h \
  policy/policy.h \
  policy/rbf.h \
  pow.h \
  protocol.h \
  random.h \
  reverselock.h \
  rpc/client.h \
  rpc/protocol.h \
  rpc/server.h \
  rpc/register.h \
  scheduler.h \
  script/sigcache.h \
  script/sign.h \
  script/standard.h \
  script/ismine.h \
  stats/stats.h \
  streams.h \
  support/allocators/secure.h \
  support/allocators/zeroafterfree.h \
  support/cleanse.h \
  support/events.h \
  support/lockedpool.h \
  sync.h \
  threadsafety.h \
  threadinterrupt.h \
  timedata.h \
  txdb.h \
  txmempool.h \
  ui_interface.h \
  undo.h \
  util.h \
  utilioprio.h \
  utilmoneystr.h \
  utiltime.h \
  validation.h \
  validationinterface.h \
  versionbits.h \
  wallet/coincontrol.h \
  wallet/crypter.h \
  wallet/db.h \
  wallet/rpcwallet.h \
  wallet/wallet.h \
  wallet/walletdb.h \
  warnings.h \
  zmq/zmqabstractnotifier.h \
  zmq/zmqconfig.h\
  zmq/zmqnotificationinterface.h \
  zmq/zmqpublishnotifier.h


obj/build.h: FORCE
	@$(MKDIR_P) $(builddir)/obj
	@$(top_srcdir)/share/genbuild.sh $(abs_top_builddir)/src/obj/build.h \
	  $(abs_top_srcdir)
libbitcoin_util_a-clientversion.$(OBJEXT): obj/build.h

# server: shared between bitcoind and bitcoin-qt
libbitcoin_server_a_CPPFLAGS = $(AM_CPPFLAGS) $(BITCOIN_INCLUDES) $(MINIUPNPC_CPPFLAGS) $(EVENT_CFLAGS) $(EVENT_PTHREADS_CFLAGS)
libbitcoin_server_a_CXXFLAGS = $(AM_CXXFLAGS) $(PIE_FLAGS)
libbitcoin_server_a_SOURCES = \
  addrman.cpp \
  addrdb.cpp \
  bloom.cpp \
  blockencodings.cpp \
  chain.cpp \
  checkpoints.cpp \
  init.cpp \
  dbwrapper.cpp \
  merkleblock.cpp \
  miner.cpp \
  net.cpp \
  net_processing.cpp \
  noui.cpp \
  policy/fees.cpp \
  policy/policy.cpp \
  policy/rbf.cpp \
  pow.cpp \
  rpc/blockchain.cpp \
  rpc/mining.cpp \
  rpc/misc.cpp \
  rpc/net.cpp \
  rpc/rawtransaction.cpp \
  rpc/server.cpp \
  script/sigcache.cpp \
  script/ismine.cpp \
  stats/rpc_stats.cpp \
  stats/stats.cpp \
  timedata.cpp \
  txdb.cpp \
  txmempool.cpp \
  ui_interface.cpp \
  validation.cpp \
  validationinterface.cpp \
  versionbits.cpp \
  $(BITCOIN_CORE_H)

if USE_LIBEVENT
BITCOIN_CORE_H += \
  httprpc.h \
  httpserver.h \
  torcontrol.h
libbitcoin_server_a_SOURCES += \
  httprpc.cpp \
  httpserver.cpp \
  rest.cpp \
  torcontrol.cpp
endif

if ENABLE_ZMQ
libbitcoin_zmq_a_CPPFLAGS = $(BITCOIN_INCLUDES) $(ZMQ_CFLAGS)
libbitcoin_zmq_a_CXXFLAGS = $(AM_CXXFLAGS) $(PIE_FLAGS)
libbitcoin_zmq_a_SOURCES = \
  zmq/zmqabstractnotifier.cpp \
  zmq/zmqnotificationinterface.cpp \
  zmq/zmqpublishnotifier.cpp
endif


# wallet: shared between bitcoind and bitcoin-qt, but only linked
# when wallet enabled
libbitcoin_wallet_a_CPPFLAGS = $(AM_CPPFLAGS) $(BITCOIN_INCLUDES)
libbitcoin_wallet_a_CXXFLAGS = $(AM_CXXFLAGS) $(PIE_FLAGS)
libbitcoin_wallet_a_SOURCES = \
  wallet/crypter.cpp \
  wallet/db.cpp \
  wallet/rpcdump.cpp \
  wallet/rpcwallet.cpp \
  wallet/wallet.cpp \
  wallet/walletdb.cpp \
  $(BITCOIN_CORE_H)

# crypto primitives library
crypto_libbitcoin_crypto_a_CPPFLAGS = $(AM_CPPFLAGS) $(BITCOIN_CONFIG_INCLUDES)
crypto_libbitcoin_crypto_a_CXXFLAGS = $(AM_CXXFLAGS) $(PIE_FLAGS)
crypto_libbitcoin_crypto_a_SOURCES = \
  crypto/aes.cpp \
  crypto/aes.h \
  crypto/common.h \
  crypto/hmac_sha256.cpp \
  crypto/hmac_sha256.h \
  crypto/hmac_sha512.cpp \
  crypto/hmac_sha512.h \
  crypto/ripemd160.cpp \
  crypto/ripemd160.h \
  crypto/sha1.cpp \
  crypto/sha1.h \
  crypto/sha256.cpp \
  crypto/sha256.h \
  crypto/sha512.cpp \
  crypto/sha512.h

# consensus: shared between all executables that validate any consensus rules.
libbitcoin_consensus_a_CPPFLAGS = $(AM_CPPFLAGS) $(BITCOIN_INCLUDES)
libbitcoin_consensus_a_CXXFLAGS = $(AM_CXXFLAGS) $(PIE_FLAGS)
libbitcoin_consensus_a_SOURCES = \
  amount.h \
  arith_uint256.cpp \
  arith_uint256.h \
  consensus/merkle.cpp \
  consensus/merkle.h \
  consensus/params.h \
  consensus/validation.h \
  hash.cpp \
  hash.h \
  prevector.h \
  primitives/block.cpp \
  primitives/block.h \
  primitives/transaction.cpp \
  primitives/transaction.h \
  pubkey.cpp \
  pubkey.h \
  script/bitcoinconsensus.cpp \
  script/interpreter.cpp \
  script/interpreter.h \
  script/script.cpp \
  script/script.h \
  script/script_error.cpp \
  script/script_error.h \
  serialize.h \
  tinyformat.h \
  uint256.cpp \
  uint256.h \
  utilstrencodings.cpp \
  utilstrencodings.h \
  version.h

# common: shared between bitcoind, and bitcoin-qt and non-server tools
libbitcoin_common_a_CPPFLAGS = $(AM_CPPFLAGS) $(BITCOIN_INCLUDES)
libbitcoin_common_a_CXXFLAGS = $(AM_CXXFLAGS) $(PIE_FLAGS)
libbitcoin_common_a_SOURCES = \
  amount.cpp \
  base58.cpp \
  chainparams.cpp \
  coins.cpp \
  compressor.cpp \
  core_read.cpp \
  core_write.cpp \
  key.cpp \
  keystore.cpp \
  netaddress.cpp \
  netbase.cpp \
  protocol.cpp \
  scheduler.cpp \
  script/sign.cpp \
  script/standard.cpp \
  warnings.cpp \
  $(BITCOIN_CORE_H)

# util: shared between all executables.
# This library *must* be included to make sure that the glibc
# backward-compatibility objects and their sanity checks are linked.
libbitcoin_util_a_CPPFLAGS = $(AM_CPPFLAGS) $(BITCOIN_INCLUDES)
libbitcoin_util_a_CXXFLAGS = $(AM_CXXFLAGS) $(PIE_FLAGS)
libbitcoin_util_a_SOURCES = \
  support/lockedpool.cpp \
  chainparamsbase.cpp \
  clientversion.cpp \
  compat/glibc_sanity.cpp \
  compat/glibcxx_sanity.cpp \
  compat/strnlen.cpp \
  random.cpp \
  rpc/protocol.cpp \
  support/cleanse.cpp \
  sync.cpp \
  threadinterrupt.cpp \
  util.cpp \
  utilioprio.cpp \
  utilmoneystr.cpp \
  utilstrencodings.cpp \
  utiltime.cpp \
  $(BITCOIN_CORE_H)

if GLIBC_BACK_COMPAT
libbitcoin_util_a_SOURCES += compat/glibc_compat.cpp
endif

# cli: shared between bitcoin-cli and bitcoin-qt
libbitcoin_cli_a_CPPFLAGS = $(AM_CPPFLAGS) $(BITCOIN_INCLUDES)
libbitcoin_cli_a_CXXFLAGS = $(AM_CXXFLAGS) $(PIE_FLAGS)
libbitcoin_cli_a_SOURCES = \
  rpc/client.cpp \
  $(BITCOIN_CORE_H)

nodist_libbitcoin_util_a_SOURCES = $(srcdir)/obj/build.h
#

# bitcoind binary #
bitcoind_SOURCES = bitcoind.cpp
bitcoind_CPPFLAGS = $(AM_CPPFLAGS) $(BITCOIN_INCLUDES)
bitcoind_CXXFLAGS = $(AM_CXXFLAGS) $(PIE_FLAGS)
bitcoind_LDFLAGS = $(RELDFLAGS) $(AM_LDFLAGS) $(LIBTOOL_APP_LDFLAGS)

if TARGET_WINDOWS
bitcoind_SOURCES += bitcoind-res.rc
endif

bitcoind_LDADD = \
  $(LIBBITCOIN_SERVER) \
  $(LIBBITCOIN_COMMON) \
  $(LIBUNIVALUE) \
  $(LIBBITCOIN_UTIL) \
  $(LIBBITCOIN_WALLET) \
  $(LIBBITCOIN_ZMQ) \
  $(LIBBITCOIN_CONSENSUS) \
  $(LIBBITCOIN_CRYPTO) \
  $(LIBLEVELDB) \
  $(LIBMEMENV) \
  $(LIBSECP256K1)

bitcoind_LDADD += $(BOOST_LIBS) $(BDB_LIBS) $(SSL_LIBS) $(CRYPTO_LIBS) $(MINIUPNPC_LIBS) $(EVENT_PTHREADS_LIBS) $(EVENT_LIBS) $(ZMQ_LIBS)

# bitcoin-cli binary #
bitcoin_cli_SOURCES = bitcoin-cli.cpp
bitcoin_cli_CPPFLAGS = $(AM_CPPFLAGS) $(BITCOIN_INCLUDES) $(EVENT_CFLAGS)
bitcoin_cli_CXXFLAGS = $(AM_CXXFLAGS) $(PIE_FLAGS)
bitcoin_cli_LDFLAGS = $(RELDFLAGS) $(AM_LDFLAGS) $(LIBTOOL_APP_LDFLAGS)

if TARGET_WINDOWS
bitcoin_cli_SOURCES += bitcoin-cli-res.rc
endif

bitcoin_cli_LDADD = \
  $(LIBBITCOIN_CLI) \
  $(LIBUNIVALUE) \
  $(LIBBITCOIN_UTIL) \
  $(LIBBITCOIN_CRYPTO)

bitcoin_cli_LDADD += $(BOOST_LIBS) $(SSL_LIBS) $(CRYPTO_LIBS) $(EVENT_LIBS)
#

# bitcoin-tx binary #
bitcoin_tx_SOURCES = bitcoin-tx.cpp
bitcoin_tx_CPPFLAGS = $(AM_CPPFLAGS) $(BITCOIN_INCLUDES)
bitcoin_tx_CXXFLAGS = $(AM_CXXFLAGS) $(PIE_FLAGS)
bitcoin_tx_LDFLAGS = $(RELDFLAGS) $(AM_LDFLAGS) $(LIBTOOL_APP_LDFLAGS)

if TARGET_WINDOWS
bitcoin_tx_SOURCES += bitcoin-tx-res.rc
endif

bitcoin_tx_LDADD = \
  $(LIBUNIVALUE) \
  $(LIBBITCOIN_COMMON) \
  $(LIBBITCOIN_UTIL) \
  $(LIBBITCOIN_CONSENSUS) \
  $(LIBBITCOIN_CRYPTO) \
  $(LIBSECP256K1)

bitcoin_tx_LDADD += $(BOOST_LIBS) $(CRYPTO_LIBS)
#

# bitcoinconsensus library #
if BUILD_BITCOIN_LIBS
include_HEADERS = script/bitcoinconsensus.h
libbitcoinconsensus_la_SOURCES = $(crypto_libbitcoin_crypto_a_SOURCES) $(libbitcoin_consensus_a_SOURCES)

if GLIBC_BACK_COMPAT
  libbitcoinconsensus_la_SOURCES += compat/glibc_compat.cpp
endif

libbitcoinconsensus_la_LDFLAGS = $(AM_LDFLAGS) -no-undefined $(RELDFLAGS)
libbitcoinconsensus_la_LIBADD = $(LIBSECP256K1)
libbitcoinconsensus_la_CPPFLAGS = $(AM_CPPFLAGS) -I$(builddir)/obj -I$(srcdir)/secp256k1/include -DBUILD_BITCOIN_INTERNAL
libbitcoinconsensus_la_CXXFLAGS = $(AM_CXXFLAGS) $(PIE_FLAGS)

endif
#

CTAES_DIST =  crypto/ctaes/bench.c
CTAES_DIST += crypto/ctaes/ctaes.c
CTAES_DIST += crypto/ctaes/ctaes.h
CTAES_DIST += crypto/ctaes/README.md
CTAES_DIST += crypto/ctaes/test.c

CLEANFILES = $(EXTRA_LIBRARIES)

CLEANFILES += *.gcda *.gcno
CLEANFILES += compat/*.gcda compat/*.gcno
CLEANFILES += consensus/*.gcda consensus/*.gcno
CLEANFILES += crypto/*.gcda crypto/*.gcno
CLEANFILES += policy/*.gcda policy/*.gcno
CLEANFILES += primitives/*.gcda primitives/*.gcno
CLEANFILES += script/*.gcda script/*.gcno
CLEANFILES += support/*.gcda support/*.gcno
CLEANFILES += univalue/*.gcda univalue/*.gcno
CLEANFILES += wallet/*.gcda wallet/*.gcno
CLEANFILES += wallet/test/*.gcda wallet/test/*.gcno
CLEANFILES += zmq/*.gcda zmq/*.gcno

DISTCLEANFILES = obj/build.h

EXTRA_DIST = $(CTAES_DIST)


config/bitcoin-config.h: config/stamp-h1
	@$(MAKE) -C $(top_builddir) $(subdir)/$(@)
config/stamp-h1: $(top_srcdir)/$(subdir)/config/bitcoin-config.h.in $(top_builddir)/config.status
	$(AM_V_at)$(MAKE) -C $(top_builddir) $(subdir)/$(@)
$(top_srcdir)/$(subdir)/config/bitcoin-config.h.in:  $(am__configure_deps)
	$(AM_V_at)$(MAKE) -C $(top_srcdir) $(subdir)/config/bitcoin-config.h.in

clean-local:
	-$(MAKE) -C secp256k1 clean
	-$(MAKE) -C univalue clean
	-rm -f leveldb/*/*.gcda leveldb/*/*.gcno leveldb/helpers/memenv/*.gcda leveldb/helpers/memenv/*.gcno
	-rm -f config.h
	-rm -rf test/__pycache__

.rc.o:
	@test -f $(WINDRES)
	## FIXME: How to get the appropriate modulename_CPPFLAGS in here?
	$(AM_V_GEN) $(WINDRES) $(DEFS) $(DEFAULT_INCLUDES) $(INCLUDES) $(CPPFLAGS) -DWINDRES_PREPROC -i $< -o $@

.mm.o:
	$(AM_V_CXX) $(OBJCXX) $(DEFS) $(DEFAULT_INCLUDES) $(INCLUDES) $(AM_CPPFLAGS) \
	  $(CPPFLAGS) $(AM_CXXFLAGS) $(QT_INCLUDES) $(AM_CXXFLAGS) $(PIE_FLAGS) $(CXXFLAGS) -c -o $@ $<

check-symbols: $(bin_PROGRAMS)
if GLIBC_BACK_COMPAT
	@echo "Checking glibc back compat..."
	$(AM_V_at) READELF=$(READELF) CPPFILT=$(CPPFILT) $(top_srcdir)/contrib/devtools/symbol-check.py < $(bin_PROGRAMS)
endif

check-security: $(bin_PROGRAMS)
if HARDEN
	@echo "Checking binary security..."
	$(AM_V_at) READELF=$(READELF) OBJDUMP=$(OBJDUMP) $(top_srcdir)/contrib/devtools/security-check.py < $(bin_PROGRAMS)
endif

%.pb.cc %.pb.h: %.proto
	@test -f $(PROTOC)
	$(AM_V_GEN) $(PROTOC) --cpp_out=$(@D) --proto_path=$(<D) $<

if EMBEDDED_LEVELDB
include Makefile.leveldb.include
endif

# Rendered icons must be here, not in Makefile.qt.include, since they are distributed with the source tarball

RES_RENDERED_ICON_SRC = \
  qt/res/src/chart.svg \
  qt/res/src/bitcoin.svg

RES_RENDERED_ICONS = \
  qt/res/rendered_icons/chart.png \
  qt/res/rendered_icons/about.png \
  qt/res/rendered_icons/bitcoin.ico \
  qt/res/rendered_icons/bitcoin_testnet.ico \
  qt/res/rendered_icons/bitcoin1024.png

RES_ALL_RENDERED_ICONS = $(RES_RENDERED_ICONS) \
  qt/res/rendered_icons/about.svg \
  $(patsubst %,qt/res/rendered_icons/bitcoin%.png,16 32 48 256 290 512 1024) \
  qt/res/rendered_icons/bitcoin.icns \
  qt/res/rendered_icons/nsis-wizard.bmp

EXTRA_DIST += $(RES_RENDERED_ICON_SRC) $(RES_ALL_RENDERED_ICONS)

if CAN_RENDER_ICONS

qt/res/rendered_icons/chart.png: qt/res/src/chart.svg
	@$(MKDIR_P) $(@D)
	$(RSVG_CONVERT) -f png < $< > $@

qt/res/rendered_icons/about.png: qt/res/rendered_icons/about.svg
<<<<<<< HEAD
	$(RSVG_CONVERT) -f png -d 142 -p 142 < $< | $(IMAGEMAGICK_CONVERT) - -crop 128x128+7+7 -colorspace Gray -strip $@

qt/res/rendered_icons/about.svg: qt/res/src/bitcoin.svg
	@$(MKDIR_P) $(@D)
	sed '/fill="white"/d;s/\(stop-color:\)#....../\1black/' < $< > $@
=======
	$(RSVG_CONVERT) -f png -d 142 -p 142 < $< | $(IMAGEMAGICK_CONVERT) - -crop 128x128+7+7 -background white -alpha remove -colorspace Gray -negate -alpha copy -negate -strip $@

qt/res/rendered_icons/about.svg: qt/res/src/bitcoin.svg Makefile
	@$(MKDIR_P) $(@D)
	sed 's/#\(006837\|00FF00\)/white/g;s/\(stop-color:\)#....../\1black/;s/#\(8C6239\|42210B\)/black/g' < $< > $@
>>>>>>> b888b5b8

qt/res/rendered_icons/bitcoin%.png: qt/res/src/bitcoin.svg
	@$(MKDIR_P) $(@D)
	$(RSVG_CONVERT) -f png -d $* -p $* < $< > $@

# NOTE: ImageMagick will never convert transparent PNGs to 8-bit ICOs, but GIF is fine
qt/res/rendered_icons/bitcoin%d8.gif: qt/res/rendered_icons/bitcoin%.png
	$(IMAGEMAGICK_CONVERT) $^ -colors 256 -channel A -threshold '50%' $@

qt/res/rendered_icons/bitcoin.icns: $(patsubst %,qt/res/rendered_icons/bitcoin%.png,256 512 1024 32 16)
	$(PNG2ICNS) $@ $^

qt/res/rendered_icons/bitcoin.ico: qt/res/rendered_icons/bitcoin32d8.gif $(patsubst %,qt/res/rendered_icons/bitcoin%.png,256 64 48 32 20 16)
	$(IMAGEMAGICK_CONVERT) $^ $@

qt/res/rendered_icons/bitcoin_testnet.ico: qt/res/rendered_icons/bitcoin.ico
	$(IMAGEMAGICK_CONVERT) $^ -modulate 100,87,9 $@

qt/res/rendered_icons/nsis-wizard.bmp: qt/res/rendered_icons/bitcoin290.png
	$(IMAGEMAGICK_CONVERT) $^ -crop 164x290+62+0 -border 0x12 -strip $@

endif

if ENABLE_TESTS
include Makefile.test.include
endif

if ENABLE_BENCH
include Makefile.bench.include
endif

if ENABLE_QT
include Makefile.qt.include
endif

if ENABLE_QT_TESTS
include Makefile.qttest.include
endif<|MERGE_RESOLUTION|>--- conflicted
+++ resolved
@@ -548,19 +548,11 @@
 	$(RSVG_CONVERT) -f png < $< > $@
 
 qt/res/rendered_icons/about.png: qt/res/rendered_icons/about.svg
-<<<<<<< HEAD
-	$(RSVG_CONVERT) -f png -d 142 -p 142 < $< | $(IMAGEMAGICK_CONVERT) - -crop 128x128+7+7 -colorspace Gray -strip $@
-
-qt/res/rendered_icons/about.svg: qt/res/src/bitcoin.svg
-	@$(MKDIR_P) $(@D)
-	sed '/fill="white"/d;s/\(stop-color:\)#....../\1black/' < $< > $@
-=======
 	$(RSVG_CONVERT) -f png -d 142 -p 142 < $< | $(IMAGEMAGICK_CONVERT) - -crop 128x128+7+7 -background white -alpha remove -colorspace Gray -negate -alpha copy -negate -strip $@
 
 qt/res/rendered_icons/about.svg: qt/res/src/bitcoin.svg Makefile
 	@$(MKDIR_P) $(@D)
 	sed 's/#\(006837\|00FF00\)/white/g;s/\(stop-color:\)#....../\1black/;s/#\(8C6239\|42210B\)/black/g' < $< > $@
->>>>>>> b888b5b8
 
 qt/res/rendered_icons/bitcoin%.png: qt/res/src/bitcoin.svg
 	@$(MKDIR_P) $(@D)
