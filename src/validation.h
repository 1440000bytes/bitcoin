// Copyright (c) 2009-2010 Satoshi Nakamoto
// Copyright (c) 2009-2020 The Bitcoin Core developers
// Distributed under the MIT software license, see the accompanying
// file COPYING or http://www.opensource.org/licenses/mit-license.php.

#ifndef BITCOIN_VALIDATION_H
#define BITCOIN_VALIDATION_H

#if defined(HAVE_CONFIG_H)
#include <config/bitcoin-config.h>
#endif

#include <amount.h>
#include <coins.h>
#include <crypto/common.h> // for ReadLE64
#include <fs.h>
#include <policy/feerate.h>
#include <policy/policy.h>
#include <protocol.h> // For CMessageHeader::MessageStartChars
#include <script/script_error.h>
#include <sync.h>
#include <txmempool.h> // For CTxMemPool::cs
#include <txdb.h>
#include <versionbits.h>
#include <serialize.h>

#include <atomic>
#include <map>
#include <memory>
#include <set>
#include <stdint.h>
#include <utility>
#include <vector>

class CChainState;
class BlockValidationState;
class CBlockIndex;
class CBlockTreeDB;
class CBlockUndo;
class CChainParams;
class CInv;
class CConnman;
class CScriptCheck;
class CBlockPolicyEstimator;
class CTxMemPool;
class TxValidationState;
struct ChainTxData;

struct DisconnectedBlockTransactions;
struct PrecomputedTransactionData;
struct LockPoints;

/** Default for -minrelaytxfee, minimum relay fee for transactions */
static const unsigned int DEFAULT_MIN_RELAY_TX_FEE = 1000;
/** Default for -limitancestorcount, max number of in-mempool ancestors */
static const unsigned int DEFAULT_ANCESTOR_LIMIT = 25;
/** Default for -limitancestorsize, maximum kilobytes of tx + all in-mempool ancestors */
static const unsigned int DEFAULT_ANCESTOR_SIZE_LIMIT = 101;
/** Default for -limitdescendantcount, max number of in-mempool descendants */
static const unsigned int DEFAULT_DESCENDANT_LIMIT = 25;
/** Default for -limitdescendantsize, maximum kilobytes of in-mempool descendants */
static const unsigned int DEFAULT_DESCENDANT_SIZE_LIMIT = 101;
/**
 * An extra transaction can be added to a package, as long as it only has one
 * ancestor and is no larger than this. Not really any reason to make this
 * configurable as it doesn't materially change DoS parameters.
 */
static const unsigned int EXTRA_DESCENDANT_TX_SIZE_LIMIT = 10000;
/** Default for -mempoolexpiry, expiration time for mempool transactions in hours */
static const unsigned int DEFAULT_MEMPOOL_EXPIRY = 336;
/** Maximum kilobytes for transactions to store for processing during reorg */
static const unsigned int MAX_DISCONNECTED_TX_POOL_SIZE = 20000;
/** The maximum size of a blk?????.dat file (since 0.8) */
static const unsigned int MAX_BLOCKFILE_SIZE = 0x8000000; // 128 MiB
/** The pre-allocation chunk size for blk?????.dat files (since 0.8) */
static const unsigned int BLOCKFILE_CHUNK_SIZE = 0x1000000; // 16 MiB
/** The pre-allocation chunk size for rev?????.dat files (since 0.8) */
static const unsigned int UNDOFILE_CHUNK_SIZE = 0x100000; // 1 MiB

/** Maximum number of dedicated script-checking threads allowed */
static const int MAX_SCRIPTCHECK_THREADS = 15;
/** -par default (number of script-checking threads, 0 = auto) */
static const int DEFAULT_SCRIPTCHECK_THREADS = 0;
/** Number of blocks that can be requested at any given time from a single peer. */
static const int MAX_BLOCKS_IN_TRANSIT_PER_PEER = 16;
/** Timeout in seconds during which a peer must stall block download progress before being disconnected. */
static const unsigned int BLOCK_STALLING_TIMEOUT = 2;
/** Number of headers sent in one getheaders result. We rely on the assumption that if a peer sends
 *  less than this number, we reached its tip. Changing this value is a protocol upgrade. */
static const unsigned int MAX_HEADERS_RESULTS = 2000;
/** Maximum depth of blocks we're willing to serve as compact blocks to peers
 *  when requested. For older blocks, a regular BLOCK response will be sent. */
static const int MAX_CMPCTBLOCK_DEPTH = 5;
/** Maximum depth of blocks we're willing to respond to GETBLOCKTXN requests for. */
static const int MAX_BLOCKTXN_DEPTH = 10;
/** Size of the "block download window": how far ahead of our current height do we fetch?
 *  Larger windows tolerate larger download speed differences between peer, but increase the potential
 *  degree of disordering of blocks on disk (which make reindexing and pruning harder). We'll probably
 *  want to make this a per-peer adaptive value at some point. */
static const unsigned int BLOCK_DOWNLOAD_WINDOW = 1024;
/** Time to wait (in seconds) between writing blocks/block index to disk. */
static const unsigned int DATABASE_WRITE_INTERVAL = 60 * 60;
/** Time to wait (in seconds) between flushing chainstate to disk. */
static const unsigned int DATABASE_FLUSH_INTERVAL = 24 * 60 * 60;
/** Block download timeout base, expressed in millionths of the block interval (i.e. 10 min) */
static const int64_t BLOCK_DOWNLOAD_TIMEOUT_BASE = 1000000;
/** Additional block download timeout per parallel downloading peer (i.e. 5 min) */
static const int64_t BLOCK_DOWNLOAD_TIMEOUT_PER_PEER = 500000;

static const int64_t DEFAULT_MAX_TIP_AGE = 24 * 60 * 60;
/** Maximum age of our tip in seconds for us to be considered current for fee estimation */
static const int64_t MAX_FEE_ESTIMATION_TIP_AGE = 3 * 60 * 60;

static const bool DEFAULT_CHECKPOINTS_ENABLED = true;
static const bool DEFAULT_TXINDEX = false;
static const char* const DEFAULT_BLOCKFILTERINDEX = "0";
static const unsigned int DEFAULT_BANSCORE_THRESHOLD = 100;
/** Default for -persistmempool */
static const bool DEFAULT_PERSIST_MEMPOOL = true;
/** Default for using fee filter */
static const bool DEFAULT_FEEFILTER = true;

/** Maximum number of headers to announce when relaying blocks with headers message.*/
static const unsigned int MAX_BLOCKS_TO_ANNOUNCE = 8;

/** Default for -stopatheight */
static const int DEFAULT_STOPATHEIGHT = 0;

struct BlockHasher
{
    // this used to call `GetCheapHash()` in uint256, which was later moved; the
    // cheap hash function simply calls ReadLE64() however, so the end result is
    // identical
    size_t operator()(const uint256& hash) const { return ReadLE64(hash.begin()); }
};

extern RecursiveMutex cs_main;
extern CBlockPolicyEstimator feeEstimator;
extern CTxMemPool mempool;
typedef std::unordered_map<uint256, CBlockIndex*, BlockHasher> BlockMap;
extern Mutex g_best_block_mutex;
extern std::condition_variable g_best_block_cv;
extern uint256 g_best_block;
extern std::atomic_bool fImporting;
extern std::atomic_bool fReindex;
/** Whether there are dedicated script-checking threads running.
 * False indicates all script checking is done on the main threadMessageHandler thread.
 */
extern bool g_parallel_script_checks;
extern int nScriptCheckThreads;
extern std::atomic_bool g_script_threads_enabled;
extern bool fRequireStandard;
extern bool fCheckBlockIndex;
extern bool fCheckpointsEnabled;
extern size_t nCoinCacheUsage;
/** A fee rate smaller than this is considered zero fee (for relaying, mining and transaction creation) */
extern CFeeRate minRelayTxFee;
/** If the tip is older than this (in seconds), the node is considered to be in initial block download. */
extern int64_t nMaxTipAge;

/** Block hash whose ancestors we will assume to have valid scripts without checking them. */
extern uint256 hashAssumeValid;

/** Minimum work we will assume exists on some valid chain. */
extern arith_uint256 nMinimumChainWork;

/** Best header we've seen so far (used for getheaders queries' starting points). */
extern CBlockIndex *pindexBestHeader;

/** Pruning-related variables and constants */
/** True if any block files have ever been pruned. */
extern bool fHavePruned;
/** True if we're running in -prune mode. */
extern bool fPruneMode;
/** Number of MiB of block files that we're trying to stay below. */
extern uint64_t nPruneTarget;
/** Block files containing a block-height within MIN_BLOCKS_TO_KEEP of ::ChainActive().Tip() will not be pruned. */
static const unsigned int MIN_BLOCKS_TO_KEEP = 288;
/** Minimum blocks required to signal NODE_NETWORK_LIMITED */
static const unsigned int NODE_NETWORK_LIMITED_MIN_BLOCKS = 288;

static const signed int DEFAULT_CHECKBLOCKS = 6;
static const unsigned int DEFAULT_CHECKLEVEL = 3;

// Require that user allocate at least 550 MiB for block & undo files (blk???.dat and rev???.dat)
// At 1MB per block, 288 blocks = 288MB.
// Add 15% for Undo data = 331MB
// Add 20% for Orphan block rate = 397MB
// We want the low water mark after pruning to be at least 397 MB and since we prune in
// full block file chunks, we need the high water mark which triggers the prune to be
// one 128MB block file + added 15% undo data = 147MB greater for a total of 545MB
// Setting the target to >= 550 MiB will make it likely we can respect the target.
static const uint64_t MIN_DISK_SPACE_FOR_BLOCK_FILES = 550 * 1024 * 1024;

/**
 * Process an incoming block. This only returns after the best known valid
 * block is made active. Note that it does not, however, guarantee that the
 * specific block passed to it has been checked for validity!
 *
 * If you want to *possibly* get feedback on whether pblock is valid, you must
 * install a CValidationInterface (see validationinterface.h) - this will have
 * its BlockChecked method called whenever *any* block completes validation.
 *
 * Note that we guarantee that either the proof-of-work is valid on pblock, or
 * (and possibly also) BlockChecked will have been called.
 *
 * May not be called in a
 * validationinterface callback.
 *
 * @param[in]   pblock  The block we want to process.
 * @param[in]   fForceProcessing Process this block even if unrequested; used for non-network block sources and whitelisted peers.
 * @param[out]  fNewBlock A boolean which is set to indicate if the block was first received via this call
 * @returns     If the block was processed, independently of block validity
 */
bool ProcessNewBlock(const CChainParams& chainparams, const std::shared_ptr<const CBlock> pblock, bool fForceProcessing, bool* fNewBlock) LOCKS_EXCLUDED(cs_main);

/**
 * Process incoming block headers.
 *
 * May not be called in a
 * validationinterface callback.
 *
 * @param[in]  block The block headers themselves
 * @param[out] state This may be set to an Error state if any error occurred processing them
 * @param[in]  chainparams The params for the chain we want to connect to
 * @param[out] ppindex If set, the pointer will be set to point to the last new block index object for the given headers
 */
bool ProcessNewBlockHeaders(const std::vector<CBlockHeader>& block, BlockValidationState& state, const CChainParams& chainparams, const CBlockIndex** ppindex = nullptr) LOCKS_EXCLUDED(cs_main);

/** Open a block file (blk?????.dat) */
FILE* OpenBlockFile(const FlatFilePos &pos, bool fReadOnly = false);
/** Translation to a filesystem path */
fs::path GetBlockPosFilename(const FlatFilePos &pos);
/** Import blocks from an external file */
bool LoadExternalBlockFile(const CChainParams& chainparams, FILE* fileIn, FlatFilePos *dbp = nullptr);
/** Ensures we have a genesis block in the block tree, possibly writing one to disk. */
bool LoadGenesisBlock(const CChainParams& chainparams);
/** Load the block tree and coins database from disk,
 * initializing state if we're running with -reindex. */
bool LoadBlockIndex(const CChainParams& chainparams) EXCLUSIVE_LOCKS_REQUIRED(cs_main);
/** Unload database information */
void UnloadBlockIndex();
/** Run an instance of the script checking thread */
void ThreadScriptCheck(int worker_num);
/** Retrieve a transaction (from memory pool, or from disk, if possible) */
bool GetTransaction(const uint256& hash, CTransactionRef& tx, const Consensus::Params& params, uint256& hashBlock, const CBlockIndex* const blockIndex = nullptr);
/**
 * Find the best known block, and make it the tip of the block chain
 *
 * May not be called with cs_main held. May not be called in a
 * validationinterface callback.
 */
bool ActivateBestChain(BlockValidationState& state, const CChainParams& chainparams, std::shared_ptr<const CBlock> pblock = std::shared_ptr<const CBlock>());
CAmount GetBlockSubsidy(int nHeight, const Consensus::Params& consensusParams);

/** Guess verification progress (as a fraction between 0.0=genesis and 1.0=current tip). */
double GuessVerificationProgress(const ChainTxData& data, const CBlockIndex* pindex);

/** Calculate the amount of disk space the block & undo files currently use */
uint64_t CalculateCurrentUsage();

/**
 *  Mark one block file as pruned.
 */
void PruneOneBlockFile(const int fileNumber) EXCLUSIVE_LOCKS_REQUIRED(cs_main);

/**
 *  Actually unlink the specified files
 */
void UnlinkPrunedFiles(const std::set<int>& setFilesToPrune);

extern Mutex g_prune_locks_mutex;
extern std::unordered_map<std::string, PruneLockInfo> g_prune_locks GUARDED_BY(g_prune_locks_mutex);
bool PruneLockExists(const std::string& lockid) SHARED_LOCKS_REQUIRED(g_prune_locks_mutex);
bool SetPruneLock(const std::string& lockid, const PruneLockInfo&, bool sync=false) EXCLUSIVE_LOCKS_REQUIRED(g_prune_locks_mutex);
bool DeletePruneLock(const std::string& lockid) EXCLUSIVE_LOCKS_REQUIRED(g_prune_locks_mutex);

/** Prune block files up to a given height */
void PruneBlockFilesManual(int nManualPruneHeight);

static const std::string rejectmsg_lowfee_mempool = "mempool min fee not met";
static const std::string rejectmsg_lowfee_relay = "min relay fee not met";
static const std::string rejectmsg_mempoolfull = "mempool full";

/** (try to) add transaction to memory pool
 * plTxnReplaced will be appended to with all transactions replaced from mempool
 * optionally takes an argument to return tx fee to the caller **/
bool AcceptToMemoryPool(CTxMemPool& pool, TxValidationState &state, const CTransactionRef &tx,
                        std::list<CTransactionRef>* plTxnReplaced,
<<<<<<< HEAD
                        bool bypass_limits, const CAmount nAbsurdFee, bool test_accept=false, CAmount* fee_out=nullptr) EXCLUSIVE_LOCKS_REQUIRED(cs_main);
=======
                        const ignore_rejects_type&, const CAmount nAbsurdFee, bool test_accept=false, CAmount* fee_out=nullptr) EXCLUSIVE_LOCKS_REQUIRED(cs_main);

static inline bool AcceptToMemoryPool(CTxMemPool& pool, TxValidationState &state, const CTransactionRef &tx,
                        std::list<CTransactionRef>* plTxnReplaced,
                        bool bypass_limits, const CAmount nAbsurdFee, bool test_accept=false, CAmount* fee_out=nullptr) EXCLUSIVE_LOCKS_REQUIRED(cs_main) {
    static const ignore_rejects_type ignore_rejects_legacy{rejectmsg_lowfee_mempool, rejectmsg_lowfee_relay, rejectmsg_mempoolfull};
    return AcceptToMemoryPool(pool, state, tx, plTxnReplaced, (bypass_limits ? ignore_rejects_legacy : empty_ignore_rejects), nAbsurdFee, test_accept, fee_out);
}
>>>>>>> ea5186a0

/** Get the BIP9 state for a given deployment at the current tip. */
ThresholdState VersionBitsTipState(const Consensus::Params& params, Consensus::DeploymentPos pos);

/** Get the numerical statistics for the BIP9 state for a given deployment at the current tip. */
BIP9Stats VersionBitsTipStatistics(const Consensus::Params& params, Consensus::DeploymentPos pos);

/** Get the block height at which the BIP9 deployment switched into the state for the block building on the current tip. */
int VersionBitsTipStateSinceHeight(const Consensus::Params& params, Consensus::DeploymentPos pos);


/** Apply the effects of this transaction on the UTXO set represented by view */
void UpdateCoins(const CTransaction& tx, CCoinsViewCache& inputs, int nHeight);

/** Transaction validation functions */

/**
 * Check if transaction will be final in the next block to be created.
 *
 * Calls IsFinalTx() with current block height and appropriate block time.
 *
 * See consensus/consensus.h for flag definitions.
 */
bool CheckFinalTx(const CTransaction &tx, int flags = -1) EXCLUSIVE_LOCKS_REQUIRED(cs_main);

/**
 * Test whether the LockPoints height and time are still valid on the current chain
 */
bool TestLockPointValidity(const LockPoints* lp) EXCLUSIVE_LOCKS_REQUIRED(cs_main);

/**
 * Check if transaction will be BIP 68 final in the next block to be created.
 *
 * Simulates calling SequenceLocks() with data from the tip of the current active chain.
 * Optionally stores in LockPoints the resulting height and time calculated and the hash
 * of the block needed for calculation or skips the calculation and uses the LockPoints
 * passed in for evaluation.
 * The LockPoints should not be considered valid if CheckSequenceLocks returns false.
 *
 * See consensus/consensus.h for flag definitions.
 */
bool CheckSequenceLocks(const CTxMemPool& pool, const CTransaction& tx, int flags, LockPoints* lp = nullptr, bool useExistingLockPoints = false) EXCLUSIVE_LOCKS_REQUIRED(cs_main);

/**
 * Closure representing one script verification
 * Note that this stores references to the spending transaction
 */
class CScriptCheck
{
private:
    CTxOut m_tx_out;
    const CTransaction *ptxTo;
    unsigned int nIn;
    unsigned int nFlags;
    bool cacheStore;
    ScriptError error;
    PrecomputedTransactionData *txdata;

public:
    CScriptCheck(): ptxTo(nullptr), nIn(0), nFlags(0), cacheStore(false), error(SCRIPT_ERR_UNKNOWN_ERROR) {}
    CScriptCheck(const CTxOut& outIn, const CTransaction& txToIn, unsigned int nInIn, unsigned int nFlagsIn, bool cacheIn, PrecomputedTransactionData* txdataIn) :
        m_tx_out(outIn), ptxTo(&txToIn), nIn(nInIn), nFlags(nFlagsIn), cacheStore(cacheIn), error(SCRIPT_ERR_UNKNOWN_ERROR), txdata(txdataIn) { }

    bool operator()();

    void swap(CScriptCheck &check) {
        std::swap(ptxTo, check.ptxTo);
        std::swap(m_tx_out, check.m_tx_out);
        std::swap(nIn, check.nIn);
        std::swap(nFlags, check.nFlags);
        std::swap(cacheStore, check.cacheStore);
        std::swap(error, check.error);
        std::swap(txdata, check.txdata);
    }

    ScriptError GetScriptError() const { return error; }
};

/** Initializes the script-execution cache */
void InitScriptExecutionCache();


/** Functions for disk access for blocks */
bool ReadBlockFromDisk(CBlock& block, const FlatFilePos& pos, const Consensus::Params& consensusParams, bool lowprio = false);
bool ReadBlockFromDisk(CBlock& block, const CBlockIndex* pindex, const Consensus::Params& consensusParams, bool lowprio = false);
bool ReadRawBlockFromDisk(std::vector<uint8_t>& block, const FlatFilePos& pos, const CMessageHeader::MessageStartChars& message_start, bool lowprio = false);
bool ReadRawBlockFromDisk(std::vector<uint8_t>& block, const CBlockIndex* pindex, const CMessageHeader::MessageStartChars& message_start, bool lowprio = false);

bool UndoReadFromDisk(CBlockUndo& blockundo, const CBlockIndex* pindex);

/** Functions for validating blocks and updating the block tree */

/** Context-independent validity checks */
bool CheckBlock(const CBlock& block, BlockValidationState& state, const Consensus::Params& consensusParams, bool fCheckPOW = true, bool fCheckMerkleRoot = true);

/** Check a block is completely valid from start to finish (only works on top of our current best block) */
bool TestBlockValidity(BlockValidationState& state, const CChainParams& chainparams, const CBlock& block, CBlockIndex* pindexPrev, bool fCheckPOW = true, bool fCheckMerkleRoot = true) EXCLUSIVE_LOCKS_REQUIRED(cs_main);

/** Check whether witness commitments are required for a block, and whether to enforce NULLDUMMY (BIP 147) rules.
 *  Note that transaction witness validation rules are always enforced when P2SH is enforced. */
bool IsWitnessEnabled(const CBlockIndex* pindexPrev, const Consensus::Params& params);

/** When there are blocks in the active chain with missing data, rewind the chainstate and remove them from the block index */
bool RewindBlockIndex(const CChainParams& params) LOCKS_EXCLUDED(cs_main);

/** Compute at which vout of the block's coinbase transaction the witness commitment occurs, or -1 if not found */
int GetWitnessCommitmentIndex(const CBlock& block);

/** Update uncommitted block structures (currently: only the witness reserved value). This is safe for submitted blocks. */
void UpdateUncommittedBlockStructures(CBlock& block, const CBlockIndex* pindexPrev, const Consensus::Params& consensusParams);

/** Produce the necessary coinbase commitment for a block (modifies the hash, don't call for mined blocks). */
std::vector<unsigned char> GenerateCoinbaseCommitment(CBlock& block, const CBlockIndex* pindexPrev, const Consensus::Params& consensusParams);

/** RAII wrapper for VerifyDB: Verify consistency of the block and coin databases */
class CVerifyDB {
public:
    CVerifyDB();
    ~CVerifyDB();
    bool VerifyDB(const CChainParams& chainparams, CCoinsView *coinsview, int nCheckLevel, int nCheckDepth);
};

CBlockIndex* LookupBlockIndex(const uint256& hash) EXCLUSIVE_LOCKS_REQUIRED(cs_main);

/** Find the last common block between the parameter chain and a locator. */
CBlockIndex* FindForkInGlobalIndex(const CChain& chain, const CBlockLocator& locator) EXCLUSIVE_LOCKS_REQUIRED(cs_main);

enum DisconnectResult
{
    DISCONNECT_OK,      // All good.
    DISCONNECT_UNCLEAN, // Rolled back, but UTXO set was inconsistent with block.
    DISCONNECT_FAILED   // Something else went wrong.
};

class ConnectTrace;

/** @see CChainState::FlushStateToDisk */
enum class FlushStateMode {
    NONE,
    IF_NEEDED,
    PERIODIC,
    ALWAYS
};

struct CBlockIndexWorkComparator
{
    bool operator()(const CBlockIndex *pa, const CBlockIndex *pb) const;
};

/**
 * Maintains a tree of blocks (stored in `m_block_index`) which is consulted
 * to determine where the most-work tip is.
 *
 * This data is used mostly in `CChainState` - information about, e.g.,
 * candidate tips is not maintained here.
 */
class BlockManager {
public:
    BlockMap m_block_index GUARDED_BY(cs_main);

    /** In order to efficiently track invalidity of headers, we keep the set of
      * blocks which we tried to connect and found to be invalid here (ie which
      * were set to BLOCK_FAILED_VALID since the last restart). We can then
      * walk this set and check if a new header is a descendant of something in
      * this set, preventing us from having to walk m_block_index when we try
      * to connect a bad block and fail.
      *
      * While this is more complicated than marking everything which descends
      * from an invalid block as invalid at the time we discover it to be
      * invalid, doing so would require walking all of m_block_index to find all
      * descendants. Since this case should be very rare, keeping track of all
      * BLOCK_FAILED_VALID blocks in a set should be just fine and work just as
      * well.
      *
      * Because we already walk m_block_index in height-order at startup, we go
      * ahead and mark descendants of invalid blocks as FAILED_CHILD at that time,
      * instead of putting things in this set.
      */
    std::set<CBlockIndex*> m_failed_blocks;

    /**
     * All pairs A->B, where A (or one of its ancestors) misses transactions, but B has transactions.
     * Pruned nodes may have entries where B is missing data.
     */
    std::multimap<CBlockIndex*, CBlockIndex*> m_blocks_unlinked;

    /**
     * Load the blocktree off disk and into memory. Populate certain metadata
     * per index entry (nStatus, nChainWork, nTimeMax, etc.) as well as peripheral
     * collections like setDirtyBlockIndex.
     *
     * @param[out] block_index_candidates  Fill this set with any valid blocks for
     *                                     which we've downloaded all transactions.
     */
    bool LoadBlockIndex(
        const Consensus::Params& consensus_params,
        CBlockTreeDB& blocktree,
        std::set<CBlockIndex*, CBlockIndexWorkComparator>& block_index_candidates)
        EXCLUSIVE_LOCKS_REQUIRED(cs_main);

    /** Clear all data members. */
    void Unload() EXCLUSIVE_LOCKS_REQUIRED(cs_main);

    CBlockIndex* AddToBlockIndex(const CBlockHeader& block) EXCLUSIVE_LOCKS_REQUIRED(cs_main);
    /** Create a new block index entry for a given block hash */
    CBlockIndex* InsertBlockIndex(const uint256& hash) EXCLUSIVE_LOCKS_REQUIRED(cs_main);

    /**
     * If a block header hasn't already been seen, call CheckBlockHeader on it, ensure
     * that it doesn't descend from an invalid block, and then add it to m_block_index.
     */
    bool AcceptBlockHeader(
        const CBlockHeader& block,
        BlockValidationState& state,
        const CChainParams& chainparams,
        CBlockIndex** ppindex) EXCLUSIVE_LOCKS_REQUIRED(cs_main);
};

/**
 * A convenience class for constructing the CCoinsView* hierarchy used
 * to facilitate access to the UTXO set.
 *
 * This class consists of an arrangement of layered CCoinsView objects,
 * preferring to store and retrieve coins in memory via `m_cacheview` but
 * ultimately falling back on cache misses to the canonical store of UTXOs on
 * disk, `m_dbview`.
 */
class CoinsViews {

public:
    //! The lowest level of the CoinsViews cache hierarchy sits in a leveldb database on disk.
    //! All unspent coins reside in this store.
    CCoinsViewDB m_dbview GUARDED_BY(cs_main);

    //! This view wraps access to the leveldb instance and handles read errors gracefully.
    CCoinsViewErrorCatcher m_catcherview GUARDED_BY(cs_main);

    //! This is the top layer of the cache hierarchy - it keeps as many coins in memory as
    //! can fit per the dbcache setting.
    std::unique_ptr<CCoinsViewCache> m_cacheview GUARDED_BY(cs_main);

    //! This constructor initializes CCoinsViewDB and CCoinsViewErrorCatcher instances, but it
    //! *does not* create a CCoinsViewCache instance by default. This is done separately because the
    //! presence of the cache has implications on whether or not we're allowed to flush the cache's
    //! state to disk, which should not be done until the health of the database is verified.
    //!
    //! All arguments forwarded onto CCoinsViewDB.
    CoinsViews(std::string ldb_name, size_t cache_size_bytes, bool in_memory, bool should_wipe);

    //! Initialize the CCoinsViewCache member.
    void InitCache() EXCLUSIVE_LOCKS_REQUIRED(::cs_main);
};

enum class CoinsCacheSizeState
{
    //! The coins cache is in immediate need of a flush.
    CRITICAL = 2,
    //! The cache is at >= 90% capacity.
    LARGE = 1,
    OK = 0
};

/**
 * CChainState stores and provides an API to update our local knowledge of the
 * current best chain.
 *
 * Eventually, the API here is targeted at being exposed externally as a
 * consumable libconsensus library, so any functions added must only call
 * other class member functions, pure functions in other parts of the consensus
 * library, callbacks via the validation interface, or read/write-to-disk
 * functions (eventually this will also be via callbacks).
 *
 * Anything that is contingent on the current tip of the chain is stored here,
 * whereas block information and metadata independent of the current tip is
 * kept in `BlockMetadataManager`.
 */
class CChainState {
private:

    /**
     * Every received block is assigned a unique and increasing identifier, so we
     * know which one to give priority in case of a fork.
     */
    RecursiveMutex cs_nBlockSequenceId;
    /** Blocks loaded from disk are assigned id 0, so start the counter at 1. */
    int32_t nBlockSequenceId = 1;
    /** Decreasing counter (used by subsequent preciousblock calls). */
    int32_t nBlockReverseSequenceId = -1;
    /** chainwork for the last block that preciousblock has been applied to. */
    arith_uint256 nLastPreciousChainwork = 0;

    /**
     * the ChainState CriticalSection
     * A lock that must be held when modifying this ChainState - held in ActivateBestChain()
     */
    RecursiveMutex m_cs_chainstate;

    /**
     * Whether this chainstate is undergoing initial block download.
     *
     * Mutable because we need to be able to mark IsInitialBlockDownload()
     * const, which latches this for caching purposes.
     */
    mutable std::atomic<bool> m_cached_finished_ibd{false};

    //! Reference to a BlockManager instance which itself is shared across all
    //! CChainState instances. Keeping a local reference allows us to test more
    //! easily as opposed to referencing a global.
    BlockManager& m_blockman;

    //! Manages the UTXO set, which is a reflection of the contents of `m_chain`.
    std::unique_ptr<CoinsViews> m_coins_views;

public:
    CChainState(BlockManager& blockman) : m_blockman(blockman) {}
    CChainState();

    /**
     * Initialize the CoinsViews UTXO set database management data structures. The in-memory
     * cache is initialized separately.
     *
     * All parameters forwarded to CoinsViews.
     */
    void InitCoinsDB(
        size_t cache_size_bytes,
        bool in_memory,
        bool should_wipe,
        std::string leveldb_name = "chainstate");

    //! Initialize the in-memory coins cache (to be done after the health of the on-disk database
    //! is verified).
    void InitCoinsCache() EXCLUSIVE_LOCKS_REQUIRED(::cs_main);

    //! @returns whether or not the CoinsViews object has been fully initialized and we can
    //!          safely flush this object to disk.
    bool CanFlushToDisk() EXCLUSIVE_LOCKS_REQUIRED(cs_main) {
        return m_coins_views && m_coins_views->m_cacheview;
    }

    //! The current chain of blockheaders we consult and build on.
    //! @see CChain, CBlockIndex.
    CChain m_chain;

    /**
     * The set of all CBlockIndex entries with BLOCK_VALID_TRANSACTIONS (for itself and all ancestors) and
     * as good as our current tip or better. Entries may be failed, though, and pruning nodes may be
     * missing the data for the block.
     */
    std::set<CBlockIndex*, CBlockIndexWorkComparator> setBlockIndexCandidates;

    //! @returns A reference to the in-memory cache of the UTXO set.
    CCoinsViewCache& CoinsTip() EXCLUSIVE_LOCKS_REQUIRED(cs_main)
    {
        assert(m_coins_views->m_cacheview);
        return *m_coins_views->m_cacheview.get();
    }

    //! @returns A reference to the on-disk UTXO set database.
    CCoinsViewDB& CoinsDB() EXCLUSIVE_LOCKS_REQUIRED(cs_main)
    {
        return m_coins_views->m_dbview;
    }

    //! @returns A reference to a wrapped view of the in-memory UTXO set that
    //!     handles disk read errors gracefully.
    CCoinsViewErrorCatcher& CoinsErrorCatcher() EXCLUSIVE_LOCKS_REQUIRED(cs_main)
    {
        return m_coins_views->m_catcherview;
    }

    //! Destructs all objects related to accessing the UTXO set.
    void ResetCoinsViews() { m_coins_views.reset(); }

    /**
     * Update the on-disk chain state.
     * The caches and indexes are flushed depending on the mode we're called with
     * if they're too large, if it's been a while since the last write,
     * or always and in all cases if we're in prune mode and are deleting files.
     *
     * If FlushStateMode::NONE is used, then FlushStateToDisk(...) won't do anything
     * besides checking if we need to prune.
     *
     * @returns true unless a system error occurred
     */
    bool FlushStateToDisk(
        const CChainParams& chainparams,
        BlockValidationState &state,
        FlushStateMode mode,
        int nManualPruneHeight = 0);

    //! Unconditionally flush all changes to disk.
    void ForceFlushStateToDisk();

    //! Prune blockfiles from the disk if necessary and then flush chainstate changes
    //! if we pruned.
    void PruneAndFlush();

    /**
     * Make the best chain active, in multiple steps. The result is either failure
     * or an activated best chain. pblock is either nullptr or a pointer to a block
     * that is already loaded (to avoid loading it again from disk).
     *
     * ActivateBestChain is split into steps (see ActivateBestChainStep) so that
     * we avoid holding cs_main for an extended period of time; the length of this
     * call may be quite long during reindexing or a substantial reorg.
     *
     * May not be called with cs_main held. May not be called in a
     * validationinterface callback.
     *
     * @returns true unless a system error occurred
     */
    bool ActivateBestChain(
        BlockValidationState& state,
        const CChainParams& chainparams,
        std::shared_ptr<const CBlock> pblock) LOCKS_EXCLUDED(cs_main);

    bool AcceptBlock(const std::shared_ptr<const CBlock>& pblock, BlockValidationState& state, const CChainParams& chainparams, CBlockIndex** ppindex, bool fRequested, const FlatFilePos* dbp, bool* fNewBlock) EXCLUSIVE_LOCKS_REQUIRED(cs_main);

    // Block (dis)connection on a given view:
    DisconnectResult DisconnectBlock(const CBlock& block, const CBlockIndex* pindex, CCoinsViewCache& view);
    bool ConnectBlock(const CBlock& block, BlockValidationState& state, CBlockIndex* pindex,
                      CCoinsViewCache& view, const CChainParams& chainparams, bool fJustCheck = false) EXCLUSIVE_LOCKS_REQUIRED(cs_main);

    // Apply the effects of a block disconnection on the UTXO set.
    bool DisconnectTip(BlockValidationState& state, const CChainParams& chainparams, DisconnectedBlockTransactions* disconnectpool) EXCLUSIVE_LOCKS_REQUIRED(cs_main, ::mempool.cs);

    // Manual block validity manipulation:
    bool PreciousBlock(BlockValidationState& state, const CChainParams& params, CBlockIndex* pindex) LOCKS_EXCLUDED(cs_main);
    bool InvalidateBlock(BlockValidationState& state, const CChainParams& chainparams, CBlockIndex* pindex) LOCKS_EXCLUDED(cs_main);
    void ResetBlockFailureFlags(CBlockIndex* pindex) EXCLUSIVE_LOCKS_REQUIRED(cs_main);

    /** Replay blocks that aren't fully applied to the database. */
    bool ReplayBlocks(const CChainParams& params);
    bool RewindBlockIndex(const CChainParams& params) LOCKS_EXCLUDED(cs_main);
    bool LoadGenesisBlock(const CChainParams& chainparams);

    void PruneBlockIndexCandidates();

    void UnloadBlockIndex();

    /** Check whether we are doing an initial block download (synchronizing from disk or network) */
    bool IsInitialBlockDownload() const;

    /**
     * Make various assertions about the state of the block index.
     *
     * By default this only executes fully when using the Regtest chain; see: fCheckBlockIndex.
     */
    void CheckBlockIndex(const Consensus::Params& consensusParams);

    /** Update the chain tip based on database information, i.e. CoinsTip()'s best block. */
    bool LoadChainTip(const CChainParams& chainparams) EXCLUSIVE_LOCKS_REQUIRED(cs_main);

    //! Dictates whether we need to flush the cache to disk or not.
    //!
    //! @return the state of the size of the coins cache.
    CoinsCacheSizeState GetCoinsCacheSizeState(const CTxMemPool& tx_pool)
        EXCLUSIVE_LOCKS_REQUIRED(::cs_main);

    CoinsCacheSizeState GetCoinsCacheSizeState(
        const CTxMemPool& tx_pool,
        size_t max_coins_cache_size_bytes,
        size_t max_mempool_size_bytes) EXCLUSIVE_LOCKS_REQUIRED(::cs_main);

private:
    bool ActivateBestChainStep(BlockValidationState& state, const CChainParams& chainparams, CBlockIndex* pindexMostWork, const std::shared_ptr<const CBlock>& pblock, bool& fInvalidFound, ConnectTrace& connectTrace) EXCLUSIVE_LOCKS_REQUIRED(cs_main, ::mempool.cs);
    bool ConnectTip(BlockValidationState& state, const CChainParams& chainparams, CBlockIndex* pindexNew, const std::shared_ptr<const CBlock>& pblock, ConnectTrace& connectTrace, DisconnectedBlockTransactions& disconnectpool) EXCLUSIVE_LOCKS_REQUIRED(cs_main, ::mempool.cs);

    void InvalidBlockFound(CBlockIndex *pindex, const BlockValidationState &state) EXCLUSIVE_LOCKS_REQUIRED(cs_main);
    CBlockIndex* FindMostWorkChain() EXCLUSIVE_LOCKS_REQUIRED(cs_main);
    void ReceivedBlockTransactions(const CBlock& block, CBlockIndex* pindexNew, const FlatFilePos& pos, const Consensus::Params& consensusParams) EXCLUSIVE_LOCKS_REQUIRED(cs_main);

    bool RollforwardBlock(const CBlockIndex* pindex, CCoinsViewCache& inputs, const CChainParams& params) EXCLUSIVE_LOCKS_REQUIRED(cs_main);

    //! Mark a block as not having block data
    void EraseBlockData(CBlockIndex* index) EXCLUSIVE_LOCKS_REQUIRED(cs_main);
};

/** Mark a block as precious and reorganize.
 *
 * May not be called in a
 * validationinterface callback.
 */
bool PreciousBlock(BlockValidationState& state, const CChainParams& params, CBlockIndex *pindex) LOCKS_EXCLUDED(cs_main);

/** Mark a block as invalid. */
bool InvalidateBlock(BlockValidationState& state, const CChainParams& chainparams, CBlockIndex* pindex) LOCKS_EXCLUDED(cs_main);

/** Remove invalidity status from a block and its descendants. */
void ResetBlockFailureFlags(CBlockIndex* pindex) EXCLUSIVE_LOCKS_REQUIRED(cs_main);

/** @returns the most-work valid chainstate. */
CChainState& ChainstateActive();

/** @returns the most-work chain. */
CChain& ChainActive();

/** @returns the global block index map. */
BlockMap& BlockIndex();

// Most often ::ChainstateActive() should be used instead of this, but some code
// may not be able to assume that this has been initialized yet and so must use it
// directly, e.g. init.cpp.
extern std::unique_ptr<CChainState> g_chainstate;

/** Global variable that points to the active block tree (protected by cs_main) */
extern std::unique_ptr<CBlockTreeDB> pblocktree;

/**
 * Return the spend height, which is one more than the inputs.GetBestBlock().
 * While checking, GetBestBlock() refers to the parent block. (protected by cs_main)
 * This is also true for mempool checks.
 */
int GetSpendHeight(const CCoinsViewCache& inputs);

extern VersionBitsCache versionbitscache;

/**
 * Determine what nVersion a new block should use.
 */
int32_t ComputeBlockVersion(const CBlockIndex* pindexPrev, const Consensus::Params& params);

/** Get block file info entry for one block file */
CBlockFileInfo* GetBlockFileInfo(size_t n);

/** Dump the mempool to disk. */
bool DumpMempool(const CTxMemPool& pool);

/** Load the mempool from disk. */
bool LoadMempool(CTxMemPool& pool);

//! Check whether the block associated with this index entry is pruned or not.
inline bool IsBlockPruned(const CBlockIndex* pblockindex)
{
    return (fHavePruned && !(pblockindex->nStatus & BLOCK_HAVE_DATA) && pblockindex->nTx > 0);
}

#endif // BITCOIN_VALIDATION_H<|MERGE_RESOLUTION|>--- conflicted
+++ resolved
@@ -287,9 +287,6 @@
  * optionally takes an argument to return tx fee to the caller **/
 bool AcceptToMemoryPool(CTxMemPool& pool, TxValidationState &state, const CTransactionRef &tx,
                         std::list<CTransactionRef>* plTxnReplaced,
-<<<<<<< HEAD
-                        bool bypass_limits, const CAmount nAbsurdFee, bool test_accept=false, CAmount* fee_out=nullptr) EXCLUSIVE_LOCKS_REQUIRED(cs_main);
-=======
                         const ignore_rejects_type&, const CAmount nAbsurdFee, bool test_accept=false, CAmount* fee_out=nullptr) EXCLUSIVE_LOCKS_REQUIRED(cs_main);
 
 static inline bool AcceptToMemoryPool(CTxMemPool& pool, TxValidationState &state, const CTransactionRef &tx,
@@ -298,7 +295,6 @@
     static const ignore_rejects_type ignore_rejects_legacy{rejectmsg_lowfee_mempool, rejectmsg_lowfee_relay, rejectmsg_mempoolfull};
     return AcceptToMemoryPool(pool, state, tx, plTxnReplaced, (bypass_limits ? ignore_rejects_legacy : empty_ignore_rejects), nAbsurdFee, test_accept, fee_out);
 }
->>>>>>> ea5186a0
 
 /** Get the BIP9 state for a given deployment at the current tip. */
 ThresholdState VersionBitsTipState(const Consensus::Params& params, Consensus::DeploymentPos pos);
