--- conflicted
+++ resolved
@@ -2081,10 +2081,10 @@
     if (!FlushStateToDisk(chainparams, state, FLUSH_STATE_IF_NEEDED))
         return false;
 
-<<<<<<< HEAD
     if (disconnectpool) {
         // Save transactions to re-add to mempool at end of reorg
         for (auto it = block.vtx.rbegin(); it != block.vtx.rend(); ++it) {
+            mempool.UpdateDependentPriorities(*(*it), pindexDelete->nHeight, false);
             disconnectpool->addTransaction(*it);
         }
         while (disconnectpool->DynamicMemoryUsage() > MAX_DISCONNECTED_TX_POOL_SIZE * 1000) {
@@ -2092,21 +2092,6 @@
             auto it = disconnectpool->queuedTx.get<insertion_order>().begin();
             mempool.removeRecursive(**it, MemPoolRemovalReason::REORG);
             disconnectpool->removeEntry(it);
-=======
-    if (!fBare) {
-        // Resurrect mempool transactions from the disconnected block.
-        std::vector<uint256> vHashUpdate;
-        for (const auto& it : block.vtx) {
-            const CTransaction& tx = *it;
-            mempool.UpdateDependentPriorities(tx, pindexDelete->nHeight, false);
-            // ignore validation errors in resurrected transactions
-            CValidationState stateDummy;
-            if (tx.IsCoinBase() || !AcceptToMemoryPool(mempool, stateDummy, it, false, NULL, NULL, true)) {
-                mempool.removeRecursive(tx, MemPoolRemovalReason::REORG);
-            } else if (mempool.exists(tx.GetHash())) {
-                vHashUpdate.push_back(tx.GetHash());
-            }
->>>>>>> 80508d7d
         }
     }
 
