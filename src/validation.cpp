--- conflicted
+++ resolved
@@ -635,12 +635,8 @@
             return state.DoS(0, false, REJECT_NONSTANDARD, "bad-txns-too-many-sigops", false,
                 strprintf("%d", nSigOpsCost));
 
-<<<<<<< HEAD
         poolMinFeeRate = pool.GetMinFee(gArgs.GetArg("-maxmempool", DEFAULT_MAX_MEMPOOL_SIZE) * 1000000);
         CAmount mempoolRejectFee = poolMinFeeRate.GetFee(nSize);
-=======
-        CAmount mempoolRejectFee = pool.GetMinFee(gArgs.GetArg("-maxmempool", DEFAULT_MAX_MEMPOOL_SIZE) * 1000000).GetFee(nSize);
->>>>>>> 1311738d
         if (mempoolRejectFee > 0 && nModifiedFees < mempoolRejectFee) {
             return state.DoS(0, false, REJECT_INSUFFICIENTFEE, "mempool min fee not met", false, strprintf("%d < %d", nFees, mempoolRejectFee));
         }
@@ -896,11 +892,8 @@
     }
 
     GetMainSignals().TransactionAddedToMempool(ptx);
-<<<<<<< HEAD
     // update mempool stats
     CStats::DefaultStats()->addMempoolSample(pool.size(), pool.DynamicMemoryUsage(), poolMinFeeRate.GetFeePerK());
-=======
->>>>>>> 1311738d
 
     return true;
 }
@@ -933,11 +926,7 @@
 /** Return transaction in txOut, and if it was found inside a block, its hash is placed in hashBlock */
 bool GetTransaction(const uint256& hash, CTransactionRef& txOut, const Consensus::Params& consensusParams, uint256& hashBlock, bool fAllowSlow, CBlockIndex* blockIndex)
 {
-<<<<<<< HEAD
-    CBlockIndex *pindexSlow = nullptr;
-=======
     CBlockIndex* pindexSlow = blockIndex;
->>>>>>> 1311738d
 
     LOCK(cs_main);
 
@@ -968,11 +957,6 @@
                 return true;
             }
 
-<<<<<<< HEAD
-    if (fAllowSlow) { // use coin database to locate block that contains transaction, and scan it
-        const Coin& coin = AccessByTxid(*pcoinsTip, hash);
-        if (!coin.IsSpent()) pindexSlow = chainActive[coin.nHeight];
-=======
             // transaction not found in index, nothing more can be done
             return false;
         }
@@ -981,7 +965,6 @@
             const Coin& coin = AccessByTxid(*pcoinsTip, hash);
             if (!coin.IsSpent()) pindexSlow = chainActive[coin.nHeight];
         }
->>>>>>> 1311738d
     }
 
     if (pindexSlow) {
@@ -1263,17 +1246,10 @@
     return pindexPrev->nHeight + 1;
 }
 
-<<<<<<< HEAD
 
 static CuckooCache::cache<uint256, SignatureCacheHasher> scriptExecutionCache;
 static uint256 scriptExecutionCacheNonce(GetRandHash());
 
-=======
-
-static CuckooCache::cache<uint256, SignatureCacheHasher> scriptExecutionCache;
-static uint256 scriptExecutionCacheNonce(GetRandHash());
-
->>>>>>> 1311738d
 void InitScriptExecutionCache() {
     // nMaxCacheSize is unsigned. If -maxsigcachesize is set to zero,
     // setup_bytes creates the minimum possible cache (2 elements).
@@ -2159,11 +2135,8 @@
     // Let wallets know transactions went from 1-confirmed to
     // 0-confirmed or conflicted:
     GetMainSignals().BlockDisconnected(pblock);
-<<<<<<< HEAD
     // update mempool stats
     CStats::DefaultStats()->addMempoolSample(mempool.size(), mempool.DynamicMemoryUsage(), mempool.GetMinFee(gArgs.GetArg("-maxmempool", DEFAULT_MAX_MEMPOOL_SIZE) * 1000000).GetFeePerK());
-=======
->>>>>>> 1311738d
     return true;
 }
 
@@ -4396,7 +4369,6 @@
         if (version != MEMPOOL_DUMP_VERSION) {
             return false;
         }
-<<<<<<< HEAD
         std::map<std::string, std::vector<unsigned char>> mapData;
         file >> mapData;
 
@@ -4462,27 +4434,6 @@
                     if (!state.IsValid()) {
                         throw std::runtime_error(state.GetRejectReason());
                     }
-=======
-        uint64_t num;
-        file >> num;
-        while (num--) {
-            CTransactionRef tx;
-            int64_t nTime;
-            int64_t nFeeDelta;
-            file >> tx;
-            file >> nTime;
-            file >> nFeeDelta;
-
-            CAmount amountdelta = nFeeDelta;
-            if (amountdelta) {
-                mempool.PrioritiseTransaction(tx->GetHash(), amountdelta);
-            }
-            CValidationState state;
-            if (nTime + nExpiryTimeout > nNow) {
-                LOCK(cs_main);
-                AcceptToMemoryPoolWithTime(chainparams, mempool, state, tx, true, nullptr, nTime, nullptr, false, 0);
-                if (state.IsValid()) {
->>>>>>> 1311738d
                     ++count;
                 } catch (const std::exception& e) {
                     ++failed;
@@ -4491,15 +4442,6 @@
             if (ShutdownRequested())
                 return false;
         }
-<<<<<<< HEAD
-=======
-        std::map<uint256, CAmount> mapDeltas;
-        file >> mapDeltas;
-
-        for (const auto& i : mapDeltas) {
-            mempool.PrioritiseTransaction(i.first, i.second);
-        }
->>>>>>> 1311738d
     } catch (const std::exception& e) {
         LogPrintf("Failed to deserialize mempool data on disk: %s. Continuing anyway.\n", e.what());
         return false;
@@ -4526,11 +4468,7 @@
     {
         LOCK(mempool.cs);
         for (const auto &i : mempool.mapDeltas) {
-<<<<<<< HEAD
             mapDeltas[i.first] = std::make_pair(0.0, i.second);
-=======
-            mapDeltas[i.first] = i.second;
->>>>>>> 1311738d
         }
         vinfo = mempool.infoAll();
     }
@@ -4538,7 +4476,6 @@
     int64_t mid = GetTimeMicros();
 
     try {
-<<<<<<< HEAD
         std::map<std::string, std::vector<unsigned char>> mapData;
         mapData["deltas"] = SerializeToVector(mapDeltas);
         {
@@ -4558,8 +4495,6 @@
             mapData["minfee"] = std::vector<unsigned char>(ss.begin(), ss.end());
         }
 
-=======
->>>>>>> 1311738d
         FILE* filestr = fsbridge::fopen(GetDataDir() / "mempool.dat.new", "wb");
         if (!filestr) {
             return;
