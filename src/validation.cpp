--- conflicted
+++ resolved
@@ -612,11 +612,7 @@
     SPKStates_t mapSPK;
 
     // Check for conflicts with in-memory transactions
-<<<<<<< HEAD
-    std::set<uint256> setConflicts;
-=======
     std::map<uint256, bool> setConflicts;
->>>>>>> 94712bb3
     for (const CTxIn &txin : tx.vin)
     {
         auto itConflicting = pool.mapNextTx.find(txin.prevout);
@@ -665,8 +661,6 @@
             }
         }
     }
-<<<<<<< HEAD
-=======
 
     if (spk_reuse_mode != SRM_ALLOW) {
         for (const CTxOut& txout : tx.vout) {
@@ -686,7 +680,6 @@
             mapSPK[hashSPK] = MemPool_SPK_State(mapSPK[hashSPK] | MSS_CREATED);
         }
     }
->>>>>>> 94712bb3
 
     CFeeRate poolMinFeeRate;
     {
