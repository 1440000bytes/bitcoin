--- conflicted
+++ resolved
@@ -64,7 +64,7 @@
     unsigned int nSize;
     unsigned int nEffectiveSizeCached;
 
-    CTxInfo() : pmapInfoById(NULL), ptx(NULL), hash(0), dPriority(0), nTxFee(0), fInvalid(false), nSize(0), nEffectiveSizeCached(0)
+    CTxInfo() : pmapInfoById(NULL), ptx(NULL), hash(), dPriority(0), nTxFee(0), fInvalid(false), nSize(0), nEffectiveSizeCached(0)
     {
     }
 
@@ -181,8 +181,7 @@
         if (!CheckInputs(tx, state, view, true, MANDATORY_SCRIPT_VERIFY_FLAGS, true))
             return false;
 
-        CTxUndo txundo;
-        UpdateCoins(tx, state, view, txundo, nHeight);
+        UpdateCoins(tx, state, view, nHeight);
 
         vAdded.push_back(this);
 
@@ -291,9 +290,6 @@
              mi != mempool.mapTx.end(); ++mi)
         {
             const CTransaction& tx = mi->second.GetTx();
-<<<<<<< HEAD
-            if (tx.IsCoinBase() || !IsFinalTx(tx, nHeight, pblock->nTime))
-=======
 
             const uint256& hash = tx.GetHash();
             CTxInfo& txinfo = mapInfoById[hash];
@@ -301,10 +297,9 @@
             txinfo.pmapInfoById = &mapInfoById;
             txinfo.ptx = &tx;
 
-            if (tx.IsCoinBase() || !IsFinalTx(tx, nHeight))
+            if (tx.IsCoinBase() || !IsFinalTx(tx, nHeight, pblock->nTime))
             {
                 txinfo.fInvalid = true;
->>>>>>> 102a33a0
                 continue;
             }
 
@@ -417,12 +412,8 @@
             if (nBlockSigOps + nTxSigOps >= MAX_BLOCK_SIGOPS)
                 continue;
 
-<<<<<<< HEAD
-            UpdateCoins(tx, state, view, nHeight);
-=======
             // push changes from the second layer cache to the first one
             viewTemp.Flush();
->>>>>>> 102a33a0
 
             // Added
             nBlockSize += nTxSize;
