--- conflicted
+++ resolved
@@ -1223,10 +1223,8 @@
             do
             if (!script2.GetOp(pc2, opcode2, vch2))
                 break;
-<<<<<<< HEAD
             while (opcode2 == OP_NOP)
                 ;
-=======
 
             // Template matching opcodes:
             if (opcode2 == OP_PUBKEYS)
@@ -1243,7 +1241,6 @@
                 // to other if/else statments
             }
 
->>>>>>> 94677dc5
             if (opcode2 == OP_PUBKEY)
             {
                 if (vch1.size() < 33 || vch1.size() > 120)
@@ -1369,7 +1366,7 @@
 {
     CScript scriptSig;
     return Solver(scriptPubKey, 0, 0, scriptSig);
-    }
+}
 
 
 bool ExtractPubKey(const CScript& scriptPubKey, bool fMineOnly, vector<unsigned char>& vchPubKeyRet)
