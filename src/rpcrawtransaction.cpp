// Copyright (c) 2010 Satoshi Nakamoto
// Copyright (c) 2009-2012 The Bitcoin developers
// Distributed under the MIT/X11 software license, see the accompanying
// file COPYING or http://www.opensource.org/licenses/mit-license.php.


#include "base58.h"
#include "bitcoinrpc.h"
<<<<<<< HEAD
=======
#include "db.h"
#include "init.h"
>>>>>>> c2aca505
#include "net.h"
#include "uint256.h"
#include "wallet.h"

#include <stdint.h>

#include <boost/assign/list_of.hpp>
#include "json/json_spirit_utils.h"
#include "json/json_spirit_value.h"

using namespace std;
using namespace boost;
using namespace boost::assign;
using namespace json_spirit;

extern CWallet* pwalletMain;

//
// Utilities: convert hex-encoded Values
// (throws error if not hex).
//
uint256 ParseHashV(const Value& v, string strName)
{
    string strHex;
    if (v.type() == str_type)
        strHex = v.get_str();
    if (!IsHex(strHex)) // Note: IsHex("") is false
        throw JSONRPCError(RPC_INVALID_PARAMETER, strName+" must be hexadecimal string (not '"+strHex+"')");
    uint256 result;
    result.SetHex(strHex);
    return result;
}
uint256 ParseHashO(const Object& o, string strKey)
{
    return ParseHashV(find_value(o, strKey), strKey);
}
vector<unsigned char> ParseHexV(const Value& v, string strName)
{
    string strHex;
    if (v.type() == str_type)
        strHex = v.get_str();
    if (!IsHex(strHex))
        throw JSONRPCError(RPC_INVALID_PARAMETER, strName+" must be hexadecimal string (not '"+strHex+"')");
    return ParseHex(strHex);
}
vector<unsigned char> ParseHexO(const Object& o, string strKey)
{
    return ParseHexV(find_value(o, strKey), strKey);
}

void ScriptPubKeyToJSON(const CScript& scriptPubKey, Object& out)
{
    txnouttype type;
    vector<CTxDestination> addresses;
    int nRequired;

    out.push_back(Pair("asm", scriptPubKey.ToString()));
    out.push_back(Pair("hex", HexStr(scriptPubKey.begin(), scriptPubKey.end())));

    if (!ExtractDestinations(scriptPubKey, type, addresses, nRequired))
    {
        out.push_back(Pair("type", GetTxnOutputType(TX_NONSTANDARD)));
        return;
    }

    out.push_back(Pair("reqSigs", nRequired));
    out.push_back(Pair("type", GetTxnOutputType(type)));

    Array a;
    BOOST_FOREACH(const CTxDestination& addr, addresses)
        a.push_back(CBitcoinAddress(addr).ToString());
    out.push_back(Pair("addresses", a));
}

void TxToJSON(const CTransaction& tx, const uint256 hashBlock, Object& entry)
{
    entry.push_back(Pair("txid", tx.GetHash().GetHex()));
    entry.push_back(Pair("version", tx.nVersion));
    entry.push_back(Pair("locktime", (boost::int64_t)tx.nLockTime));
    Array vin;
    BOOST_FOREACH(const CTxIn& txin, tx.vin)
    {
        Object in;
        if (tx.IsCoinBase())
            in.push_back(Pair("coinbase", HexStr(txin.scriptSig.begin(), txin.scriptSig.end())));
        else
        {
            in.push_back(Pair("txid", txin.prevout.hash.GetHex()));
            in.push_back(Pair("vout", (boost::int64_t)txin.prevout.n));
            Object o;
            o.push_back(Pair("asm", txin.scriptSig.ToString()));
            o.push_back(Pair("hex", HexStr(txin.scriptSig.begin(), txin.scriptSig.end())));
            in.push_back(Pair("scriptSig", o));
        }
        in.push_back(Pair("sequence", (boost::int64_t)txin.nSequence));
        vin.push_back(in);
    }
    entry.push_back(Pair("vin", vin));
    Array vout;
    for (unsigned int i = 0; i < tx.vout.size(); i++)
    {
        const CTxOut& txout = tx.vout[i];
        Object out;
        out.push_back(Pair("value", ValueFromAmount(txout.nValue)));
        out.push_back(Pair("n", (boost::int64_t)i));
        Object o;
        ScriptPubKeyToJSON(txout.scriptPubKey, o);
        out.push_back(Pair("scriptPubKey", o));
        vout.push_back(out);
    }
    entry.push_back(Pair("vout", vout));

    if (hashBlock != 0)
    {
        entry.push_back(Pair("blockhash", hashBlock.GetHex()));
        map<uint256, CBlockIndex*>::iterator mi = mapBlockIndex.find(hashBlock);
        if (mi != mapBlockIndex.end() && (*mi).second)
        {
            CBlockIndex* pindex = (*mi).second;
            if (pindex->IsInMainChain())
            {
                entry.push_back(Pair("confirmations", 1 + nBestHeight - pindex->nHeight));
                entry.push_back(Pair("time", (boost::int64_t)pindex->nTime));
                entry.push_back(Pair("blocktime", (boost::int64_t)pindex->nTime));
            }
            else
                entry.push_back(Pair("confirmations", 0));
        }
    }
}

Value getrawtransaction(const Array& params, bool fHelp)
{
    if (fHelp || params.size() < 1 || params.size() > 2)
        throw runtime_error(
            "getrawtransaction <txid> [verbose=0]\n"
            "If verbose=0, returns a string that is\n"
            "serialized, hex-encoded data for <txid>.\n"
            "If verbose is non-zero, returns an Object\n"
            "with information about <txid>.");

    uint256 hash = ParseHashV(params[0], "parameter 1");

    bool fVerbose = false;
    if (params.size() > 1)
        fVerbose = (params[1].get_int() != 0);

    CTransaction tx;
    uint256 hashBlock = 0;
    if (!GetTransaction(hash, tx, hashBlock, true))
        throw JSONRPCError(RPC_INVALID_ADDRESS_OR_KEY, "No information available about transaction");

    CDataStream ssTx(SER_NETWORK, PROTOCOL_VERSION);
    ssTx << tx;
    string strHex = HexStr(ssTx.begin(), ssTx.end());

    if (!fVerbose)
        return strHex;

    Object result;
    result.push_back(Pair("hex", strHex));
    TxToJSON(tx, hashBlock, result);
    return result;
}

Value listunspent(const Array& params, bool fHelp)
{
    if (fHelp || params.size() > 3)
        throw runtime_error(
            "listunspent [minconf=1] [maxconf=9999999]  [\"address\",...]\n"
            "Returns array of unspent transaction outputs\n"
            "with between minconf and maxconf (inclusive) confirmations.\n"
            "Optionally filtered to only include txouts paid to specified addresses.\n"
            "Results are an array of Objects, each of which has:\n"
            "{txid, vout, scriptPubKey, amount, confirmations}");

    RPCTypeCheck(params, list_of(int_type)(int_type)(array_type));

    int nMinDepth = 1;
    if (params.size() > 0)
        nMinDepth = params[0].get_int();

    int nMaxDepth = 9999999;
    if (params.size() > 1)
        nMaxDepth = params[1].get_int();

    set<CBitcoinAddress> setAddress;
    if (params.size() > 2)
    {
        Array inputs = params[2].get_array();
        BOOST_FOREACH(Value& input, inputs)
        {
            CBitcoinAddress address(input.get_str());
            if (!address.IsValid())
                throw JSONRPCError(RPC_INVALID_ADDRESS_OR_KEY, string("Invalid Bitcoin address: ")+input.get_str());
            if (setAddress.count(address))
                throw JSONRPCError(RPC_INVALID_PARAMETER, string("Invalid parameter, duplicated address: ")+input.get_str());
           setAddress.insert(address);
        }
    }

    Array results;
    vector<COutput> vecOutputs;
    pwalletMain->AvailableCoins(vecOutputs, false);
    BOOST_FOREACH(const COutput& out, vecOutputs)
    {
        if (out.nDepth < nMinDepth || out.nDepth > nMaxDepth)
            continue;

        if (setAddress.size())
        {
            CTxDestination address;
            if (!ExtractDestination(out.tx->vout[out.i].scriptPubKey, address))
                continue;

            if (!setAddress.count(address))
                continue;
        }

        int64_t nValue = out.tx->vout[out.i].nValue;
        const CScript& pk = out.tx->vout[out.i].scriptPubKey;
        Object entry;
        entry.push_back(Pair("txid", out.tx->GetHash().GetHex()));
        entry.push_back(Pair("vout", out.i));
        CTxDestination address;
        if (ExtractDestination(out.tx->vout[out.i].scriptPubKey, address))
        {
            entry.push_back(Pair("address", CBitcoinAddress(address).ToString()));
            if (pwalletMain->mapAddressBook.count(address))
                entry.push_back(Pair("account", pwalletMain->mapAddressBook[address]));
        }
        entry.push_back(Pair("scriptPubKey", HexStr(pk.begin(), pk.end())));
        if (pk.IsPayToScriptHash())
        {
            CTxDestination address;
            if (ExtractDestination(pk, address))
            {
                const CScriptID& hash = boost::get<const CScriptID&>(address);
                CScript redeemScript;
                if (pwalletMain->GetCScript(hash, redeemScript))
                    entry.push_back(Pair("redeemScript", HexStr(redeemScript.begin(), redeemScript.end())));
            }
        }
        entry.push_back(Pair("amount",ValueFromAmount(nValue)));
        entry.push_back(Pair("confirmations",out.nDepth));
        results.push_back(entry);
    }

    return results;
}

Value createrawtransaction(const Array& params, bool fHelp)
{
    if (fHelp || params.size() != 2)
        throw runtime_error(
            "createrawtransaction [{\"txid\":txid,\"vout\":n},...] {address:amount,...}\n"
            "Create a transaction spending given inputs\n"
            "(array of objects containing transaction id and output number),\n"
            "sending to given address(es).\n"
            "Returns hex-encoded raw transaction.\n"
            "Note that the transaction's inputs are not signed, and\n"
            "it is not stored in the wallet or transmitted to the network.");

    RPCTypeCheck(params, list_of(array_type)(obj_type));

    Array inputs = params[0].get_array();
    Object sendTo = params[1].get_obj();

    CTransaction rawTx;

    BOOST_FOREACH(const Value& input, inputs)
    {
        const Object& o = input.get_obj();

        uint256 txid = ParseHashO(o, "txid");

        const Value& vout_v = find_value(o, "vout");
        if (vout_v.type() != int_type)
            throw JSONRPCError(RPC_INVALID_PARAMETER, "Invalid parameter, missing vout key");
        int nOutput = vout_v.get_int();
        if (nOutput < 0)
            throw JSONRPCError(RPC_INVALID_PARAMETER, "Invalid parameter, vout must be positive");

        CTxIn in(COutPoint(txid, nOutput));
        rawTx.vin.push_back(in);
    }

    set<CBitcoinAddress> setAddress;
    BOOST_FOREACH(const Pair& s, sendTo)
    {
        CBitcoinAddress address(s.name_);
        if (!address.IsValid())
            throw JSONRPCError(RPC_INVALID_ADDRESS_OR_KEY, string("Invalid Bitcoin address: ")+s.name_);

        if (setAddress.count(address))
            throw JSONRPCError(RPC_INVALID_PARAMETER, string("Invalid parameter, duplicated address: ")+s.name_);
        setAddress.insert(address);

        CScript scriptPubKey;
        scriptPubKey.SetDestination(address.Get());
        int64_t nAmount = AmountFromValue(s.value_);

        CTxOut out(nAmount, scriptPubKey);
        rawTx.vout.push_back(out);
    }

    CDataStream ss(SER_NETWORK, PROTOCOL_VERSION);
    ss << rawTx;
    return HexStr(ss.begin(), ss.end());
}

Value decoderawtransaction(const Array& params, bool fHelp)
{
    if (fHelp || params.size() != 1)
        throw runtime_error(
            "decoderawtransaction <hex string>\n"
            "Return a JSON object representing the serialized, hex-encoded transaction.");

    vector<unsigned char> txData(ParseHexV(params[0], "argument"));
    CDataStream ssData(txData, SER_NETWORK, PROTOCOL_VERSION);
    CTransaction tx;
    try {
        ssData >> tx;
    }
    catch (std::exception &e) {
        throw JSONRPCError(RPC_DESERIALIZATION_ERROR, "TX decode failed");
    }

    Object result;
    TxToJSON(tx, 0, result);

    return result;
}

Value signrawtransaction(const Array& params, bool fHelp)
{
    if (fHelp || params.size() < 1 || params.size() > 4)
        throw runtime_error(
            "signrawtransaction <hex string> [{\"txid\":txid,\"vout\":n,\"scriptPubKey\":hex,\"redeemScript\":hex},...] [<privatekey1>,...] [sighashtype=\"ALL\"]\n"
            "Sign inputs for raw transaction (serialized, hex-encoded).\n"
            "Second optional argument (may be null) is an array of previous transaction outputs that\n"
            "this transaction depends on but may not yet be in the block chain.\n"
            "Third optional argument (may be null) is an array of base58-encoded private\n"
            "keys that, if given, will be the only keys used to sign the transaction.\n"
            "Fourth optional argument is a string that is one of six values; ALL, NONE, SINGLE or\n"
            "ALL|ANYONECANPAY, NONE|ANYONECANPAY, SINGLE|ANYONECANPAY.\n"
            "Returns json object with keys:\n"
            "  hex : raw transaction with signature(s) (hex-encoded string)\n"
            "  complete : 1 if transaction has a complete set of signature (0 if not)"
            + HelpRequiringPassphrase());

    RPCTypeCheck(params, list_of(str_type)(array_type)(array_type)(str_type), true);

    vector<unsigned char> txData(ParseHexV(params[0], "argument 1"));
    CDataStream ssData(txData, SER_NETWORK, PROTOCOL_VERSION);
    vector<CTransaction> txVariants;
    while (!ssData.empty())
    {
        try {
            CTransaction tx;
            ssData >> tx;
            txVariants.push_back(tx);
        }
        catch (std::exception &e) {
            throw JSONRPCError(RPC_DESERIALIZATION_ERROR, "TX decode failed");
        }
    }

    if (txVariants.empty())
        throw JSONRPCError(RPC_DESERIALIZATION_ERROR, "Missing transaction");

    // mergedTx will end up with all the signatures; it
    // starts as a clone of the rawtx:
    CTransaction mergedTx(txVariants[0]);
    bool fComplete = true;

    // Fetch previous transactions (inputs):
    CCoinsView viewDummy;
    CCoinsViewCache view(viewDummy);
    {
        LOCK(mempool.cs);
        CCoinsViewCache &viewChain = *pcoinsTip;
        CCoinsViewMemPool viewMempool(viewChain, mempool);
        view.SetBackend(viewMempool); // temporarily switch cache backend to db+mempool view

        BOOST_FOREACH(const CTxIn& txin, mergedTx.vin) {
            const uint256& prevHash = txin.prevout.hash;
            CCoins coins;
            view.GetCoins(prevHash, coins); // this is certainly allowed to fail
        }

        view.SetBackend(viewDummy); // switch back to avoid locking mempool for too long
    }

    bool fGivenKeys = false;
    CBasicKeyStore tempKeystore;
    if (params.size() > 2 && params[2].type() != null_type)
    {
        fGivenKeys = true;
        Array keys = params[2].get_array();
        BOOST_FOREACH(Value k, keys)
        {
            CBitcoinSecret vchSecret;
            bool fGood = vchSecret.SetString(k.get_str());
            if (!fGood)
                throw JSONRPCError(RPC_INVALID_ADDRESS_OR_KEY, "Invalid private key");
            CKey key = vchSecret.GetKey();
            tempKeystore.AddKey(key);
        }
    }
    else
        EnsureWalletIsUnlocked();

    // Add previous txouts given in the RPC call:
    if (params.size() > 1 && params[1].type() != null_type)
    {
        Array prevTxs = params[1].get_array();
        BOOST_FOREACH(Value& p, prevTxs)
        {
            if (p.type() != obj_type)
                throw JSONRPCError(RPC_DESERIALIZATION_ERROR, "expected object with {\"txid'\",\"vout\",\"scriptPubKey\"}");

            Object prevOut = p.get_obj();

            RPCTypeCheck(prevOut, map_list_of("txid", str_type)("vout", int_type)("scriptPubKey", str_type));

            uint256 txid = ParseHashO(prevOut, "txid");

            int nOut = find_value(prevOut, "vout").get_int();
            if (nOut < 0)
                throw JSONRPCError(RPC_DESERIALIZATION_ERROR, "vout must be positive");

            vector<unsigned char> pkData(ParseHexO(prevOut, "scriptPubKey"));
            CScript scriptPubKey(pkData.begin(), pkData.end());

            CCoins coins;
            if (view.GetCoins(txid, coins)) {
                if (coins.IsAvailable(nOut) && coins.vout[nOut].scriptPubKey != scriptPubKey) {
                    string err("Previous output scriptPubKey mismatch:\n");
                    err = err + coins.vout[nOut].scriptPubKey.ToString() + "\nvs:\n"+
                        scriptPubKey.ToString();
                    throw JSONRPCError(RPC_DESERIALIZATION_ERROR, err);
                }
                // what todo if txid is known, but the actual output isn't?
            }
            if ((unsigned int)nOut >= coins.vout.size())
                coins.vout.resize(nOut+1);
            coins.vout[nOut].scriptPubKey = scriptPubKey;
            coins.vout[nOut].nValue = 0; // we don't know the actual output value
            view.SetCoins(txid, coins);

            // if redeemScript given and not using the local wallet (private keys
            // given), add redeemScript to the tempKeystore so it can be signed:
            if (fGivenKeys && scriptPubKey.IsPayToScriptHash())
            {
                RPCTypeCheck(prevOut, map_list_of("txid", str_type)("vout", int_type)("scriptPubKey", str_type)("redeemScript",str_type));
                Value v = find_value(prevOut, "redeemScript");
                if (!(v == Value::null))
                {
                    vector<unsigned char> rsData(ParseHexV(v, "redeemScript"));
                    CScript redeemScript(rsData.begin(), rsData.end());
                    tempKeystore.AddCScript(redeemScript);
                }
            }
        }
    }

    const CKeyStore& keystore = (fGivenKeys ? tempKeystore : *pwalletMain);

    int nHashType = SIGHASH_ALL;
    if (params.size() > 3 && params[3].type() != null_type)
    {
        static map<string, int> mapSigHashValues =
            boost::assign::map_list_of
            (string("ALL"), int(SIGHASH_ALL))
            (string("ALL|ANYONECANPAY"), int(SIGHASH_ALL|SIGHASH_ANYONECANPAY))
            (string("NONE"), int(SIGHASH_NONE))
            (string("NONE|ANYONECANPAY"), int(SIGHASH_NONE|SIGHASH_ANYONECANPAY))
            (string("SINGLE"), int(SIGHASH_SINGLE))
            (string("SINGLE|ANYONECANPAY"), int(SIGHASH_SINGLE|SIGHASH_ANYONECANPAY))
            ;
        string strHashType = params[3].get_str();
        if (mapSigHashValues.count(strHashType))
            nHashType = mapSigHashValues[strHashType];
        else
            throw JSONRPCError(RPC_INVALID_PARAMETER, "Invalid sighash param");
    }

    bool fHashSingle = ((nHashType & ~SIGHASH_ANYONECANPAY) == SIGHASH_SINGLE);

    // Sign what we can:
    for (unsigned int i = 0; i < mergedTx.vin.size(); i++)
    {
        CTxIn& txin = mergedTx.vin[i];
        CCoins coins;
        if (!view.GetCoins(txin.prevout.hash, coins) || !coins.IsAvailable(txin.prevout.n))
        {
            fComplete = false;
            continue;
        }
        const CScript& prevPubKey = coins.vout[txin.prevout.n].scriptPubKey;

        txin.scriptSig.clear();
        // Only sign SIGHASH_SINGLE if there's a corresponding output:
        if (!fHashSingle || (i < mergedTx.vout.size()))
            SignSignature(keystore, prevPubKey, mergedTx, i, nHashType);

        // ... and merge in other signatures:
        BOOST_FOREACH(const CTransaction& txv, txVariants)
        {
            txin.scriptSig = CombineSignatures(prevPubKey, mergedTx, i, txin.scriptSig, txv.vin[i].scriptSig);
        }
        if (!VerifyScript(txin.scriptSig, prevPubKey, mergedTx, i, SCRIPT_VERIFY_P2SH | SCRIPT_VERIFY_STRICTENC, 0))
            fComplete = false;
    }

    Object result;
    CDataStream ssTx(SER_NETWORK, PROTOCOL_VERSION);
    ssTx << mergedTx;
    result.push_back(Pair("hex", HexStr(ssTx.begin(), ssTx.end())));
    result.push_back(Pair("complete", fComplete));

    return result;
}

Value sendrawtransaction(const Array& params, bool fHelp)
{
    if (fHelp || params.size() < 1 || params.size() > 1)
        throw runtime_error(
            "sendrawtransaction <hex string>\n"
            "Submits raw transaction (serialized, hex-encoded) to local node and network.");

    // parse hex string from parameter
    vector<unsigned char> txData(ParseHexV(params[0], "parameter"));
    CDataStream ssData(txData, SER_NETWORK, PROTOCOL_VERSION);
    CTransaction tx;

    // deserialize binary data stream
    try {
        ssData >> tx;
    }
    catch (std::exception &e) {
        throw JSONRPCError(RPC_DESERIALIZATION_ERROR, "TX decode failed");
    }
    uint256 hashTx = tx.GetHash();

    bool fHave = false;
    CCoinsViewCache &view = *pcoinsTip;
    CCoins existingCoins;
    {
        fHave = view.GetCoins(hashTx, existingCoins);
        if (!fHave) {
            // push to local node
            CValidationState state;
            if (!mempool.accept(state, tx, false, NULL))
                throw JSONRPCError(RPC_DESERIALIZATION_ERROR, "TX rejected"); // TODO: report validation state
        }
    }
    if (fHave) {
        if (existingCoins.nHeight < 1000000000)
            throw JSONRPCError(RPC_INVALID_ADDRESS_OR_KEY, "transaction already in block chain");
        // Not in block, but already in the memory pool; will drop
        // through to re-relay it.
    } else {
        SyncWithWallets(hashTx, tx, NULL, true);
    }
    RelayTransaction(tx, hashTx);

    return hashTx.GetHex();
}<|MERGE_RESOLUTION|>--- conflicted
+++ resolved
@@ -6,11 +6,8 @@
 
 #include "base58.h"
 #include "bitcoinrpc.h"
-<<<<<<< HEAD
-=======
 #include "db.h"
 #include "init.h"
->>>>>>> c2aca505
 #include "net.h"
 #include "uint256.h"
 #include "wallet.h"
