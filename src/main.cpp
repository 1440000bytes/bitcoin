// Copyright (c) 2009-2010 Satoshi Nakamoto
// Copyright (c) 2009-2012 The Bitcoin developers
// Distributed under the MIT/X11 software license, see the accompanying
// file COPYING or http://www.opensource.org/licenses/mit-license.php.
#include "main.h"

#include "addrman.h"
#include "alert.h"
#include "chainparams.h"
#include "checkpoints.h"
#include "checkqueue.h"
#include "init.h"
#include "net.h"
#include "txdb.h"
#include "ui_interface.h"
#include "util.h"
#include "wallet.h"

#include <inttypes.h>
#include <stdint.h>

#include <boost/algorithm/string/replace.hpp>
#include <boost/filesystem.hpp>
#include <boost/thread/condition_variable.hpp>
#include <boost/thread/locks.hpp>
#include <boost/thread/mutex.hpp>

using namespace std;
using namespace boost;

//
// Global state
//

boost::shared_mutex cs_setpwalletRegistered;
set<CWallet*> setpwalletRegistered;

CCriticalSection cs_main;

CTxMemPool mempool;
unsigned int nTransactionsUpdated = 0;

map<uint256, CBlockIndex*> mapBlockIndex;
std::vector<CBlockIndex*> vBlockIndexByHeight;
CBlockIndex* pindexGenesisBlock = NULL;
int nBestHeight = -1;
uint256 nBestChainWork = 0;
uint256 nBestInvalidWork = 0;
uint256 hashBestChain = 0;
CBlockIndex* pindexBest = NULL;
set<CBlockIndex*, CBlockIndexWorkComparator> setBlockIndexValid; // may contain all CBlockIndex*'s that have validness >=BLOCK_VALID_TRANSACTIONS, and must contain those who aren't failed
int64_t nTimeBestReceived = 0;
boost::mutex csBestBlock;
boost::condition_variable cvBlockChange;
int nScriptCheckThreads = 0;
bool fImporting = false;
bool fReindex = false;
bool fBenchmark = false;
bool fTxIndex = false;
unsigned int nCoinCacheSize = 5000;
bool fHaveGUI = false;

/** Fees smaller than this (in satoshi) are considered zero fee (for transaction creation) */
int64_t CTransaction::nMinTxFee = 10000;  // Override with -mintxfee
/** Fees smaller than this (in satoshi) are considered zero fee (for relaying) */
int64_t CTransaction::nMinRelayTxFee = 10000;

unsigned int nBlockMaxSize = MAX_BLOCK_SIZE_GEN/2;
unsigned int nBlockMinSize = 0;
unsigned int nBlockPrioritySize = 27000;

CMedianFilter<int> cPeerBlockCounts(8, 0); // Amount of blocks that other nodes claim to have

map<uint256, CBlock*> mapOrphanBlocks;
multimap<uint256, CBlock*> mapOrphanBlocksByPrev;

map<uint256, CDataStream*> mapOrphanTransactions;
map<uint256, map<uint256, CDataStream*> > mapOrphanTransactionsByPrev;

// Constant stuff for coinbase transactions we create:
CScript COINBASE_FLAGS;

const string strMessageMagic = "Bitcoin Signed Message:\n";

double dHashesPerSec = 0.0;
int64_t nHPSTimerStart = 0;

// Settings
int64_t nTransactionFee = 0;
int64_t nTransactionFeeMax = CENT;
bool fForceFee = false;

#if USE_ZMQ
#include "bitcoin_zmq.h"
#endif

//////////////////////////////////////////////////////////////////////////////
//
// dispatching functions
//

// These functions dispatch to one or all registered wallets


void RegisterWallet(CWallet* pwalletIn)
{
    boost::unique_lock<boost::shared_mutex> lock(cs_setpwalletRegistered);
    setpwalletRegistered.insert(pwalletIn);
}

void UnregisterWallet(CWallet* pwalletIn)
{
    boost::unique_lock<boost::shared_mutex> lock(cs_setpwalletRegistered);
    setpwalletRegistered.erase(pwalletIn);
}

void UnregisterAllWallets()
{
    boost::unique_lock<boost::shared_mutex> lock(cs_setpwalletRegistered);
    setpwalletRegistered.clear();
}

// get the wallet transaction with the given hash (if it exists)
bool static GetTransaction(const uint256& hashTx, CWalletTx& wtx)
{
    boost::shared_lock<boost::shared_mutex> lock(cs_setpwalletRegistered);
    BOOST_FOREACH(CWallet* pwallet, setpwalletRegistered)
        if (pwallet->GetTransaction(hashTx,wtx))
            return true;
    return false;
}

// erases transaction with the given hash from all wallets
void static EraseFromWallets(uint256 hash)
{
    boost::shared_lock<boost::shared_mutex> lock(cs_setpwalletRegistered);
    BOOST_FOREACH(CWallet* pwallet, setpwalletRegistered)
        pwallet->EraseFromWallet(hash);
}

// make sure all wallets know about the given transaction, in the given block
void SyncWithWallets(const uint256 &hash, const CTransaction& tx, const CBlock* pblock, bool fUpdate)
{
    boost::shared_lock<boost::shared_mutex> lock(cs_setpwalletRegistered);
    BOOST_FOREACH(CWallet* pwallet, setpwalletRegistered)
        pwallet->AddToWalletIfInvolvingMe(hash, tx, pblock, fUpdate);
}

// notify wallets about a new best chain
void static SetBestChain(const CBlockLocator& loc)
{
    boost::shared_lock<boost::shared_mutex> lock(cs_setpwalletRegistered);
    BOOST_FOREACH(CWallet* pwallet, setpwalletRegistered)
        pwallet->SetBestChain(loc);
}

// notify wallets about an updated transaction
void static UpdatedTransaction(const uint256& hashTx)
{
    boost::shared_lock<boost::shared_mutex> lock(cs_setpwalletRegistered);
    BOOST_FOREACH(CWallet* pwallet, setpwalletRegistered)
        pwallet->UpdatedTransaction(hashTx);
}

// dump all wallets
void static PrintWallets(const CBlock& block)
{
    boost::shared_lock<boost::shared_mutex> lock(cs_setpwalletRegistered);
    BOOST_FOREACH(CWallet* pwallet, setpwalletRegistered)
        pwallet->PrintWallet(block);
}

// notify wallets about an incoming inventory (for request counts)
void static Inventory(const uint256& hash)
{
    boost::shared_lock<boost::shared_mutex> lock(cs_setpwalletRegistered);
    BOOST_FOREACH(CWallet* pwallet, setpwalletRegistered)
        pwallet->Inventory(hash);
}

// ask wallets to resend their transactions
void static ResendWalletTransactions()
{
    boost::shared_lock<boost::shared_mutex> lock(cs_setpwalletRegistered);
    BOOST_FOREACH(CWallet* pwallet, setpwalletRegistered)
        pwallet->ResendWalletTransactions();
}

//////////////////////////////////////////////////////////////////////////////
//
// Registration of network node signals.
//

void RegisterNodeSignals(CNodeSignals& nodeSignals)
{
    nodeSignals.ProcessMessages.connect(&ProcessMessages);
    nodeSignals.SendMessages.connect(&SendMessages);
}

void UnregisterNodeSignals(CNodeSignals& nodeSignals)
{
    nodeSignals.ProcessMessages.disconnect(&ProcessMessages);
    nodeSignals.SendMessages.disconnect(&SendMessages);
}

//////////////////////////////////////////////////////////////////////////////
//
// CBlockLocator implementation
//

CBlockLocator::CBlockLocator(uint256 hashBlock)
{
    std::map<uint256, CBlockIndex*>::iterator mi = mapBlockIndex.find(hashBlock);
    if (mi != mapBlockIndex.end())
        Set((*mi).second);
}

void CBlockLocator::Set(const CBlockIndex* pindex)
{
    vHave.clear();
    int nStep = 1;
    while (pindex)
    {
        vHave.push_back(pindex->GetBlockHash());

        // Exponentially larger steps back
        for (int i = 0; pindex && i < nStep; i++)
            pindex = pindex->pprev;
        if (vHave.size() > 10)
            nStep *= 2;
    }
    vHave.push_back(Params().HashGenesisBlock());
}

int CBlockLocator::GetDistanceBack()
{
    // Retrace how far back it was in the sender's branch
    int nDistance = 0;
    int nStep = 1;
    BOOST_FOREACH(const uint256& hash, vHave)
    {
        std::map<uint256, CBlockIndex*>::iterator mi = mapBlockIndex.find(hash);
        if (mi != mapBlockIndex.end())
        {
            CBlockIndex* pindex = (*mi).second;
            if (pindex->IsInMainChain())
                return nDistance;
        }
        nDistance += nStep;
        if (nDistance > 10)
            nStep *= 2;
    }
    return nDistance;
}

CBlockIndex *CBlockLocator::GetBlockIndex()
{
    // Find the first block the caller has in the main chain
    BOOST_FOREACH(const uint256& hash, vHave)
    {
        std::map<uint256, CBlockIndex*>::iterator mi = mapBlockIndex.find(hash);
        if (mi != mapBlockIndex.end())
        {
            CBlockIndex* pindex = (*mi).second;
            if (pindex->IsInMainChain())
                return pindex;
        }
    }
    return pindexGenesisBlock;
}

uint256 CBlockLocator::GetBlockHash()
{
    // Find the first block the caller has in the main chain
    BOOST_FOREACH(const uint256& hash, vHave)
    {
        std::map<uint256, CBlockIndex*>::iterator mi = mapBlockIndex.find(hash);
        if (mi != mapBlockIndex.end())
        {
            CBlockIndex* pindex = (*mi).second;
            if (pindex->IsInMainChain())
                return hash;
        }
    }
    return Params().HashGenesisBlock();
}

int CBlockLocator::GetHeight()
{
    CBlockIndex* pindex = GetBlockIndex();
    if (!pindex)
        return 0;
    return pindex->nHeight;
}

//////////////////////////////////////////////////////////////////////////////
//
// CCoinsView implementations
//

bool CCoinsView::GetCoins(const uint256 &txid, CCoins &coins) { return false; }
bool CCoinsView::SetCoins(const uint256 &txid, const CCoins &coins) { return false; }
bool CCoinsView::HaveCoins(const uint256 &txid) { return false; }
CBlockIndex *CCoinsView::GetBestBlock() { return NULL; }
bool CCoinsView::SetBestBlock(CBlockIndex *pindex) { return false; }
bool CCoinsView::BatchWrite(const std::map<uint256, CCoins> &mapCoins, CBlockIndex *pindex) { return false; }
bool CCoinsView::GetStats(CCoinsStats &stats) { return false; }


CCoinsViewBacked::CCoinsViewBacked(CCoinsView &viewIn) : base(&viewIn) { }
bool CCoinsViewBacked::GetCoins(const uint256 &txid, CCoins &coins) { return base->GetCoins(txid, coins); }
bool CCoinsViewBacked::SetCoins(const uint256 &txid, const CCoins &coins) { return base->SetCoins(txid, coins); }
bool CCoinsViewBacked::HaveCoins(const uint256 &txid) { return base->HaveCoins(txid); }
CBlockIndex *CCoinsViewBacked::GetBestBlock() { return base->GetBestBlock(); }
bool CCoinsViewBacked::SetBestBlock(CBlockIndex *pindex) { return base->SetBestBlock(pindex); }
void CCoinsViewBacked::SetBackend(CCoinsView &viewIn) { base = &viewIn; }
bool CCoinsViewBacked::BatchWrite(const std::map<uint256, CCoins> &mapCoins, CBlockIndex *pindex) { return base->BatchWrite(mapCoins, pindex); }
bool CCoinsViewBacked::GetStats(CCoinsStats &stats) { return base->GetStats(stats); }

CCoinsViewCache::CCoinsViewCache(CCoinsView &baseIn, bool fDummy) : CCoinsViewBacked(baseIn), pindexTip(NULL) { }

bool CCoinsViewCache::GetCoins(const uint256 &txid, CCoins &coins) {
    if (cacheCoins.count(txid)) {
        coins = cacheCoins[txid];
        return true;
    }
    if (base->GetCoins(txid, coins)) {
        cacheCoins[txid] = coins;
        return true;
    }
    return false;
}

std::map<uint256,CCoins>::iterator CCoinsViewCache::FetchCoins(const uint256 &txid) {
    std::map<uint256,CCoins>::iterator it = cacheCoins.lower_bound(txid);
    if (it != cacheCoins.end() && it->first == txid)
        return it;
    CCoins tmp;
    if (!base->GetCoins(txid,tmp))
        return cacheCoins.end();
    std::map<uint256,CCoins>::iterator ret = cacheCoins.insert(it, std::make_pair(txid, CCoins()));
    tmp.swap(ret->second);
    return ret;
}

CCoins &CCoinsViewCache::GetCoins(const uint256 &txid) {
    std::map<uint256,CCoins>::iterator it = FetchCoins(txid);
    assert(it != cacheCoins.end());
    return it->second;
}

bool CCoinsViewCache::SetCoins(const uint256 &txid, const CCoins &coins) {
    cacheCoins[txid] = coins;
    return true;
}

bool CCoinsViewCache::HaveCoins(const uint256 &txid) {
    return FetchCoins(txid) != cacheCoins.end();
}

CBlockIndex *CCoinsViewCache::GetBestBlock() {
    if (pindexTip == NULL)
        pindexTip = base->GetBestBlock();
    return pindexTip;
}

bool CCoinsViewCache::SetBestBlock(CBlockIndex *pindex) {
    pindexTip = pindex;
    return true;
}

bool CCoinsViewCache::BatchWrite(const std::map<uint256, CCoins> &mapCoins, CBlockIndex *pindex) {
    for (std::map<uint256, CCoins>::const_iterator it = mapCoins.begin(); it != mapCoins.end(); it++)
        cacheCoins[it->first] = it->second;
    pindexTip = pindex;
    return true;
}

bool CCoinsViewCache::Flush() {
    bool fOk = base->BatchWrite(cacheCoins, pindexTip);
    if (fOk)
        cacheCoins.clear();
    return fOk;
}

unsigned int CCoinsViewCache::GetCacheSize() {
    return cacheCoins.size();
}

/** CCoinsView that brings transactions from a memorypool into view.
    It does not check for spendings by memory pool transactions. */
CCoinsViewMemPool::CCoinsViewMemPool(CCoinsView &baseIn, CTxMemPool &mempoolIn) : CCoinsViewBacked(baseIn), mempool(mempoolIn) { }

bool CCoinsViewMemPool::GetCoins(const uint256 &txid, CCoins &coins) {
    if (base->GetCoins(txid, coins))
        return true;
    if (mempool.exists(txid)) {
        const CTransaction &tx = mempool.lookup(txid);
        coins = CCoins(tx, MEMPOOL_HEIGHT);
        return true;
    }
    return false;
}

bool CCoinsViewMemPool::HaveCoins(const uint256 &txid) {
    return mempool.exists(txid) || base->HaveCoins(txid);
}

CCoinsViewCache *pcoinsTip = NULL;
CBlockTreeDB *pblocktree = NULL;

//////////////////////////////////////////////////////////////////////////////
//
// mapOrphanTransactions
//

bool AddOrphanTx(const CDataStream& vMsg)
{
    CTransaction tx;
    CDataStream(vMsg) >> tx;
    uint256 hash = tx.GetHash();
    if (mapOrphanTransactions.count(hash))
        return false;

    CDataStream* pvMsg = new CDataStream(vMsg);

    // Ignore big transactions, to avoid a
    // send-big-orphans memory exhaustion attack. If a peer has a legitimate
    // large transaction with a missing parent then we assume
    // it will rebroadcast it later, after the parent transaction(s)
    // have been mined or received.
    // 10,000 orphans, each of which is at most 5,000 bytes big is
    // at most 500 megabytes of orphans:
    if (pvMsg->size() > 5000)
    {
        printf("ignoring large orphan tx (size: %"PRIszu", hash: %s)\n", pvMsg->size(), hash.ToString().c_str());
        delete pvMsg;
        return false;
    }

    mapOrphanTransactions[hash] = pvMsg;
    BOOST_FOREACH(const CTxIn& txin, tx.vin)
        mapOrphanTransactionsByPrev[txin.prevout.hash].insert(make_pair(hash, pvMsg));

    printf("stored orphan tx %s (mapsz %"PRIszu")\n", hash.ToString().c_str(),
        mapOrphanTransactions.size());
    return true;
}

void static EraseOrphanTx(uint256 hash)
{
    if (!mapOrphanTransactions.count(hash))
        return;
    const CDataStream* pvMsg = mapOrphanTransactions[hash];
    CTransaction tx;
    CDataStream(*pvMsg) >> tx;
    BOOST_FOREACH(const CTxIn& txin, tx.vin)
    {
        mapOrphanTransactionsByPrev[txin.prevout.hash].erase(hash);
        if (mapOrphanTransactionsByPrev[txin.prevout.hash].empty())
            mapOrphanTransactionsByPrev.erase(txin.prevout.hash);
    }
    delete pvMsg;
    mapOrphanTransactions.erase(hash);
}

unsigned int LimitOrphanTxSize(unsigned int nMaxOrphans)
{
    unsigned int nEvicted = 0;
    while (mapOrphanTransactions.size() > nMaxOrphans)
    {
        // Evict a random orphan:
        uint256 randomhash = GetRandHash();
        map<uint256, CDataStream*>::iterator it = mapOrphanTransactions.lower_bound(randomhash);
        if (it == mapOrphanTransactions.end())
            it = mapOrphanTransactions.begin();
        EraseOrphanTx(it->first);
        ++nEvicted;
    }
    return nEvicted;
}







bool IsStandardTx(const CTransaction& tx, string& reason)
{
    if (tx.nVersion > CTransaction::CURRENT_VERSION) {
        reason = "version";
        return false;
    }

    // Treat non-final transactions as non-standard to prevent a specific type
    // of double-spend attack, as well as DoS attacks. (if the transaction
    // can't be mined, the attacker isn't expending resources broadcasting it)
    // Basically we don't want to propagate transactions that can't included in
    // the next block.
    //
    // However, IsFinal() is confusing... Without arguments, it uses
    // nBestHeight to evaluate nLockTime; when a block is accepted, nBestHeight
    // is set to the value on nHeight in the block. However, when IsFinal() is
    // called within CBlock::AcceptBlock(), the height of the block *being*
    // evaluated is what is used. Thus if we want to know if a transaction can
    // be part of the *next* block, we need to call IsFinal() with one more
    // than nBestHeight.
    //
    // Finally, because it is sometimes desirable to be able to propagate a
    // transaction just before it can be mined, to ensure everyone has an equal
    // chance of mining it, add one more block to our window. Only an attacker
    // with close to 50% of hashing power could take advantage of such a short
    // time window.
    //
    // Timestamps on the other hand don't get any special treatment, because we
    // can't know what timestamp the next block will have, and there aren't
    // timestamp applications where it matters.
    if (!IsFinalTx(tx, nBestHeight + 2)) {
        reason = "non-final";
        return false;
    }

    // Extremely large transactions with lots of inputs can cost the network
    // almost as much to process as they cost the sender in fees, because
    // computing signature hashes is O(ninputs*txsize). Limiting transactions
    // to MAX_STANDARD_TX_SIZE mitigates CPU exhaustion attacks.
    unsigned int sz = tx.GetSerializeSize(SER_NETWORK, CTransaction::CURRENT_VERSION);
    if (sz >= MAX_STANDARD_TX_SIZE) {
        reason = "tx-size";
        return false;
    }

    BOOST_FOREACH(const CTxIn& txin, tx.vin)
    {
        // Biggest 'standard' txin is a 3-signature 3-of-3 CHECKMULTISIG
        // pay-to-script-hash, which is 3 ~80-byte signatures, 3
        // ~65-byte public keys, plus a few script ops.
        if (txin.scriptSig.size() > 500) {
            reason = "scriptsig-size";
            return false;
        }
        if (!txin.scriptSig.IsPushOnly()) {
            reason = "scriptsig-not-pushonly";
            return false;
        }
    }

    unsigned int nDataOut = 0;
    txnouttype whichType;
    BOOST_FOREACH(const CTxOut& txout, tx.vout) {
        if (!::IsStandard(txout.scriptPubKey, whichType)) {
            reason = "scriptpubkey";
            return false;
        }
        if (whichType == TX_NULL_DATA)
            nDataOut++;
        else if (txout.IsDust(CTransaction::nMinRelayTxFee)) {
            reason = "dust";
            return false;
        }
    }

    // only one OP_RETURN txout is permitted
    if (nDataOut > 1)
    {
        reason = "multiple-data-outputs";
        return false;
    }

    return true;
}

bool IsFinalTx(const CTransaction &tx, int nBlockHeight, int64_t nBlockTime)
{
    // Time based nLockTime implemented in 0.1.6
    if (tx.nLockTime == 0)
        return true;
    if (nBlockHeight == 0)
        nBlockHeight = nBestHeight;
    if (nBlockTime == 0)
        nBlockTime = GetAdjustedTime();
    if ((int64_t)tx.nLockTime < ((int64_t)tx.nLockTime < LOCKTIME_THRESHOLD ? (int64_t)nBlockHeight : nBlockTime))
        return true;
    BOOST_FOREACH(const CTxIn& txin, tx.vin)
        if (!txin.IsFinal())
            return false;
    return true;
}

/** Amount of bitcoins spent by the transaction.
    @return sum of all outputs (note: does not include fees)
 */
int64_t GetValueOut(const CTransaction& tx)
{
    int64_t nValueOut = 0;
    BOOST_FOREACH(const CTxOut& txout, tx.vout)
    {
        nValueOut += txout.nValue;
        if (!MoneyRange(txout.nValue) || !MoneyRange(nValueOut))
            throw std::runtime_error("GetValueOut() : value out of range");
    }
    return nValueOut;
}

//
// Check transaction inputs, and make sure any
// pay-to-script-hash transactions are evaluating IsStandard scripts
//
// Why bother? To avoid denial-of-service attacks; an attacker
// can submit a standard HASH... OP_EQUAL transaction,
// which will get accepted into blocks. The redemption
// script can be anything; an attacker could use a very
// expensive-to-check-upon-redemption script like:
//   DUP CHECKSIG DROP ... repeated 100 times... OP_1
//
bool AreInputsStandard(const CTransaction& tx, CCoinsViewCache& mapInputs)
{
    if (tx.IsCoinBase())
        return true; // Coinbases don't use vin normally

    for (unsigned int i = 0; i < tx.vin.size(); i++)
    {
        const CTxOut& prev = mapInputs.GetOutputFor(tx.vin[i]);

        vector<vector<unsigned char> > vSolutions;
        txnouttype whichType;
        // get the scriptPubKey corresponding to this input:
        const CScript& prevScript = prev.scriptPubKey;
        if (!Solver(prevScript, whichType, vSolutions))
            return false;
        int nArgsExpected = ScriptSigArgsExpected(whichType, vSolutions);
        if (nArgsExpected < 0)
            return false;

        // Transactions with extra stuff in their scriptSigs are
        // non-standard. Note that this EvalScript() call will
        // be quick, because if there are any operations
        // beside "push data" in the scriptSig the
        // IsStandard() call returns false
        vector<vector<unsigned char> > stack;
        if (!EvalScript(stack, tx.vin[i].scriptSig, tx, i, false, 0))
            return false;

        if (whichType == TX_SCRIPTHASH)
        {
            if (stack.empty())
                return false;
            CScript subscript(stack.back().begin(), stack.back().end());
            vector<vector<unsigned char> > vSolutions2;
            txnouttype whichType2;
            if (!Solver(subscript, whichType2, vSolutions2))
                return false;
            if (whichType2 == TX_SCRIPTHASH)
                return false;

            int tmpExpected;
            tmpExpected = ScriptSigArgsExpected(whichType2, vSolutions2);
            if (tmpExpected < 0)
                return false;
            nArgsExpected += tmpExpected;
        }

        if (stack.size() != (unsigned int)nArgsExpected)
            return false;
    }

    return true;
}

unsigned int GetLegacySigOpCount(const CTransaction& tx)
{
    unsigned int nSigOps = 0;
    BOOST_FOREACH(const CTxIn& txin, tx.vin)
    {
        nSigOps += txin.scriptSig.GetSigOpCount(false);
    }
    BOOST_FOREACH(const CTxOut& txout, tx.vout)
    {
        nSigOps += txout.scriptPubKey.GetSigOpCount(false);
    }
    return nSigOps;
}

unsigned int GetP2SHSigOpCount(const CTransaction& tx, CCoinsViewCache& inputs)
{
    if (tx.IsCoinBase())
        return 0;

    unsigned int nSigOps = 0;
    for (unsigned int i = 0; i < tx.vin.size(); i++)
    {
        const CTxOut &prevout = inputs.GetOutputFor(tx.vin[i]);
        if (prevout.scriptPubKey.IsPayToScriptHash())
            nSigOps += prevout.scriptPubKey.GetSigOpCount(tx.vin[i].scriptSig);
    }
    return nSigOps;
}

int CMerkleTx::SetMerkleBranch(const CBlock* pblock)
{
    CBlock blockTmp;

    if (pblock == NULL) {
        CCoins coins;
        if (pcoinsTip->GetCoins(GetHash(), coins)) {
            CBlockIndex *pindex = FindBlockByHeight(coins.nHeight);
            if (pindex) {
                if (!ReadBlockFromDisk(blockTmp, pindex))
                    return 0;
                pblock = &blockTmp;
            }
        }
    }

    if (pblock) {
        // Update the tx's hashBlock
        hashBlock = pblock->GetHash();

        // Locate the transaction
        for (nIndex = 0; nIndex < (int)pblock->vtx.size(); nIndex++)
            if (pblock->vtx[nIndex] == *(CTransaction*)this)
                break;
        if (nIndex == (int)pblock->vtx.size())
        {
            vMerkleBranch.clear();
            nIndex = -1;
            printf("ERROR: SetMerkleBranch() : couldn't find tx in block\n");
            return 0;
        }

        // Fill in merkle branch
        vMerkleBranch = pblock->GetMerkleBranch(nIndex);
    }

    // Is the tx in a block that's in the main chain
    map<uint256, CBlockIndex*>::iterator mi = mapBlockIndex.find(hashBlock);
    if (mi == mapBlockIndex.end())
        return 0;
    CBlockIndex* pindex = (*mi).second;
    if (!pindex || !pindex->IsInMainChain())
        return 0;

    return pindexBest->nHeight - pindex->nHeight + 1;
}







bool CheckTransaction(const CTransaction& tx, CValidationState &state)
{
    // Basic checks that don't depend on any context
    if (tx.vin.empty())
        return state.DoS(10, error("CheckTransaction() : vin empty"));
    if (tx.vout.empty())
        return state.DoS(10, error("CheckTransaction() : vout empty"));
    // Size limits
    if (::GetSerializeSize(tx, SER_NETWORK, PROTOCOL_VERSION) > MAX_BLOCK_SIZE)
        return state.DoS(100, error("CTransaction::CheckTransaction() : size limits failed"));

    // Check for negative or overflow output values
    int64_t nValueOut = 0;
    BOOST_FOREACH(const CTxOut& txout, tx.vout)
    {
        if (txout.nValue < 0)
            return state.DoS(100, error("CheckTransaction() : txout.nValue negative"));
        if (txout.nValue > MAX_MONEY)
            return state.DoS(100, error("CheckTransaction() : txout.nValue too high"));
        nValueOut += txout.nValue;
        if (!MoneyRange(nValueOut))
            return state.DoS(100, error("CTransaction::CheckTransaction() : txout total out of range"));
    }

    // Check for duplicate inputs
    set<COutPoint> vInOutPoints;
    BOOST_FOREACH(const CTxIn& txin, tx.vin)
    {
        if (vInOutPoints.count(txin.prevout))
            return state.DoS(100, error("CTransaction::CheckTransaction() : duplicate inputs"));
        vInOutPoints.insert(txin.prevout);
    }

    if (tx.IsCoinBase())
    {
        if (tx.vin[0].scriptSig.size() < 2 || tx.vin[0].scriptSig.size() > 100)
            return state.DoS(100, error("CheckTransaction() : coinbase script size"));
    }
    else
    {
        BOOST_FOREACH(const CTxIn& txin, tx.vin)
            if (txin.prevout.IsNull())
                return state.DoS(10, error("CheckTransaction() : prevout is null"));
    }

    // watch for double spends of wallet transactions.
    // this scan needs to check every transaction we come in contact with,
    // even ones we ultimately reject, in case another miner could accept it
    tx.ScanForDoubleSpends();

    return true;
}

void CTransaction::ScanForDoubleSpends() const
{
    LOCK(mempool.cs);

    if (IsCoinBase() || mempool.exists(GetHash()))
        return;

    // check all inputs in case it double spends multiple transactions at once
    for (unsigned int i = 0; i < vin.size(); i++)
        ScanInputForDoubleSpends(i);
}

void CTransaction::ScanInputForDoubleSpends(unsigned int input) const
{
    // check if this input conflicts with a transaction in the mempool
    const COutPoint &prevout = vin[input].prevout;
    if (!mempool.mapNextTx.count(prevout))
        return;
    CTransaction *ptxOld = mempool.mapNextTx[prevout].ptx;

    // conflict found!
    vector<CTransaction*> vAffected;
    vAffected.push_back(ptxOld);

    // add dependent transactions so you can't dodge detection
    // by chaining two transactions and double spending the first one
    for (unsigned int a = 0; a < vAffected.size(); a++) {
        CTransaction &tx = *vAffected[a];
        uint256 hashTx = tx.GetHash();
        for (unsigned int i = 0; i < tx.vout.size(); i++) {
            COutPoint outpoint(hashTx, i);
            if (mempool.mapNextTx.count(outpoint))
                vAffected.push_back(mempool.mapNextTx[outpoint].ptx);
        }
    }

    // check if there are any affected transactions in the wallets.
    // this is an optional step... it's only here to avoid verifying the
    // signature unless we definately have to.
    bool fFoundOne = false;
    for (unsigned int a = 0; a < vAffected.size() && !fFoundOne; a++) {
        uint256 hashTx = vAffected[a]->GetHash();
        BOOST_FOREACH(CWallet* pwallet, setpwalletRegistered) {
            LOCK(pwallet->cs_wallet);
            map<uint256, CWalletTx>::iterator mi = pwallet->mapWallet.find(hashTx);
            if (mi != pwallet->mapWallet.end()) {
                CWalletTx &wtx = (*mi).second;
                if (!wtx.mapValue.count("doublespend")) {

                    fFoundOne = true;
                    break;
                }
            }
        }
    }
    if (!fFoundOne)
        return;

    // now we know it affects a wallet transaction
    CCoinsView dummy;
    CCoinsViewCache view(dummy);
    CCoinsViewMemPool viewMemPool(*pcoinsTip, mempool);
    view.SetBackend(viewMemPool);
    CCoins coins;
    if (!view.GetCoins(prevout.hash, coins))
        return;

    // non-standard inputs are subject to signature malleability,
    // which would allow anyone to false alarm someone else's transaction
    if (!AreInputsStandard(*this, view))
        return;

    // malleability in the signature encoding is caught by SCRIPT_VERIFY_STRICTENC
    if (!VerifySignature(coins, *this, input, SCRIPT_VERIFY_P2SH | SCRIPT_VERIFY_STRICTENC, 0))
        return;

    // we caught a real live double spend!
    printf("Double spend found! txid %s and %s\n",
        ptxOld->GetHash().ToString().c_str(),
        this->GetHash().ToString().c_str());

    // flag the affected wallet transactions
    for (unsigned int a = 0; a < vAffected.size(); a++) {
        uint256 hashTx = vAffected[a]->GetHash();
        BOOST_FOREACH(CWallet* pwallet, setpwalletRegistered) {
            LOCK(pwallet->cs_wallet);
            map<uint256, CWalletTx>::iterator mi = pwallet->mapWallet.find(hashTx);
            if (mi != pwallet->mapWallet.end()) {
                CWalletTx &wtx = (*mi).second;
                if (!wtx.mapValue.count("doublespend")) {

                    // danger! you have a double spend!!
                    wtx.mapValue["doublespend"] = this->GetHash().ToString();
                    wtx.WriteToDisk();
                }
            }
        }
    }
}

int64_t GetMinFee(const CTransaction& tx, bool fAllowFree, enum GetMinFee_mode mode)
{
    {
        LOCK(mempool.cs);
        uint256 hash = tx.GetHash();
        double dPriorityDelta = 0;
        int64_t nFeeDelta = 0;
        mempool.ApplyDeltas(hash, dPriorityDelta, nFeeDelta);
        if (dPriorityDelta > 0 || nFeeDelta > 0)
            return 0;
    }

    // Base fee is either nMinTxFee or nMinRelayTxFee
    int64_t nBaseFee = (mode == GMF_RELAY) ? tx.nMinRelayTxFee : tx.nMinTxFee;

    unsigned int nBytes = ::GetSerializeSize(tx, SER_NETWORK, PROTOCOL_VERSION);
    int64_t nMinFee = (1 + (int64_t)nBytes / 1000) * nBaseFee;

    if (fAllowFree)
    {
        // There is a free transaction area in blocks created by most miners,
        // * If we are relaying we allow transactions up to DEFAULT_BLOCK_PRIORITY_SIZE - 1000
        //   to be considered to fall into this category
        // * If we are creating a transaction we allow transactions up to DEFAULT_BLOCK_PRIORITY_SIZE - 17000
        //   (= 10000) to be considered safe and assume they can likely make it into this section
        if (nBytes < (mode == GMF_SEND ? (DEFAULT_BLOCK_PRIORITY_SIZE - 17000) : (DEFAULT_BLOCK_PRIORITY_SIZE - 1000)))
            nMinFee = 0;
    }

    // To limit dust spam, require base fee if any output is less than 0.01
    if (nMinFee < nBaseFee)
    {
        BOOST_FOREACH(const CTxOut& txout, tx.vout)
            if (txout.nValue < CENT)
                nMinFee = nBaseFee;
    }

    if (!MoneyRange(nMinFee))
        nMinFee = MAX_MONEY;
    return nMinFee;
}

void CTxMemPool::pruneSpent(const uint256 &hashTx, CCoins &coins)
{
    LOCK(cs);

    std::map<COutPoint, CInPoint>::iterator it = mapNextTx.lower_bound(COutPoint(hashTx, 0));

    // iterate over all COutPoints in mapNextTx whose hash equals the provided hashTx
    while (it != mapNextTx.end() && it->first.hash == hashTx) {
        coins.Spend(it->first.n); // and remove those outputs from coins
        it++;
    }
}

bool CTxMemPool::accept(CValidationState &state, CTransaction &tx, bool fLimitFree,
                        bool* pfMissingInputs)
{
    if (pfMissingInputs)
        *pfMissingInputs = false;

    if (!CheckTransaction(tx, state))
        return error("CTxMemPool::accept() : CheckTransaction failed");

    // Coinbase is only valid in a block, not as a loose transaction
    if (tx.IsCoinBase())
        return state.DoS(100, error("CTxMemPool::accept() : coinbase as individual tx"));

    unsigned int nSize = ::GetSerializeSize(tx, SER_NETWORK, PROTOCOL_VERSION);

    // To help v0.1.5 clients who would see it as a negative number
<<<<<<< HEAD
    if ((int64_t)tx.nLockTime > std::numeric_limits<int>::max())
=======
    if ((int64)tx.nLockTime > std::numeric_limits<int>::max() && !GetBoolArg("-acceptnonstdtxn", false))
>>>>>>> bd49f023
        return error("CTxMemPool::accept() : not accepting nLockTime beyond 2038 yet");

    // Rather not work on nonstandard transactions (unless -testnet)
    string reason;
    if (!TestNet() && !IsStandardTx(tx, reason) && !GetBoolArg("-acceptnonstdtxn", false))
        return error("CTxMemPool::accept() : nonstandard transaction: %s",
                     reason.c_str());

    // is it already in the memory pool?
    uint256 hash = tx.GetHash();
    {
        LOCK(cs);
        if (mapTx.count(hash))
            return false;
    }

    int64_t nFees;

    // Check for conflicts with in-memory transactions
    CTransaction* ptxOld = NULL;
    for (unsigned int i = 0; i < tx.vin.size(); i++)
    {
        COutPoint outpoint = tx.vin[i].prevout;
        if (mapNextTx.count(outpoint))
        {
            // Disable replacement feature for now
            return false;

            // Allow replacing with a newer version of the same transaction
            if (i != 0)
                return false;
            ptxOld = mapNextTx[outpoint].ptx;
            if (IsFinalTx(*ptxOld))
                return false;
            if (!tx.IsNewerThan(*ptxOld))
                return false;
            for (unsigned int i = 0; i < tx.vin.size(); i++)
            {
                COutPoint outpoint = tx.vin[i].prevout;
                if (!mapNextTx.count(outpoint) || mapNextTx[outpoint].ptx != ptxOld)
                    return false;
            }
            break;
        }
    }

    {
        CCoinsView dummy;
        CCoinsViewCache view(dummy);

        {
        LOCK(cs);
        CCoinsViewMemPool viewMemPool(*pcoinsTip, *this);
        view.SetBackend(viewMemPool);

        // do we already have it?
        if (view.HaveCoins(hash))
            return false;

        // do all inputs exist?
        // Note that this does not check for the presence of actual outputs (see the next check for that),
        // only helps filling in pfMissingInputs (to determine missing vs spent).
        BOOST_FOREACH(const CTxIn txin, tx.vin) {
            if (!view.HaveCoins(txin.prevout.hash)) {
                if (pfMissingInputs)
                    *pfMissingInputs = true;
                return false;
            }
        }

        // are the actual inputs available?
        if (!view.HaveInputs(tx))
            return state.Invalid(error("CTxMemPool::accept() : inputs already spent"));

        // Bring the best block into scope
        view.GetBestBlock();

        // we have all inputs cached now, so switch back to dummy, so we don't need to keep lock on mempool
        view.SetBackend(dummy);
        }

        // Check for non-standard pay-to-script-hash in inputs
        if (!TestNet() && !AreInputsStandard(tx, view))
        {
            if (!GetBoolArg("-acceptnonstdtxn", false))
                return error("CTxMemPool::accept() : nonstandard transaction input");

            {
                int64 nBytesPerSigOp = GetArg("-bytespersigop", 0);
                int nSigOps = GetLegacySigOpCount(tx);
                nSigOps += GetP2SHSigOpCount(tx, view);

                if (nBytesPerSigOp && nSigOps > nSize / nBytesPerSigOp)
                    return error("CTxMemPool::accept() : transaction with out-of-bounds SigOpCount");
            }
        }

        // Note: if you modify this code to accept non-standard transactions, then
        // you should add code here to check that the transaction does a
        // reasonable number of ECDSA signature verifications.

        nFees = view.GetValueIn(tx)-GetValueOut(tx);
        unsigned int nSize = ::GetSerializeSize(tx, SER_NETWORK, PROTOCOL_VERSION);

        // Don't accept it if it can't get into a block
        int64_t txMinFee = GetMinFee(tx, true, GMF_RELAY);
        if (fLimitFree && nFees < txMinFee)
            return error("CTxMemPool::accept() : not enough fees %s, %"PRId64" < %"PRId64,
                         hash.ToString().c_str(),
                         nFees, txMinFee);

        // Continuously rate-limit free transactions
        // This mitigates 'penny-flooding' -- sending thousands of free transactions just to
        // be annoying or make others' transactions take longer to confirm.
        if (fLimitFree && nFees < CTransaction::nMinRelayTxFee)
        {
            static double dFreeCount;
            static int64_t nLastTime;
            int64_t nNow = GetTime();

            LOCK(cs);

            // Use an exponentially decaying ~10-minute window:
            dFreeCount *= pow(1.0 - 1.0/600.0, (double)(nNow - nLastTime));
            nLastTime = nNow;
            // -limitfreerelay unit is thousand-bytes-per-minute
            // At default rate it would take over a month to fill 1GB
            if (dFreeCount >= GetArg("-limitfreerelay", 15)*10*1000)
                return error("CTxMemPool::accept() : free transaction rejected by rate limiter");
            if (fDebug)
                printf("Rate limit dFreeCount: %g => %g\n", dFreeCount, dFreeCount+nSize);
            dFreeCount += nSize;
        }

        // Check against previous transactions
        // This is done last to help prevent CPU exhaustion denial-of-service attacks.
        if (!CheckInputs(tx, state, view, true, SCRIPT_VERIFY_P2SH | SCRIPT_VERIFY_STRICTENC))
        {
            return error("CTxMemPool::accept() : ConnectInputs failed %s", hash.ToString().c_str());
        }
    }

    // Store transaction in memory
    {
        LOCK(cs);
        if (ptxOld)
        {
            printf("CTxMemPool::accept() : replacing tx %s with new version\n", ptxOld->GetHash().ToString().c_str());
            remove(ptxOld->GetHash());
        }
        addUnchecked(tx, nFees);
    }

    ///// are we sure this is ok when loading transactions or restoring block txes
    // If updated, erase old tx from wallet
    if (ptxOld)
        EraseFromWallets(ptxOld->GetHash());
    SyncWithWallets(hash, tx, NULL, true);

    printf("CTxMemPool::accept() : accepted %s (poolsz %"PRIszu")\n",
           hash.ToString().c_str(),
           mapTx.size());
#if USE_ZMQ
    BZmq_SendTX(tx);
#endif

    return true;
}

void CMemPoolTx::calcPrioritySums(const CTxMemPool &mempool)
{
    nSumTxSize = ::GetSerializeSize(*this, SER_NETWORK, PROTOCOL_VERSION);
    nSumTxFees = nFees;
    nDepth = 1;

    // FIXME: shouldn't change sums unless we're at a higher priority than our
    // parent, otherwise we're essentially free-riding on their priority
    //
    // So logic should be if we have a higher priority than any parent, then we
    // can sum parent fees.
    //
    // Idea: have a -debugcreateblock flag that can dump the mempool to a log
    // file so that the createnewblock decisions can be analyzed after the
    // fact.
    //
    // Idea2: have a -changemempooltxfee, like luke did, to bump up fees for
    // transactions artificially.

    LOCK(mempool.cs);
    int64_t max_parent_fees = 0;
    BOOST_FOREACH(const CTxIn txin, this->vin){
        std::map<uint256, CMemPoolTx *>::const_iterator it = mempool.mapTx.find(txin.prevout.hash);
        if (it != mempool.mapTx.end()){
            CMemPoolTx &parent = *(it->second);

            // Calculating sums for the purpose of priority is a bit tricky
            // because transactions can have multiple outputs - we need to make
            // sure an attacker can't spend multiple outputs of a single high
            // fee transaction, directly or indirectly, as a way to make their
            // transaction look like it is paying a higher fee than it really
            // is.
            //
            // Thus we take a pessimistic view when we sum the fees and size of
            // unconfirmed transactions we depend on by assuming that only the
            // largest fee seen is the "real one" so we'll never count a fee
            // twice. Since the main reason child-pays-for-parent is useful is
            // to essentially add a fee to a transaction this dodge doesn't
            // badly affect many legit transaction patterns and lets us use
            // a pure memoization implementation safely.
            max_parent_fees = max(parent.nSumTxFees, max_parent_fees);

            // Unconfirmed size is a bad thing, so double-counting is safe. We
            // could create a set of all our direct parents, but spending
            // multiple outputs of an unconfirmed transaction by a second
            // transaction is something rarely done for legit reasons.
            nSumTxSize += parent.nSumTxSize;

            nDepth = max(nDepth, parent.nDepth + 1);
        }
    }
    nSumTxFees += max_parent_fees;
}

bool CTxMemPool::addUnchecked(const CTransaction &new_tx, int64_t nFees)
{
    // Add to memory pool without checking anything.  Don't call this directly,
    // call CTxMemPool::accept to properly check the transaction first.
    {
        // We assume there exists a mapNextTx entry for every transaction in
        // the mempool; sloppily written unittest code sometimes violates this
        // assumption.
        assert(new_tx.vin.size() > 0);

        LOCK(cs);

        // We do need to check for duplicates or you would end up with a heapTx
        // with more elements in it than mapTx*
        uint256 hash = new_tx.GetHash();
        if (mapTx.count(hash))
            return false;

        // FIXME: should use emplace() - what versions of Boost support it?
        CMemPoolTx tx(new_tx, nFees);
        tx.calcPrioritySums(*this);
        boost::heap::fibonacci_heap<CMemPoolTx>::handle_type handle = heapTx.push(tx);

        (*handle).handle = handle; // store heap handle for later
        CMemPoolTx *ptx= &(*handle); // get pointer to actual copy in the heap

        mapTx[hash] = ptx;
        for (unsigned int i = 0; i < ptx->vin.size(); i++){
            assert(mapNextTx.count(ptx->vin[i].prevout) == 0); // double-spends
            mapNextTx[ptx->vin[i].prevout] = CInPoint(ptx, i);
        }

        nTransactionsUpdated++;

        assert(heapTx.size() == mapTx.size());
        assert(mapTx.size() <= mapNextTx.size()); // all tx's have one or more inputs
    }
    return true;
}


bool CTxMemPool::remove(const uint256 hash, bool fRecursive)
{
    // Remove transaction from memory pool
    {
        LOCK(cs);
        std::map<uint256, CMemPoolTx*>::iterator txit = mapTx.find(hash);
        if (txit != mapTx.end())
        {
            CMemPoolTx &tx = *txit->second;

            if (fRecursive){
                for (unsigned int i = 0; i < tx.vout.size(); i++) {
                    std::map<COutPoint, CInPoint>::iterator it = mapNextTx.find(COutPoint(hash, i));
                    if (it != mapNextTx.end())
                        remove(it->second.ptx->GetHash());
                }
            }

            BOOST_FOREACH(const CTxIn& txin, tx.vin)
                mapNextTx.erase(txin.prevout);

            // Boost has a bug with removing the last element of a fibonacci
            // heap, so check for that case separately.
            if (heapTx.size() > 1)
                heapTx.erase(tx.handle);
            else
                heapTx.pop();

            mapTx.erase(hash);
            nTransactionsUpdated++;
        }
    }
    return true;
}

bool CTxMemPool::removeConflicts(const CTransaction &tx)
{
    // Remove transactions which depend on inputs of tx, recursively
    LOCK(cs);
    BOOST_FOREACH(const CTxIn &txin, tx.vin) {
        std::map<COutPoint, CInPoint>::iterator it = mapNextTx.find(txin.prevout);
        if (it != mapNextTx.end()) {
            const CTransaction &txConflict = *it->second.ptx;
            if (txConflict != tx)
                remove(txConflict.GetHash());
        }
    }
    return true;
}

void CTxMemPool::updatePriorities(std::set<uint256> &setChangedHashes)
{
    // Update priorities of transactions depending on any in setChangedHashes.
    // This may be because those transactions were removed from the mempool, or
    // even added in the case of a re-org. The transactions in setChangedHashed
    // are not touched unless they themselves depend on a transaction in
    // setChangedHashed.

    LOCK(cs);

    std::set<uint256> d1,d2;
    std::set<uint256> *dirty = &d1;
    std::set<uint256> *next_dirty = &d2;

    // Populate the initial dirty set with all changed hashes that are either
    // not in this mempool, or don't depend on any inputs in the changed hash
    // set. This ensures that we'll never do more than O(n) work, important in
    // the case of a large re-org.
    BOOST_FOREACH(uint256 hash, setChangedHashes){
        std::map<uint256, CMemPoolTx *>::iterator it = mapTx.find(hash);
        if (it == mapTx.end()){
            // The transaction is not in this mempool, safe.
            dirty->insert(hash);
        } else {
            // The transaction is is in this mempool, check if it has any
            // inputs already in the dirty set.
            bool fOK = true;
            BOOST_FOREACH(const CTxIn txin, it->second->vin){
                if (setChangedHashes.count(txin.prevout.hash)){
                    // tx has a parent already in the set, ignore it.
                    fOK = false;
                    break;
                }
            }
            if (fOK) dirty->insert(hash);
        }
    }

    int n = 0;
    while (!dirty->empty()){
        next_dirty->clear();

        BOOST_FOREACH(uint256 parent_hash, *dirty){

            // Iterate over all the transactions in the mempool that spent an
            // output of this changed transaction.
            std::map<COutPoint, CInPoint>::iterator it = mapNextTx.lower_bound(COutPoint(parent_hash, 0));
            while (it != mapNextTx.end() && it->first.hash == parent_hash){
                it->second.ptx->calcPrioritySums(*this);
                next_dirty->insert(it->second.ptx->GetHash());
                ++it;
                n++;
            }
        }
        std::swap(dirty, next_dirty);
    }

    printf("CTxMemPool::updatePriorities() : updated priorities for %d transactions\n", n);
}

void CTxMemPool::clear()
{
    LOCK(cs);
    mapTx.clear();
    mapNextTx.clear();
    heapTx.clear();
    ++nTransactionsUpdated;
}

void CTxMemPool::queryHashes(std::vector<uint256>& vtxid)
{
    vtxid.clear();

    LOCK(cs);
    vtxid.reserve(heapTx.size());
    boost::heap::fibonacci_heap<CMemPoolTx>::ordered_iterator it;
    for (it = heapTx.ordered_begin(); it != heapTx.ordered_end(); ++it)
        vtxid.push_back((*it).GetHash());
}




int CMerkleTx::GetDepthInMainChain(CBlockIndex* &pindexRet) const
{
    if (hashBlock == 0 || nIndex == -1)
        return 0;

    // Find the block it claims to be in
    map<uint256, CBlockIndex*>::iterator mi = mapBlockIndex.find(hashBlock);
    if (mi == mapBlockIndex.end())
        return 0;
    CBlockIndex* pindex = (*mi).second;
    if (!pindex || !pindex->IsInMainChain())
        return 0;

    // Make sure the merkle branch connects to this block
    if (!fMerkleVerified)
    {
        if (CBlock::CheckMerkleBranch(GetHash(), vMerkleBranch, nIndex) != pindex->hashMerkleRoot)
            return 0;
        fMerkleVerified = true;
    }

    pindexRet = pindex;
    return pindexBest->nHeight - pindex->nHeight + 1;
}


int CMerkleTx::GetBlocksToMaturity() const
{
    if (!IsCoinBase())
        return 0;
    return max(0, (COINBASE_MATURITY+20) - GetDepthInMainChain());
}


bool CMerkleTx::AcceptToMemoryPool(bool fLimitFree)
{
    CValidationState state;
    return mempool.accept(state, *this, fLimitFree, NULL);
}



bool CWalletTx::AcceptWalletTransaction()
{
    {
        LOCK(mempool.cs);
        // Add previous supporting transactions first
        BOOST_FOREACH(CMerkleTx& tx, vtxPrev)
        {
            if (!tx.IsCoinBase())
            {
                uint256 hash = tx.GetHash();
                if (!mempool.exists(hash) && pcoinsTip->HaveCoins(hash))
                    tx.AcceptToMemoryPool(false);
            }
        }
        return AcceptToMemoryPool(false);
    }
    return false;
}


// Return transaction in tx, and if it was found inside a block, its hash is placed in hashBlock
bool GetTransaction(const uint256 &hash, CTransaction &txOut, uint256 &hashBlock, bool fAllowSlow)
{
    CBlockIndex *pindexSlow = NULL;
    {
        LOCK(cs_main);
        {
            LOCK(mempool.cs);
            if (mempool.exists(hash))
            {
                txOut = mempool.lookup(hash);
                return true;
            }
        }

        if (fTxIndex) {
            CDiskTxPos postx;
            if (pblocktree->ReadTxIndex(hash, postx)) {
                CAutoFile file(OpenBlockFile(postx, true), SER_DISK, CLIENT_VERSION);
                CBlockHeader header;
                try {
                    file >> header;
                    fseek(file, postx.nTxOffset, SEEK_CUR);
                    file >> txOut;
                } catch (std::exception &e) {
                    return error("%s() : deserialize or I/O error", __PRETTY_FUNCTION__);
                }
                hashBlock = header.GetHash();
                if (txOut.GetHash() != hash)
                    return error("%s() : txid mismatch", __PRETTY_FUNCTION__);
                return true;
            }
        }

        if (fAllowSlow) { // use coin database to locate block that contains transaction, and scan it
            int nHeight = -1;
            {
                CCoinsViewCache &view = *pcoinsTip;
                CCoins coins;
                if (view.GetCoins(hash, coins))
                    nHeight = coins.nHeight;
            }
            if (nHeight > 0)
                pindexSlow = FindBlockByHeight(nHeight);
        }
    }

    if (pindexSlow) {
        CBlock block;
        if (ReadBlockFromDisk(block, pindexSlow)) {
            BOOST_FOREACH(const CTransaction &tx, block.vtx) {
                if (tx.GetHash() == hash) {
                    txOut = tx;
                    hashBlock = pindexSlow->GetBlockHash();
                    return true;
                }
            }
        }
    }

    return false;
}






//////////////////////////////////////////////////////////////////////////////
//
// CBlock and CBlockIndex
//

static CBlockIndex* pblockindexFBBHLast;
CBlockIndex* FindBlockByHeight(int nHeight)
{
    if (nHeight >= (int)vBlockIndexByHeight.size())
        return NULL;
    return vBlockIndexByHeight[nHeight];
}

bool WriteBlockToDisk(CBlock& block, CDiskBlockPos& pos)
{
    // Open history file to append
    CAutoFile fileout = CAutoFile(OpenBlockFile(pos), SER_DISK, CLIENT_VERSION);
    if (!fileout)
        return error("WriteBlockToDisk() : OpenBlockFile failed");

    // Write index header
    unsigned int nSize = fileout.GetSerializeSize(block);
    fileout << FLATDATA(Params().MessageStart()) << nSize;

    // Write block
    long fileOutPos = ftell(fileout);
    if (fileOutPos < 0)
        return error("WriteBlockToDisk() : ftell failed");
    pos.nPos = (unsigned int)fileOutPos;
    fileout << block;

    // Flush stdio buffers and commit to disk before returning
    fflush(fileout);
    if (!IsInitialBlockDownload())
        FileCommit(fileout);

    return true;
}

bool ReadBlockFromDisk(CBlock& block, const CDiskBlockPos& pos)
{
    block.SetNull();

    // Open history file to read
    CAutoFile filein = CAutoFile(OpenBlockFile(pos, true), SER_DISK, CLIENT_VERSION);
    if (!filein)
        return error("ReadBlockFromDisk(CBlock&, CDiskBlockPos&) : OpenBlockFile failed");

    // Read block
    try {
        filein >> block;
    }
    catch (std::exception &e) {
        return error("%s() : deserialize or I/O error", __PRETTY_FUNCTION__);
    }

    // Check the header
    if (!CheckProofOfWork(block.GetHash(), block.nBits))
        return error("ReadBlockFromDisk(CBlock&, CDiskBlockPos&) : errors in block header");

    return true;
}

bool ReadBlockFromDisk(CBlock& block, const CBlockIndex* pindex)
{
    if (!ReadBlockFromDisk(block, pindex->GetBlockPos()))
        return false;
    if (block.GetHash() != pindex->GetBlockHash())
        return error("ReadBlockFromDisk(CBlock&, CBlockIndex*) : GetHash() doesn't match index");
    return true;
}

uint256 static GetOrphanRoot(const CBlockHeader* pblock)
{
    // Work back to the first block in the orphan chain
    while (mapOrphanBlocks.count(pblock->hashPrevBlock))
        pblock = mapOrphanBlocks[pblock->hashPrevBlock];
    return pblock->GetHash();
}

int64_t static GetBlockValue(int nHeight, int64_t nFees)
{
    int64_t nSubsidy = 50 * COIN;

    // Subsidy is cut in half every 210,000 blocks which will occur approximately every 4 years.
    nSubsidy >>= (nHeight / Params().SubsidyHalvingInterval());

    return nSubsidy + nFees;
}

static const int64_t nTargetTimespan = 14 * 24 * 60 * 60; // two weeks
static const int64_t nTargetSpacing = 10 * 60;
static const int64_t nInterval = nTargetTimespan / nTargetSpacing;

//
// minimum amount of work that could possibly be required nTime after
// minimum work required was nBase
//
unsigned int ComputeMinWork(unsigned int nBase, int64_t nTime)
{
    const CBigNum &bnLimit = Params().ProofOfWorkLimit();
    // Testnet has min-difficulty blocks
    // after nTargetSpacing*2 time between blocks:
    if (TestNet() && nTime > nTargetSpacing*2)
        return bnLimit.GetCompact();

    CBigNum bnResult;
    bnResult.SetCompact(nBase);
    while (nTime > 0 && bnResult < bnLimit)
    {
        // Maximum 400% adjustment...
        bnResult *= 4;
        // ... in best-case exactly 4-times-normal target time
        nTime -= nTargetTimespan*4;
    }
    if (bnResult > bnLimit)
        bnResult = bnLimit;
    return bnResult.GetCompact();
}

unsigned int static GetNextWorkRequired(const CBlockIndex* pindexLast, const CBlockHeader *pblock)
{
    unsigned int nProofOfWorkLimit = Params().ProofOfWorkLimit().GetCompact();

    // Genesis block
    if (pindexLast == NULL)
        return nProofOfWorkLimit;

    // Only change once per interval
    if ((pindexLast->nHeight+1) % nInterval != 0)
    {
        if (TestNet())
        {
            // Special difficulty rule for testnet:
            // If the new block's timestamp is more than 2* 10 minutes
            // then allow mining of a min-difficulty block.
            if (pblock->nTime > pindexLast->nTime + nTargetSpacing*2)
                return nProofOfWorkLimit;
            else
            {
                // Return the last non-special-min-difficulty-rules-block
                const CBlockIndex* pindex = pindexLast;
                while (pindex->pprev && pindex->nHeight % nInterval != 0 && pindex->nBits == nProofOfWorkLimit)
                    pindex = pindex->pprev;
                return pindex->nBits;
            }
        }
        return pindexLast->nBits;
    }

    // Go back by what we want to be 14 days worth of blocks
    const CBlockIndex* pindexFirst = pindexLast;
    for (int i = 0; pindexFirst && i < nInterval-1; i++)
        pindexFirst = pindexFirst->pprev;
    assert(pindexFirst);

    // Limit adjustment step
    int64_t nActualTimespan = pindexLast->GetBlockTime() - pindexFirst->GetBlockTime();
    printf("  nActualTimespan = %"PRId64"  before bounds\n", nActualTimespan);
    if (nActualTimespan < nTargetTimespan/4)
        nActualTimespan = nTargetTimespan/4;
    if (nActualTimespan > nTargetTimespan*4)
        nActualTimespan = nTargetTimespan*4;

    // Retarget
    CBigNum bnNew;
    bnNew.SetCompact(pindexLast->nBits);
    bnNew *= nActualTimespan;
    bnNew /= nTargetTimespan;

    if (bnNew > Params().ProofOfWorkLimit())
        bnNew = Params().ProofOfWorkLimit();

    /// debug print
    printf("GetNextWorkRequired RETARGET\n");
    printf("nTargetTimespan = %"PRId64"    nActualTimespan = %"PRId64"\n", nTargetTimespan, nActualTimespan);
    printf("Before: %08x  %s\n", pindexLast->nBits, CBigNum().SetCompact(pindexLast->nBits).getuint256().ToString().c_str());
    printf("After:  %08x  %s\n", bnNew.GetCompact(), bnNew.getuint256().ToString().c_str());

    return bnNew.GetCompact();
}

bool CheckProofOfWork(uint256 hash, unsigned int nBits, bool fSilent)
{
    CBigNum bnTarget;
    bnTarget.SetCompact(nBits);

    // Check range
    if (bnTarget <= 0 || bnTarget > Params().ProofOfWorkLimit())
        return fSilent ? false : error("CheckProofOfWork() : nBits below minimum work");

    // Check proof of work matches claimed amount
    if (hash > bnTarget.getuint256())
        return fSilent ? false : error("CheckProofOfWork() : hash doesn't match nBits");

    return true;
}

// Return maximum amount of blocks that other nodes claim to have
int GetNumBlocksOfPeers()
{
    return std::max(cPeerBlockCounts.median(), Checkpoints::GetTotalBlocksEstimate());
}

bool IsInitialBlockDownload()
{
    if (pindexBest == NULL || fImporting || fReindex || nBestHeight < Checkpoints::GetTotalBlocksEstimate())
        return true;
    static int64_t nLastUpdate;
    static CBlockIndex* pindexLastBest;
    if (pindexBest != pindexLastBest)
    {
        pindexLastBest = pindexBest;
        nLastUpdate = GetTime();
    }
    return (GetTime() - nLastUpdate < 10 &&
            pindexBest->GetBlockTime() < GetTime() - 24 * 60 * 60);
}

void static InvalidChainFound(CBlockIndex* pindexNew)
{
    if (pindexNew->nChainWork > nBestInvalidWork)
    {
        nBestInvalidWork = pindexNew->nChainWork;
        pblocktree->WriteBestInvalidWork(CBigNum(nBestInvalidWork));
        uiInterface.NotifyBlocksChanged();
    }
    printf("InvalidChainFound: invalid block=%s  height=%d  log2_work=%.8g  date=%s\n",
      pindexNew->GetBlockHash().ToString().c_str(), pindexNew->nHeight,
      log(pindexNew->nChainWork.getdouble())/log(2.0), DateTimeStrFormat("%Y-%m-%d %H:%M:%S",
      pindexNew->GetBlockTime()).c_str());
    printf("InvalidChainFound:  current best=%s  height=%d  log2_work=%.8g  date=%s\n",
      hashBestChain.ToString().c_str(), nBestHeight, log(nBestChainWork.getdouble())/log(2.0),
      DateTimeStrFormat("%Y-%m-%d %H:%M:%S", pindexBest->GetBlockTime()).c_str());
    CheckForkWarningConditions();
}

void InvalidBlockFound(CBlockIndex *pindex) {
    pindex->nStatus |= BLOCK_FAILED_VALID;
    pblocktree->WriteBlockIndex(CDiskBlockIndex(pindex));
    setBlockIndexValid.erase(pindex);
    InvalidChainFound(pindex);
    CBlockIndex *pindexWalk = pindex;
    do {
        CBlockIndex *pindexNext = pindexWalk->GetNextInMainChain();
        if (!pindexNext) break;
        pindexWalk = pindexNext;
        pindexWalk->nStatus |= BLOCK_FAILED_CHILD;
        printf("Marked %s as descending from invalid\n", pindexWalk->GetBlockHash().ToString().c_str());
    } while(true);
    if (pindex->GetNextInMainChain()) {
        setBlockIndexValid.insert(pindex->pprev);
        CValidationState stateDummy;
        ConnectBestBlock(stateDummy); // reorganise away from the failed block
    }
}

bool ConnectBestBlock(CValidationState &state) {
    do {
        CBlockIndex *pindexNewBest;

        {
            std::set<CBlockIndex*,CBlockIndexWorkComparator>::reverse_iterator it = setBlockIndexValid.rbegin();
            while (it != setBlockIndexValid.rend() && (*it)->nStatus & BLOCK_FAILED_MASK) {
                printf("Not considering failed %s (%i)\n", (*it)->GetBlockHash().ToString().c_str(), (*it)->nHeight);
                it++;
            }
            if (it == setBlockIndexValid.rend())
                return true;
            pindexNewBest = *it;
        }

        if ((pindexNewBest == pindexBest || (pindexBest && pindexNewBest->nChainWork == pindexBest->nChainWork)) && !(pindexBest->nStatus & BLOCK_FAILED_MASK))
            return true; // nothing to do

        // check ancestry
        CBlockIndex *pindexTest = pindexNewBest;
        std::vector<CBlockIndex*> vAttach;
        do {
            if (pindexTest->nStatus & BLOCK_FAILED_MASK) {
                // mark descendants failed
                CBlockIndex *pindexFailed = pindexNewBest;
                while (pindexTest != pindexFailed) {
                    pindexFailed->nStatus |= BLOCK_FAILED_CHILD;
                    setBlockIndexValid.erase(pindexFailed);
                    pblocktree->WriteBlockIndex(CDiskBlockIndex(pindexFailed));
                    pindexFailed = pindexFailed->pprev;
                }
                InvalidChainFound(pindexNewBest);
                break;
            }

            if (pindexBest == NULL || pindexTest->nChainWork > pindexBest->nChainWork || (pindexBest->nStatus & BLOCK_FAILED_MASK))
                vAttach.push_back(pindexTest);

            if (pindexTest->pprev == NULL || pindexTest->GetNextInMainChain()) {
                reverse(vAttach.begin(), vAttach.end());
                BOOST_FOREACH(CBlockIndex *pindexSwitch, vAttach) {
                    boost::this_thread::interruption_point();
                    try {
                        if (!SetBestChain(state, pindexSwitch))
                            return false;
                    } catch(std::runtime_error &e) {
                        return state.Abort(_("System error: ") + e.what());
                    }
                }
                return true;
            }
            pindexTest = pindexTest->pprev;
        } while(true);
    } while(true);
}

void UpdateTime(CBlockHeader& block, const CBlockIndex* pindexPrev)
{
    block.nTime = max(pindexPrev->GetMedianTimePast()+1, GetAdjustedTime());

    // Updating time can change work required on testnet:
    if (TestNet())
        block.nBits = GetNextWorkRequired(pindexPrev, &block);
}











const CTxOut &CCoinsViewCache::GetOutputFor(const CTxIn& input)
{
    const CCoins &coins = GetCoins(input.prevout.hash);
    assert(coins.IsAvailable(input.prevout.n));
    return coins.vout[input.prevout.n];
}

int64_t CCoinsViewCache::GetValueIn(const CTransaction& tx)
{
    if (tx.IsCoinBase())
        return 0;

    int64_t nResult = 0;
    for (unsigned int i = 0; i < tx.vin.size(); i++)
        nResult += GetOutputFor(tx.vin[i]).nValue;

    return nResult;
}

void UpdateCoins(const CTransaction& tx, CValidationState &state, CCoinsViewCache &inputs, CTxUndo &txundo, int nHeight, const uint256 &txhash)
{
    // mark inputs spent
    if (!tx.IsCoinBase()) {
        BOOST_FOREACH(const CTxIn &txin, tx.vin) {
            CCoins &coins = inputs.GetCoins(txin.prevout.hash);
            CTxInUndo undo;
            assert(coins.Spend(txin.prevout, undo));
            txundo.vprevout.push_back(undo);
        }
    }

    // add outputs
    assert(inputs.SetCoins(txhash, CCoins(tx, nHeight)));
}

bool CCoinsViewCache::HaveInputs(const CTransaction& tx)
{
    if (!tx.IsCoinBase()) {
        // first check whether information about the prevout hash is available
        for (unsigned int i = 0; i < tx.vin.size(); i++) {
            const COutPoint &prevout = tx.vin[i].prevout;
            if (!HaveCoins(prevout.hash))
                return false;
        }

        // then check whether the actual outputs are available
        for (unsigned int i = 0; i < tx.vin.size(); i++) {
            const COutPoint &prevout = tx.vin[i].prevout;
            const CCoins &coins = GetCoins(prevout.hash);
            if (!coins.IsAvailable(prevout.n))
                return false;
        }
    }
    return true;
}

bool CScriptCheck::operator()() const {
    const CScript &scriptSig = ptxTo->vin[nIn].scriptSig;
    if (!VerifyScript(scriptSig, scriptPubKey, *ptxTo, nIn, nFlags, nHashType))
        return error("CScriptCheck() : %s VerifySignature failed", ptxTo->GetHash().ToString().c_str());
    return true;
}

bool VerifySignature(const CCoins& txFrom, const CTransaction& txTo, unsigned int nIn, unsigned int flags, int nHashType)
{
    return CScriptCheck(txFrom, txTo, nIn, flags, nHashType)();
}

bool CheckInputs(const CTransaction& tx, CValidationState &state, CCoinsViewCache &inputs, bool fScriptChecks, unsigned int flags, std::vector<CScriptCheck> *pvChecks)
{
    if (!tx.IsCoinBase())
    {
        if (pvChecks)
            pvChecks->reserve(tx.vin.size());

        // This doesn't trigger the DoS code on purpose; if it did, it would make it easier
        // for an attacker to attempt to split the network.
        if (!inputs.HaveInputs(tx))
            return state.Invalid(error("CheckInputs() : %s inputs unavailable", tx.GetHash().ToString().c_str()));

        // While checking, GetBestBlock() refers to the parent block.
        // This is also true for mempool checks.
        int nSpendHeight = inputs.GetBestBlock()->nHeight + 1;
        int64_t nValueIn = 0;
        int64_t nFees = 0;
        for (unsigned int i = 0; i < tx.vin.size(); i++)
        {
            const COutPoint &prevout = tx.vin[i].prevout;
            const CCoins &coins = inputs.GetCoins(prevout.hash);

            // If prev is coinbase, check that it's matured
            if (coins.IsCoinBase()) {
                if (nSpendHeight - coins.nHeight < COINBASE_MATURITY)
                    return state.Invalid(error("CheckInputs() : tried to spend coinbase at depth %d", nSpendHeight - coins.nHeight));
            }

            // Check for negative or overflow input values
            nValueIn += coins.vout[prevout.n].nValue;
            if (!MoneyRange(coins.vout[prevout.n].nValue) || !MoneyRange(nValueIn))
                return state.DoS(100, error("CheckInputs() : txin values out of range"));

        }

        if (nValueIn < GetValueOut(tx))
            return state.DoS(100, error("CheckInputs() : %s value in < value out", tx.GetHash().ToString().c_str()));

        // Tally transaction fees
        int64_t nTxFee = nValueIn - GetValueOut(tx);
        if (nTxFee < 0)
            return state.DoS(100, error("CheckInputs() : %s nTxFee < 0", tx.GetHash().ToString().c_str()));
        nFees += nTxFee;
        if (!MoneyRange(nFees))
            return state.DoS(100, error("CheckInputs() : nFees out of range"));

        // The first loop above does all the inexpensive checks.
        // Only if ALL inputs pass do we perform expensive ECDSA signature checks.
        // Helps prevent CPU exhaustion attacks.

        // Skip ECDSA signature verification when connecting blocks
        // before the last block chain checkpoint. This is safe because block merkle hashes are
        // still computed and checked, and any change will be caught at the next checkpoint.
        if (fScriptChecks) {
            for (unsigned int i = 0; i < tx.vin.size(); i++) {
                const COutPoint &prevout = tx.vin[i].prevout;
                const CCoins &coins = inputs.GetCoins(prevout.hash);

                // Verify signature
                CScriptCheck check(coins, tx, i, flags, 0);
                if (pvChecks) {
                    pvChecks->push_back(CScriptCheck());
                    check.swap(pvChecks->back());
                } else if (!check()) {
                    if (flags & SCRIPT_VERIFY_STRICTENC) {
                        // For now, check whether the failure was caused by non-canonical
                        // encodings or not; if so, don't trigger DoS protection.
                        CScriptCheck check(coins, tx, i, flags & (~SCRIPT_VERIFY_STRICTENC), 0);
                        if (check())
                            return state.Invalid();
                    }
                    return state.DoS(100,false);
                }
            }
        }
    }

    return true;
}



bool DisconnectBlock(CBlock& block, CValidationState& state, CBlockIndex* pindex, CCoinsViewCache& view, bool* pfClean)
{
    assert(pindex == view.GetBestBlock());

    if (pfClean)
        *pfClean = false;

    bool fClean = true;

    CBlockUndo blockUndo;
    CDiskBlockPos pos = pindex->GetUndoPos();
    if (pos.IsNull())
        return error("DisconnectBlock() : no undo data available");
    if (!blockUndo.ReadFromDisk(pos, pindex->pprev->GetBlockHash()))
        return error("DisconnectBlock() : failure reading undo data");

    if (blockUndo.vtxundo.size() + 1 != block.vtx.size())
        return error("DisconnectBlock() : block and undo data inconsistent");

    // undo transactions in reverse order
    for (int i = block.vtx.size() - 1; i >= 0; i--) {
        const CTransaction &tx = block.vtx[i];
        uint256 hash = tx.GetHash();

        // check that all outputs are available
        if (!view.HaveCoins(hash)) {
            fClean = fClean && error("DisconnectBlock() : outputs still spent? database corrupted");
            view.SetCoins(hash, CCoins());
        }
        CCoins &outs = view.GetCoins(hash);

        CCoins outsBlock = CCoins(tx, pindex->nHeight);
        if (outs != outsBlock)
            fClean = fClean && error("DisconnectBlock() : added transaction mismatch? database corrupted");

        // remove outputs
        outs = CCoins();

        // restore inputs
        if (i > 0) { // not coinbases
            const CTxUndo &txundo = blockUndo.vtxundo[i-1];
            if (txundo.vprevout.size() != tx.vin.size())
                return error("DisconnectBlock() : transaction and undo data inconsistent");
            for (unsigned int j = tx.vin.size(); j-- > 0;) {
                const COutPoint &out = tx.vin[j].prevout;
                const CTxInUndo &undo = txundo.vprevout[j];
                CCoins coins;
                view.GetCoins(out.hash, coins); // this can fail if the prevout was already entirely spent
                if (undo.nHeight != 0) {
                    // undo data contains height: this is the last output of the prevout tx being spent
                    if (!coins.IsPruned())
                        fClean = fClean && error("DisconnectBlock() : undo data overwriting existing transaction");
                    coins = CCoins();
                    coins.fCoinBase = undo.fCoinBase;
                    coins.nHeight = undo.nHeight;
                    coins.nVersion = undo.nVersion;
                } else {
                    if (coins.IsPruned())
                        fClean = fClean && error("DisconnectBlock() : undo data adding output to missing transaction");
                }
                if (coins.IsAvailable(out.n))
                    fClean = fClean && error("DisconnectBlock() : undo data overwriting existing output");
                if (coins.vout.size() < out.n+1)
                    coins.vout.resize(out.n+1);
                coins.vout[out.n] = undo.txout;
                if (!view.SetCoins(out.hash, coins))
                    return error("DisconnectBlock() : cannot restore coin inputs");
            }
        }
    }

    // move best block pointer to prevout block
    view.SetBestBlock(pindex->pprev);

    if (pfClean) {
        *pfClean = fClean;
        return true;
    } else {
        return fClean;
    }
}

void static FlushBlockFile(bool fFinalize = false)
{
    LOCK(cs_LastBlockFile);

    CDiskBlockPos posOld(nLastBlockFile, 0);

    FILE *fileOld = OpenBlockFile(posOld);
    if (fileOld) {
        if (fFinalize)
            TruncateFile(fileOld, infoLastBlockFile.nSize);
        FileCommit(fileOld);
        fclose(fileOld);
    }

    fileOld = OpenUndoFile(posOld);
    if (fileOld) {
        if (fFinalize)
            TruncateFile(fileOld, infoLastBlockFile.nUndoSize);
        FileCommit(fileOld);
        fclose(fileOld);
    }
}

bool FindUndoPos(CValidationState &state, int nFile, CDiskBlockPos &pos, unsigned int nAddSize);

static CCheckQueue<CScriptCheck> scriptcheckqueue(128);

void ThreadScriptCheck() {
    RenameThread("bitcoin-scriptch");
    scriptcheckqueue.Thread();
}

bool ConnectBlock(CBlock& block, CValidationState& state, CBlockIndex* pindex, CCoinsViewCache& view, bool fJustCheck)
{
    // Check it again in case a previous version let a bad block in
    if (!CheckBlock(block, state, !fJustCheck, !fJustCheck))
        return false;

    // verify that the view's current state corresponds to the previous block
    assert(pindex->pprev == view.GetBestBlock());

    // Special case for the genesis block, skipping connection of its transactions
    // (its coinbase is unspendable)
    if (block.GetHash() == Params().HashGenesisBlock()) {
        view.SetBestBlock(pindex);
        pindexGenesisBlock = pindex;
        return true;
    }

    bool fScriptChecks = pindex->nHeight >= Checkpoints::GetTotalBlocksEstimate();

    // Do not allow blocks that contain transactions which 'overwrite' older transactions,
    // unless those are already completely spent.
    // If such overwrites are allowed, coinbases and transactions depending upon those
    // can be duplicated to remove the ability to spend the first instance -- even after
    // being sent to another address.
    // See BIP30 and http://r6.ca/blog/20120206T005236Z.html for more information.
    // This logic is not necessary for memory pool transactions, as AcceptToMemoryPool
    // already refuses previously-known transaction ids entirely.
    // This rule was originally applied all blocks whose timestamp was after March 15, 2012, 0:00 UTC.
    // Now that the whole chain is irreversibly beyond that time it is applied to all blocks except the
    // two in the chain that violate it. This prevents exploiting the issue against nodes in their
    // initial block download.
    bool fEnforceBIP30 = (!pindex->phashBlock) || // Enforce on CreateNewBlock invocations which don't have a hash.
                          !((pindex->nHeight==91842 && pindex->GetBlockHash() == uint256("0x00000000000a4d0a398161ffc163c503763b1f4360639393e0e4c8e300e0caec")) ||
                           (pindex->nHeight==91880 && pindex->GetBlockHash() == uint256("0x00000000000743f190a18c5577a3c2d2a1f610ae9601ac046a38084ccb7cd721")));
    if (fEnforceBIP30) {
        for (unsigned int i = 0; i < block.vtx.size(); i++) {
            uint256 hash = block.GetTxHash(i);
            if (view.HaveCoins(hash) && !view.GetCoins(hash).IsPruned())
                return state.DoS(100, error("ConnectBlock() : tried to overwrite transaction"));
        }
    }

    // BIP16 didn't become active until Apr 1 2012
    int64_t nBIP16SwitchTime = 1333238400;
    bool fStrictPayToScriptHash = (pindex->nTime >= nBIP16SwitchTime);

    unsigned int flags = SCRIPT_VERIFY_NOCACHE |
                         (fStrictPayToScriptHash ? SCRIPT_VERIFY_P2SH : SCRIPT_VERIFY_NONE);

    CBlockUndo blockundo;

    CCheckQueueControl<CScriptCheck> control(fScriptChecks && nScriptCheckThreads ? &scriptcheckqueue : NULL);

    int64_t nStart = GetTimeMicros();
    int64_t nFees = 0;
    int nInputs = 0;
    unsigned int nSigOps = 0;
    CDiskTxPos pos(pindex->GetBlockPos(), GetSizeOfCompactSize(block.vtx.size()));
    std::vector<std::pair<uint256, CDiskTxPos> > vPos;
    vPos.reserve(block.vtx.size());
    for (unsigned int i = 0; i < block.vtx.size(); i++)
    {
        const CTransaction &tx = block.vtx[i];

        nInputs += tx.vin.size();
        nSigOps += GetLegacySigOpCount(tx);
        if (nSigOps > MAX_BLOCK_SIGOPS)
            return state.DoS(100, "bad-blk-sigops", error("ConnectBlock() : too many sigops"));

        if (!tx.IsCoinBase())
        {
            if (!view.HaveInputs(tx))
                return state.DoS(100, "bad-txns", error("ConnectBlock() : inputs missing/spent"));

            if (fStrictPayToScriptHash)
            {
                // Add in sigops done by pay-to-script-hash inputs;
                // this is to prevent a "rogue miner" from creating
                // an incredibly-expensive-to-validate block.
                nSigOps += GetP2SHSigOpCount(tx, view);
                if (nSigOps > MAX_BLOCK_SIGOPS)
                     return state.DoS(100, "bad-blk-sigops", error("ConnectBlock() : too many sigops"));
            }

            nFees += view.GetValueIn(tx)-GetValueOut(tx);

            std::vector<CScriptCheck> vChecks;
            if (!CheckInputs(tx, state, view, fScriptChecks, flags, nScriptCheckThreads ? &vChecks : NULL))
                return state.Invalid("bad-blk-sigops");
            control.Add(vChecks);
        }

        CTxUndo txundo;
        UpdateCoins(tx, state, view, txundo, pindex->nHeight, block.GetTxHash(i));
        if (!tx.IsCoinBase())
            blockundo.vtxundo.push_back(txundo);

        vPos.push_back(std::make_pair(block.GetTxHash(i), pos));
        pos.nTxOffset += ::GetSerializeSize(tx, SER_DISK, CLIENT_VERSION);
    }
    int64_t nTime = GetTimeMicros() - nStart;
    if (fBenchmark)
        printf("- Connect %u transactions: %.2fms (%.3fms/tx, %.3fms/txin)\n", (unsigned)block.vtx.size(), 0.001 * nTime, 0.001 * nTime / block.vtx.size(), nInputs <= 1 ? 0 : 0.001 * nTime / (nInputs-1));

    if (GetValueOut(block.vtx[0]) > GetBlockValue(pindex->nHeight, nFees))
        return state.DoS(100, "bad-cb-amount", error("ConnectBlock() : coinbase pays too much (actual=%"PRId64" vs limit=%"PRId64")", GetValueOut(block.vtx[0]), GetBlockValue(pindex->nHeight, nFees)));

    if (!control.Wait())
        return state.DoS(100, false);
    int64_t nTime2 = GetTimeMicros() - nStart;
    if (fBenchmark)
        printf("- Verify %u txins: %.2fms (%.3fms/txin)\n", nInputs - 1, 0.001 * nTime2, nInputs <= 1 ? 0 : 0.001 * nTime2 / (nInputs-1));

    if (fJustCheck)
        return true;

    // Write undo information to disk
    if (pindex->GetUndoPos().IsNull() || (pindex->nStatus & BLOCK_VALID_MASK) < BLOCK_VALID_SCRIPTS)
    {
        if (pindex->GetUndoPos().IsNull()) {
            CDiskBlockPos pos;
            if (!FindUndoPos(state, pindex->nFile, pos, ::GetSerializeSize(blockundo, SER_DISK, CLIENT_VERSION) + 40))
                return error("ConnectBlock() : FindUndoPos failed");
            if (!blockundo.WriteToDisk(pos, pindex->pprev->GetBlockHash()))
                return state.Abort(_("Failed to write undo data"));

            // update nUndoPos in block index
            pindex->nUndoPos = pos.nPos;
            pindex->nStatus |= BLOCK_HAVE_UNDO;
        }

        pindex->nStatus = (pindex->nStatus & ~BLOCK_VALID_MASK) | BLOCK_VALID_SCRIPTS;

        CDiskBlockIndex blockindex(pindex);
        if (!pblocktree->WriteBlockIndex(blockindex))
            return state.Abort(_("Failed to write block index"));
    }

    if (fTxIndex)
        if (!pblocktree->WriteTxIndex(vPos))
            return state.Abort(_("Failed to write transaction index"));

    // add this block to the view's block chain
    assert(view.SetBestBlock(pindex));

    // Watch for transactions paying to me
    for (unsigned int i = 0; i < block.vtx.size(); i++)
        SyncWithWallets(block.GetTxHash(i), block.vtx[i], &block, true);

    return true;
}

bool SetBestChain(CValidationState &state, CBlockIndex* pindexNew)
{
    // All modifications to the coin state will be done in this cache.
    // Only when all have succeeded, we push it to pcoinsTip.
    CCoinsViewCache view(*pcoinsTip, true);

    // Find the fork (typically, there is none)
    CBlockIndex* pfork = view.GetBestBlock();
    CBlockIndex* plonger = pindexNew;
    while (pfork && pfork != plonger)
    {
        while (plonger->nHeight > pfork->nHeight) {
            plonger = plonger->pprev;
            assert(plonger != NULL);
        }
        if (pfork == plonger)
            break;
        pfork = pfork->pprev;
        assert(pfork != NULL);
    }

    // List of what to disconnect (typically nothing)
    vector<CBlockIndex*> vDisconnect;
    for (CBlockIndex* pindex = view.GetBestBlock(); pindex != pfork; pindex = pindex->pprev)
        vDisconnect.push_back(pindex);

    // List of what to connect (typically only pindexNew)
    vector<CBlockIndex*> vConnect;
    for (CBlockIndex* pindex = pindexNew; pindex != pfork; pindex = pindex->pprev)
        vConnect.push_back(pindex);
    reverse(vConnect.begin(), vConnect.end());

    if (vDisconnect.size() > 0) {
        printf("REORGANIZE: Disconnect %"PRIszu" blocks; %s..\n", vDisconnect.size(), pfork->GetBlockHash().ToString().c_str());
        printf("REORGANIZE: Connect %"PRIszu" blocks; ..%s\n", vConnect.size(), pindexNew->GetBlockHash().ToString().c_str());
    }

    // Disconnect shorter branch
    vector<CTransaction> vResurrect;
    BOOST_FOREACH(CBlockIndex* pindex, vDisconnect) {
        CBlock block;
        if (!ReadBlockFromDisk(block, pindex))
            return state.Abort(_("Failed to read block"));
        int64_t nStart = GetTimeMicros();
        if (!DisconnectBlock(block, state, pindex, view))
            return error("SetBestBlock() : DisconnectBlock %s failed", pindex->GetBlockHash().ToString().c_str());
        if (fBenchmark)
            printf("- Disconnect: %.2fms\n", (GetTimeMicros() - nStart) * 0.001);

        // Queue memory transactions to resurrect.
        // We only do this for blocks after the last checkpoint (reorganisation before that
        // point should only happen with -reindex/-loadblock, or a misbehaving peer.
        BOOST_FOREACH(const CTransaction& tx, block.vtx)
            if (!tx.IsCoinBase() && pindex->nHeight > Checkpoints::GetTotalBlocksEstimate())
                vResurrect.push_back(tx);
    }

    // Connect longer branch
    vector<CTransaction> vDelete;
    BOOST_FOREACH(CBlockIndex *pindex, vConnect) {
        CBlock block;
        if (!ReadBlockFromDisk(block, pindex))
            return state.Abort(_("Failed to read block"));
        int64_t nStart = GetTimeMicros();
        if (!ConnectBlock(block, state, pindex, view)) {
            if (state.IsInvalid()) {
                InvalidChainFound(pindexNew);
                InvalidBlockFound(pindex);
            }
            return error("SetBestBlock() : ConnectBlock %s failed", pindex->GetBlockHash().ToString().c_str());
        }
        if (fBenchmark)
            printf("- Connect: %.2fms\n", (GetTimeMicros() - nStart) * 0.001);

        // Queue memory transactions to delete
        BOOST_FOREACH(const CTransaction& tx, block.vtx)
            vDelete.push_back(tx);
    }

    // Flush changes to global coin state
    int64_t nStart = GetTimeMicros();
    int nModified = view.GetCacheSize();
    assert(view.Flush());
    int64_t nTime = GetTimeMicros() - nStart;
    if (fBenchmark)
        printf("- Flush %i transactions: %.2fms (%.4fms/tx)\n", nModified, 0.001 * nTime, 0.001 * nTime / nModified);

    // Make sure it's successfully written to disk before changing memory structure
    bool fIsInitialDownload = IsInitialBlockDownload();
    if (!fIsInitialDownload || pcoinsTip->GetCacheSize() > nCoinCacheSize) {
        // Typical CCoins structures on disk are around 100 bytes in size.
        // Pushing a new one to the database can cause it to be written
        // twice (once in the log, and once in the tables). This is already
        // an overestimation, as most will delete an existing entry or
        // overwrite one. Still, use a conservative safety factor of 2.
        if (!CheckDiskSpace(100 * 2 * 2 * pcoinsTip->GetCacheSize()))
            return state.Error("out of disk space");
        FlushBlockFile();
        pblocktree->Sync();
        if (!pcoinsTip->Flush())
            return state.Abort(_("Failed to write to coin database"));
    }

    // At this point, all changes have been done to the database.
    // Proceed by updating the memory structures.

    // Register new best chain
    vBlockIndexByHeight.resize(pindexNew->nHeight + 1);
    BOOST_FOREACH(CBlockIndex* pindex, vConnect)
        vBlockIndexByHeight[pindex->nHeight] = pindex;

    // Resurrect memory transactions that were in the disconnected branch
    BOOST_FOREACH(CTransaction& tx, vResurrect) {
        // ignore validation errors in resurrected transactions
        CValidationState stateDummy;
        mempool.accept(stateDummy, tx, false, NULL);
    }

    // Delete redundant memory transactions that are in the connected branch
    std::set<uint256> removed_txs;
    BOOST_FOREACH(CTransaction& tx, vDelete) {
        uint256 hash = tx.GetHash();
        removed_txs.insert(hash);
        mempool.remove(hash, false);
        mempool.removeConflicts(tx);
    }
    mempool.updatePriorities(removed_txs);

    // Update best block in wallet (so we can detect restored wallets)
    if ((pindexNew->nHeight % 20160) == 0 || (!fIsInitialDownload && (pindexNew->nHeight % 144) == 0))
    {
        const CBlockLocator locator(pindexNew);
        ::SetBestChain(locator);
    }

    {
        boost::lock_guard<boost::mutex> lock(csBestBlock);

    // New best block
    hashBestChain = pindexNew->GetBlockHash();
    pindexBest = pindexNew;
    pblockindexFBBHLast = NULL;
    nBestHeight = pindexBest->nHeight;
    nBestChainWork = pindexNew->nChainWork;
    nTimeBestReceived = GetTime();
    nTransactionsUpdated++;

    }

    printf("SetBestChain: new best=%s  height=%d  log2_work=%.8g  tx=%lu  date=%s progress=%f\n",
      hashBestChain.ToString().c_str(), nBestHeight, log(nBestChainWork.getdouble())/log(2.0), (unsigned long)pindexNew->nChainTx,
      DateTimeStrFormat("%Y-%m-%d %H:%M:%S", pindexBest->GetBlockTime()).c_str(),
      Checkpoints::GuessVerificationProgress(pindexBest));

    cvBlockChange.notify_all();

#if USE_ZMQ
    bool fZmqPDID = GetBoolArg("-zmqpublishduringinitaldownload", false);
    if (fZmqPDID && fIsInitialDownload)
        BZmq_SendBlock(pindexBest);
#endif

    // Check the version of the last 100 blocks to see if we need to upgrade:
    if (!fIsInitialDownload)
    {
        int nUpgraded = 0;
        const CBlockIndex* pindex = pindexBest;
        for (int i = 0; i < 100 && pindex != NULL; i++)
        {
            if (pindex->nVersion > CBlock::CURRENT_VERSION)
                ++nUpgraded;
            pindex = pindex->pprev;
        }
        if (nUpgraded > 0)
            printf("SetBestChain: %d of last 100 blocks above version %d\n", nUpgraded, CBlock::CURRENT_VERSION);
        if (nUpgraded > 100/2)
            // strMiscWarning is read by GetWarnings(), called by Qt and the JSON-RPC code to warn the user:
            strMiscWarning = _("Warning: This version is obsolete, upgrade required!");

        std::string strCmd = GetArg("-blocknotify", "");

        if (!strCmd.empty())
        {
            boost::replace_all(strCmd, "%s", hashBestChain.GetHex());
            boost::thread t(runCommand, strCmd); // thread runs free
        }
#if USE_ZMQ
        BZmq_SendBlock(pindexBest);
#endif
    }

    return true;
}


bool AddToBlockIndex(CBlock& block, CValidationState& state, const CDiskBlockPos& pos)
{
    // Check for duplicate
    uint256 hash = block.GetHash();
    if (mapBlockIndex.count(hash))
        return state.Invalid("duplicate", error("AddToBlockIndex() : %s already exists", hash.ToString().c_str()));

    // Construct new block index object
    CBlockIndex* pindexNew = new CBlockIndex(block);
    assert(pindexNew);
    map<uint256, CBlockIndex*>::iterator mi = mapBlockIndex.insert(make_pair(hash, pindexNew)).first;
    pindexNew->phashBlock = &((*mi).first);
    map<uint256, CBlockIndex*>::iterator miPrev = mapBlockIndex.find(block.hashPrevBlock);
    if (miPrev != mapBlockIndex.end())
    {
        pindexNew->pprev = (*miPrev).second;
        pindexNew->nHeight = pindexNew->pprev->nHeight + 1;
    }
    pindexNew->nTx = block.vtx.size();
    pindexNew->nChainWork = (pindexNew->pprev ? pindexNew->pprev->nChainWork : 0) + pindexNew->GetBlockWork().getuint256();
    pindexNew->nChainTx = (pindexNew->pprev ? pindexNew->pprev->nChainTx : 0) + pindexNew->nTx;
    pindexNew->nFile = pos.nFile;
    pindexNew->nDataPos = pos.nPos;
    pindexNew->nUndoPos = 0;
    pindexNew->nStatus = BLOCK_VALID_TRANSACTIONS | BLOCK_HAVE_DATA;
    setBlockIndexValid.insert(pindexNew);

    if (!pblocktree->WriteBlockIndex(CDiskBlockIndex(pindexNew)))
        return state.Abort(_("Failed to write block index"));

    // New best?
    if (!ConnectBestBlock(state))
        return false;

    if (pindexNew == pindexBest)
    {
        // Clear fork warning if its no longer applicable
        CheckForkWarningConditions();
        // Notify UI to display prev block's coinbase if it was ours
        static uint256 hashPrevBestCoinBase;
        UpdatedTransaction(hashPrevBestCoinBase);
        hashPrevBestCoinBase = block.GetTxHash(0);
    } else
        CheckForkWarningConditionsOnNewFork(pindexNew);

    if (!pblocktree->Flush())
        return state.Abort(_("Failed to sync block index"));

    uiInterface.NotifyBlocksChanged();
    return true;
}


bool FindBlockPos(CValidationState &state, CDiskBlockPos &pos, unsigned int nAddSize, unsigned int nHeight, uint64_t nTime, bool fKnown = false)
{
    bool fUpdatedLast = false;

    LOCK(cs_LastBlockFile);

    if (fKnown) {
        if (nLastBlockFile != pos.nFile) {
            nLastBlockFile = pos.nFile;
            infoLastBlockFile.SetNull();
            pblocktree->ReadBlockFileInfo(nLastBlockFile, infoLastBlockFile);
            fUpdatedLast = true;
        }
    } else {
        while (infoLastBlockFile.nSize + nAddSize >= MAX_BLOCKFILE_SIZE) {
            printf("Leaving block file %i: %s\n", nLastBlockFile, infoLastBlockFile.ToString().c_str());
            FlushBlockFile(true);
            nLastBlockFile++;
            infoLastBlockFile.SetNull();
            pblocktree->ReadBlockFileInfo(nLastBlockFile, infoLastBlockFile); // check whether data for the new file somehow already exist; can fail just fine
            fUpdatedLast = true;
        }
        pos.nFile = nLastBlockFile;
        pos.nPos = infoLastBlockFile.nSize;
    }

    infoLastBlockFile.nSize += nAddSize;
    infoLastBlockFile.AddBlock(nHeight, nTime);

    if (!fKnown) {
        unsigned int nOldChunks = (pos.nPos + BLOCKFILE_CHUNK_SIZE - 1) / BLOCKFILE_CHUNK_SIZE;
        unsigned int nNewChunks = (infoLastBlockFile.nSize + BLOCKFILE_CHUNK_SIZE - 1) / BLOCKFILE_CHUNK_SIZE;
        if (nNewChunks > nOldChunks) {
            if (CheckDiskSpace(nNewChunks * BLOCKFILE_CHUNK_SIZE - pos.nPos)) {
                FILE *file = OpenBlockFile(pos);
                if (file) {
                    printf("Pre-allocating up to position 0x%x in blk%05u.dat\n", nNewChunks * BLOCKFILE_CHUNK_SIZE, pos.nFile);
                    AllocateFileRange(file, pos.nPos, nNewChunks * BLOCKFILE_CHUNK_SIZE - pos.nPos);
                    fclose(file);
                }
            }
            else
                return state.Error("out of disk space");
        }
    }

    if (!pblocktree->WriteBlockFileInfo(nLastBlockFile, infoLastBlockFile))
        return state.Abort(_("Failed to write file info"));
    if (fUpdatedLast)
        pblocktree->WriteLastBlockFile(nLastBlockFile);

    return true;
}

bool FindUndoPos(CValidationState &state, int nFile, CDiskBlockPos &pos, unsigned int nAddSize)
{
    pos.nFile = nFile;

    LOCK(cs_LastBlockFile);

    unsigned int nNewSize;
    if (nFile == nLastBlockFile) {
        pos.nPos = infoLastBlockFile.nUndoSize;
        nNewSize = (infoLastBlockFile.nUndoSize += nAddSize);
        if (!pblocktree->WriteBlockFileInfo(nLastBlockFile, infoLastBlockFile))
            return state.Abort(_("Failed to write block info"));
    } else {
        CBlockFileInfo info;
        if (!pblocktree->ReadBlockFileInfo(nFile, info))
            return state.Abort(_("Failed to read block info"));
        pos.nPos = info.nUndoSize;
        nNewSize = (info.nUndoSize += nAddSize);
        if (!pblocktree->WriteBlockFileInfo(nFile, info))
            return state.Abort(_("Failed to write block info"));
    }

    unsigned int nOldChunks = (pos.nPos + UNDOFILE_CHUNK_SIZE - 1) / UNDOFILE_CHUNK_SIZE;
    unsigned int nNewChunks = (nNewSize + UNDOFILE_CHUNK_SIZE - 1) / UNDOFILE_CHUNK_SIZE;
    if (nNewChunks > nOldChunks) {
        if (CheckDiskSpace(nNewChunks * UNDOFILE_CHUNK_SIZE - pos.nPos)) {
            FILE *file = OpenUndoFile(pos);
            if (file) {
                printf("Pre-allocating up to position 0x%x in rev%05u.dat\n", nNewChunks * UNDOFILE_CHUNK_SIZE, pos.nFile);
                AllocateFileRange(file, pos.nPos, nNewChunks * UNDOFILE_CHUNK_SIZE - pos.nPos);
                fclose(file);
            }
        }
        else
            return state.Error("out of disk space");
    }

    return true;
}


bool CheckBlock(const CBlock& block, CValidationState& state, bool fCheckPOW, bool fCheckMerkleRoot)
{
    // These are checks that are independent of context
    // that can be verified before saving an orphan block.

    // Size limits
    if (block.vtx.empty() || block.vtx.size() > MAX_BLOCK_SIZE || ::GetSerializeSize(block, SER_NETWORK, PROTOCOL_VERSION) > MAX_BLOCK_SIZE)
        return state.DoS(100, "bad-blk-length", error("CheckBlock() : size limits failed"));

    // Check proof of work matches claimed amount
    if (fCheckPOW && !CheckProofOfWork(block.GetHash(), block.nBits))
        return state.DoS(50, "high-hash", error("CheckBlock() : proof of work failed"));

    // Check timestamp
    if (block.GetBlockTime() > GetAdjustedTime() + 2 * 60 * 60)
        return state.Invalid("time-too-new", error("CheckBlock() : block timestamp too far in the future"));

    // First transaction must be coinbase, the rest must not be
    if (block.vtx.empty() || !block.vtx[0].IsCoinBase())
        return state.DoS(100, "bad-cb-missing", error("CheckBlock() : first tx is not coinbase"));
    for (unsigned int i = 1; i < block.vtx.size(); i++)
        if (block.vtx[i].IsCoinBase())
            return state.DoS(100, "bad-cb-multiple", error("CheckBlock() : more than one coinbase"));

    // Check transactions
    BOOST_FOREACH(const CTransaction& tx, block.vtx)
        if (!CheckTransaction(tx, state))
            return state.Invalid("bad-txns", error("CheckBlock() : CheckTransaction failed"));

    // Build the merkle tree already. We need it anyway later, and it makes the
    // block cache the transaction hashes, which means they don't need to be
    // recalculated many times during this block's validation.
    block.BuildMerkleTree();

    // Check for duplicate txids. This is caught by ConnectInputs(),
    // but catching it earlier avoids a potential DoS attack:
    set<uint256> uniqueTx;
    for (unsigned int i = 0; i < block.vtx.size(); i++) {
        uniqueTx.insert(block.GetTxHash(i));
    }
    if (uniqueTx.size() != block.vtx.size())
        return state.DoS(100, "bad-txns", error("CheckBlock() : duplicate transaction"));

    unsigned int nSigOps = 0;
    BOOST_FOREACH(const CTransaction& tx, block.vtx)
    {
        nSigOps += GetLegacySigOpCount(tx);
    }
    if (nSigOps > MAX_BLOCK_SIGOPS)
        return state.DoS(100, "bad-blk-sigops", error("CheckBlock() : out-of-bounds SigOpCount"));

    // Check merkle root
    if (fCheckMerkleRoot && block.hashMerkleRoot != block.BuildMerkleTree())
        return state.DoS(100, "bad-txnmrklroot", error("CheckBlock() : hashMerkleRoot mismatch"));

    return true;
}

bool AcceptBlock(CBlock& block, CValidationState& state, CDiskBlockPos* dbp, bool fWriteToDisk)
{
    // Check for duplicate
    uint256 hash = block.GetHash();
    if (mapBlockIndex.count(hash))
        return state.Invalid("duplicate", error("AcceptBlock() : block already in mapBlockIndex"));

    // Get prev block index
    CBlockIndex* pindexPrev = NULL;
    int nHeight = 0;
    if (hash != Params().HashGenesisBlock()) {
        map<uint256, CBlockIndex*>::iterator mi = mapBlockIndex.find(block.hashPrevBlock);
        if (mi == mapBlockIndex.end())
            return state.DoS(10, "bad-prevblk", error("AcceptBlock() : prev block not found"));
        pindexPrev = (*mi).second;
        nHeight = pindexPrev->nHeight+1;

        // Check proof of work
        if (block.nBits != GetNextWorkRequired(pindexPrev, &block))
            return state.DoS(100, "bad-diffbits", error("AcceptBlock() : incorrect proof of work"));

        // Check timestamp against prev
        if (block.GetBlockTime() <= pindexPrev->GetMedianTimePast())
            return state.Invalid("time-too-old", error("AcceptBlock() : block's timestamp is too early"));

        // Check that all transactions are finalized
        BOOST_FOREACH(const CTransaction& tx, block.vtx)
            if (!IsFinalTx(tx, nHeight, block.GetBlockTime()))
                return state.DoS(10, "bad-txns", error("AcceptBlock() : contains a non-final transaction"));

        // Check that the block chain matches the known block chain up to a checkpoint
        if (!Checkpoints::CheckBlock(nHeight, hash))
            return state.DoS(100, "checkpoint-mismatch", error("AcceptBlock() : rejected by checkpoint lock-in at %d", nHeight));

        // Reject block.nVersion=1 blocks when 95% (75% on testnet) of the network has upgraded:
        if (block.nVersion < 2)
        {
            if ((!TestNet() && CBlockIndex::IsSuperMajority(2, pindexPrev, 950, 1000)) ||
                (TestNet() && CBlockIndex::IsSuperMajority(2, pindexPrev, 75, 100)))
            {
                return state.Invalid("bad-version", error("AcceptBlock() : rejected nVersion=1 block"));
            }
        }
        // Enforce block.nVersion=2 rule that the coinbase starts with serialized block height
        if (block.nVersion >= 2)
        {
            // if 750 of the last 1,000 blocks are version 2 or greater (51/100 if testnet):
            if ((!TestNet() && CBlockIndex::IsSuperMajority(2, pindexPrev, 750, 1000)) ||
                (TestNet() && CBlockIndex::IsSuperMajority(2, pindexPrev, 51, 100)))
            {
                CScript expect = CScript() << nHeight;
                if (!std::equal(expect.begin(), expect.end(), block.vtx[0].vin[0].scriptSig.begin()))
                    return state.DoS(100, "bad-cb-height", error("AcceptBlock() : block height mismatch in coinbase"));
            }
        }
    }

    if (!fWriteToDisk)
        return true;

    // Write block to history file
    try {
        unsigned int nBlockSize = ::GetSerializeSize(block, SER_DISK, CLIENT_VERSION);
        CDiskBlockPos blockPos;
        if (dbp != NULL)
            blockPos = *dbp;
        if (!FindBlockPos(state, blockPos, nBlockSize+8, nHeight, block.nTime, dbp != NULL))
            return error("AcceptBlock() : FindBlockPos failed");
        if (dbp == NULL)
            if (!WriteBlockToDisk(block, blockPos))
                return state.Abort(_("Failed to write block"));
        if (!AddToBlockIndex(block, state, blockPos))
            return error("AcceptBlock() : AddToBlockIndex failed");
    } catch(std::runtime_error &e) {
        return state.Abort(_("System error: ") + e.what());
    }

    // Relay inventory, but don't relay old inventory during initial block download
    int nBlockEstimate = Checkpoints::GetTotalBlocksEstimate();
    if (hashBestChain == hash)
    {
        LOCK(cs_vNodes);
        BOOST_FOREACH(CNode* pnode, vNodes)
            if (nBestHeight > (pnode->nStartingHeight != -1 ? pnode->nStartingHeight - 2000 : nBlockEstimate))
                pnode->PushInventory(CInv(MSG_BLOCK, hash));
    }

    return true;
}

bool CBlockIndex::IsSuperMajority(int minVersion, const CBlockIndex* pstart, unsigned int nRequired, unsigned int nToCheck)
{
    unsigned int nFound = 0;
    for (unsigned int i = 0; i < nToCheck && nFound < nRequired && pstart != NULL; i++)
    {
        if (pstart->nVersion >= minVersion)
            ++nFound;
        pstart = pstart->pprev;
    }
    return (nFound >= nRequired);
}

void PushGetBlocks(CNode* pnode, CBlockIndex* pindexBegin, uint256 hashEnd)
{
    // Filter out duplicate requests
    if (pindexBegin == pnode->pindexLastGetBlocksBegin && hashEnd == pnode->hashLastGetBlocksEnd)
        return;
    pnode->pindexLastGetBlocksBegin = pindexBegin;
    pnode->hashLastGetBlocksEnd = hashEnd;

    pnode->PushMessage("getblocks", CBlockLocator(pindexBegin), hashEnd);
}

bool ProcessBlock(CValidationState &state, CNode* pfrom, CBlock* pblock, CDiskBlockPos *dbp, bool fCheckPOW)
{
    // Check for duplicate
    uint256 hash = pblock->GetHash();
    if (mapBlockIndex.count(hash))
        return state.Invalid("duplicate", error("ProcessBlock() : already have block %d %s", mapBlockIndex[hash]->nHeight, hash.ToString().c_str()));
    if (mapOrphanBlocks.count(hash))
        return state.Invalid("duplicate", error("ProcessBlock() : already have block (orphan) %s", hash.ToString().c_str()));

    // Preliminary checks
    if (!CheckBlock(*pblock, state, fCheckPOW))
        return error("ProcessBlock() : CheckBlock FAILED");

    bool fHasPOW = fCheckPOW;
    if (!fHasPOW)
    {
        CValidationState dummy;
        fHasPOW = CheckProofOfWork(pblock->GetHash(), pblock->nBits, true);
    }

    CBlockIndex* pcheckpoint = Checkpoints::GetLastCheckpoint(mapBlockIndex);
    if (pcheckpoint && pblock->hashPrevBlock != hashBestChain)
    {
        // Extra checks to prevent "fill up memory by spamming with bogus blocks"
        int64_t deltaTime = pblock->GetBlockTime() - pcheckpoint->nTime;
        if (deltaTime < 0)
        {
            return state.DoS(100, "time-too-old", error("ProcessBlock() : block with timestamp before last checkpoint"));
        }
        CBigNum bnNewBlock;
        bnNewBlock.SetCompact(pblock->nBits);
        CBigNum bnRequired;
        bnRequired.SetCompact(ComputeMinWork(pcheckpoint->nBits, deltaTime));
        if (bnNewBlock > bnRequired)
        {
            return state.DoS(100, "bad-diffbits", error("ProcessBlock() : block with too little proof-of-work"));
        }
    }


    // If we don't already have its previous block, shunt it off to holding area until we get it
    if (pblock->hashPrevBlock != 0 && !mapBlockIndex.count(pblock->hashPrevBlock))
    {
        printf("ProcessBlock: ORPHAN BLOCK, prev=%s\n", pblock->hashPrevBlock.ToString().c_str());

        // Accept orphans as long as there is a node to request its parents from
        if (pfrom) {
            CBlock* pblock2 = new CBlock(*pblock);
            mapOrphanBlocks.insert(make_pair(hash, pblock2));
            mapOrphanBlocksByPrev.insert(make_pair(pblock2->hashPrevBlock, pblock2));

            // Ask this guy to fill in what we're missing
            PushGetBlocks(pfrom, pindexBest, GetOrphanRoot(pblock2));
        }
        // The block is accepted, but not immediately processed
        return state.Orphan();
    }

    // Store to disk
    if (!AcceptBlock(*pblock, state, dbp, fHasPOW))
        return error("ProcessBlock() : AcceptBlock FAILED");

    if (!fHasPOW)
    {
        // The block isn't committed to disk since it was just a proposal, but we need to do connect checks still
        CBlockIndex* pindexPrev = mapBlockIndex[pblock->hashPrevBlock];
        if (pindexPrev != pcoinsTip->GetBestBlock())
            return state.Invalid("stale-prevblk", error("ProcessBlock() : proposed block built on non-best %s", pblock->hashPrevBlock.ToString().c_str()));
        CBlockIndex indexDummy(*pblock);
        indexDummy.pprev = pindexPrev;
        indexDummy.nHeight = pindexPrev->nHeight + 1;
        CCoinsViewCache viewNew(*pcoinsTip, true);
        return ConnectBlock(*pblock, state, &indexDummy, viewNew, true);
    }

    // Recursively process any orphan blocks that depended on this one
    vector<uint256> vWorkQueue;
    vWorkQueue.push_back(hash);
    for (unsigned int i = 0; i < vWorkQueue.size(); i++)
    {
        uint256 hashPrev = vWorkQueue[i];
        for (multimap<uint256, CBlock*>::iterator mi = mapOrphanBlocksByPrev.lower_bound(hashPrev);
             mi != mapOrphanBlocksByPrev.upper_bound(hashPrev);
             ++mi)
        {
            CBlock* pblockOrphan = (*mi).second;
            // Use a dummy CValidationState so someone can't setup nodes to counter-DoS based on orphan resolution (that is, feeding people an invalid block based on LegitBlockX in order to get anyone relaying LegitBlockX banned)
            CValidationState stateDummy;
            if (AcceptBlock(*pblockOrphan, stateDummy))
                vWorkQueue.push_back(pblockOrphan->GetHash());
            mapOrphanBlocks.erase(pblockOrphan->GetHash());
            delete pblockOrphan;
        }
        mapOrphanBlocksByPrev.erase(hashPrev);
    }

    printf("ProcessBlock: ACCEPTED\n");
    return true;
}








CMerkleBlock::CMerkleBlock(const CBlock& block, CBloomFilter& filter)
{
    header = block.GetBlockHeader();

    vector<bool> vMatch;
    vector<uint256> vHashes;

    vMatch.reserve(block.vtx.size());
    vHashes.reserve(block.vtx.size());

    for (unsigned int i = 0; i < block.vtx.size(); i++)
    {
        uint256 hash = block.vtx[i].GetHash();
        if (filter.IsRelevantAndUpdate(block.vtx[i], hash))
        {
            vMatch.push_back(true);
            vMatchedTxn.push_back(make_pair(i, hash));
        }
        else
            vMatch.push_back(false);
        vHashes.push_back(hash);
    }

    txn = CPartialMerkleTree(vHashes, vMatch);
}








uint256 CPartialMerkleTree::CalcHash(int height, unsigned int pos, const std::vector<uint256> &vTxid) {
    if (height == 0) {
        // hash at height 0 is the txids themself
        return vTxid[pos];
    } else {
        // calculate left hash
        uint256 left = CalcHash(height-1, pos*2, vTxid), right;
        // calculate right hash if not beyong the end of the array - copy left hash otherwise1
        if (pos*2+1 < CalcTreeWidth(height-1))
            right = CalcHash(height-1, pos*2+1, vTxid);
        else
            right = left;
        // combine subhashes
        return Hash(BEGIN(left), END(left), BEGIN(right), END(right));
    }
}

void CPartialMerkleTree::TraverseAndBuild(int height, unsigned int pos, const std::vector<uint256> &vTxid, const std::vector<bool> &vMatch) {
    // determine whether this node is the parent of at least one matched txid
    bool fParentOfMatch = false;
    for (unsigned int p = pos << height; p < (pos+1) << height && p < nTransactions; p++)
        fParentOfMatch |= vMatch[p];
    // store as flag bit
    vBits.push_back(fParentOfMatch);
    if (height==0 || !fParentOfMatch) {
        // if at height 0, or nothing interesting below, store hash and stop
        vHash.push_back(CalcHash(height, pos, vTxid));
    } else {
        // otherwise, don't store any hash, but descend into the subtrees
        TraverseAndBuild(height-1, pos*2, vTxid, vMatch);
        if (pos*2+1 < CalcTreeWidth(height-1))
            TraverseAndBuild(height-1, pos*2+1, vTxid, vMatch);
    }
}

uint256 CPartialMerkleTree::TraverseAndExtract(int height, unsigned int pos, unsigned int &nBitsUsed, unsigned int &nHashUsed, std::vector<uint256> &vMatch) {
    if (nBitsUsed >= vBits.size()) {
        // overflowed the bits array - failure
        fBad = true;
        return 0;
    }
    bool fParentOfMatch = vBits[nBitsUsed++];
    if (height==0 || !fParentOfMatch) {
        // if at height 0, or nothing interesting below, use stored hash and do not descend
        if (nHashUsed >= vHash.size()) {
            // overflowed the hash array - failure
            fBad = true;
            return 0;
        }
        const uint256 &hash = vHash[nHashUsed++];
        if (height==0 && fParentOfMatch) // in case of height 0, we have a matched txid
            vMatch.push_back(hash);
        return hash;
    } else {
        // otherwise, descend into the subtrees to extract matched txids and hashes
        uint256 left = TraverseAndExtract(height-1, pos*2, nBitsUsed, nHashUsed, vMatch), right;
        if (pos*2+1 < CalcTreeWidth(height-1))
            right = TraverseAndExtract(height-1, pos*2+1, nBitsUsed, nHashUsed, vMatch);
        else
            right = left;
        // and combine them before returning
        return Hash(BEGIN(left), END(left), BEGIN(right), END(right));
    }
}

CPartialMerkleTree::CPartialMerkleTree(const std::vector<uint256> &vTxid, const std::vector<bool> &vMatch) : nTransactions(vTxid.size()), fBad(false) {
    // reset state
    vBits.clear();
    vHash.clear();

    // calculate height of tree
    int nHeight = 0;
    while (CalcTreeWidth(nHeight) > 1)
        nHeight++;

    // traverse the partial tree
    TraverseAndBuild(nHeight, 0, vTxid, vMatch);
}

CPartialMerkleTree::CPartialMerkleTree() : nTransactions(0), fBad(true) {}

uint256 CPartialMerkleTree::ExtractMatches(std::vector<uint256> &vMatch) {
    vMatch.clear();
    // An empty set will not work
    if (nTransactions == 0)
        return 0;
    // check for excessively high numbers of transactions
    if (nTransactions > MAX_BLOCK_SIZE / 60) // 60 is the lower bound for the size of a serialized CTransaction
        return 0;
    // there can never be more hashes provided than one for every txid
    if (vHash.size() > nTransactions)
        return 0;
    // there must be at least one bit per node in the partial tree, and at least one node per hash
    if (vBits.size() < vHash.size())
        return 0;
    // calculate height of tree
    int nHeight = 0;
    while (CalcTreeWidth(nHeight) > 1)
        nHeight++;
    // traverse the partial tree
    unsigned int nBitsUsed = 0, nHashUsed = 0;
    uint256 hashMerkleRoot = TraverseAndExtract(nHeight, 0, nBitsUsed, nHashUsed, vMatch);
    // verify that no problems occured during the tree traversal
    if (fBad)
        return 0;
    // verify that all bits were consumed (except for the padding caused by serializing it as a byte sequence)
    if ((nBitsUsed+7)/8 != (vBits.size()+7)/8)
        return 0;
    // verify that all hashes were consumed
    if (nHashUsed != vHash.size())
        return 0;
    return hashMerkleRoot;
}







bool AbortNode(const std::string &strMessage) {
    strMiscWarning = strMessage;
    printf("*** %s\n", strMessage.c_str());
    uiInterface.ThreadSafeMessageBox(strMessage, "", CClientUIInterface::MSG_ERROR);
    StartShutdown();
    return false;
}

bool CheckDiskSpace(uint64_t nAdditionalBytes)
{
    uint64_t nFreeBytesAvailable = filesystem::space(GetDataDir()).available;

    // Check for nMinDiskSpace bytes (currently 50MB)
    if (nFreeBytesAvailable < nMinDiskSpace + nAdditionalBytes)
        return AbortNode(_("Error: Disk space is low!"));

    return true;
}

CCriticalSection cs_LastBlockFile;
CBlockFileInfo infoLastBlockFile;
int nLastBlockFile = 0;

FILE* OpenDiskFile(const CDiskBlockPos &pos, const char *prefix, bool fReadOnly)
{
    if (pos.IsNull())
        return NULL;
    boost::filesystem::path path = GetDataDir() / "blocks" / strprintf("%s%05u.dat", prefix, pos.nFile);
    boost::filesystem::create_directories(path.parent_path());
    FILE* file = fopen(path.string().c_str(), "rb+");
    if (!file && !fReadOnly)
        file = fopen(path.string().c_str(), "wb+");
    if (!file) {
        printf("Unable to open file %s\n", path.string().c_str());
        return NULL;
    }
    if (pos.nPos) {
        if (fseek(file, pos.nPos, SEEK_SET)) {
            printf("Unable to seek to position %u of %s\n", pos.nPos, path.string().c_str());
            fclose(file);
            return NULL;
        }
    }
    return file;
}

FILE* OpenBlockFile(const CDiskBlockPos &pos, bool fReadOnly) {
    return OpenDiskFile(pos, "blk", fReadOnly);
}

FILE* OpenUndoFile(const CDiskBlockPos &pos, bool fReadOnly) {
    return OpenDiskFile(pos, "rev", fReadOnly);
}

CBlockIndex * InsertBlockIndex(uint256 hash)
{
    if (hash == 0)
        return NULL;

    // Return existing
    map<uint256, CBlockIndex*>::iterator mi = mapBlockIndex.find(hash);
    if (mi != mapBlockIndex.end())
        return (*mi).second;

    // Create new
    CBlockIndex* pindexNew = new CBlockIndex();
    if (!pindexNew)
        throw runtime_error("LoadBlockIndex() : new CBlockIndex failed");
    mi = mapBlockIndex.insert(make_pair(hash, pindexNew)).first;
    pindexNew->phashBlock = &((*mi).first);

    return pindexNew;
}

bool static LoadBlockIndexDB()
{
    if (!pblocktree->LoadBlockIndexGuts())
        return false;

    boost::this_thread::interruption_point();

    // Calculate nChainWork
    vector<pair<int, CBlockIndex*> > vSortedByHeight;
    vSortedByHeight.reserve(mapBlockIndex.size());
    BOOST_FOREACH(const PAIRTYPE(uint256, CBlockIndex*)& item, mapBlockIndex)
    {
        CBlockIndex* pindex = item.second;
        vSortedByHeight.push_back(make_pair(pindex->nHeight, pindex));
    }
    sort(vSortedByHeight.begin(), vSortedByHeight.end());
    BOOST_FOREACH(const PAIRTYPE(int, CBlockIndex*)& item, vSortedByHeight)
    {
        CBlockIndex* pindex = item.second;
        pindex->nChainWork = (pindex->pprev ? pindex->pprev->nChainWork : 0) + pindex->GetBlockWork().getuint256();
        pindex->nChainTx = (pindex->pprev ? pindex->pprev->nChainTx : 0) + pindex->nTx;
        if ((pindex->nStatus & BLOCK_VALID_MASK) >= BLOCK_VALID_TRANSACTIONS && !(pindex->nStatus & BLOCK_FAILED_MASK))
            setBlockIndexValid.insert(pindex);
    }

    // Load block file info
    pblocktree->ReadLastBlockFile(nLastBlockFile);
    printf("LoadBlockIndexDB(): last block file = %i\n", nLastBlockFile);
    if (pblocktree->ReadBlockFileInfo(nLastBlockFile, infoLastBlockFile))
        printf("LoadBlockIndexDB(): last block file info: %s\n", infoLastBlockFile.ToString().c_str());

    // Load nBestInvalidWork, OK if it doesn't exist
    CBigNum bnBestInvalidWork;
    pblocktree->ReadBestInvalidWork(bnBestInvalidWork);
    nBestInvalidWork = bnBestInvalidWork.getuint256();

    // Check whether we need to continue reindexing
    bool fReindexing = false;
    pblocktree->ReadReindexing(fReindexing);
    fReindex |= fReindexing;

    // Check whether we have a transaction index
    pblocktree->ReadFlag("txindex", fTxIndex);
    printf("LoadBlockIndexDB(): transaction index %s\n", fTxIndex ? "enabled" : "disabled");

    // Load hashBestChain pointer to end of best chain
    pindexBest = pcoinsTip->GetBestBlock();
    if (pindexBest == NULL)
        return true;
    hashBestChain = pindexBest->GetBlockHash();
    nBestHeight = pindexBest->nHeight;
    nBestChainWork = pindexBest->nChainWork;

    // register best chain
    CBlockIndex *pindex = pindexBest;
    vBlockIndexByHeight.resize(pindexBest->nHeight + 1);
    while(pindex != NULL) {
         vBlockIndexByHeight[pindex->nHeight] = pindex;
         pindex = pindex->pprev;
    }
    printf("LoadBlockIndexDB(): hashBestChain=%s  height=%d date=%s\n",
        hashBestChain.ToString().c_str(), nBestHeight,
        DateTimeStrFormat("%Y-%m-%d %H:%M:%S", pindexBest->GetBlockTime()).c_str());

    return true;
}

bool VerifyDB(int nCheckLevel, int nCheckDepth)
{
    if (pindexBest == NULL || pindexBest->pprev == NULL)
        return true;

    // Verify blocks in the best chain
    if (nCheckDepth <= 0)
        nCheckDepth = 1000000000; // suffices until the year 19000
    if (nCheckDepth > nBestHeight)
        nCheckDepth = nBestHeight;
    nCheckLevel = std::max(0, std::min(4, nCheckLevel));
    printf("Verifying last %i blocks at level %i\n", nCheckDepth, nCheckLevel);
    CCoinsViewCache coins(*pcoinsTip, true);
    CBlockIndex* pindexState = pindexBest;
    CBlockIndex* pindexFailure = NULL;
    int nGoodTransactions = 0;
    CValidationState state;
    for (CBlockIndex* pindex = pindexBest; pindex && pindex->pprev; pindex = pindex->pprev)
    {
        boost::this_thread::interruption_point();
        if (pindex->nHeight < nBestHeight-nCheckDepth)
            break;
        CBlock block;
        // check level 0: read from disk
        if (!ReadBlockFromDisk(block, pindex))
            return error("VerifyDB() : *** ReadBlockFromDisk failed at %d, hash=%s", pindex->nHeight, pindex->GetBlockHash().ToString().c_str());
        // check level 1: verify block validity
        if (nCheckLevel >= 1 && !CheckBlock(block, state))
            return error("VerifyDB() : *** found bad block at %d, hash=%s\n", pindex->nHeight, pindex->GetBlockHash().ToString().c_str());
        // check level 2: verify undo validity
        if (nCheckLevel >= 2 && pindex) {
            CBlockUndo undo;
            CDiskBlockPos pos = pindex->GetUndoPos();
            if (!pos.IsNull()) {
                if (!undo.ReadFromDisk(pos, pindex->pprev->GetBlockHash()))
                    return error("VerifyDB() : *** found bad undo data at %d, hash=%s\n", pindex->nHeight, pindex->GetBlockHash().ToString().c_str());
            }
        }
        // check level 3: check for inconsistencies during memory-only disconnect of tip blocks
        if (nCheckLevel >= 3 && pindex == pindexState && (coins.GetCacheSize() + pcoinsTip->GetCacheSize()) <= 2*nCoinCacheSize + 32000) {
            bool fClean = true;
            if (!DisconnectBlock(block, state, pindex, coins, &fClean))
                return error("VerifyDB() : *** irrecoverable inconsistency in block data at %d, hash=%s", pindex->nHeight, pindex->GetBlockHash().ToString().c_str());
            pindexState = pindex->pprev;
            if (!fClean) {
                nGoodTransactions = 0;
                pindexFailure = pindex;
            } else
                nGoodTransactions += block.vtx.size();
        }
    }
    if (pindexFailure)
        return error("VerifyDB() : *** coin database inconsistencies found (last %i blocks, %i good transactions before that)\n", pindexBest->nHeight - pindexFailure->nHeight + 1, nGoodTransactions);

    // check level 4: try reconnecting blocks
    if (nCheckLevel >= 4) {
        CBlockIndex *pindex = pindexState;
        while (pindex != pindexBest) {
            boost::this_thread::interruption_point();
            pindex = pindex->GetNextInMainChain();
            CBlock block;
            if (!ReadBlockFromDisk(block, pindex))
                return error("VerifyDB() : *** ReadBlockFromDisk failed at %d, hash=%s", pindex->nHeight, pindex->GetBlockHash().ToString().c_str());
            if (!ConnectBlock(block, state, pindex, coins))
                return error("VerifyDB() : *** found unconnectable block at %d, hash=%s", pindex->nHeight, pindex->GetBlockHash().ToString().c_str());
        }
    }

    printf("No coin database inconsistencies in last %i blocks (%i transactions)\n", pindexBest->nHeight - pindexState->nHeight, nGoodTransactions);

    return true;
}

void UnloadBlockIndex()
{
    mapBlockIndex.clear();
    setBlockIndexValid.clear();
    pindexGenesisBlock = NULL;
    nBestHeight = 0;
    nBestChainWork = 0;
    nBestInvalidWork = 0;
    hashBestChain = 0;
    pindexBest = NULL;
}

bool LoadBlockIndex()
{
    // Load block index from databases
    if (!fReindex && !LoadBlockIndexDB())
        return false;
    return true;
}


bool InitBlockIndex() {
    // Check whether we're already initialized
    if (pindexGenesisBlock != NULL)
        return true;

    // Use the provided setting for -txindex in the new database
    fTxIndex = GetBoolArg("-txindex", false);
    pblocktree->WriteFlag("txindex", fTxIndex);
    printf("Initializing databases...\n");

    // Only add the genesis block if not reindexing (in which case we reuse the one already on disk)
    if (!fReindex) {
        try {
            CBlock &block = const_cast<CBlock&>(Params().GenesisBlock());
            // Start new block file
            unsigned int nBlockSize = ::GetSerializeSize(block, SER_DISK, CLIENT_VERSION);
            CDiskBlockPos blockPos;
            CValidationState state;
            if (!FindBlockPos(state, blockPos, nBlockSize+8, 0, block.nTime))
                return error("LoadBlockIndex() : FindBlockPos failed");
            if (!WriteBlockToDisk(block, blockPos))
                return error("LoadBlockIndex() : writing genesis block to disk failed");
            if (!AddToBlockIndex(block, state, blockPos))
                return error("LoadBlockIndex() : genesis block not accepted");
        } catch(std::runtime_error &e) {
            return error("LoadBlockIndex() : failed to initialize block database: %s", e.what());
        }
    }

    return true;
}



void PrintBlockTree()
{
    // pre-compute tree structure
    map<CBlockIndex*, vector<CBlockIndex*> > mapNext;
    for (map<uint256, CBlockIndex*>::iterator mi = mapBlockIndex.begin(); mi != mapBlockIndex.end(); ++mi)
    {
        CBlockIndex* pindex = (*mi).second;
        mapNext[pindex->pprev].push_back(pindex);
        // test
        //while (rand() % 3 == 0)
        //    mapNext[pindex->pprev].push_back(pindex);
    }

    vector<pair<int, CBlockIndex*> > vStack;
    vStack.push_back(make_pair(0, pindexGenesisBlock));

    int nPrevCol = 0;
    while (!vStack.empty())
    {
        int nCol = vStack.back().first;
        CBlockIndex* pindex = vStack.back().second;
        vStack.pop_back();

        // print split or gap
        if (nCol > nPrevCol)
        {
            for (int i = 0; i < nCol-1; i++)
                printf("| ");
            printf("|\\\n");
        }
        else if (nCol < nPrevCol)
        {
            for (int i = 0; i < nCol; i++)
                printf("| ");
            printf("|\n");
       }
        nPrevCol = nCol;

        // print columns
        for (int i = 0; i < nCol; i++)
            printf("| ");

        // print item
        CBlock block;
        ReadBlockFromDisk(block, pindex);
        printf("%d (blk%05u.dat:0x%x)  %s  tx %"PRIszu"",
            pindex->nHeight,
            pindex->GetBlockPos().nFile, pindex->GetBlockPos().nPos,
            DateTimeStrFormat("%Y-%m-%d %H:%M:%S", block.GetBlockTime()).c_str(),
            block.vtx.size());

        PrintWallets(block);

        // put the main time-chain first
        vector<CBlockIndex*>& vNext = mapNext[pindex];
        for (unsigned int i = 0; i < vNext.size(); i++)
        {
            if (vNext[i]->GetNextInMainChain())
            {
                swap(vNext[0], vNext[i]);
                break;
            }
        }

        // iterate children
        for (unsigned int i = 0; i < vNext.size(); i++)
            vStack.push_back(make_pair(nCol+i, vNext[i]));
    }
}

bool LoadExternalBlockFile(FILE* fileIn, CDiskBlockPos *dbp)
{
    int64_t nStart = GetTimeMillis();

    int nLoaded = 0;
    try {
        CBufferedFile blkdat(fileIn, 2*MAX_BLOCK_SIZE, MAX_BLOCK_SIZE+8, SER_DISK, CLIENT_VERSION);
        uint64_t nStartByte = 0;
        if (dbp) {
            // (try to) skip already indexed part
            CBlockFileInfo info;
            if (pblocktree->ReadBlockFileInfo(dbp->nFile, info)) {
                nStartByte = info.nSize;
                blkdat.Seek(info.nSize);
            }
        }
        uint64_t nRewind = blkdat.GetPos();
        while (blkdat.good() && !blkdat.eof()) {
            boost::this_thread::interruption_point();

            blkdat.SetPos(nRewind);
            nRewind++; // start one byte further next time, in case of failure
            blkdat.SetLimit(); // remove former limit
            unsigned int nSize = 0;
            try {
                // locate a header
                unsigned char buf[4];
                blkdat.FindByte(Params().MessageStart()[0]);
                nRewind = blkdat.GetPos()+1;
                blkdat >> FLATDATA(buf);
                if (memcmp(buf, Params().MessageStart(), 4))
                    continue;
                // read size
                blkdat >> nSize;
                if (nSize < 80 || nSize > MAX_BLOCK_SIZE)
                    continue;
            } catch (std::exception &e) {
                // no valid block header found; don't complain
                break;
            }
            try {
                // read block
                uint64_t nBlockPos = blkdat.GetPos();
                blkdat.SetLimit(nBlockPos + nSize);
                CBlock block;
                blkdat >> block;
                nRewind = blkdat.GetPos();

                // process block
                if (nBlockPos >= nStartByte) {
                    LOCK(cs_main);
                    if (dbp)
                        dbp->nPos = nBlockPos;
                    CValidationState state;
                    if (ProcessBlock(state, NULL, &block, dbp))
                        nLoaded++;
                    if (state.IsError())
                        break;
                }
            } catch (std::exception &e) {
                printf("%s() : Deserialize or I/O error caught during load\n", __PRETTY_FUNCTION__);
            }
        }
        fclose(fileIn);
    } catch(std::runtime_error &e) {
        AbortNode(_("Error: system error: ") + e.what());
    }
    if (nLoaded > 0)
        printf("Loaded %i blocks from external file in %"PRId64"ms\n", nLoaded, GetTimeMillis() - nStart);
    return nLoaded > 0;
}










//////////////////////////////////////////////////////////////////////////////
//
// CAlert
//

extern map<uint256, CAlert> mapAlerts;
extern CCriticalSection cs_mapAlerts;

string GetWarnings(string strFor)
{
    int nPriority = 0;
    string strStatusBar;
    string strRPC;

    if (GetBoolArg("-testsafemode", false))
        strRPC = "test";

    if (!CLIENT_VERSION_IS_RELEASE)
        strStatusBar = _("This is a pre-release test build - use at your own risk - do not use for mining or merchant applications");

    // Misc warnings like out of disk space and clock is wrong
    if (strMiscWarning != "")
    {
        nPriority = 1000;
        strStatusBar = strMiscWarning;
    }

    if (fLargeWorkForkFound)
    {
        nPriority = 2000;
        strStatusBar = strRPC = _("Warning: The network does not appear to fully agree! Some miners appear to be experiencing issues.");
    }
    else if (fLargeWorkInvalidChainFound)
    {
        nPriority = 2000;
        strStatusBar = strRPC = _("Warning: We do not appear to fully agree with our peers! You may need to upgrade, or other nodes may need to upgrade.");
    }

    // Alerts
    {
        LOCK(cs_mapAlerts);
        BOOST_FOREACH(PAIRTYPE(const uint256, CAlert)& item, mapAlerts)
        {
            const CAlert& alert = item.second;
            if (alert.AppliesToMe() && alert.nPriority > nPriority)
            {
                nPriority = alert.nPriority;
                strStatusBar = alert.strStatusBar;
            }
        }
    }

    if (strFor == "statusbar")
        return strStatusBar;
    else if (strFor == "rpc")
        return strRPC;
    assert(!"GetWarnings() : invalid parameter");
    return "error";
}








//////////////////////////////////////////////////////////////////////////////
//
// Messages
//


bool static AlreadyHave(const CInv& inv)
{
    switch (inv.type)
    {
    case MSG_TX:
        {
            bool txInMap = false;
            {
                LOCK(mempool.cs);
                txInMap = mempool.exists(inv.hash);
            }
            return txInMap || mapOrphanTransactions.count(inv.hash) ||
                pcoinsTip->HaveCoins(inv.hash);
        }
    case MSG_BLOCK:
        return mapBlockIndex.count(inv.hash) ||
               mapOrphanBlocks.count(inv.hash);
    }
    // Don't know what it is, just say we already got one
    return true;
}




void static ProcessGetData(CNode* pfrom)
{
    std::deque<CInv>::iterator it = pfrom->vRecvGetData.begin();

    vector<CInv> vNotFound;

    while (it != pfrom->vRecvGetData.end()) {
        // Don't bother if send buffer is too full to respond anyway
        if (pfrom->nSendSize >= SendBufferSize())
            break;

        const CInv &inv = *it;
        {
            boost::this_thread::interruption_point();
            it++;

            if (inv.type == MSG_BLOCK || inv.type == MSG_FILTERED_BLOCK)
            {
                // Send block from disk
                map<uint256, CBlockIndex*>::iterator mi = mapBlockIndex.find(inv.hash);
                if (mi != mapBlockIndex.end())
                {
                    CBlock block;
                    ReadBlockFromDisk(block, (*mi).second);
                    if (inv.type == MSG_BLOCK)
                        pfrom->PushMessage("block", block);
                    else // MSG_FILTERED_BLOCK)
                    {
                        LOCK(pfrom->cs_filter);
                        if (pfrom->pfilter)
                        {
                            CMerkleBlock merkleBlock(block, *pfrom->pfilter);
                            pfrom->PushMessage("merkleblock", merkleBlock);
                            // CMerkleBlock just contains hashes, so also push any transactions in the block the client did not see
                            // This avoids hurting performance by pointlessly requiring a round-trip
                            // Note that there is currently no way for a node to request any single transactions we didnt send here -
                            // they must either disconnect and retry or request the full block.
                            // Thus, the protocol spec specified allows for us to provide duplicate txn here,
                            // however we MUST always provide at least what the remote peer needs
                            typedef std::pair<unsigned int, uint256> PairType;
                            BOOST_FOREACH(PairType& pair, merkleBlock.vMatchedTxn)
                                if (!pfrom->setInventoryKnown.count(CInv(MSG_TX, pair.second)))
                                    pfrom->PushMessage("tx", block.vtx[pair.first]);
                        }
                        // else
                            // no response
                    }

                    // Trigger them to send a getblocks request for the next batch of inventory
                    if (inv.hash == pfrom->hashContinue)
                    {
                        // Bypass PushInventory, this must send even if redundant,
                        // and we want it right after the last block so they don't
                        // wait for other stuff first.
                        vector<CInv> vInv;
                        vInv.push_back(CInv(MSG_BLOCK, hashBestChain));
                        pfrom->PushMessage("inv", vInv);
                        pfrom->hashContinue = 0;
                    }
                }
            }
            else if (inv.IsKnownType())
            {
                // Send stream from relay memory
                bool pushed = false;
                {
                    LOCK(cs_mapRelay);
                    map<CInv, CDataStream>::iterator mi = mapRelay.find(inv);
                    if (mi != mapRelay.end()) {
                        pfrom->PushMessage(inv.GetCommand(), (*mi).second);
                        pushed = true;
                    }
                }
                if (!pushed && inv.type == MSG_TX) {
                    LOCK(mempool.cs);
                    if (mempool.exists(inv.hash)) {
                        CTransaction tx = mempool.lookup(inv.hash);
                        CDataStream ss(SER_NETWORK, PROTOCOL_VERSION);
                        ss.reserve(1000);
                        ss << tx;
                        pfrom->PushMessage("tx", ss);
                        pushed = true;
                    }
                }
                if (!pushed) {
                    vNotFound.push_back(inv);
                }
            }

            // Track requests for our stuff.
            Inventory(inv.hash);
        }
    }

    pfrom->vRecvGetData.erase(pfrom->vRecvGetData.begin(), it);

    if (!vNotFound.empty()) {
        // Let the peer know that we didn't find what it asked for, so it doesn't
        // have to wait around forever. Currently only SPV clients actually care
        // about this message: it's needed when they are recursively walking the
        // dependencies of relevant unconfirmed transactions. SPV clients want to
        // do that because they want to know about (and store and rebroadcast and
        // risk analyze) the dependencies of transactions relevant to them, without
        // having to download the entire memory pool.
        pfrom->PushMessage("notfound", vNotFound);
    }
}

bool static ProcessMessage(CNode* pfrom, string strCommand, CDataStream& vRecv)
{
    RandAddSeedPerfmon();
    if (fDebug)
        printf("received: %s (%"PRIszu" bytes)\n", strCommand.c_str(), vRecv.size());
    if (mapArgs.count("-dropmessagestest") && GetRand(atoi(mapArgs["-dropmessagestest"])) == 0)
    {
        printf("dropmessagestest DROPPING RECV MESSAGE\n");
        return true;
    }





    if (strCommand == "version")
    {
        // Each connection can only send one version message
        if (pfrom->nVersion != 0)
        {
            pfrom->Misbehaving(1);
            return false;
        }

        int64_t nTime;
        CAddress addrMe;
        CAddress addrFrom;
        uint64_t nNonce = 1;
        vRecv >> pfrom->nVersion >> pfrom->nServices >> nTime >> addrMe;
        if (pfrom->nVersion < MIN_PROTO_VERSION)
        {
            // Since February 20, 2012, the protocol is initiated at version 209,
            // and earlier versions are no longer supported
            printf("partner %s using obsolete version %i; disconnecting\n", pfrom->addr.ToString().c_str(), pfrom->nVersion);
            pfrom->fDisconnect = true;
            return false;
        }

        if (pfrom->nVersion == 10300)
            pfrom->nVersion = 300;
        if (!vRecv.empty())
            vRecv >> addrFrom >> nNonce;
        if (!vRecv.empty())
            vRecv >> pfrom->strSubVer;
        if (!vRecv.empty())
            vRecv >> pfrom->nStartingHeight;
        if (!vRecv.empty())
            vRecv >> pfrom->fRelayTxes; // set to true after we get the first filter* message
        else
            pfrom->fRelayTxes = true;

        if (pfrom->fInbound && addrMe.IsRoutable())
        {
            pfrom->addrLocal = addrMe;
            SeenLocal(addrMe);
        }

        // Disconnect if we connected to ourself
        if (nNonce == nLocalHostNonce && nNonce > 1)
        {
            printf("connected to self at %s, disconnecting\n", pfrom->addr.ToString().c_str());
            pfrom->fDisconnect = true;
            return true;
        }

        // Be shy and don't send version until we hear
        if (pfrom->fInbound)
            pfrom->PushVersion();

        pfrom->fClient = !(pfrom->nServices & NODE_NETWORK);

        AddTimeData(pfrom->addr, nTime);

        // Change version
        pfrom->PushMessage("verack");
        pfrom->ssSend.SetVersion(min(pfrom->nVersion, PROTOCOL_VERSION));

        if (!pfrom->fInbound)
        {
            // Advertise our address
            if (!fNoListen && !IsInitialBlockDownload())
            {
                CAddress addr = GetLocalAddress(&pfrom->addr);
                if (addr.IsRoutable())
                    pfrom->PushAddress(addr);
            }

            // Get recent addresses
            if (pfrom->fOneShot || pfrom->nVersion >= CADDR_TIME_VERSION || addrman.size() < 1000)
            {
                pfrom->PushMessage("getaddr");
                pfrom->fGetAddr = true;
            }
            addrman.Good(pfrom->addr);
        } else {
            if (((CNetAddr)pfrom->addr) == (CNetAddr)addrFrom)
            {
                addrman.Add(addrFrom, addrFrom);
                addrman.Good(addrFrom);
            }
        }

        // Relay alerts
        {
            LOCK(cs_mapAlerts);
            BOOST_FOREACH(PAIRTYPE(const uint256, CAlert)& item, mapAlerts)
                item.second.RelayTo(pfrom);
        }

        pfrom->fSuccessfullyConnected = true;

        printf("receive version message: version %d, blocks=%d, us=%s, them=%s, peer=%s\n", pfrom->nVersion, pfrom->nStartingHeight, addrMe.ToString().c_str(), addrFrom.ToString().c_str(), pfrom->addr.ToString().c_str());

        cPeerBlockCounts.input(pfrom->nStartingHeight);
    }


    else if (pfrom->nVersion == 0)
    {
        // Must have a version message before anything else
        pfrom->Misbehaving(1);
        return false;
    }


    else if (strCommand == "verack")
    {
        pfrom->SetRecvVersion(min(pfrom->nVersion, PROTOCOL_VERSION));
    }


    else if (strCommand == "addr")
    {
        vector<CAddress> vAddr;
        vRecv >> vAddr;

        // Don't want addr from older versions unless seeding
        if (pfrom->nVersion < CADDR_TIME_VERSION && addrman.size() > 1000)
            return true;
        if (vAddr.size() > 1000)
        {
            pfrom->Misbehaving(20);
            return error("message addr size() = %"PRIszu"", vAddr.size());
        }

        // Store the new addresses
        vector<CAddress> vAddrOk;
        int64_t nNow = GetAdjustedTime();
        int64_t nSince = nNow - 10 * 60;
        BOOST_FOREACH(CAddress& addr, vAddr)
        {
            boost::this_thread::interruption_point();

            if (addr.nTime <= 100000000 || addr.nTime > nNow + 10 * 60)
                addr.nTime = nNow - 5 * 24 * 60 * 60;
            pfrom->AddAddressKnown(addr);
            bool fReachable = IsReachable(addr);
            if (addr.nTime > nSince && !pfrom->fGetAddr && vAddr.size() <= 10 && addr.IsRoutable())
            {
                // Relay to a limited number of other nodes
                {
                    LOCK(cs_vNodes);
                    // Use deterministic randomness to send to the same nodes for 24 hours
                    // at a time so the setAddrKnowns of the chosen nodes prevent repeats
                    static uint256 hashSalt;
                    if (hashSalt == 0)
                        hashSalt = GetRandHash();
                    uint64_t hashAddr = addr.GetHash();
                    uint256 hashRand = hashSalt ^ (hashAddr<<32) ^ ((GetTime()+hashAddr)/(24*60*60));
                    hashRand = Hash(BEGIN(hashRand), END(hashRand));
                    multimap<uint256, CNode*> mapMix;
                    BOOST_FOREACH(CNode* pnode, vNodes)
                    {
                        if (pnode->nVersion < CADDR_TIME_VERSION)
                            continue;
                        unsigned int nPointer;
                        memcpy(&nPointer, &pnode, sizeof(nPointer));
                        uint256 hashKey = hashRand ^ nPointer;
                        hashKey = Hash(BEGIN(hashKey), END(hashKey));
                        mapMix.insert(make_pair(hashKey, pnode));
                    }
                    int nRelayNodes = fReachable ? 2 : 1; // limited relaying of addresses outside our network(s)
                    for (multimap<uint256, CNode*>::iterator mi = mapMix.begin(); mi != mapMix.end() && nRelayNodes-- > 0; ++mi)
                        ((*mi).second)->PushAddress(addr);
                }
            }
            // Do not store addresses outside our network
            if (fReachable)
                vAddrOk.push_back(addr);
        }
        addrman.Add(vAddrOk, pfrom->addr, 2 * 60 * 60);
        if (vAddr.size() < 1000)
            pfrom->fGetAddr = false;
        if (pfrom->fOneShot)
            pfrom->fDisconnect = true;
    }


    else if (strCommand == "inv")
    {
        vector<CInv> vInv;
        vRecv >> vInv;
        if (vInv.size() > MAX_INV_SZ)
        {
            pfrom->Misbehaving(20);
            return error("message inv size() = %"PRIszu"", vInv.size());
        }

        // find last block in inv vector
        unsigned int nLastBlock = (unsigned int)(-1);
        for (unsigned int nInv = 0; nInv < vInv.size(); nInv++) {
            if (vInv[vInv.size() - 1 - nInv].type == MSG_BLOCK) {
                nLastBlock = vInv.size() - 1 - nInv;
                break;
            }
        }
        for (unsigned int nInv = 0; nInv < vInv.size(); nInv++)
        {
            const CInv &inv = vInv[nInv];

            boost::this_thread::interruption_point();
            pfrom->AddInventoryKnown(inv);

            bool fAlreadyHave = AlreadyHave(inv);
            if (fDebug)
                printf("  got inventory: %s  %s\n", inv.ToString().c_str(), fAlreadyHave ? "have" : "new");

            if (!fAlreadyHave) {
                if (!fImporting && !fReindex)
                    pfrom->AskFor(inv);
            } else if (inv.type == MSG_BLOCK && mapOrphanBlocks.count(inv.hash)) {
                PushGetBlocks(pfrom, pindexBest, GetOrphanRoot(mapOrphanBlocks[inv.hash]));
            } else if (nInv == nLastBlock) {
                // In case we are on a very long side-chain, it is possible that we already have
                // the last block in an inv bundle sent in response to getblocks. Try to detect
                // this situation and push another getblocks to continue.
                PushGetBlocks(pfrom, mapBlockIndex[inv.hash], uint256(0));
                if (fDebug)
                    printf("force request: %s\n", inv.ToString().c_str());
            }

            // Track requests for our stuff
            Inventory(inv.hash);
        }
    }


    else if (strCommand == "getdata")
    {
        vector<CInv> vInv;
        vRecv >> vInv;
        if (vInv.size() > MAX_INV_SZ)
        {
            pfrom->Misbehaving(20);
            return error("message getdata size() = %"PRIszu"", vInv.size());
        }

        if (fDebugNet || (vInv.size() != 1))
            printf("received getdata (%"PRIszu" invsz)\n", vInv.size());

        if ((fDebugNet && vInv.size() > 0) || (vInv.size() == 1))
            printf("received getdata for: %s\n", vInv[0].ToString().c_str());

        pfrom->vRecvGetData.insert(pfrom->vRecvGetData.end(), vInv.begin(), vInv.end());
        ProcessGetData(pfrom);
    }


    else if (strCommand == "getblocks")
    {
        CBlockLocator locator;
        uint256 hashStop;
        vRecv >> locator >> hashStop;

        // Find the last block the caller has in the main chain
        CBlockIndex* pindex = locator.GetBlockIndex();

        // Send the rest of the chain
        if (pindex)
            pindex = pindex->GetNextInMainChain();
        int nLimit = 500;
        printf("getblocks %d to %s limit %d\n", (pindex ? pindex->nHeight : -1), hashStop.ToString().c_str(), nLimit);
        for (; pindex; pindex = pindex->GetNextInMainChain())
        {
            if (pindex->GetBlockHash() == hashStop)
            {
                printf("  getblocks stopping at %d %s\n", pindex->nHeight, pindex->GetBlockHash().ToString().c_str());
                break;
            }
            pfrom->PushInventory(CInv(MSG_BLOCK, pindex->GetBlockHash()));
            if (--nLimit <= 0)
            {
                // When this block is requested, we'll send an inv that'll make them
                // getblocks the next batch of inventory.
                printf("  getblocks stopping at limit %d %s\n", pindex->nHeight, pindex->GetBlockHash().ToString().c_str());
                pfrom->hashContinue = pindex->GetBlockHash();
                break;
            }
        }
    }


    else if (strCommand == "getheaders")
    {
        CBlockLocator locator;
        uint256 hashStop;
        vRecv >> locator >> hashStop;

        CBlockIndex* pindex = NULL;
        if (locator.IsNull())
        {
            // If locator is null, return the hashStop block
            map<uint256, CBlockIndex*>::iterator mi = mapBlockIndex.find(hashStop);
            if (mi == mapBlockIndex.end())
                return true;
            pindex = (*mi).second;
        }
        else
        {
            // Find the last block the caller has in the main chain
            pindex = locator.GetBlockIndex();
            if (pindex)
                pindex = pindex->GetNextInMainChain();
        }

        // we must use CBlocks, as CBlockHeaders won't include the 0x00 nTx count at the end
        vector<CBlock> vHeaders;
        int nLimit = 2000;
        printf("getheaders %d to %s\n", (pindex ? pindex->nHeight : -1), hashStop.ToString().c_str());
        for (; pindex; pindex = pindex->GetNextInMainChain())
        {
            vHeaders.push_back(pindex->GetBlockHeader());
            if (--nLimit <= 0 || pindex->GetBlockHash() == hashStop)
                break;
        }
        pfrom->PushMessage("headers", vHeaders);
    }


    else if (strCommand == "tx")
    {
        vector<uint256> vWorkQueue;
        vector<uint256> vEraseQueue;
        CDataStream vMsg(vRecv);
        CTransaction tx;
        vRecv >> tx;

        CInv inv(MSG_TX, tx.GetHash());
        pfrom->AddInventoryKnown(inv);

        // Truncate messages to the size of the tx in them
        unsigned int nSize = ::GetSerializeSize(tx, SER_NETWORK, PROTOCOL_VERSION);
        unsigned int oldSize = vMsg.size();
        if (nSize < oldSize) {
            vMsg.resize(nSize);
            printf("truncating oversized TX %s (%u -> %u)\n",
                   tx.GetHash().ToString().c_str(),
                   oldSize, nSize);
        }

        bool fMissingInputs = false;
        CValidationState state;
        if (mempool.accept(state, tx, true, &fMissingInputs))
        {
            RelayTransaction(tx, inv.hash, vMsg);
            mapAlreadyAskedFor.erase(inv);
            vWorkQueue.push_back(inv.hash);
            vEraseQueue.push_back(inv.hash);

            // Recursively process any orphan transactions that depended on this one
            for (unsigned int i = 0; i < vWorkQueue.size(); i++)
            {
                uint256 hashPrev = vWorkQueue[i];
                for (map<uint256, CDataStream*>::iterator mi = mapOrphanTransactionsByPrev[hashPrev].begin();
                     mi != mapOrphanTransactionsByPrev[hashPrev].end();
                     ++mi)
                {
                    const CDataStream& vMsg = *((*mi).second);
                    CTransaction tx;
                    CDataStream(vMsg) >> tx;
                    CInv inv(MSG_TX, tx.GetHash());
                    bool fMissingInputs2 = false;
                    // Use a dummy CValidationState so someone can't setup nodes to counter-DoS based on orphan resolution (that is, feeding people an invalid transaction based on LegitTxX in order to get anyone relaying LegitTxX banned)
                    CValidationState stateDummy;

                    if (mempool.accept(stateDummy, tx, true, &fMissingInputs2))
                    {
                        printf("   accepted orphan tx %s\n", inv.hash.ToString().c_str());
                        RelayTransaction(tx, inv.hash, vMsg);
                        mapAlreadyAskedFor.erase(inv);
                        vWorkQueue.push_back(inv.hash);
                        vEraseQueue.push_back(inv.hash);
                    }
                    else if (!fMissingInputs2)
                    {
                        // invalid or too-little-fee orphan
                        vEraseQueue.push_back(inv.hash);
                        printf("   removed orphan tx %s\n", inv.hash.ToString().c_str());
                    }
                }
            }

            BOOST_FOREACH(uint256 hash, vEraseQueue)
                EraseOrphanTx(hash);
        }
        else if (fMissingInputs)
        {
            AddOrphanTx(vMsg);

            // DoS prevention: do not allow mapOrphanTransactions to grow unbounded
            unsigned int nEvicted = LimitOrphanTxSize(MAX_ORPHAN_TRANSACTIONS);
            if (nEvicted > 0)
                printf("mapOrphan overflow, removed %u tx\n", nEvicted);
        }
        int nDoS;
        if (state.IsInvalid(nDoS))
            pfrom->Misbehaving(nDoS);
    }


    else if (strCommand == "block" && !fImporting && !fReindex) // Ignore blocks received while importing
    {
        CBlock block;
        vRecv >> block;

        printf("received block %s\n", block.GetHash().ToString().c_str());
        // block.print();

        CInv inv(MSG_BLOCK, block.GetHash());
        pfrom->AddInventoryKnown(inv);

        CValidationState state;
        if (ProcessBlock(state, pfrom, &block))
            mapAlreadyAskedFor.erase(inv);
        int nDoS;
        if (state.IsInvalid(nDoS))
            pfrom->Misbehaving(nDoS);
    }


    else if (strCommand == "getaddr")
    {
        pfrom->vAddrToSend.clear();
        vector<CAddress> vAddr = addrman.GetAddr();
        BOOST_FOREACH(const CAddress &addr, vAddr)
            pfrom->PushAddress(addr);
    }


    else if (strCommand == "mempool")
    {
        std::vector<uint256> vtxid;
        LOCK2(mempool.cs, pfrom->cs_filter);
        mempool.queryHashes(vtxid);
        vector<CInv> vInv;
        BOOST_FOREACH(uint256& hash, vtxid) {
            CInv inv(MSG_TX, hash);
            if ((pfrom->pfilter && pfrom->pfilter->IsRelevantAndUpdate(mempool.lookup(hash), hash)) ||
               (!pfrom->pfilter))
                vInv.push_back(inv);
            if (vInv.size() == MAX_INV_SZ)
                break;
        }
        if (vInv.size() > 0)
            pfrom->PushMessage("inv", vInv);
    }


    else if (strCommand == "ping")
    {
        if (pfrom->nVersion > BIP0031_VERSION)
        {
            uint64_t nonce = 0;
            vRecv >> nonce;
            // Echo the message back with the nonce. This allows for two useful features:
            //
            // 1) A remote node can quickly check if the connection is operational
            // 2) Remote nodes can measure the latency of the network thread. If this node
            //    is overloaded it won't respond to pings quickly and the remote node can
            //    avoid sending us more work, like chain download requests.
            //
            // The nonce stops the remote getting confused between different pings: without
            // it, if the remote node sends a ping once per second and this node takes 5
            // seconds to respond to each, the 5th ping the remote sends would appear to
            // return very quickly.
            pfrom->PushMessage("pong", nonce);
        }
    }


    else if (strCommand == "alert")
    {
        CAlert alert;
        vRecv >> alert;

        uint256 alertHash = alert.GetHash();
        if (pfrom->setKnown.count(alertHash) == 0)
        {
            if (alert.ProcessAlert())
            {
                // Relay
                pfrom->setKnown.insert(alertHash);
                {
                    LOCK(cs_vNodes);
                    BOOST_FOREACH(CNode* pnode, vNodes)
                        alert.RelayTo(pnode);
                }
            }
            else {
                // Small DoS penalty so peers that send us lots of
                // duplicate/expired/invalid-signature/whatever alerts
                // eventually get banned.
                // This isn't a Misbehaving(100) (immediate ban) because the
                // peer might be an older or different implementation with
                // a different signature key, etc.
                pfrom->Misbehaving(10);
            }
        }
    }


    else if (strCommand == "filterload")
    {
        CBloomFilter filter;
        vRecv >> filter;

        if (!filter.IsWithinSizeConstraints())
            // There is no excuse for sending a too-large filter
            pfrom->Misbehaving(100);
        else
        {
            LOCK(pfrom->cs_filter);
            delete pfrom->pfilter;
            pfrom->pfilter = new CBloomFilter(filter);
        }
        pfrom->fRelayTxes = true;
    }


    else if (strCommand == "filteradd")
    {
        vector<unsigned char> vData;
        vRecv >> vData;

        // Nodes must NEVER send a data item > 520 bytes (the max size for a script data object,
        // and thus, the maximum size any matched object can have) in a filteradd message
        if (vData.size() > MAX_SCRIPT_ELEMENT_SIZE)
        {
            pfrom->Misbehaving(100);
        } else {
            LOCK(pfrom->cs_filter);
            if (pfrom->pfilter)
                pfrom->pfilter->insert(vData);
            else
                pfrom->Misbehaving(100);
        }
    }


    else if (strCommand == "filterclear")
    {
        LOCK(pfrom->cs_filter);
        delete pfrom->pfilter;
        pfrom->pfilter = NULL;
        pfrom->fRelayTxes = true;
    }


    else
    {
        // Ignore unknown commands for extensibility
    }


    // Update the last seen time for this node's address
    if (pfrom->fNetworkNode)
        if (strCommand == "version" || strCommand == "addr" || strCommand == "inv" || strCommand == "getdata" || strCommand == "ping")
            AddressCurrentlyConnected(pfrom->addr);


    return true;
}

// requires LOCK(cs_vRecvMsg)
bool ProcessMessages(CNode* pfrom)
{
    //if (fDebug)
    //    printf("ProcessMessages(%zu messages)\n", pfrom->vRecvMsg.size());

    //
    // Message format
    //  (4) message start
    //  (12) command
    //  (4) size
    //  (4) checksum
    //  (x) data
    //
    bool fOk = true;

    if (!pfrom->vRecvGetData.empty())
        ProcessGetData(pfrom);

    std::deque<CNetMessage>::iterator it = pfrom->vRecvMsg.begin();
    while (!pfrom->fDisconnect && it != pfrom->vRecvMsg.end()) {
        // Don't bother if send buffer is too full to respond anyway
        if (pfrom->nSendSize >= SendBufferSize())
            break;

        // get next message
        CNetMessage& msg = *it;

        //if (fDebug)
        //    printf("ProcessMessages(message %u msgsz, %zu bytes, complete:%s)\n",
        //            msg.hdr.nMessageSize, msg.vRecv.size(),
        //            msg.complete() ? "Y" : "N");

        // end, if an incomplete message is found
        if (!msg.complete())
            break;

        // at this point, any failure means we can delete the current message
        it++;

        // Scan for message start
        if (memcmp(msg.hdr.pchMessageStart, Params().MessageStart(), MESSAGE_START_SIZE) != 0) {
            printf("\n\nPROCESSMESSAGE: INVALID MESSAGESTART\n\n");
            fOk = false;
            break;
        }

        // Read header
        CMessageHeader& hdr = msg.hdr;
        if (!hdr.IsValid())
        {
            printf("\n\nPROCESSMESSAGE: ERRORS IN HEADER %s\n\n\n", hdr.GetCommand().c_str());
            continue;
        }
        string strCommand = hdr.GetCommand();

        // Message size
        unsigned int nMessageSize = hdr.nMessageSize;

        // Checksum
        CDataStream& vRecv = msg.vRecv;
        uint256 hash = Hash(vRecv.begin(), vRecv.begin() + nMessageSize);
        unsigned int nChecksum = 0;
        memcpy(&nChecksum, &hash, sizeof(nChecksum));
        if (nChecksum != hdr.nChecksum)
        {
            printf("ProcessMessages(%s, %u bytes) : CHECKSUM ERROR nChecksum=%08x hdr.nChecksum=%08x\n",
               strCommand.c_str(), nMessageSize, nChecksum, hdr.nChecksum);
            continue;
        }

        // Process message
        bool fRet = false;
        try
        {
            {
                LOCK(cs_main);
                fRet = ProcessMessage(pfrom, strCommand, vRecv);
            }
            boost::this_thread::interruption_point();
        }
        catch (std::ios_base::failure& e)
        {
            if (strstr(e.what(), "end of data"))
            {
                // Allow exceptions from under-length message on vRecv
                printf("ProcessMessages(%s, %u bytes) : Exception '%s' caught, normally caused by a message being shorter than its stated length\n", strCommand.c_str(), nMessageSize, e.what());
            }
            else if (strstr(e.what(), "size too large"))
            {
                // Allow exceptions from over-long size
                printf("ProcessMessages(%s, %u bytes) : Exception '%s' caught\n", strCommand.c_str(), nMessageSize, e.what());
            }
            else
            {
                PrintExceptionContinue(&e, "ProcessMessages()");
            }
        }
        catch (boost::thread_interrupted) {
            throw;
        }
        catch (std::exception& e) {
            PrintExceptionContinue(&e, "ProcessMessages()");
        } catch (...) {
            PrintExceptionContinue(NULL, "ProcessMessages()");
        }

        if (!fRet)
            printf("ProcessMessage(%s, %u bytes) FAILED\n", strCommand.c_str(), nMessageSize);
        else
            break; // give other peers a chance
    } // loop

    // In case the connection got shut down, its receive buffer was wiped
    if (!pfrom->fDisconnect)
        pfrom->vRecvMsg.erase(pfrom->vRecvMsg.begin(), it);

    return fOk;
}


bool SendMessages(CNode* pto, bool fSendTrickle)
{
    // Don't send anything until we get their version message
    if (pto->nVersion == 0)
        return true;

    // Keep-alive ping. We send a nonce of zero because we don't use it anywhere
    // right now.
    if (pto->nLastSend && GetTime() - pto->nLastSend > 30 * 60 && pto->vSendMsg.empty()) {
        uint64_t nonce = 0;
        if (pto->nVersion > BIP0031_VERSION)
            pto->PushMessage("ping", nonce);
        else
            pto->PushMessage("ping");
    }

    // Address refresh broadcast
    static int64_t nLastRebroadcast;
    if (!IsInitialBlockDownload() && (GetTime() - nLastRebroadcast > 24 * 60 * 60))
    {
        {
            LOCK(cs_vNodes);
            BOOST_FOREACH(CNode* pnode, vNodes)
            {
                // Periodically clear setAddrKnown to allow refresh broadcasts
                if (nLastRebroadcast)
                    pnode->setAddrKnown.clear();

                // Rebroadcast our address
                if (!fNoListen)
                {
                    CAddress addr = GetLocalAddress(&pnode->addr);
                    if (addr.IsRoutable())
                        pnode->PushAddress(addr);
                }
            }
        }
        nLastRebroadcast = GetTime();
    }

    //
    // Message: addr
    //
    if (fSendTrickle)
    {
        vector<CAddress> vAddr;
        vAddr.reserve(pto->vAddrToSend.size());
        BOOST_FOREACH(const CAddress& addr, pto->vAddrToSend)
        {
            // returns true if wasn't already contained in the set
            if (pto->setAddrKnown.insert(addr).second)
            {
                vAddr.push_back(addr);
                // receiver rejects addr messages larger than 1000
                if (vAddr.size() >= 1000)
                {
                    pto->PushMessage("addr", vAddr);
                    vAddr.clear();
                }
            }
        }
        pto->vAddrToSend.clear();
        if (!vAddr.empty())
            pto->PushMessage("addr", vAddr);
    }

    TRY_LOCK(cs_main, lockMain);

    if (!lockMain)
        return true;

    // Start block sync
    if (pto->fStartSync && !fImporting && !fReindex) {
        pto->fStartSync = false;
        PushGetBlocks(pto, pindexBest, uint256(0));
    }

    // Resend wallet transactions that haven't gotten in a block yet
    // Except during reindex, importing and IBD, when old wallet
    // transactions become unconfirmed and spams other nodes.
    if (!fReindex && !fImporting && !IsInitialBlockDownload())
    {
        ResendWalletTransactions();
    }

    //
    // Message: inventory
    //
    vector<CInv> vInv;
    vector<CInv> vInvWait;
    {
        LOCK(pto->cs_inventory);
        vInv.reserve(pto->vInventoryToSend.size());
        vInvWait.reserve(pto->vInventoryToSend.size());
        BOOST_FOREACH(const CInv& inv, pto->vInventoryToSend)
        {
            if (pto->setInventoryKnown.count(inv))
                continue;

            // trickle out tx inv to protect privacy
            if (inv.type == MSG_TX && !fSendTrickle)
            {
                // 1/4 of tx invs blast to all immediately
                static uint256 hashSalt;
                if (hashSalt == 0)
                    hashSalt = GetRandHash();
                uint256 hashRand = inv.hash ^ hashSalt;
                hashRand = Hash(BEGIN(hashRand), END(hashRand));
                bool fTrickleWait = ((hashRand & 3) != 0);

                // always trickle our own transactions
                if (!fTrickleWait)
                {
                    CWalletTx wtx;
                    if (GetTransaction(inv.hash, wtx))
                        if (wtx.fFromMe)
                            fTrickleWait = true;
                }

                if (fTrickleWait)
                {
                    vInvWait.push_back(inv);
                    continue;
                }
            }

            // returns true if wasn't already contained in the set
            if (pto->setInventoryKnown.insert(inv).second)
            {
                vInv.push_back(inv);
                if (vInv.size() >= 1000)
                {
                    pto->PushMessage("inv", vInv);
                    vInv.clear();
                }
            }
        }
        pto->vInventoryToSend = vInvWait;
    }
    if (!vInv.empty())
        pto->PushMessage("inv", vInv);

    //
    // Message: getdata
    //
    vector<CInv> vGetData;
    int64_t nNow = GetTime() * 1000000;
    while (!pto->mapAskFor.empty() && (*pto->mapAskFor.begin()).first <= nNow)
    {
        const CInv& inv = (*pto->mapAskFor.begin()).second;
        if (!AlreadyHave(inv))
        {
            if (fDebugNet)
                printf("sending getdata: %s\n", inv.ToString().c_str());
            vGetData.push_back(inv);
            if (vGetData.size() >= 1000)
            {
                pto->PushMessage("getdata", vGetData);
                vGetData.clear();
            }
        }
        pto->mapAskFor.erase(pto->mapAskFor.begin());
    }
    if (!vGetData.empty())
        pto->PushMessage("getdata", vGetData);

    return true;
}














//////////////////////////////////////////////////////////////////////////////
//
// BitcoinMiner
//

int static FormatHashBlocks(void* pbuffer, unsigned int len)
{
    unsigned char* pdata = (unsigned char*)pbuffer;
    unsigned int blocks = 1 + ((len + 8) / 64);
    unsigned char* pend = pdata + 64 * blocks;
    memset(pdata + len, 0, 64 * blocks - len);
    pdata[len] = 0x80;
    unsigned int bits = len * 8;
    pend[-1] = (bits >> 0) & 0xff;
    pend[-2] = (bits >> 8) & 0xff;
    pend[-3] = (bits >> 16) & 0xff;
    pend[-4] = (bits >> 24) & 0xff;
    return blocks;
}

static const unsigned int pSHA256InitState[8] =
{0x6a09e667, 0xbb67ae85, 0x3c6ef372, 0xa54ff53a, 0x510e527f, 0x9b05688c, 0x1f83d9ab, 0x5be0cd19};

void SHA256Transform(void* pstate, void* pinput, const void* pinit)
{
    SHA256_CTX ctx;
    unsigned char data[64];

    SHA256_Init(&ctx);

    for (int i = 0; i < 16; i++)
        ((uint32_t*)data)[i] = ByteReverse(((uint32_t*)pinput)[i]);

    for (int i = 0; i < 8; i++)
        ctx.h[i] = ((uint32_t*)pinit)[i];

    SHA256_Update(&ctx, data, sizeof(data));
    for (int i = 0; i < 8; i++)
        ((uint32_t*)pstate)[i] = ctx.h[i];
}

//
// ScanHash scans nonces looking for a hash with at least some zero bits.
// It operates on big endian data.  Caller does the byte reversing.
// All input buffers are 16-byte aligned.  nNonce is usually preserved
// between calls, but periodically or if nNonce is 0xffff0000 or above,
// the block is rebuilt and nNonce starts over at zero.
//
unsigned int static ScanHash_CryptoPP(char* pmidstate, char* pdata, char* phash1, char* phash, unsigned int& nHashesDone)
{
    unsigned int& nNonce = *(unsigned int*)(pdata + 12);
    for (;;)
    {
        // Crypto++ SHA256
        // Hash pdata using pmidstate as the starting state into
        // pre-formatted buffer phash1, then hash phash1 into phash
        nNonce++;
        SHA256Transform(phash1, pdata, pmidstate);
        SHA256Transform(phash, phash1, pSHA256InitState);

        // Return the nonce if the hash has at least some zero bits,
        // caller will check if it has enough to reach the target
        if (((unsigned short*)phash)[14] == 0)
            return nNonce;

        // If nothing found after trying for a while, return -1
        if ((nNonce & 0xffff) == 0)
        {
            nHashesDone = 0xffff+1;
            return (unsigned int) -1;
        }
        if ((nNonce & 0xfff) == 0)
            boost::this_thread::interruption_point();
    }
}

// CTxInfo represents a logical transaction to potentially be included in blocks
// It stores extra metadata such as the subjective priority of a transaction at the time of building the block
// When there are unconfirmed transactions that depend on other unconfirmed transactions, these "child" transactions' CTxInfo object factors in its "parents" to its priority and effective size; this way, the "child" can cover the "cost" of its "parents", and the "parents" are included into the block as part of the "child"

class CTxInfo;
typedef std::map<uint256, CTxInfo> mapInfo_t;

class CTxInfo
{
public:
    mapInfo_t *pmapInfoById;
    CMemPoolTx* ptx;
    uint256 hash;
private:
    set<uint256> setDependsOn;
public:
    set<uint256> setDependents;
    double dPriority;
    double dPriorityDelta;
    uint64_t nTxFee;
    int nTxSigOps;
    bool fInvalid;
    unsigned int nSize;
    unsigned int nEffectiveSizeCached;

    CTxInfo()
    {
        pmapInfoById = NULL;
        ptx = NULL;
        hash = 0;
        dPriority = 0;
        dPriorityDelta = 0;
        nTxFee = 0;
        fInvalid = false;
        nSize = 0;
        nEffectiveSizeCached = 0;
    }

    void print() const
    {
        printf("CTxInfo(hash=%s, dPriority=%.1f, dPriorityDelta=%.1f, nTxFee=%"PRIu64")\n",
               ptx->GetHash().ToString().c_str(), dPriority, dPriorityDelta, nTxFee);
        BOOST_FOREACH(uint256 hash, setDependsOn)
            printf("   setDependsOn %s\n", hash.ToString().c_str());
    }

    void addDependsOn(const uint256& hashPrev)
    {
        setDependsOn.insert(hashPrev);
        nEffectiveSizeCached = 0;
    }

    void rmDependsOn(const uint256& hashPrev)
    {
        setDependsOn.erase(hashPrev);
        nEffectiveSizeCached = 0;
    }

    // effectiveSize handles inheriting the fInvalid flag as a side effect
    unsigned int effectiveSize()
    {
        if (fInvalid)
            return -1;

        if (nEffectiveSizeCached)
            return nEffectiveSizeCached;

        assert(pmapInfoById);

        if (!nSize)
            nSize = ::GetSerializeSize(*ptx, SER_NETWORK, PROTOCOL_VERSION);
        unsigned int nEffectiveSize = nSize;
        BOOST_FOREACH(const uint256& dephash, setDependsOn)
        {
            CTxInfo& depinfo = (*pmapInfoById)[dephash];
            nEffectiveSize += depinfo.effectiveSize();

            if (depinfo.fInvalid)
            {
                fInvalid = true;
                return -1;
            }
        }
        nEffectiveSizeCached = nEffectiveSize;
        return nEffectiveSize;
    }

    double getPriority()
    {
        // Priority is sum(valuein * age) / txsize
        return dPriority / effectiveSize();
    }

    double getFeePerKB()
    {
        return double(nTxFee) / (double(effectiveSize()) / 1000);
    }

    unsigned int GetLegacySigOpCount()
    {
        assert(pmapInfoById);

        unsigned int n = ::GetLegacySigOpCount(*ptx);
        BOOST_FOREACH(const uint256& dephash, setDependsOn)
        {
            CTxInfo& depinfo = (*pmapInfoById)[dephash];
            n += depinfo.GetLegacySigOpCount();
        }
        return n;
    }

    bool DoInputs(CCoinsViewCache& view, CBlockIndex*pindexPrev, std::vector<CTxInfo*>& vAdded, unsigned int& nSigOpCounter)
    {
        CTransaction& tx = *ptx;

        if (view.HaveCoins(hash))
            // Already included in block template
            return true;

        assert(pmapInfoById);

        BOOST_FOREACH(const uint256& dephash, setDependsOn)
        {
            CTxInfo& depinfo = (*pmapInfoById)[dephash];
            if (!depinfo.DoInputs(view, pindexPrev, vAdded, nSigOpCounter))
                return false;
        }

        if (!view.HaveInputs(tx))
            return false;

        nTxSigOps = GetP2SHSigOpCount(tx, view);
        nSigOpCounter += nTxSigOps;

        CValidationState state;
        if (!CheckInputs(tx, state, view, true, SCRIPT_VERIFY_P2SH))
            return false;

        CTxUndo txundo;
        UpdateCoins(tx, state, view, txundo, pindexPrev->nHeight+1, hash);

        vAdded.push_back(this);

        return true;
    }
};


void CTxMemPool::PrioritiseTransaction(const uint256 hash, const string strHash, double dPriorityDelta, int64_t nFeeDelta)
{
    {
        LOCK(cs);
        std::pair<double, int64_t> &deltas = mapDeltas[hash];
        deltas.first += dPriorityDelta;
        deltas.second += nFeeDelta;
    }
    printf("PrioritiseTransaction: %s priority += %f, fee += %"PRId64"\n", strHash.c_str(), dPriorityDelta, nFeeDelta);
}

void CTxMemPool::ApplyDeltas(const uint256 hash, double &dPriorityDelta, int64_t &nFeeDelta)
{
    LOCK(cs);
    std::map<uint256, std::pair<double, int64_t> >::iterator pos = mapDeltas.find(hash);
    if (pos == mapDeltas.end())
        return;
    const std::pair<double, int64_t> &deltas = pos->second;
    dPriorityDelta += deltas.first;
    nFeeDelta += deltas.second;
}


uint64_t nLastBlockTx = 0;
uint64_t nLastBlockSize = 0;

// We want to sort transactions by priority and fee, so:
typedef CTxInfo* TxPriority;
class TxPriorityCompare
{
    bool byFee;
public:
    TxPriorityCompare(bool _byFee) : byFee(_byFee) { }
    bool operator()(const TxPriority& a, const TxPriority& b)
    {
        if (byFee)
        {
            if (a->getFeePerKB() == b->getFeePerKB())
                return a->getPriority() < b->getPriority();
            return a->getFeePerKB() < b->getFeePerKB();
        }
        else
        {
            if (a->getPriority() == b->getPriority())
                return a->getFeePerKB() < b->getFeePerKB();
            return a->getPriority() < b->getPriority();
        }
    }
};

CBlockTemplate* CreateNewBlock(CReserveKey& reservekey)
{
    // Create new block
    auto_ptr<CBlockTemplate> pblocktemplate(new CBlockTemplate());
    if(!pblocktemplate.get())
        return NULL;
    CBlock *pblock = &pblocktemplate->block; // pointer for convenience

    // Create coinbase tx
    CTransaction txNew;
    txNew.vin.resize(1);
    txNew.vin[0].prevout.SetNull();
    txNew.vout.resize(1);
    CPubKey pubkey;
    if (!reservekey.GetReservedKey(pubkey))
        return NULL;
    txNew.vout[0].scriptPubKey << pubkey << OP_CHECKSIG;

    // Add our coinbase tx as first transaction
    pblock->vtx.push_back(txNew);
    pblocktemplate->vTxFees.push_back(-1); // updated at end
    pblocktemplate->vTxSigOps.push_back(-1); // updated at end

    // Collect memory pool transactions into the block
    int64_t nFees = 0;
    {
        LOCK2(cs_main, mempool.cs);
        CBlockIndex* pindexPrev = pindexBest;
        CCoinsViewCache view(*pcoinsTip, true);

        // Priority order to process transactions
        mapInfo_t mapInfoById;
        bool fPrintPriority = GetBoolArg("-printpriority", false);

        // This vector will be sorted into a priority queue:
        vector<TxPriority> vecPriority;
        vecPriority.reserve(mempool.mapTx.size());

        for (map<uint256, CMemPoolTx *>::iterator mi = mempool.mapTx.begin(); mi != mempool.mapTx.end(); ++mi)
        {
            CMemPoolTx& tx = *mi->second;

            const uint256& hash = tx.GetHash();
            CTxInfo& txinfo = mapInfoById[hash];
            txinfo.hash = hash;
            txinfo.pmapInfoById = &mapInfoById;
            txinfo.ptx = &tx;

            // Note how we want to know if the tx is considered final in the
            // block we are mining, not the current best block.
            if (tx.IsCoinBase() || !IsFinalTx(tx, pindexPrev->nHeight + 1))
            {
                txinfo.fInvalid = true;
                continue;
            }

            double& dPriority = txinfo.dPriority;
            uint64_t& nTxFee = txinfo.nTxFee;
            int64_t nTotalIn = 0;
            BOOST_FOREACH(const CTxIn& txin, tx.vin)
            {
                // Read prev transaction
                int64_t nValueIn;
                int nConf;
                if (view.HaveCoins(txin.prevout.hash))
                {
                    const CCoins &coins = view.GetCoins(txin.prevout.hash);
                    // Input is confirmed
                    nConf = pindexPrev->nHeight - coins.nHeight + 1;
                    nValueIn = coins.vout[txin.prevout.n].nValue;
                    dPriority += (double)nValueIn * nConf;
                }
                else
                if (mempool.mapTx.count(txin.prevout.hash))
                {
                    // Input is still unconfirmed
                    const uint256& hashPrev = txin.prevout.hash;
                    nValueIn = mempool.mapTx[hashPrev]->vout[txin.prevout.n].nValue;
                    txinfo.addDependsOn(hashPrev);
                    mapInfoById[hashPrev].setDependents.insert(hash);
                    nConf = 0;
                }
                else
                {
                    // We don't know where the input is
                    // In this case, it's impossible to include this transaction in a block, so mark it invalid and move on
                    txinfo.fInvalid = true;
                    printf("priority %s invalid input %s\n", txinfo.hash.ToString().substr(0,10).c_str(), txin.prevout.hash.ToString().substr(0,10).c_str());
                    goto nexttxn;
                }

                nTotalIn += nValueIn;
            }

            mempool.ApplyDeltas(hash, txinfo.dPriorityDelta, nTotalIn);

            nTxFee = nTotalIn - GetValueOut(tx);

            vecPriority.push_back(&txinfo);

nexttxn:    (void)1;
        }

        // Collect transactions into block
        uint64_t nBlockSize = 1000;
        uint64_t nBlockTx = 0;
        int nBlockSigOps = 100;
        bool fSortedByFee = (nBlockPrioritySize <= 0);

        TxPriorityCompare comparer(fSortedByFee);
        std::make_heap(vecPriority.begin(), vecPriority.end(), comparer);

        while (!vecPriority.empty())
        {
            // Take highest priority transaction off the priority queue:
            CTxInfo& txinfo = *(vecPriority.front());
            std::pop_heap(vecPriority.begin(), vecPriority.end(), comparer);
            vecPriority.pop_back();

            if (txinfo.fInvalid)
                continue;

            CTransaction& tx = *txinfo.ptx;
            double dPriority = txinfo.getPriority();
            double dFeePerKb = txinfo.getFeePerKB();

            // Size limits
            unsigned int nTxSize = txinfo.effectiveSize();
            if (nBlockSize + nTxSize >= nBlockMaxSize)
                continue;

            // Legacy limits on sigOps:
            unsigned int nTxSigOps = txinfo.GetLegacySigOpCount();
            if (nBlockSigOps + nTxSigOps >= MAX_BLOCK_SIGOPS)
                continue;

            // Skip free transactions if we're past the minimum block size:
            uint256 hash = tx.GetHash();
            double dPriorityDelta = 0;
            int64_t nFeeDelta = 0;
            mempool.ApplyDeltas(hash, dPriorityDelta, nFeeDelta);
            if (fSortedByFee && (dPriorityDelta <= 0) && (nFeeDelta <= 0) && (dFeePerKb < CTransaction::nMinTxFee) && (nBlockSize + nTxSize >= nBlockMinSize))
                continue;

            // Prioritise by fee once past the priority size or we run out of high-priority
            // transactions:
            if (!fSortedByFee &&
                ((nBlockSize + nTxSize >= nBlockPrioritySize) || !AllowFree(dPriority)))
            {
                fSortedByFee = true;
                comparer = TxPriorityCompare(fSortedByFee);
                std::make_heap(vecPriority.begin(), vecPriority.end(), comparer);
            }

            // second layer cached modifications just for this transaction
            CCoinsViewCache viewTemp(view, true);

            std::vector<CTxInfo*> vAdded;
            if (!txinfo.DoInputs(viewTemp, pindexPrev, vAdded, nTxSigOps))
                continue;

            if (nBlockSigOps + nTxSigOps >= MAX_BLOCK_SIGOPS)
                continue;

            // push changes from the second layer cache to the first one
            viewTemp.Flush();

            // Added
            nBlockSize += nTxSize;
            nBlockTx += vAdded.size();
            nBlockSigOps += nTxSigOps;

            if (fPrintPriority)
            {
                printf("priority %.1f feeperkb %.1f txid %s\n",
                       dPriority, dFeePerKb, tx.GetHash().ToString().c_str());
            }

            bool fResort = false;
            BOOST_FOREACH(CTxInfo* ptxinfo, vAdded)
            {
                pblock->vtx.push_back(*ptxinfo->ptx);
                pblocktemplate->vTxFees.push_back(ptxinfo->nTxFee);
                pblocktemplate->vTxSigOps.push_back(ptxinfo->nTxSigOps);
                nFees += ptxinfo->nTxFee;

                ptxinfo->fInvalid = true;
                if (!ptxinfo->setDependents.empty())
                {
                    fResort = true;
                    BOOST_FOREACH(const uint256& dhash, ptxinfo->setDependents)
                    {
                        CTxInfo& dtxinfo = mapInfoById[dhash];
                        dtxinfo.rmDependsOn(ptxinfo->hash);
                        fResort = true;
                    }
                }
            }
            if (fResort)
                // Re-sort the priority queue to pick up on improved standing
                std::make_heap(vecPriority.begin(), vecPriority.end(), comparer);
        }

        nLastBlockTx = nBlockTx;
        nLastBlockSize = nBlockSize;
        printf("CreateNewBlock(): total size %"PRIu64"\n", nBlockSize);

        pblock->vtx[0].vout[0].nValue = GetBlockValue(pindexPrev->nHeight+1, nFees);
        pblocktemplate->vTxFees[0] = -nFees;

        // Fill in header
        pblock->hashPrevBlock  = pindexPrev->GetBlockHash();
        UpdateTime(*pblock, pindexPrev);
        pblock->nBits          = GetNextWorkRequired(pindexPrev, pblock);
        pblock->nNonce         = 0;
        pblock->vtx[0].vin[0].scriptSig = CScript() << OP_0 << OP_0;
        pblocktemplate->vTxSigOps[0] = GetLegacySigOpCount(pblock->vtx[0]);

        CBlockIndex indexDummy(*pblock);
        indexDummy.pprev = pindexPrev;
        indexDummy.nHeight = pindexPrev->nHeight + 1;
        CCoinsViewCache viewNew(*pcoinsTip, true);
        CValidationState state;
        if (!ConnectBlock(*pblock, state, &indexDummy, viewNew, true))
            throw std::runtime_error("CreateNewBlock() : ConnectBlock failed");
    }

    return pblocktemplate.release();
}


void IncrementExtraNonce(CBlock* pblock, CBlockIndex* pindexPrev, unsigned int& nExtraNonce)
{
    // Update nExtraNonce
    static uint256 hashPrevBlock;
    if (hashPrevBlock != pblock->hashPrevBlock)
    {
        nExtraNonce = 0;
        hashPrevBlock = pblock->hashPrevBlock;
    }
    ++nExtraNonce;
    unsigned int nHeight = pindexPrev->nHeight+1; // Height first in coinbase required for block.version=2
    pblock->vtx[0].vin[0].scriptSig = (CScript() << nHeight << CBigNum(nExtraNonce)) + COINBASE_FLAGS;
    assert(pblock->vtx[0].vin[0].scriptSig.size() <= 100);

    pblock->hashMerkleRoot = pblock->BuildMerkleTree();
}


void FormatHashBuffers(CBlock* pblock, char* pmidstate, char* pdata, char* phash1)
{
    //
    // Pre-build hash buffers
    //
    struct
    {
        struct unnamed2
        {
            int nVersion;
            uint256 hashPrevBlock;
            uint256 hashMerkleRoot;
            unsigned int nTime;
            unsigned int nBits;
            unsigned int nNonce;
        }
        block;
        unsigned char pchPadding0[64];
        uint256 hash1;
        unsigned char pchPadding1[64];
    }
    tmp;
    memset(&tmp, 0, sizeof(tmp));

    tmp.block.nVersion       = pblock->nVersion;
    tmp.block.hashPrevBlock  = pblock->hashPrevBlock;
    tmp.block.hashMerkleRoot = pblock->hashMerkleRoot;
    tmp.block.nTime          = pblock->nTime;
    tmp.block.nBits          = pblock->nBits;
    tmp.block.nNonce         = pblock->nNonce;

    FormatHashBlocks(&tmp.block, sizeof(tmp.block));
    FormatHashBlocks(&tmp.hash1, sizeof(tmp.hash1));

    // Byte swap all the input buffer
    for (unsigned int i = 0; i < sizeof(tmp)/4; i++)
        ((unsigned int*)&tmp)[i] = ByteReverse(((unsigned int*)&tmp)[i]);

    // Precalc the first half of the first hash, which stays constant
    SHA256Transform(pmidstate, &tmp.block, pSHA256InitState);

    memcpy(pdata, &tmp.block, 128);
    memcpy(phash1, &tmp.hash1, 64);
}


bool CheckWork(CBlock* pblock, CWallet& wallet, CReserveKey& reservekey)
{
    uint256 hash = pblock->GetHash();
    uint256 hashTarget = CBigNum().SetCompact(pblock->nBits).getuint256();

    if (hash > hashTarget)
        return false;

    //// debug print
    printf("BitcoinMiner:\n");
    printf("proof-of-work found  \n  hash: %s  \ntarget: %s\n", hash.GetHex().c_str(), hashTarget.GetHex().c_str());
    pblock->print();
    printf("generated %s\n", FormatMoney(pblock->vtx[0].vout[0].nValue).c_str());

    // Found a solution
    {
        LOCK(cs_main);
        if (pblock->hashPrevBlock != hashBestChain)
            return error("BitcoinMiner : generated block is stale");

        // Remove key from key pool
        reservekey.KeepKey();

        // Track how many getdata requests this block gets
        {
            LOCK(wallet.cs_wallet);
            wallet.mapRequestCount[pblock->GetHash()] = 0;
        }

        // Process this block the same as if we had received it from another node
        CValidationState state;
        if (!ProcessBlock(state, NULL, pblock))
            return error("BitcoinMiner : ProcessBlock, block not accepted");
    }

    return true;
}

void static BitcoinMiner(CWallet *pwallet)
{
    printf("BitcoinMiner started\n");
    SetThreadPriority(THREAD_PRIORITY_LOWEST);
    RenameThread("bitcoin-miner");

    // Each thread has its own key and counter
    CReserveKey reservekey(pwallet);
    unsigned int nExtraNonce = 0;

    try { loop {
        if (Params().NetworkID() != CChainParams::REGTEST) {
            // Busy-wait for the network to come online so we don't waste time mining
            // on an obsolete chain. In regtest mode we expect to fly solo.
            while (vNodes.empty())
                MilliSleep(1000);
        }

        //
        // Create new block
        //
        unsigned int nTransactionsUpdatedLast = nTransactionsUpdated;
        CBlockIndex* pindexPrev = pindexBest;

        auto_ptr<CBlockTemplate> pblocktemplate(CreateNewBlock(reservekey));
        if (!pblocktemplate.get())
            return;
        CBlock *pblock = &pblocktemplate->block;
        IncrementExtraNonce(pblock, pindexPrev, nExtraNonce);

        printf("Running BitcoinMiner with %"PRIszu" transactions in block (%u bytes)\n", pblock->vtx.size(),
               ::GetSerializeSize(*pblock, SER_NETWORK, PROTOCOL_VERSION));

        //
        // Pre-build hash buffers
        //
        char pmidstatebuf[32+16]; char* pmidstate = alignup<16>(pmidstatebuf);
        char pdatabuf[128+16];    char* pdata     = alignup<16>(pdatabuf);
        char phash1buf[64+16];    char* phash1    = alignup<16>(phash1buf);

        FormatHashBuffers(pblock, pmidstate, pdata, phash1);

        unsigned int& nBlockTime = *(unsigned int*)(pdata + 64 + 4);
        unsigned int& nBlockBits = *(unsigned int*)(pdata + 64 + 8);
        unsigned int& nBlockNonce = *(unsigned int*)(pdata + 64 + 12);


        //
        // Search
        //
        int64_t nStart = GetTime();
        uint256 hashTarget = CBigNum().SetCompact(pblock->nBits).getuint256();
        uint256 hashbuf[2];
        uint256& hash = *alignup<16>(hashbuf);
        loop
        {
            unsigned int nHashesDone = 0;
            unsigned int nNonceFound;

            // Crypto++ SHA256
            nNonceFound = ScanHash_CryptoPP(pmidstate, pdata + 64, phash1,
                                            (char*)&hash, nHashesDone);

            // Check if something found
            if (nNonceFound != (unsigned int) -1)
            {
                for (unsigned int i = 0; i < sizeof(hash)/4; i++)
                    ((unsigned int*)&hash)[i] = ByteReverse(((unsigned int*)&hash)[i]);

                if (hash <= hashTarget)
                {
                    // Found a solution
                    pblock->nNonce = ByteReverse(nNonceFound);
                    assert(hash == pblock->GetHash());

                    SetThreadPriority(THREAD_PRIORITY_NORMAL);
                    CheckWork(pblock, *pwalletMain, reservekey);
                    SetThreadPriority(THREAD_PRIORITY_LOWEST);

                    // In regression test mode, stop mining after a block is found. This
                    // allows developers to controllably generate a block on demand.
                    if (Params().NetworkID() == CChainParams::REGTEST)
                        throw boost::thread_interrupted();

                    break;
                }
            }

            // Meter hashes/sec
            static int64_t nHashCounter;
            if (nHPSTimerStart == 0)
            {
                nHPSTimerStart = GetTimeMillis();
                nHashCounter = 0;
            }
            else
                nHashCounter += nHashesDone;
            if (GetTimeMillis() - nHPSTimerStart > 4000)
            {
                static CCriticalSection cs;
                {
                    LOCK(cs);
                    if (GetTimeMillis() - nHPSTimerStart > 4000)
                    {
                        dHashesPerSec = 1000.0 * nHashCounter / (GetTimeMillis() - nHPSTimerStart);
                        nHPSTimerStart = GetTimeMillis();
                        nHashCounter = 0;
                        static int64_t nLogTime;
                        if (GetTime() - nLogTime > 30 * 60)
                        {
                            nLogTime = GetTime();
                            printf("hashmeter %6.0f khash/s\n", dHashesPerSec/1000.0);
                        }
                    }
                }
            }

            // Check for stop or if block needs to be rebuilt
            boost::this_thread::interruption_point();
            if (vNodes.empty() && Params().NetworkID() != CChainParams::REGTEST)
                break;
            if (nBlockNonce >= 0xffff0000)
                break;
            if (nTransactionsUpdated != nTransactionsUpdatedLast && GetTime() - nStart > 60)
                break;
            if (pindexPrev != pindexBest)
                break;

            // Update nTime every few seconds
            UpdateTime(*pblock, pindexPrev);
            nBlockTime = ByteReverse(pblock->nTime);
            if (TestNet())
            {
                // Changing pblock->nTime can change work required on testnet:
                nBlockBits = ByteReverse(pblock->nBits);
                hashTarget = CBigNum().SetCompact(pblock->nBits).getuint256();
            }
        }
    } }
    catch (boost::thread_interrupted)
    {
        printf("BitcoinMiner terminated\n");
        throw;
    }
}

void GenerateBitcoins(bool fGenerate, CWallet* pwallet)
{
    static boost::thread_group* minerThreads = NULL;

    int nThreads = GetArg("-genproclimit", -1);
    if (nThreads < 0) {
        if (Params().NetworkID() == CChainParams::REGTEST)
            nThreads = 1;
        else
            nThreads = boost::thread::hardware_concurrency();
    }

    if (minerThreads != NULL)
    {
        minerThreads->interrupt_all();
        delete minerThreads;
        minerThreads = NULL;
    }

    if (nThreads == 0 || !fGenerate)
        return;

    minerThreads = new boost::thread_group();
    for (int i = 0; i < nThreads; i++)
        minerThreads->create_thread(boost::bind(&BitcoinMiner, pwallet));
}



class CMainCleanup
{
public:
    CMainCleanup() {}
    ~CMainCleanup() {
        // block headers
        std::map<uint256, CBlockIndex*>::iterator it1 = mapBlockIndex.begin();
        for (; it1 != mapBlockIndex.end(); it1++)
            delete (*it1).second;
        mapBlockIndex.clear();

        // orphan blocks
        std::map<uint256, CBlock*>::iterator it2 = mapOrphanBlocks.begin();
        for (; it2 != mapOrphanBlocks.end(); it2++)
            delete (*it2).second;
        mapOrphanBlocks.clear();

        // orphan transactions
        std::map<uint256, CDataStream*>::iterator it3 = mapOrphanTransactions.begin();
        for (; it3 != mapOrphanTransactions.end(); it3++)
            delete (*it3).second;
        mapOrphanTransactions.clear();
    }
} instance_of_cmaincleanup;<|MERGE_RESOLUTION|>--- conflicted
+++ resolved
@@ -974,11 +974,7 @@
     unsigned int nSize = ::GetSerializeSize(tx, SER_NETWORK, PROTOCOL_VERSION);
 
     // To help v0.1.5 clients who would see it as a negative number
-<<<<<<< HEAD
-    if ((int64_t)tx.nLockTime > std::numeric_limits<int>::max())
-=======
-    if ((int64)tx.nLockTime > std::numeric_limits<int>::max() && !GetBoolArg("-acceptnonstdtxn", false))
->>>>>>> bd49f023
+    if ((int64_t)tx.nLockTime > std::numeric_limits<int>::max() && !GetBoolArg("-acceptnonstdtxn", false))
         return error("CTxMemPool::accept() : not accepting nLockTime beyond 2038 yet");
 
     // Rather not work on nonstandard transactions (unless -testnet)
@@ -1067,7 +1063,7 @@
                 return error("CTxMemPool::accept() : nonstandard transaction input");
 
             {
-                int64 nBytesPerSigOp = GetArg("-bytespersigop", 0);
+                int64_t nBytesPerSigOp = GetArg("-bytespersigop", 0);
                 int nSigOps = GetLegacySigOpCount(tx);
                 nSigOps += GetP2SHSigOpCount(tx, view);
 
