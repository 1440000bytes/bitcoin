// Copyright (c) 2009-2010 Satoshi Nakamoto
// Copyright (c) 2009-2012 The Bitcoin developers
// Distributed under the MIT/X11 software license, see the accompanying
// file COPYING or http://www.opensource.org/licenses/mit-license.php.

#include "alert.h"
#include "checkpoints.h"
#include "db.h"
#include "txdb.h"
#include "net.h"
#include "init.h"
#include "ui_interface.h"
#include "checkqueue.h"
#include <boost/algorithm/string/replace.hpp>
#include <boost/filesystem.hpp>
#include <boost/filesystem/fstream.hpp>

using namespace std;
using namespace boost;

//
// Global state
//

CCriticalSection cs_setpwalletRegistered;
set<CWallet*> setpwalletRegistered;

CCriticalSection cs_main;

CTxMemPool mempool;
unsigned int nTransactionsUpdated = 0;

map<uint256, CBlockIndex*> mapBlockIndex;
uint256 hashGenesisBlock("0x000000000019d6689c085ae165831e934ff763ae46a2a6c172b3f1b60a8ce26f");
static CBigNum bnProofOfWorkLimit(~uint256(0) >> 32);
CBlockIndex* pindexGenesisBlock = NULL;
int nBestHeight = -1;
uint256 nBestChainWork = 0;
uint256 nBestInvalidWork = 0;
uint256 hashBestChain = 0;
CBlockIndex* pindexBest = NULL;
set<CBlockIndex*, CBlockIndexWorkComparator> setBlockIndexValid; // may contain all CBlockIndex*'s that have validness >=BLOCK_VALID_TRANSACTIONS, and must contain those who aren't failed
int64 nTimeBestReceived = 0;
int nScriptCheckThreads = 0;
bool fImporting = false;
bool fReindex = false;
bool fBenchmark = false;
bool fTxIndex = false;
unsigned int nCoinCacheSize = 5000;

/** Fees smaller than this (in satoshi) are considered zero fee (for transaction creation) */
int64 CTransaction::nMinTxFee = 10000;  // Override with -mintxfee
/** Fees smaller than this (in satoshi) are considered zero fee (for relaying) */
int64 CTransaction::nMinRelayTxFee = 10000;

CMedianFilter<int> cPeerBlockCounts(8, 0); // Amount of blocks that other nodes claim to have

map<uint256, CBlock*> mapOrphanBlocks;
multimap<uint256, CBlock*> mapOrphanBlocksByPrev;

map<uint256, CTransaction> mapOrphanTransactions;
map<uint256, set<uint256> > mapOrphanTransactionsByPrev;

// Constant stuff for coinbase transactions we create:
CScript COINBASE_FLAGS;

const string strMessageMagic = "Bitcoin Signed Message:\n";

double dHashesPerSec = 0.0;
int64 nHPSTimerStart = 0;

// Settings
int64 nTransactionFee = 0;



//////////////////////////////////////////////////////////////////////////////
//
// dispatching functions
//

// These functions dispatch to one or all registered wallets


void RegisterWallet(CWallet* pwalletIn)
{
    {
        LOCK(cs_setpwalletRegistered);
        setpwalletRegistered.insert(pwalletIn);
    }
}

void UnregisterWallet(CWallet* pwalletIn)
{
    {
        LOCK(cs_setpwalletRegistered);
        setpwalletRegistered.erase(pwalletIn);
    }
}

// get the wallet transaction with the given hash (if it exists)
bool static GetTransaction(const uint256& hashTx, CWalletTx& wtx)
{
    BOOST_FOREACH(CWallet* pwallet, setpwalletRegistered)
        if (pwallet->GetTransaction(hashTx,wtx))
            return true;
    return false;
}

// erases transaction with the given hash from all wallets
void static EraseFromWallets(uint256 hash)
{
    BOOST_FOREACH(CWallet* pwallet, setpwalletRegistered)
        pwallet->EraseFromWallet(hash);
}

// make sure all wallets know about the given transaction, in the given block
void SyncWithWallets(const uint256 &hash, const CTransaction& tx, const CBlock* pblock, bool fUpdate)
{
    BOOST_FOREACH(CWallet* pwallet, setpwalletRegistered)
        pwallet->AddToWalletIfInvolvingMe(hash, tx, pblock, fUpdate);
}

// notify wallets about a new best chain
void static SetBestChain(const CBlockLocator& loc)
{
    BOOST_FOREACH(CWallet* pwallet, setpwalletRegistered)
        pwallet->SetBestChain(loc);
}

// notify wallets about an updated transaction
void static UpdatedTransaction(const uint256& hashTx)
{
    BOOST_FOREACH(CWallet* pwallet, setpwalletRegistered)
        pwallet->UpdatedTransaction(hashTx);
}

// dump all wallets
void static PrintWallets(const CBlock& block)
{
    BOOST_FOREACH(CWallet* pwallet, setpwalletRegistered)
        pwallet->PrintWallet(block);
}

// notify wallets about an incoming inventory (for request counts)
void static Inventory(const uint256& hash)
{
    BOOST_FOREACH(CWallet* pwallet, setpwalletRegistered)
        pwallet->Inventory(hash);
}

// ask wallets to resend their transactions
void static ResendWalletTransactions()
{
    BOOST_FOREACH(CWallet* pwallet, setpwalletRegistered)
        pwallet->ResendWalletTransactions();
}







//////////////////////////////////////////////////////////////////////////////
//
// CCoinsView implementations
//

bool CCoinsView::GetCoins(const uint256 &txid, CCoins &coins) { return false; }
bool CCoinsView::SetCoins(const uint256 &txid, const CCoins &coins) { return false; }
bool CCoinsView::HaveCoins(const uint256 &txid) { return false; }
CBlockIndex *CCoinsView::GetBestBlock() { return NULL; }
bool CCoinsView::SetBestBlock(CBlockIndex *pindex) { return false; }
bool CCoinsView::BatchWrite(const std::map<uint256, CCoins> &mapCoins, CBlockIndex *pindex) { return false; }
bool CCoinsView::GetStats(CCoinsStats &stats) { return false; }


CCoinsViewBacked::CCoinsViewBacked(CCoinsView &viewIn) : base(&viewIn) { }
bool CCoinsViewBacked::GetCoins(const uint256 &txid, CCoins &coins) { return base->GetCoins(txid, coins); }
bool CCoinsViewBacked::SetCoins(const uint256 &txid, const CCoins &coins) { return base->SetCoins(txid, coins); }
bool CCoinsViewBacked::HaveCoins(const uint256 &txid) { return base->HaveCoins(txid); }
CBlockIndex *CCoinsViewBacked::GetBestBlock() { return base->GetBestBlock(); }
bool CCoinsViewBacked::SetBestBlock(CBlockIndex *pindex) { return base->SetBestBlock(pindex); }
void CCoinsViewBacked::SetBackend(CCoinsView &viewIn) { base = &viewIn; }
bool CCoinsViewBacked::BatchWrite(const std::map<uint256, CCoins> &mapCoins, CBlockIndex *pindex) { return base->BatchWrite(mapCoins, pindex); }
bool CCoinsViewBacked::GetStats(CCoinsStats &stats) { return base->GetStats(stats); }

CCoinsViewCache::CCoinsViewCache(CCoinsView &baseIn, bool fDummy) : CCoinsViewBacked(baseIn), pindexTip(NULL) { }

bool CCoinsViewCache::GetCoins(const uint256 &txid, CCoins &coins) {
    if (cacheCoins.count(txid)) {
        coins = cacheCoins[txid];
        return true;
    }
    if (base->GetCoins(txid, coins)) {
        cacheCoins[txid] = coins;
        return true;
    }
    return false;
}

std::map<uint256,CCoins>::iterator CCoinsViewCache::FetchCoins(const uint256 &txid) {
    std::map<uint256,CCoins>::iterator it = cacheCoins.lower_bound(txid);
    if (it != cacheCoins.end() && it->first == txid)
        return it;
    CCoins tmp;
    if (!base->GetCoins(txid,tmp))
        return cacheCoins.end();
    std::map<uint256,CCoins>::iterator ret = cacheCoins.insert(it, std::make_pair(txid, CCoins()));
    tmp.swap(ret->second);
    return ret;
}

CCoins &CCoinsViewCache::GetCoins(const uint256 &txid) {
    std::map<uint256,CCoins>::iterator it = FetchCoins(txid);
    assert(it != cacheCoins.end());
    return it->second;
}

bool CCoinsViewCache::SetCoins(const uint256 &txid, const CCoins &coins) {
    cacheCoins[txid] = coins;
    return true;
}

bool CCoinsViewCache::HaveCoins(const uint256 &txid) {
    return FetchCoins(txid) != cacheCoins.end();
}

CBlockIndex *CCoinsViewCache::GetBestBlock() {
    if (pindexTip == NULL)
        pindexTip = base->GetBestBlock();
    return pindexTip;
}

bool CCoinsViewCache::SetBestBlock(CBlockIndex *pindex) {
    pindexTip = pindex;
    return true;
}

bool CCoinsViewCache::BatchWrite(const std::map<uint256, CCoins> &mapCoins, CBlockIndex *pindex) {
    for (std::map<uint256, CCoins>::const_iterator it = mapCoins.begin(); it != mapCoins.end(); it++)
        cacheCoins[it->first] = it->second;
    pindexTip = pindex;
    return true;
}

bool CCoinsViewCache::Flush() {
    bool fOk = base->BatchWrite(cacheCoins, pindexTip);
    if (fOk)
        cacheCoins.clear();
    return fOk;
}

unsigned int CCoinsViewCache::GetCacheSize() {
    return cacheCoins.size();
}

/** CCoinsView that brings transactions from a memorypool into view.
    It does not check for spendings by memory pool transactions. */
CCoinsViewMemPool::CCoinsViewMemPool(CCoinsView &baseIn, CTxMemPool &mempoolIn) : CCoinsViewBacked(baseIn), mempool(mempoolIn) { }

bool CCoinsViewMemPool::GetCoins(const uint256 &txid, CCoins &coins) {
    if (base->GetCoins(txid, coins))
        return true;
    if (mempool.exists(txid)) {
        const CTransaction &tx = mempool.lookup(txid);
        coins = CCoins(tx, MEMPOOL_HEIGHT);
        return true;
    }
    return false;
}

bool CCoinsViewMemPool::HaveCoins(const uint256 &txid) {
    return mempool.exists(txid) || base->HaveCoins(txid);
}

CCoinsViewCache *pcoinsTip = NULL;
CBlockTreeDB *pblocktree = NULL;

//////////////////////////////////////////////////////////////////////////////
//
// mapOrphanTransactions
//

bool AddOrphanTx(const CTransaction& tx)
{
    uint256 hash = tx.GetHash();
    if (mapOrphanTransactions.count(hash))
        return false;

    // Ignore big transactions, to avoid a
    // send-big-orphans memory exhaustion attack. If a peer has a legitimate
    // large transaction with a missing parent then we assume
    // it will rebroadcast it later, after the parent transaction(s)
    // have been mined or received.
    // 10,000 orphans, each of which is at most 5,000 bytes big is
    // at most 500 megabytes of orphans:
    unsigned int sz = tx.GetSerializeSize(SER_NETWORK, CTransaction::CURRENT_VERSION);
    if (sz > 5000)
    {
<<<<<<< HEAD
        printf("ignoring large orphan tx (size: %"PRIszu", hash: %s)\n", pvMsg->size(), hash.ToString().c_str());
        delete pvMsg;
=======
        printf("ignoring large orphan tx (size: %u, hash: %s)\n", sz, hash.ToString().substr(0,10).c_str());
>>>>>>> 2d903f65
        return false;
    }

    mapOrphanTransactions[hash] = tx;
    BOOST_FOREACH(const CTxIn& txin, tx.vin)
        mapOrphanTransactionsByPrev[txin.prevout.hash].insert(hash);

    printf("stored orphan tx %s (mapsz %"PRIszu")\n", hash.ToString().c_str(),
        mapOrphanTransactions.size());
    return true;
}

void static EraseOrphanTx(uint256 hash)
{
    if (!mapOrphanTransactions.count(hash))
        return;
    const CTransaction& tx = mapOrphanTransactions[hash];
    BOOST_FOREACH(const CTxIn& txin, tx.vin)
    {
        mapOrphanTransactionsByPrev[txin.prevout.hash].erase(hash);
        if (mapOrphanTransactionsByPrev[txin.prevout.hash].empty())
            mapOrphanTransactionsByPrev.erase(txin.prevout.hash);
    }
    mapOrphanTransactions.erase(hash);
}

unsigned int LimitOrphanTxSize(unsigned int nMaxOrphans)
{
    unsigned int nEvicted = 0;
    while (mapOrphanTransactions.size() > nMaxOrphans)
    {
        // Evict a random orphan:
        uint256 randomhash = GetRandHash();
        map<uint256, CTransaction>::iterator it = mapOrphanTransactions.lower_bound(randomhash);
        if (it == mapOrphanTransactions.end())
            it = mapOrphanTransactions.begin();
        EraseOrphanTx(it->first);
        ++nEvicted;
    }
    return nEvicted;
}







//////////////////////////////////////////////////////////////////////////////
//
// CTransaction / CTxOut
//

bool CTxOut::IsDust() const
{
    // "Dust" is defined in terms of CTransaction::nMinRelayTxFee,
    // which has units satoshis-per-kilobyte.
    // If you'd pay more than 1/3 in fees
    // to spend something, then we consider it dust.
    // A typical txout is 34 bytes big, and will
    // need a CTxIn of at least 148 bytes to spend,
    // so dust is a txout less than 54 uBTC
    // (5460 satoshis) with default nMinRelayTxFee
    return ((nValue*1000)/(3*((int)GetSerializeSize(SER_DISK,0)+148)) < CTransaction::nMinRelayTxFee);
}

bool CTransaction::IsStandard() const
{
    if (nVersion > CTransaction::CURRENT_VERSION)
        return false;

    if (!IsFinal())
        return false;

    // Extremely large transactions with lots of inputs can cost the network
    // almost as much to process as they cost the sender in fees, because
    // computing signature hashes is O(ninputs*txsize). Limiting transactions
    // to MAX_STANDARD_TX_SIZE mitigates CPU exhaustion attacks.
    unsigned int sz = this->GetSerializeSize(SER_NETWORK, CTransaction::CURRENT_VERSION);
    if (sz >= MAX_STANDARD_TX_SIZE)
        return false;

    BOOST_FOREACH(const CTxIn& txin, vin)
    {
        // Biggest 'standard' txin is a 3-signature 3-of-3 CHECKMULTISIG
        // pay-to-script-hash, which is 3 ~80-byte signatures, 3
        // ~65-byte public keys, plus a few script ops.
        if (txin.scriptSig.size() > 500)
            return false;
        if (!txin.scriptSig.IsPushOnly())
            return false;
    }
    BOOST_FOREACH(const CTxOut& txout, vout) {
        if (!::IsStandard(txout.scriptPubKey))
            return false;
        if (txout.IsDust())
            return false;
    }
    return true;
}

//
// Check transaction inputs, and make sure any
// pay-to-script-hash transactions are evaluating IsStandard scripts
//
// Why bother? To avoid denial-of-service attacks; an attacker
// can submit a standard HASH... OP_EQUAL transaction,
// which will get accepted into blocks. The redemption
// script can be anything; an attacker could use a very
// expensive-to-check-upon-redemption script like:
//   DUP CHECKSIG DROP ... repeated 100 times... OP_1
//
bool CTransaction::AreInputsStandard(CCoinsViewCache& mapInputs) const
{
    if (IsCoinBase())
        return true; // Coinbases don't use vin normally

    for (unsigned int i = 0; i < vin.size(); i++)
    {
        const CTxOut& prev = GetOutputFor(vin[i], mapInputs);

        vector<vector<unsigned char> > vSolutions;
        txnouttype whichType;
        // get the scriptPubKey corresponding to this input:
        const CScript& prevScript = prev.scriptPubKey;
        if (!Solver(prevScript, whichType, vSolutions))
            return false;
        int nArgsExpected = ScriptSigArgsExpected(whichType, vSolutions);
        if (nArgsExpected < 0)
            return false;

        // Transactions with extra stuff in their scriptSigs are
        // non-standard. Note that this EvalScript() call will
        // be quick, because if there are any operations
        // beside "push data" in the scriptSig the
        // IsStandard() call returns false
        vector<vector<unsigned char> > stack;
        if (!EvalScript(stack, vin[i].scriptSig, *this, i, false, 0))
            return false;

        if (whichType == TX_SCRIPTHASH)
        {
            if (stack.empty())
                return false;
            CScript subscript(stack.back().begin(), stack.back().end());
            vector<vector<unsigned char> > vSolutions2;
            txnouttype whichType2;
            if (!Solver(subscript, whichType2, vSolutions2))
                return false;
            if (whichType2 == TX_SCRIPTHASH)
                return false;

            int tmpExpected;
            tmpExpected = ScriptSigArgsExpected(whichType2, vSolutions2);
            if (tmpExpected < 0)
                return false;
            nArgsExpected += tmpExpected;
        }

        if (stack.size() != (unsigned int)nArgsExpected)
            return false;
    }

    return true;
}

unsigned int CTransaction::GetLegacySigOpCount() const
{
    unsigned int nSigOps = 0;
    BOOST_FOREACH(const CTxIn& txin, vin)
    {
        nSigOps += txin.scriptSig.GetSigOpCount(false);
    }
    BOOST_FOREACH(const CTxOut& txout, vout)
    {
        nSigOps += txout.scriptPubKey.GetSigOpCount(false);
    }
    return nSigOps;
}


int CMerkleTx::SetMerkleBranch(const CBlock* pblock)
{
    CBlock blockTmp;

    if (pblock == NULL) {
        CCoins coins;
        if (pcoinsTip->GetCoins(GetHash(), coins)) {
            CBlockIndex *pindex = FindBlockByHeight(coins.nHeight);
            if (pindex) {
                if (!blockTmp.ReadFromDisk(pindex))
                    return 0;
                pblock = &blockTmp;
            }
        }
    }

    if (pblock) {
        // Update the tx's hashBlock
        hashBlock = pblock->GetHash();

        // Locate the transaction
        for (nIndex = 0; nIndex < (int)pblock->vtx.size(); nIndex++)
            if (pblock->vtx[nIndex] == *(CTransaction*)this)
                break;
        if (nIndex == (int)pblock->vtx.size())
        {
            vMerkleBranch.clear();
            nIndex = -1;
            printf("ERROR: SetMerkleBranch() : couldn't find tx in block\n");
            return 0;
        }

        // Fill in merkle branch
        vMerkleBranch = pblock->GetMerkleBranch(nIndex);
    }

    // Is the tx in a block that's in the main chain
    map<uint256, CBlockIndex*>::iterator mi = mapBlockIndex.find(hashBlock);
    if (mi == mapBlockIndex.end())
        return 0;
    CBlockIndex* pindex = (*mi).second;
    if (!pindex || !pindex->IsInMainChain())
        return 0;

    return pindexBest->nHeight - pindex->nHeight + 1;
}







bool CTransaction::CheckTransaction(CValidationState &state) const
{
    // Basic checks that don't depend on any context
    if (vin.empty())
        return state.DoS(10, error("CTransaction::CheckTransaction() : vin empty"));
    if (vout.empty())
        return state.DoS(10, error("CTransaction::CheckTransaction() : vout empty"));
    // Size limits
    if (::GetSerializeSize(*this, SER_NETWORK, PROTOCOL_VERSION) > MAX_BLOCK_SIZE)
        return state.DoS(100, error("CTransaction::CheckTransaction() : size limits failed"));

    // Check for negative or overflow output values
    int64 nValueOut = 0;
    BOOST_FOREACH(const CTxOut& txout, vout)
    {
        if (txout.nValue < 0)
            return state.DoS(100, error("CTransaction::CheckTransaction() : txout.nValue negative"));
        if (txout.nValue > MAX_MONEY)
            return state.DoS(100, error("CTransaction::CheckTransaction() : txout.nValue too high"));
        nValueOut += txout.nValue;
        if (!MoneyRange(nValueOut))
            return state.DoS(100, error("CTransaction::CheckTransaction() : txout total out of range"));
    }

    // Check for duplicate inputs
    set<COutPoint> vInOutPoints;
    BOOST_FOREACH(const CTxIn& txin, vin)
    {
        if (vInOutPoints.count(txin.prevout))
            return state.DoS(100, error("CTransaction::CheckTransaction() : duplicate inputs"));
        vInOutPoints.insert(txin.prevout);
    }

    if (IsCoinBase())
    {
        if (vin[0].scriptSig.size() < 2 || vin[0].scriptSig.size() > 100)
            return state.DoS(100, error("CTransaction::CheckTransaction() : coinbase script size"));
    }
    else
    {
        BOOST_FOREACH(const CTxIn& txin, vin)
            if (txin.prevout.IsNull())
                return state.DoS(10, error("CTransaction::CheckTransaction() : prevout is null"));
    }

    return true;
}

int64 CTransaction::GetMinFee(unsigned int nBlockSize, bool fAllowFree,
                              enum GetMinFee_mode mode) const
{
    // Base fee is either nMinTxFee or nMinRelayTxFee
    int64 nBaseFee = (mode == GMF_RELAY) ? nMinRelayTxFee : nMinTxFee;

    unsigned int nBytes = ::GetSerializeSize(*this, SER_NETWORK, PROTOCOL_VERSION);
    unsigned int nNewBlockSize = nBlockSize + nBytes;
    int64 nMinFee = (1 + (int64)nBytes / 1000) * nBaseFee;

    if (fAllowFree)
    {
        if (nBlockSize == 1)
        {
            // Transactions under 10K are free
            // (about 4500 BTC if made of 50 BTC inputs)
            if (nBytes < 10000)
                nMinFee = 0;
        }
        else
        {
            // Free transaction area
            if (nNewBlockSize < 27000)
                nMinFee = 0;
        }
    }

    // To limit dust spam, require base fee if any output is less than 0.01
    if (nMinFee < nBaseFee)
    {
        BOOST_FOREACH(const CTxOut& txout, vout)
            if (txout.nValue < CENT)
                nMinFee = nBaseFee;
    }

    // Raise the price as the block approaches full
    if (nBlockSize != 1 && nNewBlockSize >= MAX_BLOCK_SIZE_GEN/2)
    {
        if (nNewBlockSize >= MAX_BLOCK_SIZE_GEN)
            return MAX_MONEY;
        nMinFee *= MAX_BLOCK_SIZE_GEN / (MAX_BLOCK_SIZE_GEN - nNewBlockSize);
    }

    if (!MoneyRange(nMinFee))
        nMinFee = MAX_MONEY;
    return nMinFee;
}

void CTxMemPool::pruneSpent(const uint256 &hashTx, CCoins &coins)
{
    LOCK(cs);

    std::map<COutPoint, CInPoint>::iterator it = mapNextTx.lower_bound(COutPoint(hashTx, 0));

    // iterate over all COutPoints in mapNextTx whose hash equals the provided hashTx
    while (it != mapNextTx.end() && it->first.hash == hashTx) {
        coins.Spend(it->first.n); // and remove those outputs from coins
        it++;
    }
}

<<<<<<< HEAD
bool CTxMemPool::accept(CValidationState &state, CTransaction &tx, bool fCheckInputs, bool fLimitFree,
=======
bool CTxMemPool::accept_new(CTxDB& txdb, const CTransaction &tx, bool fCheckInputs, bool fLimitFree,
>>>>>>> 2d903f65
                        bool* pfMissingInputs)
{
    if (pfMissingInputs)
        *pfMissingInputs = false;

    if (!tx.CheckTransaction(state))
        return error("CTxMemPool::accept() : CheckTransaction failed");

    // Coinbase is only valid in a block, not as a loose transaction
    if (tx.IsCoinBase())
        return state.DoS(100, error("CTxMemPool::accept() : coinbase as individual tx"));

    // To help v0.1.5 clients who would see it as a negative number
    if ((int64)tx.nLockTime > std::numeric_limits<int>::max())
        return error("CTxMemPool::accept() : not accepting nLockTime beyond 2038 yet");

    // Rather not work on nonstandard transactions (unless -testnet)
    if (!fTestNet && !tx.IsStandard())
        return error("CTxMemPool::accept() : nonstandard transaction type");

    // is it already in the memory pool?
    uint256 hash = tx.GetHash();
    {
        LOCK(cs);
        if (mapTx.count(hash))
            return false;
    }

    // Check for conflicts with in-memory transactions
    CTransaction* ptxOld = NULL;
    for (unsigned int i = 0; i < tx.vin.size(); i++)
    {
        COutPoint outpoint = tx.vin[i].prevout;
        if (mapNextTx.count(outpoint))
        {
            // Disable replacement feature for now
            return false;

            // Allow replacing with a newer version of the same transaction
            if (i != 0)
                return false;
            ptxOld = mapNextTx[outpoint].ptx;
            if (ptxOld->IsFinal())
                return false;
            if (!tx.IsNewerThan(*ptxOld))
                return false;
            for (unsigned int i = 0; i < tx.vin.size(); i++)
            {
                COutPoint outpoint = tx.vin[i].prevout;
                if (!mapNextTx.count(outpoint) || mapNextTx[outpoint].ptx != ptxOld)
                    return false;
            }
            break;
        }
    }

    if (fCheckInputs)
    {
        CCoinsView dummy;
        CCoinsViewCache view(dummy);

        {
        LOCK(cs);
        CCoinsViewMemPool viewMemPool(*pcoinsTip, *this);
        view.SetBackend(viewMemPool);

        // do we already have it?
        if (view.HaveCoins(hash))
            return false;

        // do all inputs exist?
        // Note that this does not check for the presence of actual outputs (see the next check for that),
        // only helps filling in pfMissingInputs (to determine missing vs spent).
        BOOST_FOREACH(const CTxIn txin, tx.vin) {
            if (!view.HaveCoins(txin.prevout.hash)) {
                if (pfMissingInputs)
                    *pfMissingInputs = true;
                return false;
            }
        }

        // are the actual inputs available?
        if (!tx.HaveInputs(view))
            return state.Invalid(error("CTxMemPool::accept() : inputs already spent"));

        // Bring the best block into scope
        view.GetBestBlock();

        // we have all inputs cached now, so switch back to dummy, so we don't need to keep lock on mempool
        view.SetBackend(dummy);
        }

        // Check for non-standard pay-to-script-hash in inputs
        if (!tx.AreInputsStandard(view) && !fTestNet)
            return error("CTxMemPool::accept() : nonstandard transaction input");

        // Note: if you modify this code to accept non-standard transactions, then
        // you should add code here to check that the transaction does a
        // reasonable number of ECDSA signature verifications.

        int64 nFees = tx.GetValueIn(view)-tx.GetValueOut();
        unsigned int nSize = ::GetSerializeSize(tx, SER_NETWORK, PROTOCOL_VERSION);

        // Don't accept it if it can't get into a block
        int64 txMinFee = tx.GetMinFee(1000, true, GMF_RELAY);
        if (fLimitFree && nFees < txMinFee)
            return error("CTxMemPool::accept() : not enough fees %s, %"PRI64d" < %"PRI64d,
                         hash.ToString().c_str(),
                         nFees, txMinFee);

        // Continuously rate-limit free transactions
        // This mitigates 'penny-flooding' -- sending thousands of free transactions just to
        // be annoying or make others' transactions take longer to confirm.
        if (fLimitFree && nFees < CTransaction::nMinRelayTxFee)
        {
            static double dFreeCount;
            static int64 nLastTime;
            int64 nNow = GetTime();

            LOCK(cs);

            // Use an exponentially decaying ~10-minute window:
            dFreeCount *= pow(1.0 - 1.0/600.0, (double)(nNow - nLastTime));
            nLastTime = nNow;
            // -limitfreerelay unit is thousand-bytes-per-minute
            // At default rate it would take over a month to fill 1GB
            if (dFreeCount >= GetArg("-limitfreerelay", 15)*10*1000)
                return error("CTxMemPool::accept() : free transaction rejected by rate limiter");
            if (fDebug)
                printf("Rate limit dFreeCount: %g => %g\n", dFreeCount, dFreeCount+nSize);
            dFreeCount += nSize;
        }

        // Check against previous transactions
        // This is done last to help prevent CPU exhaustion denial-of-service attacks.
        if (!tx.CheckInputs(state, view, true, SCRIPT_VERIFY_P2SH | SCRIPT_VERIFY_STRICTENC))
        {
            return error("CTxMemPool::accept() : ConnectInputs failed %s", hash.ToString().c_str());
        }
    }

    // Store transaction in memory
    {
        LOCK(cs);
        if (ptxOld)
        {
            printf("CTxMemPool::accept() : replacing tx %s with new version\n", ptxOld->GetHash().ToString().c_str());
            remove(*ptxOld);
        }
        addUnchecked(hash, tx);
    }

    ///// are we sure this is ok when loading transactions or restoring block txes
    // If updated, erase old tx from wallet
    if (ptxOld)
        EraseFromWallets(ptxOld->GetHash());
    SyncWithWallets(hash, tx, NULL, true);

    printf("CTxMemPool::accept() : accepted %s (poolsz %"PRIszu")\n",
           hash.ToString().c_str(),
           mapTx.size());
    return true;
}

<<<<<<< HEAD
bool CTransaction::AcceptToMemoryPool(CValidationState &state, bool fCheckInputs, bool fLimitFree, bool* pfMissingInputs)
=======
bool CTransaction::AcceptToMemoryPool_new(CTxDB& txdb, bool fCheckInputs, bool fLimitFree, bool* pfMissingInputs) const
>>>>>>> 2d903f65
{
    try {
        return mempool.accept(state, *this, fCheckInputs, fLimitFree, pfMissingInputs);
    } catch(std::runtime_error &e) {
        return state.Abort(_("System error: ") + e.what());
    }
}

bool CTxMemPool::addUnchecked(const uint256& hash, const CTransaction &tx)
{
    // Add to memory pool without checking anything.  Don't call this directly,
    // call CTxMemPool::accept to properly check the transaction first.
    {
        mapTx[hash] = tx;
        for (unsigned int i = 0; i < tx.vin.size(); i++)
            mapNextTx[tx.vin[i].prevout] = CInPoint(&mapTx[hash], i);
        nTransactionsUpdated++;
    }
    return true;
}


bool CTxMemPool::remove(const CTransaction &tx, bool fRecursive)
{
    // Remove transaction from memory pool
    {
        LOCK(cs);
        uint256 hash = tx.GetHash();
        if (mapTx.count(hash))
        {
            if (fRecursive) {
                for (unsigned int i = 0; i < tx.vout.size(); i++) {
                    std::map<COutPoint, CInPoint>::iterator it = mapNextTx.find(COutPoint(hash, i));
                    if (it != mapNextTx.end())
                        remove(*it->second.ptx, true);
                }
            }
            BOOST_FOREACH(const CTxIn& txin, tx.vin)
                mapNextTx.erase(txin.prevout);
            mapTx.erase(hash);
            nTransactionsUpdated++;
        }
    }
    return true;
}

bool CTxMemPool::removeConflicts(const CTransaction &tx)
{
    // Remove transactions which depend on inputs of tx, recursively
    LOCK(cs);
    BOOST_FOREACH(const CTxIn &txin, tx.vin) {
        std::map<COutPoint, CInPoint>::iterator it = mapNextTx.find(txin.prevout);
        if (it != mapNextTx.end()) {
            const CTransaction &txConflict = *it->second.ptx;
            if (txConflict != tx)
                remove(txConflict, true);
        }
    }
    return true;
}

void CTxMemPool::clear()
{
    LOCK(cs);
    mapTx.clear();
    mapNextTx.clear();
    ++nTransactionsUpdated;
}

void CTxMemPool::queryHashes(std::vector<uint256>& vtxid)
{
    vtxid.clear();

    LOCK(cs);
    vtxid.reserve(mapTx.size());
    for (map<uint256, CTransaction>::iterator mi = mapTx.begin(); mi != mapTx.end(); ++mi)
        vtxid.push_back((*mi).first);
}




int CMerkleTx::GetDepthInMainChain(CBlockIndex* &pindexRet) const
{
    if (hashBlock == 0 || nIndex == -1)
        return 0;

    // Find the block it claims to be in
    map<uint256, CBlockIndex*>::iterator mi = mapBlockIndex.find(hashBlock);
    if (mi == mapBlockIndex.end())
        return 0;
    CBlockIndex* pindex = (*mi).second;
    if (!pindex || !pindex->IsInMainChain())
        return 0;

    // Make sure the merkle branch connects to this block
    if (!fMerkleVerified)
    {
        if (CBlock::CheckMerkleBranch(GetHash(), vMerkleBranch, nIndex) != pindex->hashMerkleRoot)
            return 0;
        fMerkleVerified = true;
    }

    pindexRet = pindex;
    return pindexBest->nHeight - pindex->nHeight + 1;
}


int CMerkleTx::GetBlocksToMaturity() const
{
    if (!IsCoinBase())
        return 0;
    return max(0, (COINBASE_MATURITY+20) - GetDepthInMainChain());
}


bool CMerkleTx::AcceptToMemoryPool(bool fCheckInputs, bool fLimitFree)
{
    CValidationState state;
    return CTransaction::AcceptToMemoryPool(state, fCheckInputs, fLimitFree);
}



bool CWalletTx::AcceptWalletTransaction(bool fCheckInputs)
{
    {
        LOCK(mempool.cs);
        // Add previous supporting transactions first
        BOOST_FOREACH(CMerkleTx& tx, vtxPrev)
        {
            if (!tx.IsCoinBase())
            {
                uint256 hash = tx.GetHash();
                if (!mempool.exists(hash) && pcoinsTip->HaveCoins(hash))
                    tx.AcceptToMemoryPool(fCheckInputs, false);
            }
        }
        return AcceptToMemoryPool(fCheckInputs, false);
    }
    return false;
}


// Return transaction in tx, and if it was found inside a block, its hash is placed in hashBlock
bool GetTransaction(const uint256 &hash, CTransaction &txOut, uint256 &hashBlock, bool fAllowSlow)
{
    CBlockIndex *pindexSlow = NULL;
    {
        LOCK(cs_main);
        {
            LOCK(mempool.cs);
            if (mempool.exists(hash))
            {
                txOut = mempool.lookup(hash);
                return true;
            }
        }

        if (fTxIndex) {
            CDiskTxPos postx;
            if (pblocktree->ReadTxIndex(hash, postx)) {
                CAutoFile file(OpenBlockFile(postx, true), SER_DISK, CLIENT_VERSION);
                CBlockHeader header;
                try {
                    file >> header;
                    fseek(file, postx.nTxOffset, SEEK_CUR);
                    file >> txOut;
                } catch (std::exception &e) {
                    return error("%s() : deserialize or I/O error", __PRETTY_FUNCTION__);
                }
                hashBlock = header.GetHash();
                if (txOut.GetHash() != hash)
                    return error("%s() : txid mismatch", __PRETTY_FUNCTION__);
                return true;
            }
        }

        if (fAllowSlow) { // use coin database to locate block that contains transaction, and scan it
            int nHeight = -1;
            {
                CCoinsViewCache &view = *pcoinsTip;
                CCoins coins;
                if (view.GetCoins(hash, coins))
                    nHeight = coins.nHeight;
            }
            if (nHeight > 0)
                pindexSlow = FindBlockByHeight(nHeight);
        }
    }

    if (pindexSlow) {
        CBlock block;
        if (block.ReadFromDisk(pindexSlow)) {
            BOOST_FOREACH(const CTransaction &tx, block.vtx) {
                if (tx.GetHash() == hash) {
                    txOut = tx;
                    hashBlock = pindexSlow->GetBlockHash();
                    return true;
                }
            }
        }
    }

    return false;
}






//////////////////////////////////////////////////////////////////////////////
//
// CBlock and CBlockIndex
//

static CBlockIndex* pblockindexFBBHLast;
CBlockIndex* FindBlockByHeight(int nHeight)
{
    CBlockIndex *pblockindex;
    if (nHeight < nBestHeight / 2)
        pblockindex = pindexGenesisBlock;
    else
        pblockindex = pindexBest;
    if (pblockindexFBBHLast && abs(nHeight - pblockindex->nHeight) > abs(nHeight - pblockindexFBBHLast->nHeight))
        pblockindex = pblockindexFBBHLast;
    while (pblockindex->nHeight > nHeight)
        pblockindex = pblockindex->pprev;
    while (pblockindex->nHeight < nHeight)
        pblockindex = pblockindex->pnext;
    pblockindexFBBHLast = pblockindex;
    return pblockindex;
}

bool CBlock::ReadFromDisk(const CBlockIndex* pindex)
{
    if (!ReadFromDisk(pindex->GetBlockPos()))
        return false;
    if (GetHash() != pindex->GetBlockHash())
        return error("CBlock::ReadFromDisk() : GetHash() doesn't match index");
    return true;
}

uint256 static GetOrphanRoot(const CBlockHeader* pblock)
{
    // Work back to the first block in the orphan chain
    while (mapOrphanBlocks.count(pblock->hashPrevBlock))
        pblock = mapOrphanBlocks[pblock->hashPrevBlock];
    return pblock->GetHash();
}

int64 static GetBlockValue(int nHeight, int64 nFees)
{
    int64 nSubsidy = 50 * COIN;

    // Subsidy is cut in half every 210000 blocks, which will occur approximately every 4 years
    nSubsidy >>= (nHeight / 210000);

    return nSubsidy + nFees;
}

static const int64 nTargetTimespan = 14 * 24 * 60 * 60; // two weeks
static const int64 nTargetSpacing = 10 * 60;
static const int64 nInterval = nTargetTimespan / nTargetSpacing;

//
// minimum amount of work that could possibly be required nTime after
// minimum work required was nBase
//
unsigned int ComputeMinWork(unsigned int nBase, int64 nTime)
{
    // Testnet has min-difficulty blocks
    // after nTargetSpacing*2 time between blocks:
    if (fTestNet && nTime > nTargetSpacing*2)
        return bnProofOfWorkLimit.GetCompact();

    CBigNum bnResult;
    bnResult.SetCompact(nBase);
    while (nTime > 0 && bnResult < bnProofOfWorkLimit)
    {
        // Maximum 400% adjustment...
        bnResult *= 4;
        // ... in best-case exactly 4-times-normal target time
        nTime -= nTargetTimespan*4;
    }
    if (bnResult > bnProofOfWorkLimit)
        bnResult = bnProofOfWorkLimit;
    return bnResult.GetCompact();
}

unsigned int static GetNextWorkRequired(const CBlockIndex* pindexLast, const CBlockHeader *pblock)
{
    unsigned int nProofOfWorkLimit = bnProofOfWorkLimit.GetCompact();

    // Genesis block
    if (pindexLast == NULL)
        return nProofOfWorkLimit;

    // Only change once per interval
    if ((pindexLast->nHeight+1) % nInterval != 0)
    {
        // Special difficulty rule for testnet:
        if (fTestNet)
        {
            // If the new block's timestamp is more than 2* 10 minutes
            // then allow mining of a min-difficulty block.
            if (pblock->nTime > pindexLast->nTime + nTargetSpacing*2)
                return nProofOfWorkLimit;
            else
            {
                // Return the last non-special-min-difficulty-rules-block
                const CBlockIndex* pindex = pindexLast;
                while (pindex->pprev && pindex->nHeight % nInterval != 0 && pindex->nBits == nProofOfWorkLimit)
                    pindex = pindex->pprev;
                return pindex->nBits;
            }
        }

        return pindexLast->nBits;
    }

    // Go back by what we want to be 14 days worth of blocks
    const CBlockIndex* pindexFirst = pindexLast;
    for (int i = 0; pindexFirst && i < nInterval-1; i++)
        pindexFirst = pindexFirst->pprev;
    assert(pindexFirst);

    // Limit adjustment step
    int64 nActualTimespan = pindexLast->GetBlockTime() - pindexFirst->GetBlockTime();
    printf("  nActualTimespan = %"PRI64d"  before bounds\n", nActualTimespan);
    if (nActualTimespan < nTargetTimespan/4)
        nActualTimespan = nTargetTimespan/4;
    if (nActualTimespan > nTargetTimespan*4)
        nActualTimespan = nTargetTimespan*4;

    // Retarget
    CBigNum bnNew;
    bnNew.SetCompact(pindexLast->nBits);
    bnNew *= nActualTimespan;
    bnNew /= nTargetTimespan;

    if (bnNew > bnProofOfWorkLimit)
        bnNew = bnProofOfWorkLimit;

    /// debug print
    printf("GetNextWorkRequired RETARGET\n");
    printf("nTargetTimespan = %"PRI64d"    nActualTimespan = %"PRI64d"\n", nTargetTimespan, nActualTimespan);
    printf("Before: %08x  %s\n", pindexLast->nBits, CBigNum().SetCompact(pindexLast->nBits).getuint256().ToString().c_str());
    printf("After:  %08x  %s\n", bnNew.GetCompact(), bnNew.getuint256().ToString().c_str());

    return bnNew.GetCompact();
}

bool CheckProofOfWork(uint256 hash, unsigned int nBits)
{
    CBigNum bnTarget;
    bnTarget.SetCompact(nBits);

    // Check range
    if (bnTarget <= 0 || bnTarget > bnProofOfWorkLimit)
        return error("CheckProofOfWork() : nBits below minimum work");

    // Check proof of work matches claimed amount
    if (hash > bnTarget.getuint256())
        return error("CheckProofOfWork() : hash doesn't match nBits");

    return true;
}

// Return maximum amount of blocks that other nodes claim to have
int GetNumBlocksOfPeers()
{
    return std::max(cPeerBlockCounts.median(), Checkpoints::GetTotalBlocksEstimate());
}

bool IsInitialBlockDownload()
{
    if (pindexBest == NULL || fImporting || fReindex || nBestHeight < Checkpoints::GetTotalBlocksEstimate())
        return true;
    static int64 nLastUpdate;
    static CBlockIndex* pindexLastBest;
    if (pindexBest != pindexLastBest)
    {
        pindexLastBest = pindexBest;
        nLastUpdate = GetTime();
    }
    return (GetTime() - nLastUpdate < 10 &&
            pindexBest->GetBlockTime() < GetTime() - 24 * 60 * 60);
}

void static InvalidChainFound(CBlockIndex* pindexNew)
{
    if (pindexNew->nChainWork > nBestInvalidWork)
    {
        nBestInvalidWork = pindexNew->nChainWork;
        pblocktree->WriteBestInvalidWork(CBigNum(nBestInvalidWork));
        uiInterface.NotifyBlocksChanged();
    }
    printf("InvalidChainFound: invalid block=%s  height=%d  log2_work=%.8g  date=%s\n",
      pindexNew->GetBlockHash().ToString().c_str(), pindexNew->nHeight,
      log(pindexNew->nChainWork.getdouble())/log(2.0), DateTimeStrFormat("%Y-%m-%d %H:%M:%S",
      pindexNew->GetBlockTime()).c_str());
    printf("InvalidChainFound:  current best=%s  height=%d  log2_work=%.8g  date=%s\n",
      hashBestChain.ToString().c_str(), nBestHeight, log(nBestChainWork.getdouble())/log(2.0),
      DateTimeStrFormat("%Y-%m-%d %H:%M:%S", pindexBest->GetBlockTime()).c_str());
    if (pindexBest && nBestInvalidWork > nBestChainWork + (pindexBest->GetBlockWork() * 6).getuint256())
        printf("InvalidChainFound: Warning: Displayed transactions may not be correct! You may need to upgrade, or other nodes may need to upgrade.\n");
}

void static InvalidBlockFound(CBlockIndex *pindex) {
    pindex->nStatus |= BLOCK_FAILED_VALID;
    pblocktree->WriteBlockIndex(CDiskBlockIndex(pindex));
    setBlockIndexValid.erase(pindex);
    InvalidChainFound(pindex);
    if (pindex->pnext) {
        CValidationState stateDummy;
        ConnectBestBlock(stateDummy); // reorganise away from the failed block
    }
}

bool ConnectBestBlock(CValidationState &state) {
    do {
        CBlockIndex *pindexNewBest;

        {
            std::set<CBlockIndex*,CBlockIndexWorkComparator>::reverse_iterator it = setBlockIndexValid.rbegin();
            if (it == setBlockIndexValid.rend())
                return true;
            pindexNewBest = *it;
        }

        if (pindexNewBest == pindexBest || (pindexBest && pindexNewBest->nChainWork == pindexBest->nChainWork))
            return true; // nothing to do

        // check ancestry
        CBlockIndex *pindexTest = pindexNewBest;
        std::vector<CBlockIndex*> vAttach;
        do {
            if (pindexTest->nStatus & BLOCK_FAILED_MASK) {
                // mark descendants failed
                CBlockIndex *pindexFailed = pindexNewBest;
                while (pindexTest != pindexFailed) {
                    pindexFailed->nStatus |= BLOCK_FAILED_CHILD;
                    setBlockIndexValid.erase(pindexFailed);
                    pblocktree->WriteBlockIndex(CDiskBlockIndex(pindexFailed));
                    pindexFailed = pindexFailed->pprev;
                }
                InvalidChainFound(pindexNewBest);
                break;
            }

            if (pindexBest == NULL || pindexTest->nChainWork > pindexBest->nChainWork)
                vAttach.push_back(pindexTest);

            if (pindexTest->pprev == NULL || pindexTest->pnext != NULL) {
                reverse(vAttach.begin(), vAttach.end());
                BOOST_FOREACH(CBlockIndex *pindexSwitch, vAttach) {
                    boost::this_thread::interruption_point();
                    try {
                        if (!SetBestChain(state, pindexSwitch))
                            return false;
                    } catch(std::runtime_error &e) {
                        return state.Abort(_("System error: ") + e.what());
                    }
                }
                return true;
            }
            pindexTest = pindexTest->pprev;
        } while(true);
    } while(true);
}

void CBlockHeader::UpdateTime(const CBlockIndex* pindexPrev)
{
    nTime = max(pindexPrev->GetMedianTimePast()+1, GetAdjustedTime());

    // Updating time can change work required on testnet:
    if (fTestNet)
        nBits = GetNextWorkRequired(pindexPrev, this);
}











const CTxOut &CTransaction::GetOutputFor(const CTxIn& input, CCoinsViewCache& view)
{
    const CCoins &coins = view.GetCoins(input.prevout.hash);
    assert(coins.IsAvailable(input.prevout.n));
    return coins.vout[input.prevout.n];
}

<<<<<<< HEAD
int64 CTransaction::GetValueIn(CCoinsViewCache& inputs) const
=======

bool CTransaction::FetchInputs(CTxDB& txdb, const map<uint256, CTxIndex>& mapTestPool,
                               bool fBlock, bool fMiner, MapPrevTx& inputsRet, bool& fInvalid) const
>>>>>>> 2d903f65
{
    if (IsCoinBase())
        return 0;

    int64 nResult = 0;
    for (unsigned int i = 0; i < vin.size(); i++)
        nResult += GetOutputFor(vin[i], inputs).nValue;

    return nResult;
}

unsigned int CTransaction::GetP2SHSigOpCount(CCoinsViewCache& inputs) const
{
    if (IsCoinBase())
        return 0;

    unsigned int nSigOps = 0;
    for (unsigned int i = 0; i < vin.size(); i++)
    {
        const CTxOut &prevout = GetOutputFor(vin[i], inputs);
        if (prevout.scriptPubKey.IsPayToScriptHash())
            nSigOps += prevout.scriptPubKey.GetSigOpCount(vin[i].scriptSig);
    }
    return nSigOps;
}

void CTransaction::UpdateCoins(CValidationState &state, CCoinsViewCache &inputs, CTxUndo &txundo, int nHeight, const uint256 &txhash) const
{
    // mark inputs spent
    if (!IsCoinBase()) {
        BOOST_FOREACH(const CTxIn &txin, vin) {
            CCoins &coins = inputs.GetCoins(txin.prevout.hash);
            CTxInUndo undo;
            assert(coins.Spend(txin.prevout, undo));
            txundo.vprevout.push_back(undo);
        }
    }

    // add outputs
    assert(inputs.SetCoins(txhash, CCoins(*this, nHeight)));
}

bool CTransaction::HaveInputs(CCoinsViewCache &inputs) const
{
    if (!IsCoinBase()) {
        // first check whether information about the prevout hash is available
        for (unsigned int i = 0; i < vin.size(); i++) {
            const COutPoint &prevout = vin[i].prevout;
            if (!inputs.HaveCoins(prevout.hash))
                return false;
        }

        // then check whether the actual outputs are available
        for (unsigned int i = 0; i < vin.size(); i++) {
            const COutPoint &prevout = vin[i].prevout;
            const CCoins &coins = inputs.GetCoins(prevout.hash);
            if (!coins.IsAvailable(prevout.n))
                return false;
        }
    }
    return true;
}

bool CScriptCheck::operator()() const {
    const CScript &scriptSig = ptxTo->vin[nIn].scriptSig;
    if (!VerifyScript(scriptSig, scriptPubKey, *ptxTo, nIn, nFlags, nHashType))
        return error("CScriptCheck() : %s VerifySignature failed", ptxTo->GetHash().ToString().c_str());
    return true;
}

bool VerifySignature(const CCoins& txFrom, const CTransaction& txTo, unsigned int nIn, unsigned int flags, int nHashType)
{
    return CScriptCheck(txFrom, txTo, nIn, flags, nHashType)();
}

<<<<<<< HEAD
bool CTransaction::CheckInputs(CValidationState &state, CCoinsViewCache &inputs, bool fScriptChecks, unsigned int flags, std::vector<CScriptCheck> *pvChecks) const
=======
bool CTransaction::ConnectInputs(MapPrevTx inputs,
                                 map<uint256, CTxIndex>& mapTestPool, const CDiskTxPos& posThisTx,
                                 const CBlockIndex* pindexBlock, bool fBlock, bool fMiner, bool fStrictPayToScriptHash) const
>>>>>>> 2d903f65
{
    if (!IsCoinBase())
    {
        if (pvChecks)
            pvChecks->reserve(vin.size());

        // This doesn't trigger the DoS code on purpose; if it did, it would make it easier
        // for an attacker to attempt to split the network.
        if (!HaveInputs(inputs))
            return state.Invalid(error("CheckInputs() : %s inputs unavailable", GetHash().ToString().c_str()));

        // While checking, GetBestBlock() refers to the parent block.
        // This is also true for mempool checks.
        int nSpendHeight = inputs.GetBestBlock()->nHeight + 1;
        int64 nValueIn = 0;
        int64 nFees = 0;
        for (unsigned int i = 0; i < vin.size(); i++)
        {
            const COutPoint &prevout = vin[i].prevout;
            const CCoins &coins = inputs.GetCoins(prevout.hash);

            // If prev is coinbase, check that it's matured
            if (coins.IsCoinBase()) {
                if (nSpendHeight - coins.nHeight < COINBASE_MATURITY)
                    return state.Invalid(error("CheckInputs() : tried to spend coinbase at depth %d", nSpendHeight - coins.nHeight));
            }

            // Check for negative or overflow input values
            nValueIn += coins.vout[prevout.n].nValue;
            if (!MoneyRange(coins.vout[prevout.n].nValue) || !MoneyRange(nValueIn))
                return state.DoS(100, error("CheckInputs() : txin values out of range"));

        }

        if (nValueIn < GetValueOut())
            return state.DoS(100, error("CheckInputs() : %s value in < value out", GetHash().ToString().c_str()));

        // Tally transaction fees
        int64 nTxFee = nValueIn - GetValueOut();
        if (nTxFee < 0)
            return state.DoS(100, error("CheckInputs() : %s nTxFee < 0", GetHash().ToString().c_str()));
        nFees += nTxFee;
        if (!MoneyRange(nFees))
            return state.DoS(100, error("CheckInputs() : nFees out of range"));

        // The first loop above does all the inexpensive checks.
        // Only if ALL inputs pass do we perform expensive ECDSA signature checks.
        // Helps prevent CPU exhaustion attacks.

        // Skip ECDSA signature verification when connecting blocks
        // before the last block chain checkpoint. This is safe because block merkle hashes are
        // still computed and checked, and any change will be caught at the next checkpoint.
        if (fScriptChecks) {
            for (unsigned int i = 0; i < vin.size(); i++) {
                const COutPoint &prevout = vin[i].prevout;
                const CCoins &coins = inputs.GetCoins(prevout.hash);

                // Verify signature
                CScriptCheck check(coins, *this, i, flags, 0);
                if (pvChecks) {
                    pvChecks->push_back(CScriptCheck());
                    check.swap(pvChecks->back());
                } else if (!check()) {
                    if (flags & SCRIPT_VERIFY_STRICTENC) {
                        // For now, check whether the failure was caused by non-canonical
                        // encodings or not; if so, don't trigger DoS protection.
                        CScriptCheck check(coins, *this, i, flags & (~SCRIPT_VERIFY_STRICTENC), 0);
                        if (check())
                            return state.Invalid();
                    }
                    return state.DoS(100,false);
                }
            }
        }
    }

    return true;
}




bool CBlock::DisconnectBlock(CValidationState &state, CBlockIndex *pindex, CCoinsViewCache &view, bool *pfClean)
{
    assert(pindex == view.GetBestBlock());

    if (pfClean)
        *pfClean = false;

    bool fClean = true;

    CBlockUndo blockUndo;
    CDiskBlockPos pos = pindex->GetUndoPos();
    if (pos.IsNull())
        return error("DisconnectBlock() : no undo data available");
    if (!blockUndo.ReadFromDisk(pos, pindex->pprev->GetBlockHash()))
        return error("DisconnectBlock() : failure reading undo data");

    if (blockUndo.vtxundo.size() + 1 != vtx.size())
        return error("DisconnectBlock() : block and undo data inconsistent");

    // undo transactions in reverse order
    for (int i = vtx.size() - 1; i >= 0; i--) {
        const CTransaction &tx = vtx[i];
        uint256 hash = tx.GetHash();

        // check that all outputs are available
        if (!view.HaveCoins(hash)) {
            fClean = fClean && error("DisconnectBlock() : outputs still spent? database corrupted");
            view.SetCoins(hash, CCoins());
        }
        CCoins &outs = view.GetCoins(hash);

        CCoins outsBlock = CCoins(tx, pindex->nHeight);
        if (outs != outsBlock)
            fClean = fClean && error("DisconnectBlock() : added transaction mismatch? database corrupted");

        // remove outputs
        outs = CCoins();

        // restore inputs
        if (i > 0) { // not coinbases
            const CTxUndo &txundo = blockUndo.vtxundo[i-1];
            if (txundo.vprevout.size() != tx.vin.size())
                return error("DisconnectBlock() : transaction and undo data inconsistent");
            for (unsigned int j = tx.vin.size(); j-- > 0;) {
                const COutPoint &out = tx.vin[j].prevout;
                const CTxInUndo &undo = txundo.vprevout[j];
                CCoins coins;
                view.GetCoins(out.hash, coins); // this can fail if the prevout was already entirely spent
                if (undo.nHeight != 0) {
                    // undo data contains height: this is the last output of the prevout tx being spent
                    if (!coins.IsPruned())
                        fClean = fClean && error("DisconnectBlock() : undo data overwriting existing transaction");
                    coins = CCoins();
                    coins.fCoinBase = undo.fCoinBase;
                    coins.nHeight = undo.nHeight;
                    coins.nVersion = undo.nVersion;
                } else {
                    if (coins.IsPruned())
                        fClean = fClean && error("DisconnectBlock() : undo data adding output to missing transaction");
                }
                if (coins.IsAvailable(out.n))
                    fClean = fClean && error("DisconnectBlock() : undo data overwriting existing output");
                if (coins.vout.size() < out.n+1)
                    coins.vout.resize(out.n+1);
                coins.vout[out.n] = undo.txout;
                if (!view.SetCoins(out.hash, coins))
                    return error("DisconnectBlock() : cannot restore coin inputs");
            }
        }
    }

    // move best block pointer to prevout block
    view.SetBestBlock(pindex->pprev);

    if (pfClean) {
        *pfClean = fClean;
        return true;
    } else {
        return fClean;
    }
}

void static FlushBlockFile(bool fFinalize = false)
{
    LOCK(cs_LastBlockFile);

    CDiskBlockPos posOld(nLastBlockFile, 0);

    FILE *fileOld = OpenBlockFile(posOld);
    if (fileOld) {
        if (fFinalize)
            TruncateFile(fileOld, infoLastBlockFile.nSize);
        FileCommit(fileOld);
        fclose(fileOld);
    }

    fileOld = OpenUndoFile(posOld);
    if (fileOld) {
        if (fFinalize)
            TruncateFile(fileOld, infoLastBlockFile.nUndoSize);
        FileCommit(fileOld);
        fclose(fileOld);
    }
}

bool FindUndoPos(CValidationState &state, int nFile, CDiskBlockPos &pos, unsigned int nAddSize);

static CCheckQueue<CScriptCheck> scriptcheckqueue(128);

void ThreadScriptCheck() {
    RenameThread("bitcoin-scriptch");
    scriptcheckqueue.Thread();
}

bool CBlock::ConnectBlock(CValidationState &state, CBlockIndex* pindex, CCoinsViewCache &view, bool fJustCheck)
{
    // Check it again in case a previous version let a bad block in
    if (!CheckBlock(state, !fJustCheck, !fJustCheck))
        return false;

    // verify that the view's current state corresponds to the previous block
    assert(pindex->pprev == view.GetBestBlock());

    // Special case for the genesis block, skipping connection of its transactions
    // (its coinbase is unspendable)
    if (GetHash() == hashGenesisBlock) {
        view.SetBestBlock(pindex);
        pindexGenesisBlock = pindex;
        return true;
    }

    bool fScriptChecks = pindex->nHeight >= Checkpoints::GetTotalBlocksEstimate();

    // Do not allow blocks that contain transactions which 'overwrite' older transactions,
    // unless those are already completely spent.
    // If such overwrites are allowed, coinbases and transactions depending upon those
    // can be duplicated to remove the ability to spend the first instance -- even after
    // being sent to another address.
    // See BIP30 and http://r6.ca/blog/20120206T005236Z.html for more information.
    // This logic is not necessary for memory pool transactions, as AcceptToMemoryPool
    // already refuses previously-known transaction ids entirely.
    // This rule was originally applied all blocks whose timestamp was after March 15, 2012, 0:00 UTC.
    // Now that the whole chain is irreversibly beyond that time it is applied to all blocks except the
    // two in the chain that violate it. This prevents exploiting the issue against nodes in their
    // initial block download.
    bool fEnforceBIP30 = (!pindex->phashBlock) || // Enforce on CreateNewBlock invocations which don't have a hash.
                          !((pindex->nHeight==91842 && pindex->GetBlockHash() == uint256("0x00000000000a4d0a398161ffc163c503763b1f4360639393e0e4c8e300e0caec")) ||
                           (pindex->nHeight==91880 && pindex->GetBlockHash() == uint256("0x00000000000743f190a18c5577a3c2d2a1f610ae9601ac046a38084ccb7cd721")));
    if (fEnforceBIP30) {
        for (unsigned int i=0; i<vtx.size(); i++) {
            uint256 hash = GetTxHash(i);
            if (view.HaveCoins(hash) && !view.GetCoins(hash).IsPruned())
                return state.DoS(100, error("ConnectBlock() : tried to overwrite transaction"));
        }
    }

    // BIP16 didn't become active until Apr 1 2012
    int64 nBIP16SwitchTime = 1333238400;
    bool fStrictPayToScriptHash = (pindex->nTime >= nBIP16SwitchTime);

    unsigned int flags = SCRIPT_VERIFY_NOCACHE |
                         (fStrictPayToScriptHash ? SCRIPT_VERIFY_P2SH : SCRIPT_VERIFY_NONE);

    CBlockUndo blockundo;

    CCheckQueueControl<CScriptCheck> control(fScriptChecks && nScriptCheckThreads ? &scriptcheckqueue : NULL);

    int64 nStart = GetTimeMicros();
    int64 nFees = 0;
    int nInputs = 0;
    unsigned int nSigOps = 0;
    CDiskTxPos pos(pindex->GetBlockPos(), GetSizeOfCompactSize(vtx.size()));
    std::vector<std::pair<uint256, CDiskTxPos> > vPos;
    vPos.reserve(vtx.size());
    for (unsigned int i=0; i<vtx.size(); i++)
    {
        const CTransaction &tx = vtx[i];

        nInputs += tx.vin.size();
        nSigOps += tx.GetLegacySigOpCount();
        if (nSigOps > MAX_BLOCK_SIGOPS)
            return state.DoS(100, error("ConnectBlock() : too many sigops"));

        if (!tx.IsCoinBase())
        {
            if (!tx.HaveInputs(view))
                return state.DoS(100, error("ConnectBlock() : inputs missing/spent"));

            if (fStrictPayToScriptHash)
            {
                // Add in sigops done by pay-to-script-hash inputs;
                // this is to prevent a "rogue miner" from creating
                // an incredibly-expensive-to-validate block.
                nSigOps += tx.GetP2SHSigOpCount(view);
                if (nSigOps > MAX_BLOCK_SIGOPS)
                     return state.DoS(100, error("ConnectBlock() : too many sigops"));
            }

            nFees += tx.GetValueIn(view)-tx.GetValueOut();

            std::vector<CScriptCheck> vChecks;
            if (!tx.CheckInputs(state, view, fScriptChecks, flags, nScriptCheckThreads ? &vChecks : NULL))
                return false;
            control.Add(vChecks);
        }

        CTxUndo txundo;
        tx.UpdateCoins(state, view, txundo, pindex->nHeight, GetTxHash(i));
        if (!tx.IsCoinBase())
            blockundo.vtxundo.push_back(txundo);

        vPos.push_back(std::make_pair(GetTxHash(i), pos));
        pos.nTxOffset += ::GetSerializeSize(tx, SER_DISK, CLIENT_VERSION);
    }
    int64 nTime = GetTimeMicros() - nStart;
    if (fBenchmark)
        printf("- Connect %u transactions: %.2fms (%.3fms/tx, %.3fms/txin)\n", (unsigned)vtx.size(), 0.001 * nTime, 0.001 * nTime / vtx.size(), nInputs <= 1 ? 0 : 0.001 * nTime / (nInputs-1));

    if (vtx[0].GetValueOut() > GetBlockValue(pindex->nHeight, nFees))
        return state.DoS(100, error("ConnectBlock() : coinbase pays too much (actual=%"PRI64d" vs limit=%"PRI64d")", vtx[0].GetValueOut(), GetBlockValue(pindex->nHeight, nFees)));

    if (!control.Wait())
        return state.DoS(100, false);
    int64 nTime2 = GetTimeMicros() - nStart;
    if (fBenchmark)
        printf("- Verify %u txins: %.2fms (%.3fms/txin)\n", nInputs - 1, 0.001 * nTime2, nInputs <= 1 ? 0 : 0.001 * nTime2 / (nInputs-1));

    if (fJustCheck)
        return true;

    // Write undo information to disk
    if (pindex->GetUndoPos().IsNull() || (pindex->nStatus & BLOCK_VALID_MASK) < BLOCK_VALID_SCRIPTS)
    {
        if (pindex->GetUndoPos().IsNull()) {
            CDiskBlockPos pos;
            if (!FindUndoPos(state, pindex->nFile, pos, ::GetSerializeSize(blockundo, SER_DISK, CLIENT_VERSION) + 40))
                return error("ConnectBlock() : FindUndoPos failed");
            if (!blockundo.WriteToDisk(pos, pindex->pprev->GetBlockHash()))
                return state.Abort(_("Failed to write undo data"));

            // update nUndoPos in block index
            pindex->nUndoPos = pos.nPos;
            pindex->nStatus |= BLOCK_HAVE_UNDO;
        }

        pindex->nStatus = (pindex->nStatus & ~BLOCK_VALID_MASK) | BLOCK_VALID_SCRIPTS;

        CDiskBlockIndex blockindex(pindex);
        if (!pblocktree->WriteBlockIndex(blockindex))
            return state.Abort(_("Failed to write block index"));
    }

    if (fTxIndex)
        if (!pblocktree->WriteTxIndex(vPos))
            return state.Abort(_("Failed to write transaction index"));

    // add this block to the view's block chain
    assert(view.SetBestBlock(pindex));

    // Watch for transactions paying to me
    for (unsigned int i=0; i<vtx.size(); i++)
        SyncWithWallets(GetTxHash(i), vtx[i], this, true);

    return true;
}

bool SetBestChain(CValidationState &state, CBlockIndex* pindexNew)
{
    // All modifications to the coin state will be done in this cache.
    // Only when all have succeeded, we push it to pcoinsTip.
    CCoinsViewCache view(*pcoinsTip, true);

    // Find the fork (typically, there is none)
    CBlockIndex* pfork = view.GetBestBlock();
    CBlockIndex* plonger = pindexNew;
    while (pfork && pfork != plonger)
    {
        while (plonger->nHeight > pfork->nHeight) {
            plonger = plonger->pprev;
            assert(plonger != NULL);
        }
        if (pfork == plonger)
            break;
        pfork = pfork->pprev;
        assert(pfork != NULL);
    }

    // List of what to disconnect (typically nothing)
    vector<CBlockIndex*> vDisconnect;
    for (CBlockIndex* pindex = view.GetBestBlock(); pindex != pfork; pindex = pindex->pprev)
        vDisconnect.push_back(pindex);

    // List of what to connect (typically only pindexNew)
    vector<CBlockIndex*> vConnect;
    for (CBlockIndex* pindex = pindexNew; pindex != pfork; pindex = pindex->pprev)
        vConnect.push_back(pindex);
    reverse(vConnect.begin(), vConnect.end());

    if (vDisconnect.size() > 0) {
        printf("REORGANIZE: Disconnect %"PRIszu" blocks; %s..\n", vDisconnect.size(), pfork->GetBlockHash().ToString().c_str());
        printf("REORGANIZE: Connect %"PRIszu" blocks; ..%s\n", vConnect.size(), pindexNew->GetBlockHash().ToString().c_str());
    }

    // Disconnect shorter branch
    list<CTransaction> vResurrect;
    BOOST_FOREACH(CBlockIndex* pindex, vDisconnect) {
        CBlock block;
        if (!block.ReadFromDisk(pindex))
            return state.Abort(_("Failed to read block"));
        int64 nStart = GetTimeMicros();
        if (!block.DisconnectBlock(state, pindex, view))
            return error("SetBestBlock() : DisconnectBlock %s failed", pindex->GetBlockHash().ToString().c_str());
        if (fBenchmark)
            printf("- Disconnect: %.2fms\n", (GetTimeMicros() - nStart) * 0.001);

        // Queue memory transactions to resurrect.
        // We only do this for blocks after the last checkpoint (reorganisation before that
        // point should only happen with -reindex/-loadblock, or a misbehaving peer.
        BOOST_REVERSE_FOREACH(const CTransaction& tx, block.vtx)
            if (!tx.IsCoinBase() && pindex->nHeight > Checkpoints::GetTotalBlocksEstimate())
                vResurrect.push_front(tx);
    }

    // Connect longer branch
    vector<CTransaction> vDelete;
    BOOST_FOREACH(CBlockIndex *pindex, vConnect) {
        CBlock block;
        if (!block.ReadFromDisk(pindex))
            return state.Abort(_("Failed to read block"));
        int64 nStart = GetTimeMicros();
        if (!block.ConnectBlock(state, pindex, view)) {
            if (state.IsInvalid()) {
                InvalidChainFound(pindexNew);
                InvalidBlockFound(pindex);
            }
            return error("SetBestBlock() : ConnectBlock %s failed", pindex->GetBlockHash().ToString().c_str());
        }
        if (fBenchmark)
            printf("- Connect: %.2fms\n", (GetTimeMicros() - nStart) * 0.001);

        // Queue memory transactions to delete
        BOOST_FOREACH(const CTransaction& tx, block.vtx)
            vDelete.push_back(tx);
    }

    // Flush changes to global coin state
    int64 nStart = GetTimeMicros();
    int nModified = view.GetCacheSize();
    assert(view.Flush());
    int64 nTime = GetTimeMicros() - nStart;
    if (fBenchmark)
        printf("- Flush %i transactions: %.2fms (%.4fms/tx)\n", nModified, 0.001 * nTime, 0.001 * nTime / nModified);

    // Make sure it's successfully written to disk before changing memory structure
    bool fIsInitialDownload = IsInitialBlockDownload();
    if (!fIsInitialDownload || pcoinsTip->GetCacheSize() > nCoinCacheSize) {
        // Typical CCoins structures on disk are around 100 bytes in size.
        // Pushing a new one to the database can cause it to be written
        // twice (once in the log, and once in the tables). This is already
        // an overestimation, as most will delete an existing entry or
        // overwrite one. Still, use a conservative safety factor of 2.
        if (!CheckDiskSpace(100 * 2 * 2 * pcoinsTip->GetCacheSize()))
            return state.Error();
        FlushBlockFile();
        pblocktree->Sync();
        if (!pcoinsTip->Flush())
            return state.Abort(_("Failed to write to coin database"));
    }

    // At this point, all changes have been done to the database.
    // Proceed by updating the memory structures.

    // Disconnect shorter branch
    BOOST_FOREACH(CBlockIndex* pindex, vDisconnect)
        if (pindex->pprev)
            pindex->pprev->pnext = NULL;

    // Connect longer branch
    BOOST_FOREACH(CBlockIndex* pindex, vConnect)
        if (pindex->pprev)
            pindex->pprev->pnext = pindex;

    // Resurrect memory transactions that were in the disconnected branch
    BOOST_FOREACH(CTransaction& tx, vResurrect) {
        // ignore validation errors in resurrected transactions
        CValidationState stateDummy;
        tx.AcceptToMemoryPool(stateDummy, true, false);
    }

    // Delete redundant memory transactions that are in the connected branch
    BOOST_FOREACH(CTransaction& tx, vDelete) {
        mempool.remove(tx);
        mempool.removeConflicts(tx);
    }

    // Update best block in wallet (so we can detect restored wallets)
    if ((pindexNew->nHeight % 20160) == 0 || (!fIsInitialDownload && (pindexNew->nHeight % 144) == 0))
    {
        const CBlockLocator locator(pindexNew);
        ::SetBestChain(locator);
    }

    // New best block
    hashBestChain = pindexNew->GetBlockHash();
    pindexBest = pindexNew;
    pblockindexFBBHLast = NULL;
    nBestHeight = pindexBest->nHeight;
    nBestChainWork = pindexNew->nChainWork;
    nTimeBestReceived = GetTime();
    nTransactionsUpdated++;
    printf("SetBestChain: new best=%s  height=%d  log2_work=%.8g  tx=%lu  date=%s progress=%f\n",
      hashBestChain.ToString().c_str(), nBestHeight, log(nBestChainWork.getdouble())/log(2.0), (unsigned long)pindexNew->nChainTx,
      DateTimeStrFormat("%Y-%m-%d %H:%M:%S", pindexBest->GetBlockTime()).c_str(),
      Checkpoints::GuessVerificationProgress(pindexBest));

    // Check the version of the last 100 blocks to see if we need to upgrade:
    if (!fIsInitialDownload)
    {
        int nUpgraded = 0;
        const CBlockIndex* pindex = pindexBest;
        for (int i = 0; i < 100 && pindex != NULL; i++)
        {
            if (pindex->nVersion > CBlock::CURRENT_VERSION)
                ++nUpgraded;
            pindex = pindex->pprev;
        }
        if (nUpgraded > 0)
            printf("SetBestChain: %d of last 100 blocks above version %d\n", nUpgraded, CBlock::CURRENT_VERSION);
        if (nUpgraded > 100/2)
            // strMiscWarning is read by GetWarnings(), called by Qt and the JSON-RPC code to warn the user:
            strMiscWarning = _("Warning: This version is obsolete, upgrade required!");
    }

    std::string strCmd = GetArg("-blocknotify", "");

    if (!fIsInitialDownload && !strCmd.empty())
    {
        boost::replace_all(strCmd, "%s", hashBestChain.GetHex());
        boost::thread t(runCommand, strCmd); // thread runs free
    }

    return true;
}


bool CBlock::AddToBlockIndex(CValidationState &state, const CDiskBlockPos &pos)
{
    // Check for duplicate
    uint256 hash = GetHash();
    if (mapBlockIndex.count(hash))
        return state.Invalid(error("AddToBlockIndex() : %s already exists", hash.ToString().c_str()));

    // Construct new block index object
    CBlockIndex* pindexNew = new CBlockIndex(*this);
    assert(pindexNew);
    map<uint256, CBlockIndex*>::iterator mi = mapBlockIndex.insert(make_pair(hash, pindexNew)).first;
    pindexNew->phashBlock = &((*mi).first);
    map<uint256, CBlockIndex*>::iterator miPrev = mapBlockIndex.find(hashPrevBlock);
    if (miPrev != mapBlockIndex.end())
    {
        pindexNew->pprev = (*miPrev).second;
        pindexNew->nHeight = pindexNew->pprev->nHeight + 1;
    }
    pindexNew->nTx = vtx.size();
    pindexNew->nChainWork = (pindexNew->pprev ? pindexNew->pprev->nChainWork : 0) + pindexNew->GetBlockWork().getuint256();
    pindexNew->nChainTx = (pindexNew->pprev ? pindexNew->pprev->nChainTx : 0) + pindexNew->nTx;
    pindexNew->nFile = pos.nFile;
    pindexNew->nDataPos = pos.nPos;
    pindexNew->nUndoPos = 0;
    pindexNew->nStatus = BLOCK_VALID_TRANSACTIONS | BLOCK_HAVE_DATA;
    setBlockIndexValid.insert(pindexNew);

    if (!pblocktree->WriteBlockIndex(CDiskBlockIndex(pindexNew)))
        return state.Abort(_("Failed to write block index"));

    // New best?
    if (!ConnectBestBlock(state))
        return false;

    if (pindexNew == pindexBest)
    {
        // Notify UI to display prev block's coinbase if it was ours
        static uint256 hashPrevBestCoinBase;
        UpdatedTransaction(hashPrevBestCoinBase);
        hashPrevBestCoinBase = GetTxHash(0);
    }

    if (!pblocktree->Flush())
        return state.Abort(_("Failed to sync block index"));

    uiInterface.NotifyBlocksChanged();
    return true;
}


bool FindBlockPos(CValidationState &state, CDiskBlockPos &pos, unsigned int nAddSize, unsigned int nHeight, uint64 nTime, bool fKnown = false)
{
    bool fUpdatedLast = false;

    LOCK(cs_LastBlockFile);

    if (fKnown) {
        if (nLastBlockFile != pos.nFile) {
            nLastBlockFile = pos.nFile;
            infoLastBlockFile.SetNull();
            pblocktree->ReadBlockFileInfo(nLastBlockFile, infoLastBlockFile);
            fUpdatedLast = true;
        }
    } else {
        while (infoLastBlockFile.nSize + nAddSize >= MAX_BLOCKFILE_SIZE) {
            printf("Leaving block file %i: %s\n", nLastBlockFile, infoLastBlockFile.ToString().c_str());
            FlushBlockFile(true);
            nLastBlockFile++;
            infoLastBlockFile.SetNull();
            pblocktree->ReadBlockFileInfo(nLastBlockFile, infoLastBlockFile); // check whether data for the new file somehow already exist; can fail just fine
            fUpdatedLast = true;
        }
        pos.nFile = nLastBlockFile;
        pos.nPos = infoLastBlockFile.nSize;
    }

    infoLastBlockFile.nSize += nAddSize;
    infoLastBlockFile.AddBlock(nHeight, nTime);

    if (!fKnown) {
        unsigned int nOldChunks = (pos.nPos + BLOCKFILE_CHUNK_SIZE - 1) / BLOCKFILE_CHUNK_SIZE;
        unsigned int nNewChunks = (infoLastBlockFile.nSize + BLOCKFILE_CHUNK_SIZE - 1) / BLOCKFILE_CHUNK_SIZE;
        if (nNewChunks > nOldChunks) {
            if (CheckDiskSpace(nNewChunks * BLOCKFILE_CHUNK_SIZE - pos.nPos)) {
                FILE *file = OpenBlockFile(pos);
                if (file) {
                    printf("Pre-allocating up to position 0x%x in blk%05u.dat\n", nNewChunks * BLOCKFILE_CHUNK_SIZE, pos.nFile);
                    AllocateFileRange(file, pos.nPos, nNewChunks * BLOCKFILE_CHUNK_SIZE - pos.nPos);
                    fclose(file);
                }
            }
            else
                return state.Error();
        }
    }

    if (!pblocktree->WriteBlockFileInfo(nLastBlockFile, infoLastBlockFile))
        return state.Abort(_("Failed to write file info"));
    if (fUpdatedLast)
        pblocktree->WriteLastBlockFile(nLastBlockFile);

    return true;
}

bool FindUndoPos(CValidationState &state, int nFile, CDiskBlockPos &pos, unsigned int nAddSize)
{
    pos.nFile = nFile;

    LOCK(cs_LastBlockFile);

    unsigned int nNewSize;
    if (nFile == nLastBlockFile) {
        pos.nPos = infoLastBlockFile.nUndoSize;
        nNewSize = (infoLastBlockFile.nUndoSize += nAddSize);
        if (!pblocktree->WriteBlockFileInfo(nLastBlockFile, infoLastBlockFile))
            return state.Abort(_("Failed to write block info"));
    } else {
        CBlockFileInfo info;
        if (!pblocktree->ReadBlockFileInfo(nFile, info))
            return state.Abort(_("Failed to read block info"));
        pos.nPos = info.nUndoSize;
        nNewSize = (info.nUndoSize += nAddSize);
        if (!pblocktree->WriteBlockFileInfo(nFile, info))
            return state.Abort(_("Failed to write block info"));
    }

    unsigned int nOldChunks = (pos.nPos + UNDOFILE_CHUNK_SIZE - 1) / UNDOFILE_CHUNK_SIZE;
    unsigned int nNewChunks = (nNewSize + UNDOFILE_CHUNK_SIZE - 1) / UNDOFILE_CHUNK_SIZE;
    if (nNewChunks > nOldChunks) {
        if (CheckDiskSpace(nNewChunks * UNDOFILE_CHUNK_SIZE - pos.nPos)) {
            FILE *file = OpenUndoFile(pos);
            if (file) {
                printf("Pre-allocating up to position 0x%x in rev%05u.dat\n", nNewChunks * UNDOFILE_CHUNK_SIZE, pos.nFile);
                AllocateFileRange(file, pos.nPos, nNewChunks * UNDOFILE_CHUNK_SIZE - pos.nPos);
                fclose(file);
            }
        }
        else
            return state.Error();
    }

    return true;
}


bool CBlock::CheckBlock(CValidationState &state, bool fCheckPOW, bool fCheckMerkleRoot) const
{
    // These are checks that are independent of context
    // that can be verified before saving an orphan block.

    // Size limits
    if (vtx.empty() || vtx.size() > MAX_BLOCK_SIZE || ::GetSerializeSize(*this, SER_NETWORK, PROTOCOL_VERSION) > MAX_BLOCK_SIZE)
        return state.DoS(100, error("CheckBlock() : size limits failed"));

    // Special short-term limits to avoid 10,000 BDB lock limit:
    if (GetBlockTime() >= 1363867200 && // start enforcing 21 March 2013, noon GMT
        GetBlockTime() < 1368576000)  // stop enforcing 15 May 2013 00:00:00
    {
        // Rule is: #unique txids referenced <= 4,500
        // ... to prevent 10,000 BDB lock exhaustion on old clients
        set<uint256> setTxIn;
        for (size_t i = 0; i < vtx.size(); i++)
        {
            setTxIn.insert(vtx[i].GetHash());
            if (i == 0) continue; // skip coinbase txin
            BOOST_FOREACH(const CTxIn& txin, vtx[i].vin)
                setTxIn.insert(txin.prevout.hash);
        }
        size_t nTxids = setTxIn.size();
        if (nTxids > 4500)
            return error("CheckBlock() : 15 May maxlocks violation");
    }

    // Check proof of work matches claimed amount
    if (fCheckPOW && !CheckProofOfWork(GetHash(), nBits))
        return state.DoS(50, error("CheckBlock() : proof of work failed"));

    // Check timestamp
    if (GetBlockTime() > GetAdjustedTime() + 2 * 60 * 60)
        return state.Invalid(error("CheckBlock() : block timestamp too far in the future"));

    // First transaction must be coinbase, the rest must not be
    if (vtx.empty() || !vtx[0].IsCoinBase())
        return state.DoS(100, error("CheckBlock() : first tx is not coinbase"));
    for (unsigned int i = 1; i < vtx.size(); i++)
        if (vtx[i].IsCoinBase())
            return state.DoS(100, error("CheckBlock() : more than one coinbase"));

    // Check transactions
    BOOST_FOREACH(const CTransaction& tx, vtx)
        if (!tx.CheckTransaction(state))
            return error("CheckBlock() : CheckTransaction failed");

    // Build the merkle tree already. We need it anyway later, and it makes the
    // block cache the transaction hashes, which means they don't need to be
    // recalculated many times during this block's validation.
    BuildMerkleTree();

    // Check for duplicate txids. This is caught by ConnectInputs(),
    // but catching it earlier avoids a potential DoS attack:
    set<uint256> uniqueTx;
    for (unsigned int i=0; i<vtx.size(); i++) {
        uniqueTx.insert(GetTxHash(i));
    }
    if (uniqueTx.size() != vtx.size())
        return state.DoS(100, error("CheckBlock() : duplicate transaction"));

    unsigned int nSigOps = 0;
    BOOST_FOREACH(const CTransaction& tx, vtx)
    {
        nSigOps += tx.GetLegacySigOpCount();
    }
    if (nSigOps > MAX_BLOCK_SIGOPS)
        return state.DoS(100, error("CheckBlock() : out-of-bounds SigOpCount"));

    // Check merkle root
    if (fCheckMerkleRoot && hashMerkleRoot != BuildMerkleTree())
        return state.DoS(100, error("CheckBlock() : hashMerkleRoot mismatch"));

    return true;
}

bool CBlock::AcceptBlock(CValidationState &state, CDiskBlockPos *dbp)
{
    // Check for duplicate
    uint256 hash = GetHash();
    if (mapBlockIndex.count(hash))
        return state.Invalid(error("AcceptBlock() : block already in mapBlockIndex"));

    // Get prev block index
    CBlockIndex* pindexPrev = NULL;
    int nHeight = 0;
    if (hash != hashGenesisBlock) {
        map<uint256, CBlockIndex*>::iterator mi = mapBlockIndex.find(hashPrevBlock);
        if (mi == mapBlockIndex.end())
            return state.DoS(10, error("AcceptBlock() : prev block not found"));
        pindexPrev = (*mi).second;
        nHeight = pindexPrev->nHeight+1;

        // Check proof of work
        if (nBits != GetNextWorkRequired(pindexPrev, this))
            return state.DoS(100, error("AcceptBlock() : incorrect proof of work"));

        // Check timestamp against prev
        if (GetBlockTime() <= pindexPrev->GetMedianTimePast())
            return state.Invalid(error("AcceptBlock() : block's timestamp is too early"));

        // Check that all transactions are finalized
        BOOST_FOREACH(const CTransaction& tx, vtx)
            if (!tx.IsFinal(nHeight, GetBlockTime()))
                return state.DoS(10, error("AcceptBlock() : contains a non-final transaction"));

        // Check that the block chain matches the known block chain up to a checkpoint
        if (!Checkpoints::CheckBlock(nHeight, hash))
            return state.DoS(100, error("AcceptBlock() : rejected by checkpoint lock-in at %d", nHeight));

        // Reject block.nVersion=1 blocks when 95% (75% on testnet) of the network has upgraded:
        if (nVersion < 2)
        {
            if ((!fTestNet && CBlockIndex::IsSuperMajority(2, pindexPrev, 950, 1000)) ||
                (fTestNet && CBlockIndex::IsSuperMajority(2, pindexPrev, 75, 100)))
            {
                return state.Invalid(error("AcceptBlock() : rejected nVersion=1 block"));
            }
        }
        // Enforce block.nVersion=2 rule that the coinbase starts with serialized block height
        if (nVersion >= 2)
        {
            // if 750 of the last 1,000 blocks are version 2 or greater (51/100 if testnet):
            if ((!fTestNet && CBlockIndex::IsSuperMajority(2, pindexPrev, 750, 1000)) ||
                (fTestNet && CBlockIndex::IsSuperMajority(2, pindexPrev, 51, 100)))
            {
                CScript expect = CScript() << nHeight;
                if (!std::equal(expect.begin(), expect.end(), vtx[0].vin[0].scriptSig.begin()))
                    return state.DoS(100, error("AcceptBlock() : block height mismatch in coinbase"));
            }
        }
    }

    // Write block to history file
    try {
        unsigned int nBlockSize = ::GetSerializeSize(*this, SER_DISK, CLIENT_VERSION);
        CDiskBlockPos blockPos;
        if (dbp != NULL)
            blockPos = *dbp;
        if (!FindBlockPos(state, blockPos, nBlockSize+8, nHeight, nTime, dbp != NULL))
            return error("AcceptBlock() : FindBlockPos failed");
        if (dbp == NULL)
            if (!WriteToDisk(blockPos))
                return state.Abort(_("Failed to write block"));
        if (!AddToBlockIndex(state, blockPos))
            return error("AcceptBlock() : AddToBlockIndex failed");
    } catch(std::runtime_error &e) {
        return state.Abort(_("System error: ") + e.what());
    }

    // Relay inventory, but don't relay old inventory during initial block download
    int nBlockEstimate = Checkpoints::GetTotalBlocksEstimate();
    if (hashBestChain == hash)
    {
        LOCK(cs_vNodes);
        BOOST_FOREACH(CNode* pnode, vNodes)
            if (nBestHeight > (pnode->nStartingHeight != -1 ? pnode->nStartingHeight - 2000 : nBlockEstimate))
                pnode->PushInventory(CInv(MSG_BLOCK, hash));
    }

    return true;
}

bool CBlockIndex::IsSuperMajority(int minVersion, const CBlockIndex* pstart, unsigned int nRequired, unsigned int nToCheck)
{
    unsigned int nFound = 0;
    for (unsigned int i = 0; i < nToCheck && nFound < nRequired && pstart != NULL; i++)
    {
        if (pstart->nVersion >= minVersion)
            ++nFound;
        pstart = pstart->pprev;
    }
    return (nFound >= nRequired);
}

bool ProcessBlock(CValidationState &state, CNode* pfrom, CBlock* pblock, CDiskBlockPos *dbp)
{
    // Check for duplicate
    uint256 hash = pblock->GetHash();
    if (mapBlockIndex.count(hash))
        return state.Invalid(error("ProcessBlock() : already have block %d %s", mapBlockIndex[hash]->nHeight, hash.ToString().c_str()));
    if (mapOrphanBlocks.count(hash))
        return state.Invalid(error("ProcessBlock() : already have block (orphan) %s", hash.ToString().c_str()));

    // Preliminary checks
    if (!pblock->CheckBlock(state))
        return error("ProcessBlock() : CheckBlock FAILED");

    CBlockIndex* pcheckpoint = Checkpoints::GetLastCheckpoint(mapBlockIndex);
    if (pcheckpoint && pblock->hashPrevBlock != hashBestChain)
    {
        // Extra checks to prevent "fill up memory by spamming with bogus blocks"
        int64 deltaTime = pblock->GetBlockTime() - pcheckpoint->nTime;
        if (deltaTime < 0)
        {
            return state.DoS(100, error("ProcessBlock() : block with timestamp before last checkpoint"));
        }
        CBigNum bnNewBlock;
        bnNewBlock.SetCompact(pblock->nBits);
        CBigNum bnRequired;
        bnRequired.SetCompact(ComputeMinWork(pcheckpoint->nBits, deltaTime));
        if (bnNewBlock > bnRequired)
        {
            return state.DoS(100, error("ProcessBlock() : block with too little proof-of-work"));
        }
    }


    // If we don't already have its previous block, shunt it off to holding area until we get it
    if (pblock->hashPrevBlock != 0 && !mapBlockIndex.count(pblock->hashPrevBlock))
    {
        printf("ProcessBlock: ORPHAN BLOCK, prev=%s\n", pblock->hashPrevBlock.ToString().c_str());

        // Accept orphans as long as there is a node to request its parents from
        if (pfrom) {
            CBlock* pblock2 = new CBlock(*pblock);
            mapOrphanBlocks.insert(make_pair(hash, pblock2));
            mapOrphanBlocksByPrev.insert(make_pair(pblock2->hashPrevBlock, pblock2));

            // Ask this guy to fill in what we're missing
            pfrom->PushGetBlocks(pindexBest, GetOrphanRoot(pblock2));
        }
        return true;
    }

    // Store to disk
    if (!pblock->AcceptBlock(state, dbp))
        return error("ProcessBlock() : AcceptBlock FAILED");

    // Recursively process any orphan blocks that depended on this one
    vector<uint256> vWorkQueue;
    vWorkQueue.push_back(hash);
    for (unsigned int i = 0; i < vWorkQueue.size(); i++)
    {
        uint256 hashPrev = vWorkQueue[i];
        for (multimap<uint256, CBlock*>::iterator mi = mapOrphanBlocksByPrev.lower_bound(hashPrev);
             mi != mapOrphanBlocksByPrev.upper_bound(hashPrev);
             ++mi)
        {
            CBlock* pblockOrphan = (*mi).second;
            // Use a dummy CValidationState so someone can't setup nodes to counter-DoS based on orphan resolution (that is, feeding people an invalid block based on LegitBlockX in order to get anyone relaying LegitBlockX banned)
            CValidationState stateDummy;
            if (pblockOrphan->AcceptBlock(stateDummy))
                vWorkQueue.push_back(pblockOrphan->GetHash());
            mapOrphanBlocks.erase(pblockOrphan->GetHash());
            delete pblockOrphan;
        }
        mapOrphanBlocksByPrev.erase(hashPrev);
    }

    printf("ProcessBlock: ACCEPTED\n");
    return true;
}








CMerkleBlock::CMerkleBlock(const CBlock& block, CBloomFilter& filter)
{
    header = block.GetBlockHeader();

    vector<bool> vMatch;
    vector<uint256> vHashes;

    vMatch.reserve(block.vtx.size());
    vHashes.reserve(block.vtx.size());

    for (unsigned int i = 0; i < block.vtx.size(); i++)
    {
        uint256 hash = block.vtx[i].GetHash();
        if (filter.IsRelevantAndUpdate(block.vtx[i], hash))
        {
            vMatch.push_back(true);
            vMatchedTxn.push_back(make_pair(i, hash));
        }
        else
            vMatch.push_back(false);
        vHashes.push_back(hash);
    }

    txn = CPartialMerkleTree(vHashes, vMatch);
}








uint256 CPartialMerkleTree::CalcHash(int height, unsigned int pos, const std::vector<uint256> &vTxid) {
    if (height == 0) {
        // hash at height 0 is the txids themself
        return vTxid[pos];
    } else {
        // calculate left hash
        uint256 left = CalcHash(height-1, pos*2, vTxid), right;
        // calculate right hash if not beyong the end of the array - copy left hash otherwise1
        if (pos*2+1 < CalcTreeWidth(height-1))
            right = CalcHash(height-1, pos*2+1, vTxid);
        else
            right = left;
        // combine subhashes
        return Hash(BEGIN(left), END(left), BEGIN(right), END(right));
    }
}

void CPartialMerkleTree::TraverseAndBuild(int height, unsigned int pos, const std::vector<uint256> &vTxid, const std::vector<bool> &vMatch) {
    // determine whether this node is the parent of at least one matched txid
    bool fParentOfMatch = false;
    for (unsigned int p = pos << height; p < (pos+1) << height && p < nTransactions; p++)
        fParentOfMatch |= vMatch[p];
    // store as flag bit
    vBits.push_back(fParentOfMatch);
    if (height==0 || !fParentOfMatch) {
        // if at height 0, or nothing interesting below, store hash and stop
        vHash.push_back(CalcHash(height, pos, vTxid));
    } else {
        // otherwise, don't store any hash, but descend into the subtrees
        TraverseAndBuild(height-1, pos*2, vTxid, vMatch);
        if (pos*2+1 < CalcTreeWidth(height-1))
            TraverseAndBuild(height-1, pos*2+1, vTxid, vMatch);
    }
}

uint256 CPartialMerkleTree::TraverseAndExtract(int height, unsigned int pos, unsigned int &nBitsUsed, unsigned int &nHashUsed, std::vector<uint256> &vMatch) {
    if (nBitsUsed >= vBits.size()) {
        // overflowed the bits array - failure
        fBad = true;
        return 0;
    }
    bool fParentOfMatch = vBits[nBitsUsed++];
    if (height==0 || !fParentOfMatch) {
        // if at height 0, or nothing interesting below, use stored hash and do not descend
        if (nHashUsed >= vHash.size()) {
            // overflowed the hash array - failure
            fBad = true;
            return 0;
        }
        const uint256 &hash = vHash[nHashUsed++];
        if (height==0 && fParentOfMatch) // in case of height 0, we have a matched txid
            vMatch.push_back(hash);
        return hash;
    } else {
        // otherwise, descend into the subtrees to extract matched txids and hashes
        uint256 left = TraverseAndExtract(height-1, pos*2, nBitsUsed, nHashUsed, vMatch), right;
        if (pos*2+1 < CalcTreeWidth(height-1))
            right = TraverseAndExtract(height-1, pos*2+1, nBitsUsed, nHashUsed, vMatch);
        else
            right = left;
        // and combine them before returning
        return Hash(BEGIN(left), END(left), BEGIN(right), END(right));
    }
}

CPartialMerkleTree::CPartialMerkleTree(const std::vector<uint256> &vTxid, const std::vector<bool> &vMatch) : nTransactions(vTxid.size()), fBad(false) {
    // reset state
    vBits.clear();
    vHash.clear();

    // calculate height of tree
    int nHeight = 0;
    while (CalcTreeWidth(nHeight) > 1)
        nHeight++;

    // traverse the partial tree
    TraverseAndBuild(nHeight, 0, vTxid, vMatch);
}

CPartialMerkleTree::CPartialMerkleTree() : nTransactions(0), fBad(true) {}

uint256 CPartialMerkleTree::ExtractMatches(std::vector<uint256> &vMatch) {
    vMatch.clear();
    // An empty set will not work
    if (nTransactions == 0)
        return 0;
    // check for excessively high numbers of transactions
    if (nTransactions > MAX_BLOCK_SIZE / 60) // 60 is the lower bound for the size of a serialized CTransaction
        return 0;
    // there can never be more hashes provided than one for every txid
    if (vHash.size() > nTransactions)
        return 0;
    // there must be at least one bit per node in the partial tree, and at least one node per hash
    if (vBits.size() < vHash.size())
        return 0;
    // calculate height of tree
    int nHeight = 0;
    while (CalcTreeWidth(nHeight) > 1)
        nHeight++;
    // traverse the partial tree
    unsigned int nBitsUsed = 0, nHashUsed = 0;
    uint256 hashMerkleRoot = TraverseAndExtract(nHeight, 0, nBitsUsed, nHashUsed, vMatch);
    // verify that no problems occured during the tree traversal
    if (fBad)
        return 0;
    // verify that all bits were consumed (except for the padding caused by serializing it as a byte sequence)
    if ((nBitsUsed+7)/8 != (vBits.size()+7)/8)
        return 0;
    // verify that all hashes were consumed
    if (nHashUsed != vHash.size())
        return 0;
    return hashMerkleRoot;
}







bool AbortNode(const std::string &strMessage) {
    strMiscWarning = strMessage;
    printf("*** %s\n", strMessage.c_str());
    uiInterface.ThreadSafeMessageBox(strMessage, "", CClientUIInterface::MSG_ERROR);
    StartShutdown();
    return false;
}

bool CheckDiskSpace(uint64 nAdditionalBytes)
{
    uint64 nFreeBytesAvailable = filesystem::space(GetDataDir()).available;

    // Check for nMinDiskSpace bytes (currently 50MB)
    if (nFreeBytesAvailable < nMinDiskSpace + nAdditionalBytes)
        return AbortNode(_("Error: Disk space is low!"));

    return true;
}

CCriticalSection cs_LastBlockFile;
CBlockFileInfo infoLastBlockFile;
int nLastBlockFile = 0;

FILE* OpenDiskFile(const CDiskBlockPos &pos, const char *prefix, bool fReadOnly)
{
    if (pos.IsNull())
        return NULL;
    boost::filesystem::path path = GetDataDir() / "blocks" / strprintf("%s%05u.dat", prefix, pos.nFile);
    boost::filesystem::create_directories(path.parent_path());
    FILE* file = fopen(path.string().c_str(), "rb+");
    if (!file && !fReadOnly)
        file = fopen(path.string().c_str(), "wb+");
    if (!file) {
        printf("Unable to open file %s\n", path.string().c_str());
        return NULL;
    }
    if (pos.nPos) {
        if (fseek(file, pos.nPos, SEEK_SET)) {
            printf("Unable to seek to position %u of %s\n", pos.nPos, path.string().c_str());
            fclose(file);
            return NULL;
        }
    }
    return file;
}

FILE* OpenBlockFile(const CDiskBlockPos &pos, bool fReadOnly) {
    return OpenDiskFile(pos, "blk", fReadOnly);
}

FILE* OpenUndoFile(const CDiskBlockPos &pos, bool fReadOnly) {
    return OpenDiskFile(pos, "rev", fReadOnly);
}

CBlockIndex * InsertBlockIndex(uint256 hash)
{
    if (hash == 0)
        return NULL;

    // Return existing
    map<uint256, CBlockIndex*>::iterator mi = mapBlockIndex.find(hash);
    if (mi != mapBlockIndex.end())
        return (*mi).second;

    // Create new
    CBlockIndex* pindexNew = new CBlockIndex();
    if (!pindexNew)
        throw runtime_error("LoadBlockIndex() : new CBlockIndex failed");
    mi = mapBlockIndex.insert(make_pair(hash, pindexNew)).first;
    pindexNew->phashBlock = &((*mi).first);

    return pindexNew;
}

bool static LoadBlockIndexDB()
{
    if (!pblocktree->LoadBlockIndexGuts())
        return false;

    boost::this_thread::interruption_point();

    // Calculate nChainWork
    vector<pair<int, CBlockIndex*> > vSortedByHeight;
    vSortedByHeight.reserve(mapBlockIndex.size());
    BOOST_FOREACH(const PAIRTYPE(uint256, CBlockIndex*)& item, mapBlockIndex)
    {
        CBlockIndex* pindex = item.second;
        vSortedByHeight.push_back(make_pair(pindex->nHeight, pindex));
    }
    sort(vSortedByHeight.begin(), vSortedByHeight.end());
    BOOST_FOREACH(const PAIRTYPE(int, CBlockIndex*)& item, vSortedByHeight)
    {
        CBlockIndex* pindex = item.second;
        pindex->nChainWork = (pindex->pprev ? pindex->pprev->nChainWork : 0) + pindex->GetBlockWork().getuint256();
        pindex->nChainTx = (pindex->pprev ? pindex->pprev->nChainTx : 0) + pindex->nTx;
        if ((pindex->nStatus & BLOCK_VALID_MASK) >= BLOCK_VALID_TRANSACTIONS && !(pindex->nStatus & BLOCK_FAILED_MASK))
            setBlockIndexValid.insert(pindex);
    }

    // Load block file info
    pblocktree->ReadLastBlockFile(nLastBlockFile);
    printf("LoadBlockIndexDB(): last block file = %i\n", nLastBlockFile);
    if (pblocktree->ReadBlockFileInfo(nLastBlockFile, infoLastBlockFile))
        printf("LoadBlockIndexDB(): last block file info: %s\n", infoLastBlockFile.ToString().c_str());

    // Load nBestInvalidWork, OK if it doesn't exist
    CBigNum bnBestInvalidWork;
    pblocktree->ReadBestInvalidWork(bnBestInvalidWork);
    nBestInvalidWork = bnBestInvalidWork.getuint256();

    // Check whether we need to continue reindexing
    bool fReindexing = false;
    pblocktree->ReadReindexing(fReindexing);
    fReindex |= fReindexing;

    // Check whether we have a transaction index
    pblocktree->ReadFlag("txindex", fTxIndex);
    printf("LoadBlockIndexDB(): transaction index %s\n", fTxIndex ? "enabled" : "disabled");

    // Load hashBestChain pointer to end of best chain
    pindexBest = pcoinsTip->GetBestBlock();
    if (pindexBest == NULL)
        return true;
    hashBestChain = pindexBest->GetBlockHash();
    nBestHeight = pindexBest->nHeight;
    nBestChainWork = pindexBest->nChainWork;

    // set 'next' pointers in best chain
    CBlockIndex *pindex = pindexBest;
    while(pindex != NULL && pindex->pprev != NULL) {
         CBlockIndex *pindexPrev = pindex->pprev;
         pindexPrev->pnext = pindex;
         pindex = pindexPrev;
    }
    printf("LoadBlockIndexDB(): hashBestChain=%s  height=%d date=%s\n",
        hashBestChain.ToString().c_str(), nBestHeight,
        DateTimeStrFormat("%Y-%m-%d %H:%M:%S", pindexBest->GetBlockTime()).c_str());

    return true;
}

bool VerifyDB() {
    if (pindexBest == NULL || pindexBest->pprev == NULL)
        return true;

    // Verify blocks in the best chain
    int nCheckLevel = GetArg("-checklevel", 3);
    int nCheckDepth = GetArg( "-checkblocks", 288);
    if (nCheckDepth == 0)
        nCheckDepth = 1000000000; // suffices until the year 19000
    if (nCheckDepth > nBestHeight)
        nCheckDepth = nBestHeight;
    nCheckLevel = std::max(0, std::min(4, nCheckLevel));
    printf("Verifying last %i blocks at level %i\n", nCheckDepth, nCheckLevel);
    CCoinsViewCache coins(*pcoinsTip, true);
    CBlockIndex* pindexState = pindexBest;
    CBlockIndex* pindexFailure = NULL;
    int nGoodTransactions = 0;
    CValidationState state;
    for (CBlockIndex* pindex = pindexBest; pindex && pindex->pprev; pindex = pindex->pprev)
    {
        boost::this_thread::interruption_point();
        if (pindex->nHeight < nBestHeight-nCheckDepth)
            break;
        CBlock block;
        // check level 0: read from disk
        if (!block.ReadFromDisk(pindex))
            return error("VerifyDB() : *** block.ReadFromDisk failed at %d, hash=%s", pindex->nHeight, pindex->GetBlockHash().ToString().c_str());
        // check level 1: verify block validity
        if (nCheckLevel >= 1 && !block.CheckBlock(state))
            return error("VerifyDB() : *** found bad block at %d, hash=%s\n", pindex->nHeight, pindex->GetBlockHash().ToString().c_str());
        // check level 2: verify undo validity
        if (nCheckLevel >= 2 && pindex) {
            CBlockUndo undo;
            CDiskBlockPos pos = pindex->GetUndoPos();
            if (!pos.IsNull()) {
                if (!undo.ReadFromDisk(pos, pindex->pprev->GetBlockHash()))
                    return error("VerifyDB() : *** found bad undo data at %d, hash=%s\n", pindex->nHeight, pindex->GetBlockHash().ToString().c_str());
            }
        }
        // check level 3: check for inconsistencies during memory-only disconnect of tip blocks
        if (nCheckLevel >= 3 && pindex == pindexState && (coins.GetCacheSize() + pcoinsTip->GetCacheSize()) <= 2*nCoinCacheSize + 32000) {
            bool fClean = true;
            if (!block.DisconnectBlock(state, pindex, coins, &fClean))
                return error("VerifyDB() : *** irrecoverable inconsistency in block data at %d, hash=%s", pindex->nHeight, pindex->GetBlockHash().ToString().c_str());
            pindexState = pindex->pprev;
            if (!fClean) {
                nGoodTransactions = 0;
                pindexFailure = pindex;
            } else
                nGoodTransactions += block.vtx.size();
        }
    }
    if (pindexFailure)
        return error("VerifyDB() : *** coin database inconsistencies found (last %i blocks, %i good transactions before that)\n", pindexBest->nHeight - pindexFailure->nHeight + 1, nGoodTransactions);

    // check level 4: try reconnecting blocks
    if (nCheckLevel >= 4) {
        CBlockIndex *pindex = pindexState;
        while (pindex != pindexBest) {
            boost::this_thread::interruption_point();
            pindex = pindex->pnext;
            CBlock block;
            if (!block.ReadFromDisk(pindex))
                return error("VerifyDB() : *** block.ReadFromDisk failed at %d, hash=%s", pindex->nHeight, pindex->GetBlockHash().ToString().c_str());
            if (!block.ConnectBlock(state, pindex, coins))
                return error("VerifyDB() : *** found unconnectable block at %d, hash=%s", pindex->nHeight, pindex->GetBlockHash().ToString().c_str());
        }
    }

    printf("No coin database inconsistencies in last %i blocks (%i transactions)\n", pindexBest->nHeight - pindexState->nHeight, nGoodTransactions);

    return true;
}

void UnloadBlockIndex()
{
    mapBlockIndex.clear();
    setBlockIndexValid.clear();
    pindexGenesisBlock = NULL;
    nBestHeight = 0;
    nBestChainWork = 0;
    nBestInvalidWork = 0;
    hashBestChain = 0;
    pindexBest = NULL;
}

bool LoadBlockIndex()
{
    if (fTestNet)
    {
        pchMessageStart[0] = 0x0b;
        pchMessageStart[1] = 0x11;
        pchMessageStart[2] = 0x09;
        pchMessageStart[3] = 0x07;
        hashGenesisBlock = uint256("000000000933ea01ad0ee984209779baaec3ced90fa3f408719526f8d77f4943");
    }

    //
    // Load block index from databases
    //
    if (!fReindex && !LoadBlockIndexDB())
        return false;

    return true;
}


bool InitBlockIndex() {
    // Check whether we're already initialized
    if (pindexGenesisBlock != NULL)
        return true;

    // Use the provided setting for -txindex in the new database
    fTxIndex = GetBoolArg("-txindex", false);
    pblocktree->WriteFlag("txindex", fTxIndex);
    printf("Initializing databases...\n");

    // Only add the genesis block if not reindexing (in which case we reuse the one already on disk)
    if (!fReindex) {
        // Genesis Block:
        // CBlock(hash=000000000019d6, ver=1, hashPrevBlock=00000000000000, hashMerkleRoot=4a5e1e, nTime=1231006505, nBits=1d00ffff, nNonce=2083236893, vtx=1)
        //   CTransaction(hash=4a5e1e, ver=1, vin.size=1, vout.size=1, nLockTime=0)
        //     CTxIn(COutPoint(000000, -1), coinbase 04ffff001d0104455468652054696d65732030332f4a616e2f32303039204368616e63656c6c6f72206f6e206272696e6b206f66207365636f6e64206261696c6f757420666f722062616e6b73)
        //     CTxOut(nValue=50.00000000, scriptPubKey=0x5F1DF16B2B704C8A578D0B)
        //   vMerkleTree: 4a5e1e

        // Genesis block
        const char* pszTimestamp = "The Times 03/Jan/2009 Chancellor on brink of second bailout for banks";
        CTransaction txNew;
        txNew.vin.resize(1);
        txNew.vout.resize(1);
        txNew.vin[0].scriptSig = CScript() << 486604799 << CBigNum(4) << vector<unsigned char>((const unsigned char*)pszTimestamp, (const unsigned char*)pszTimestamp + strlen(pszTimestamp));
        txNew.vout[0].nValue = 50 * COIN;
        txNew.vout[0].scriptPubKey = CScript() << ParseHex("04678afdb0fe5548271967f1a67130b7105cd6a828e03909a67962e0ea1f61deb649f6bc3f4cef38c4f35504e51ec112de5c384df7ba0b8d578a4c702b6bf11d5f") << OP_CHECKSIG;
        CBlock block;
        block.vtx.push_back(txNew);
        block.hashPrevBlock = 0;
        block.hashMerkleRoot = block.BuildMerkleTree();
        block.nVersion = 1;
        block.nTime    = 1231006505;
        block.nBits    = 0x1d00ffff;
        block.nNonce   = 2083236893;

        if (fTestNet)
        {
            block.nTime    = 1296688602;
            block.nNonce   = 414098458;
        }

        //// debug print
        uint256 hash = block.GetHash();
        printf("%s\n", hash.ToString().c_str());
        printf("%s\n", hashGenesisBlock.ToString().c_str());
        printf("%s\n", block.hashMerkleRoot.ToString().c_str());
        assert(block.hashMerkleRoot == uint256("0x4a5e1e4baab89f3a32518a88c31bc87f618f76673e2cc77ab2127b7afdeda33b"));
        block.print();
        assert(hash == hashGenesisBlock);

        // Start new block file
        try {
            unsigned int nBlockSize = ::GetSerializeSize(block, SER_DISK, CLIENT_VERSION);
            CDiskBlockPos blockPos;
            CValidationState state;
            if (!FindBlockPos(state, blockPos, nBlockSize+8, 0, block.nTime))
                return error("LoadBlockIndex() : FindBlockPos failed");
            if (!block.WriteToDisk(blockPos))
                return error("LoadBlockIndex() : writing genesis block to disk failed");
            if (!block.AddToBlockIndex(state, blockPos))
                return error("LoadBlockIndex() : genesis block not accepted");
        } catch(std::runtime_error &e) {
            return error("LoadBlockIndex() : failed to initialize block database: %s", e.what());
        }
    }

    return true;
}



void PrintBlockTree()
{
    // pre-compute tree structure
    map<CBlockIndex*, vector<CBlockIndex*> > mapNext;
    for (map<uint256, CBlockIndex*>::iterator mi = mapBlockIndex.begin(); mi != mapBlockIndex.end(); ++mi)
    {
        CBlockIndex* pindex = (*mi).second;
        mapNext[pindex->pprev].push_back(pindex);
        // test
        //while (rand() % 3 == 0)
        //    mapNext[pindex->pprev].push_back(pindex);
    }

    vector<pair<int, CBlockIndex*> > vStack;
    vStack.push_back(make_pair(0, pindexGenesisBlock));

    int nPrevCol = 0;
    while (!vStack.empty())
    {
        int nCol = vStack.back().first;
        CBlockIndex* pindex = vStack.back().second;
        vStack.pop_back();

        // print split or gap
        if (nCol > nPrevCol)
        {
            for (int i = 0; i < nCol-1; i++)
                printf("| ");
            printf("|\\\n");
        }
        else if (nCol < nPrevCol)
        {
            for (int i = 0; i < nCol; i++)
                printf("| ");
            printf("|\n");
       }
        nPrevCol = nCol;

        // print columns
        for (int i = 0; i < nCol; i++)
            printf("| ");

        // print item
        CBlock block;
        block.ReadFromDisk(pindex);
        printf("%d (blk%05u.dat:0x%x)  %s  tx %"PRIszu"",
            pindex->nHeight,
            pindex->GetBlockPos().nFile, pindex->GetBlockPos().nPos,
            DateTimeStrFormat("%Y-%m-%d %H:%M:%S", block.GetBlockTime()).c_str(),
            block.vtx.size());

        PrintWallets(block);

        // put the main time-chain first
        vector<CBlockIndex*>& vNext = mapNext[pindex];
        for (unsigned int i = 0; i < vNext.size(); i++)
        {
            if (vNext[i]->pnext)
            {
                swap(vNext[0], vNext[i]);
                break;
            }
        }

        // iterate children
        for (unsigned int i = 0; i < vNext.size(); i++)
            vStack.push_back(make_pair(nCol+i, vNext[i]));
    }
}

bool LoadExternalBlockFile(FILE* fileIn, CDiskBlockPos *dbp)
{
    int64 nStart = GetTimeMillis();

    int nLoaded = 0;
    try {
        CBufferedFile blkdat(fileIn, 2*MAX_BLOCK_SIZE, MAX_BLOCK_SIZE+8, SER_DISK, CLIENT_VERSION);
        uint64 nStartByte = 0;
        if (dbp) {
            // (try to) skip already indexed part
            CBlockFileInfo info;
            if (pblocktree->ReadBlockFileInfo(dbp->nFile, info)) {
                nStartByte = info.nSize;
                blkdat.Seek(info.nSize);
            }
        }
        uint64 nRewind = blkdat.GetPos();
        while (blkdat.good() && !blkdat.eof()) {
            boost::this_thread::interruption_point();

            blkdat.SetPos(nRewind);
            nRewind++; // start one byte further next time, in case of failure
            blkdat.SetLimit(); // remove former limit
            unsigned int nSize = 0;
            try {
                // locate a header
                unsigned char buf[4];
                blkdat.FindByte(pchMessageStart[0]);
                nRewind = blkdat.GetPos()+1;
                blkdat >> FLATDATA(buf);
                if (memcmp(buf, pchMessageStart, 4))
                    continue;
                // read size
                blkdat >> nSize;
                if (nSize < 80 || nSize > MAX_BLOCK_SIZE)
                    continue;
            } catch (std::exception &e) {
                // no valid block header found; don't complain
                break;
            }
            try {
                // read block
                uint64 nBlockPos = blkdat.GetPos();
                blkdat.SetLimit(nBlockPos + nSize);
                CBlock block;
                blkdat >> block;
                nRewind = blkdat.GetPos();

                // process block
                if (nBlockPos >= nStartByte) {
                    LOCK(cs_main);
                    if (dbp)
                        dbp->nPos = nBlockPos;
                    CValidationState state;
                    if (ProcessBlock(state, NULL, &block, dbp))
                        nLoaded++;
                    if (state.IsError())
                        break;
                }
            } catch (std::exception &e) {
                printf("%s() : Deserialize or I/O error caught during load\n", __PRETTY_FUNCTION__);
            }
        }
        fclose(fileIn);
    } catch(std::runtime_error &e) {
        AbortNode(_("Error: system error: ") + e.what());
    }
    if (nLoaded > 0)
        printf("Loaded %i blocks from external file in %"PRI64d"ms\n", nLoaded, GetTimeMillis() - nStart);
    return nLoaded > 0;
}










//////////////////////////////////////////////////////////////////////////////
//
// CAlert
//

extern map<uint256, CAlert> mapAlerts;
extern CCriticalSection cs_mapAlerts;

string GetWarnings(string strFor)
{
    int nPriority = 0;
    string strStatusBar;
    string strRPC;

    if (GetBoolArg("-testsafemode"))
        strRPC = "test";

    if (!CLIENT_VERSION_IS_RELEASE)
        strStatusBar = _("This is a pre-release test build - use at your own risk - do not use for mining or merchant applications");

    // Misc warnings like out of disk space and clock is wrong
    if (strMiscWarning != "")
    {
        nPriority = 1000;
        strStatusBar = strMiscWarning;
    }

    // Longer invalid proof-of-work chain
    if (pindexBest && nBestInvalidWork > nBestChainWork + (pindexBest->GetBlockWork() * 6).getuint256())
    {
        nPriority = 2000;
        strStatusBar = strRPC = _("Warning: Displayed transactions may not be correct! You may need to upgrade, or other nodes may need to upgrade.");
    }

    // Alerts
    {
        LOCK(cs_mapAlerts);
        BOOST_FOREACH(PAIRTYPE(const uint256, CAlert)& item, mapAlerts)
        {
            const CAlert& alert = item.second;
            if (alert.AppliesToMe() && alert.nPriority > nPriority)
            {
                nPriority = alert.nPriority;
                strStatusBar = alert.strStatusBar;
            }
        }
    }

    if (strFor == "statusbar")
        return strStatusBar;
    else if (strFor == "rpc")
        return strRPC;
    assert(!"GetWarnings() : invalid parameter");
    return "error";
}








//////////////////////////////////////////////////////////////////////////////
//
// Messages
//


bool static AlreadyHave(const CInv& inv)
{
    switch (inv.type)
    {
    case MSG_TX:
        {
            bool txInMap = false;
            {
                LOCK(mempool.cs);
                txInMap = mempool.exists(inv.hash);
            }
            return txInMap || mapOrphanTransactions.count(inv.hash) ||
                pcoinsTip->HaveCoins(inv.hash);
        }
    case MSG_BLOCK:
        return mapBlockIndex.count(inv.hash) ||
               mapOrphanBlocks.count(inv.hash);
    }
    // Don't know what it is, just say we already got one
    return true;
}




// The message start string is designed to be unlikely to occur in normal data.
// The characters are rarely used upper ASCII, not valid as UTF-8, and produce
// a large 4-byte int at any alignment.
unsigned char pchMessageStart[4] = { 0xf9, 0xbe, 0xb4, 0xd9 };


void static ProcessGetData(CNode* pfrom)
{
    std::deque<CInv>::iterator it = pfrom->vRecvGetData.begin();

    vector<CInv> vNotFound;

    while (it != pfrom->vRecvGetData.end()) {
        // Don't bother if send buffer is too full to respond anyway
        if (pfrom->nSendSize >= SendBufferSize())
            break;

        const CInv &inv = *it;
        {
            boost::this_thread::interruption_point();
            it++;

            if (inv.type == MSG_BLOCK || inv.type == MSG_FILTERED_BLOCK)
            {
                // Send block from disk
                map<uint256, CBlockIndex*>::iterator mi = mapBlockIndex.find(inv.hash);
                if (mi != mapBlockIndex.end())
                {
                    CBlock block;
                    block.ReadFromDisk((*mi).second);
                    if (inv.type == MSG_BLOCK)
                        pfrom->PushMessage("block", block);
                    else // MSG_FILTERED_BLOCK)
                    {
                        LOCK(pfrom->cs_filter);
                        if (pfrom->pfilter)
                        {
                            CMerkleBlock merkleBlock(block, *pfrom->pfilter);
                            pfrom->PushMessage("merkleblock", merkleBlock);
                            // CMerkleBlock just contains hashes, so also push any transactions in the block the client did not see
                            // This avoids hurting performance by pointlessly requiring a round-trip
                            // Note that there is currently no way for a node to request any single transactions we didnt send here -
                            // they must either disconnect and retry or request the full block.
                            // Thus, the protocol spec specified allows for us to provide duplicate txn here,
                            // however we MUST always provide at least what the remote peer needs
                            typedef std::pair<unsigned int, uint256> PairType;
                            BOOST_FOREACH(PairType& pair, merkleBlock.vMatchedTxn)
                                if (!pfrom->setInventoryKnown.count(CInv(MSG_TX, pair.second)))
                                    pfrom->PushMessage("tx", block.vtx[pair.first]);
                        }
                        // else
                            // no response
                    }

                    // Trigger them to send a getblocks request for the next batch of inventory
                    if (inv.hash == pfrom->hashContinue)
                    {
                        // Bypass PushInventory, this must send even if redundant,
                        // and we want it right after the last block so they don't
                        // wait for other stuff first.
                        vector<CInv> vInv;
                        vInv.push_back(CInv(MSG_BLOCK, hashBestChain));
                        pfrom->PushMessage("inv", vInv);
                        pfrom->hashContinue = 0;
                    }
                }
            }
            else if (inv.IsKnownType())
            {
                // Send stream from relay memory
                bool pushed = false;
                {
                    LOCK(cs_mapRelay);
                    map<CInv, CDataStream>::iterator mi = mapRelay.find(inv);
                    if (mi != mapRelay.end()) {
                        pfrom->PushMessage(inv.GetCommand(), (*mi).second);
                        pushed = true;
                    }
                }
                if (!pushed && inv.type == MSG_TX) {
                    LOCK(mempool.cs);
                    if (mempool.exists(inv.hash)) {
                        CTransaction tx = mempool.lookup(inv.hash);
                        CDataStream ss(SER_NETWORK, PROTOCOL_VERSION);
                        ss.reserve(1000);
                        ss << tx;
                        pfrom->PushMessage("tx", ss);
                        pushed = true;
                    }
                }
                if (!pushed) {
                    vNotFound.push_back(inv);
                }
            }

            // Track requests for our stuff.
            Inventory(inv.hash);
        }
    }

    pfrom->vRecvGetData.erase(pfrom->vRecvGetData.begin(), it);

    if (!vNotFound.empty()) {
        // Let the peer know that we didn't find what it asked for, so it doesn't
        // have to wait around forever. Currently only SPV clients actually care
        // about this message: it's needed when they are recursively walking the
        // dependencies of relevant unconfirmed transactions. SPV clients want to
        // do that because they want to know about (and store and rebroadcast and
        // risk analyze) the dependencies of transactions relevant to them, without
        // having to download the entire memory pool.
        pfrom->PushMessage("notfound", vNotFound);
    }
}

bool static ProcessMessage(CNode* pfrom, string strCommand, CDataStream& vRecv)
{
    RandAddSeedPerfmon();
    if (fDebug)
        printf("received: %s (%"PRIszu" bytes)\n", strCommand.c_str(), vRecv.size());
    if (mapArgs.count("-dropmessagestest") && GetRand(atoi(mapArgs["-dropmessagestest"])) == 0)
    {
        printf("dropmessagestest DROPPING RECV MESSAGE\n");
        return true;
    }





    if (strCommand == "version")
    {
        // Each connection can only send one version message
        if (pfrom->nVersion != 0)
        {
            pfrom->Misbehaving(1);
            return false;
        }

        int64 nTime;
        CAddress addrMe;
        CAddress addrFrom;
        uint64 nNonce = 1;
        vRecv >> pfrom->nVersion >> pfrom->nServices >> nTime >> addrMe;
        if (pfrom->nVersion < MIN_PROTO_VERSION)
        {
            // Since February 20, 2012, the protocol is initiated at version 209,
            // and earlier versions are no longer supported
            printf("partner %s using obsolete version %i; disconnecting\n", pfrom->addr.ToString().c_str(), pfrom->nVersion);
            pfrom->fDisconnect = true;
            return false;
        }

        if (pfrom->nVersion == 10300)
            pfrom->nVersion = 300;
        if (!vRecv.empty())
            vRecv >> addrFrom >> nNonce;
        if (!vRecv.empty())
            vRecv >> pfrom->strSubVer;
        if (!vRecv.empty())
            vRecv >> pfrom->nStartingHeight;
        if (!vRecv.empty())
            vRecv >> pfrom->fRelayTxes; // set to true after we get the first filter* message
        else
            pfrom->fRelayTxes = true;

        if (pfrom->fInbound && addrMe.IsRoutable())
        {
            pfrom->addrLocal = addrMe;
            SeenLocal(addrMe);
        }

        // Disconnect if we connected to ourself
        if (nNonce == nLocalHostNonce && nNonce > 1)
        {
            printf("connected to self at %s, disconnecting\n", pfrom->addr.ToString().c_str());
            pfrom->fDisconnect = true;
            return true;
        }

        // Be shy and don't send version until we hear
        if (pfrom->fInbound)
            pfrom->PushVersion();

        pfrom->fClient = !(pfrom->nServices & NODE_NETWORK);

        AddTimeData(pfrom->addr, nTime);

        // Change version
        pfrom->PushMessage("verack");
        pfrom->ssSend.SetVersion(min(pfrom->nVersion, PROTOCOL_VERSION));

        if (!pfrom->fInbound)
        {
            // Advertise our address
            if (!fNoListen && !IsInitialBlockDownload())
            {
                CAddress addr = GetLocalAddress(&pfrom->addr);
                if (addr.IsRoutable())
                    pfrom->PushAddress(addr);
            }

            // Get recent addresses
            if (pfrom->fOneShot || pfrom->nVersion >= CADDR_TIME_VERSION || addrman.size() < 1000)
            {
                pfrom->PushMessage("getaddr");
                pfrom->fGetAddr = true;
            }
            addrman.Good(pfrom->addr);
        } else {
            if (((CNetAddr)pfrom->addr) == (CNetAddr)addrFrom)
            {
                addrman.Add(addrFrom, addrFrom);
                addrman.Good(addrFrom);
            }
        }

        // Relay alerts
        {
            LOCK(cs_mapAlerts);
            BOOST_FOREACH(PAIRTYPE(const uint256, CAlert)& item, mapAlerts)
                item.second.RelayTo(pfrom);
        }

        pfrom->fSuccessfullyConnected = true;

        printf("receive version message: version %d, blocks=%d, us=%s, them=%s, peer=%s\n", pfrom->nVersion, pfrom->nStartingHeight, addrMe.ToString().c_str(), addrFrom.ToString().c_str(), pfrom->addr.ToString().c_str());

        cPeerBlockCounts.input(pfrom->nStartingHeight);
    }


    else if (pfrom->nVersion == 0)
    {
        // Must have a version message before anything else
        pfrom->Misbehaving(1);
        return false;
    }


    else if (strCommand == "verack")
    {
        pfrom->SetRecvVersion(min(pfrom->nVersion, PROTOCOL_VERSION));
    }


    else if (strCommand == "addr")
    {
        vector<CAddress> vAddr;
        vRecv >> vAddr;

        // Don't want addr from older versions unless seeding
        if (pfrom->nVersion < CADDR_TIME_VERSION && addrman.size() > 1000)
            return true;
        if (vAddr.size() > 1000)
        {
            pfrom->Misbehaving(20);
            return error("message addr size() = %"PRIszu"", vAddr.size());
        }

        // Store the new addresses
        vector<CAddress> vAddrOk;
        int64 nNow = GetAdjustedTime();
        int64 nSince = nNow - 10 * 60;
        BOOST_FOREACH(CAddress& addr, vAddr)
        {
            boost::this_thread::interruption_point();

            if (addr.nTime <= 100000000 || addr.nTime > nNow + 10 * 60)
                addr.nTime = nNow - 5 * 24 * 60 * 60;
            pfrom->AddAddressKnown(addr);
            bool fReachable = IsReachable(addr);
            if (addr.nTime > nSince && !pfrom->fGetAddr && vAddr.size() <= 10 && addr.IsRoutable())
            {
                // Relay to a limited number of other nodes
                {
                    LOCK(cs_vNodes);
                    // Use deterministic randomness to send to the same nodes for 24 hours
                    // at a time so the setAddrKnowns of the chosen nodes prevent repeats
                    static uint256 hashSalt;
                    if (hashSalt == 0)
                        hashSalt = GetRandHash();
                    uint64 hashAddr = addr.GetHash();
                    uint256 hashRand = hashSalt ^ (hashAddr<<32) ^ ((GetTime()+hashAddr)/(24*60*60));
                    hashRand = Hash(BEGIN(hashRand), END(hashRand));
                    multimap<uint256, CNode*> mapMix;
                    BOOST_FOREACH(CNode* pnode, vNodes)
                    {
                        if (pnode->nVersion < CADDR_TIME_VERSION)
                            continue;
                        unsigned int nPointer;
                        memcpy(&nPointer, &pnode, sizeof(nPointer));
                        uint256 hashKey = hashRand ^ nPointer;
                        hashKey = Hash(BEGIN(hashKey), END(hashKey));
                        mapMix.insert(make_pair(hashKey, pnode));
                    }
                    int nRelayNodes = fReachable ? 2 : 1; // limited relaying of addresses outside our network(s)
                    for (multimap<uint256, CNode*>::iterator mi = mapMix.begin(); mi != mapMix.end() && nRelayNodes-- > 0; ++mi)
                        ((*mi).second)->PushAddress(addr);
                }
            }
            // Do not store addresses outside our network
            if (fReachable)
                vAddrOk.push_back(addr);
        }
        addrman.Add(vAddrOk, pfrom->addr, 2 * 60 * 60);
        if (vAddr.size() < 1000)
            pfrom->fGetAddr = false;
        if (pfrom->fOneShot)
            pfrom->fDisconnect = true;
    }


    else if (strCommand == "inv")
    {
        vector<CInv> vInv;
        vRecv >> vInv;
        if (vInv.size() > MAX_INV_SZ)
        {
            pfrom->Misbehaving(20);
            return error("message inv size() = %"PRIszu"", vInv.size());
        }

        // find last block in inv vector
        unsigned int nLastBlock = (unsigned int)(-1);
        for (unsigned int nInv = 0; nInv < vInv.size(); nInv++) {
            if (vInv[vInv.size() - 1 - nInv].type == MSG_BLOCK) {
                nLastBlock = vInv.size() - 1 - nInv;
                break;
            }
        }
        for (unsigned int nInv = 0; nInv < vInv.size(); nInv++)
        {
            const CInv &inv = vInv[nInv];

            boost::this_thread::interruption_point();
            pfrom->AddInventoryKnown(inv);

            bool fAlreadyHave = AlreadyHave(inv);
            if (fDebug)
                printf("  got inventory: %s  %s\n", inv.ToString().c_str(), fAlreadyHave ? "have" : "new");

            if (!fAlreadyHave) {
                if (!fImporting && !fReindex)
                    pfrom->AskFor(inv);
            } else if (inv.type == MSG_BLOCK && mapOrphanBlocks.count(inv.hash)) {
                pfrom->PushGetBlocks(pindexBest, GetOrphanRoot(mapOrphanBlocks[inv.hash]));
            } else if (nInv == nLastBlock) {
                // In case we are on a very long side-chain, it is possible that we already have
                // the last block in an inv bundle sent in response to getblocks. Try to detect
                // this situation and push another getblocks to continue.
                pfrom->PushGetBlocks(mapBlockIndex[inv.hash], uint256(0));
                if (fDebug)
                    printf("force request: %s\n", inv.ToString().c_str());
            }

            // Track requests for our stuff
            Inventory(inv.hash);
        }
    }


    else if (strCommand == "getdata")
    {
        vector<CInv> vInv;
        vRecv >> vInv;
        if (vInv.size() > MAX_INV_SZ)
        {
            pfrom->Misbehaving(20);
            return error("message getdata size() = %"PRIszu"", vInv.size());
        }

        if (fDebugNet || (vInv.size() != 1))
            printf("received getdata (%"PRIszu" invsz)\n", vInv.size());

        if ((fDebugNet && vInv.size() > 0) || (vInv.size() == 1))
            printf("received getdata for: %s\n", vInv[0].ToString().c_str());

        pfrom->vRecvGetData.insert(pfrom->vRecvGetData.end(), vInv.begin(), vInv.end());
        ProcessGetData(pfrom);
    }


    else if (strCommand == "getblocks")
    {
        CBlockLocator locator;
        uint256 hashStop;
        vRecv >> locator >> hashStop;

        // Find the last block the caller has in the main chain
        CBlockIndex* pindex = locator.GetBlockIndex();

        // Send the rest of the chain
        if (pindex)
            pindex = pindex->pnext;
        int nLimit = 500;
        printf("getblocks %d to %s limit %d\n", (pindex ? pindex->nHeight : -1), hashStop.ToString().c_str(), nLimit);
        for (; pindex; pindex = pindex->pnext)
        {
            if (pindex->GetBlockHash() == hashStop)
            {
                printf("  getblocks stopping at %d %s\n", pindex->nHeight, pindex->GetBlockHash().ToString().c_str());
                break;
            }
            pfrom->PushInventory(CInv(MSG_BLOCK, pindex->GetBlockHash()));
            if (--nLimit <= 0)
            {
                // When this block is requested, we'll send an inv that'll make them
                // getblocks the next batch of inventory.
                printf("  getblocks stopping at limit %d %s\n", pindex->nHeight, pindex->GetBlockHash().ToString().c_str());
                pfrom->hashContinue = pindex->GetBlockHash();
                break;
            }
        }
    }


    else if (strCommand == "getheaders")
    {
        CBlockLocator locator;
        uint256 hashStop;
        vRecv >> locator >> hashStop;

        CBlockIndex* pindex = NULL;
        if (locator.IsNull())
        {
            // If locator is null, return the hashStop block
            map<uint256, CBlockIndex*>::iterator mi = mapBlockIndex.find(hashStop);
            if (mi == mapBlockIndex.end())
                return true;
            pindex = (*mi).second;
        }
        else
        {
            // Find the last block the caller has in the main chain
            pindex = locator.GetBlockIndex();
            if (pindex)
                pindex = pindex->pnext;
        }

        // we must use CBlocks, as CBlockHeaders won't include the 0x00 nTx count at the end
        vector<CBlock> vHeaders;
        int nLimit = 2000;
        printf("getheaders %d to %s\n", (pindex ? pindex->nHeight : -1), hashStop.ToString().c_str());
        for (; pindex; pindex = pindex->pnext)
        {
            vHeaders.push_back(pindex->GetBlockHeader());
            if (--nLimit <= 0 || pindex->GetBlockHash() == hashStop)
                break;
        }
        pfrom->PushMessage("headers", vHeaders);
    }


    else if (strCommand == "tx")
    {
        vector<uint256> vWorkQueue;
        vector<uint256> vEraseQueue;
        CDataStream vMsg(vRecv);
        CTransaction tx;
        vRecv >> tx;

        CInv inv(MSG_TX, tx.GetHash());
        pfrom->AddInventoryKnown(inv);

        bool fMissingInputs = false;
        CValidationState state;
        if (tx.AcceptToMemoryPool(state, true, true, &fMissingInputs))
        {
<<<<<<< HEAD
            RelayTransaction(tx, inv.hash, vMsg);
=======
            SyncWithWallets(tx, NULL, true);
            RelayMessage(inv, tx);
>>>>>>> 2d903f65
            mapAlreadyAskedFor.erase(inv);
            vWorkQueue.push_back(inv.hash);
            vEraseQueue.push_back(inv.hash);

            // Recursively process any orphan transactions that depended on this one
            for (unsigned int i = 0; i < vWorkQueue.size(); i++)
            {
                uint256 hashPrev = vWorkQueue[i];
                for (set<uint256>::iterator mi = mapOrphanTransactionsByPrev[hashPrev].begin();
                     mi != mapOrphanTransactionsByPrev[hashPrev].end();
                     ++mi)
                {
                    const uint256& orphanHash = *mi;
                    const CTransaction& orphanTx = mapOrphanTransactions[orphanHash];
                    bool fMissingInputs2 = false;
                    // Use a dummy CValidationState so someone can't setup nodes to counter-DoS based on orphan resolution (that is, feeding people an invalid transaction based on LegitTxX in order to get anyone relaying LegitTxX banned)
                    CValidationState stateDummy;

<<<<<<< HEAD
                    if (tx.AcceptToMemoryPool(stateDummy, true, true, &fMissingInputs2))
                    {
                        printf("   accepted orphan tx %s\n", inv.hash.ToString().c_str());
                        RelayTransaction(tx, inv.hash, vMsg);
                        mapAlreadyAskedFor.erase(inv);
                        vWorkQueue.push_back(inv.hash);
                        vEraseQueue.push_back(inv.hash);
=======
                    if (orphanTx.AcceptToMemoryPool_new(txdb, true, true, &fMissingInputs2))
                    {
                        CInv orphanInv(MSG_TX, orphanHash);
                        printf("   accepted orphan tx %s\n", orphanHash.ToString().substr(0,10).c_str());
                        SyncWithWallets(tx, NULL, true);
                        RelayMessage(orphanInv, orphanTx);
                        mapAlreadyAskedFor.erase(orphanInv);
                        vWorkQueue.push_back(orphanHash);
                        vEraseQueue.push_back(orphanHash);
>>>>>>> 2d903f65
                    }
                    else if (!fMissingInputs2)
                    {
                        // invalid or too-little-fee orphan
<<<<<<< HEAD
                        vEraseQueue.push_back(inv.hash);
                        printf("   removed orphan tx %s\n", inv.hash.ToString().c_str());
=======
                        vEraseQueue.push_back(orphanHash);
                        printf("   removed orphan tx %s\n", orphanHash.ToString().substr(0,10).c_str());
>>>>>>> 2d903f65
                    }
                }
            }

            BOOST_FOREACH(uint256 hash, vEraseQueue)
                EraseOrphanTx(hash);
        }
        else if (fMissingInputs)
        {
            AddOrphanTx(tx);

            // DoS prevention: do not allow mapOrphanTransactions to grow unbounded
            unsigned int nEvicted = LimitOrphanTxSize(MAX_ORPHAN_TRANSACTIONS);
            if (nEvicted > 0)
                printf("mapOrphan overflow, removed %u tx\n", nEvicted);
        }
        int nDoS;
        if (state.IsInvalid(nDoS))
            pfrom->Misbehaving(nDoS);
    }


    else if (strCommand == "block" && !fImporting && !fReindex) // Ignore blocks received while importing
    {
        CBlock block;
        vRecv >> block;

        printf("received block %s\n", block.GetHash().ToString().c_str());
        // block.print();

        CInv inv(MSG_BLOCK, block.GetHash());
        pfrom->AddInventoryKnown(inv);

        CValidationState state;
        if (ProcessBlock(state, pfrom, &block))
            mapAlreadyAskedFor.erase(inv);
        int nDoS;
        if (state.IsInvalid(nDoS))
            pfrom->Misbehaving(nDoS);
    }


    else if (strCommand == "getaddr")
    {
        pfrom->vAddrToSend.clear();
        vector<CAddress> vAddr = addrman.GetAddr();
        BOOST_FOREACH(const CAddress &addr, vAddr)
            pfrom->PushAddress(addr);
    }


    else if (strCommand == "mempool")
    {
        std::vector<uint256> vtxid;
        LOCK2(mempool.cs, pfrom->cs_filter);
        mempool.queryHashes(vtxid);
        vector<CInv> vInv;
        BOOST_FOREACH(uint256& hash, vtxid) {
            CInv inv(MSG_TX, hash);
            if ((pfrom->pfilter && pfrom->pfilter->IsRelevantAndUpdate(mempool.lookup(hash), hash)) ||
               (!pfrom->pfilter))
                vInv.push_back(inv);
            if (vInv.size() == MAX_INV_SZ)
                break;
        }
        if (vInv.size() > 0)
            pfrom->PushMessage("inv", vInv);
    }


    else if (strCommand == "ping")
    {
        if (pfrom->nVersion > BIP0031_VERSION)
        {
            uint64 nonce = 0;
            vRecv >> nonce;
            // Echo the message back with the nonce. This allows for two useful features:
            //
            // 1) A remote node can quickly check if the connection is operational
            // 2) Remote nodes can measure the latency of the network thread. If this node
            //    is overloaded it won't respond to pings quickly and the remote node can
            //    avoid sending us more work, like chain download requests.
            //
            // The nonce stops the remote getting confused between different pings: without
            // it, if the remote node sends a ping once per second and this node takes 5
            // seconds to respond to each, the 5th ping the remote sends would appear to
            // return very quickly.
            pfrom->PushMessage("pong", nonce);
        }
    }


    else if (strCommand == "alert")
    {
        CAlert alert;
        vRecv >> alert;

        uint256 alertHash = alert.GetHash();
        if (pfrom->setKnown.count(alertHash) == 0)
        {
            if (alert.ProcessAlert())
            {
                // Relay
                pfrom->setKnown.insert(alertHash);
                {
                    LOCK(cs_vNodes);
                    BOOST_FOREACH(CNode* pnode, vNodes)
                        alert.RelayTo(pnode);
                }
            }
            else {
                // Small DoS penalty so peers that send us lots of
                // duplicate/expired/invalid-signature/whatever alerts
                // eventually get banned.
                // This isn't a Misbehaving(100) (immediate ban) because the
                // peer might be an older or different implementation with
                // a different signature key, etc.
                pfrom->Misbehaving(10);
            }
        }
    }


    else if (strCommand == "filterload")
    {
        CBloomFilter filter;
        vRecv >> filter;

        if (!filter.IsWithinSizeConstraints())
            // There is no excuse for sending a too-large filter
            pfrom->Misbehaving(100);
        else
        {
            LOCK(pfrom->cs_filter);
            delete pfrom->pfilter;
            pfrom->pfilter = new CBloomFilter(filter);
        }
        pfrom->fRelayTxes = true;
    }


    else if (strCommand == "filteradd")
    {
        vector<unsigned char> vData;
        vRecv >> vData;

        // Nodes must NEVER send a data item > 520 bytes (the max size for a script data object,
        // and thus, the maximum size any matched object can have) in a filteradd message
        if (vData.size() > MAX_SCRIPT_ELEMENT_SIZE)
        {
            pfrom->Misbehaving(100);
        } else {
            LOCK(pfrom->cs_filter);
            if (pfrom->pfilter)
                pfrom->pfilter->insert(vData);
            else
                pfrom->Misbehaving(100);
        }
    }


    else if (strCommand == "filterclear")
    {
        LOCK(pfrom->cs_filter);
        delete pfrom->pfilter;
        pfrom->pfilter = NULL;
        pfrom->fRelayTxes = true;
    }


    else
    {
        // Ignore unknown commands for extensibility
    }


    // Update the last seen time for this node's address
    if (pfrom->fNetworkNode)
        if (strCommand == "version" || strCommand == "addr" || strCommand == "inv" || strCommand == "getdata" || strCommand == "ping")
            AddressCurrentlyConnected(pfrom->addr);


    return true;
}

// requires LOCK(cs_vRecvMsg)
bool ProcessMessages(CNode* pfrom)
{
    //if (fDebug)
    //    printf("ProcessMessages(%zu messages)\n", pfrom->vRecvMsg.size());

    //
    // Message format
    //  (4) message start
    //  (12) command
    //  (4) size
    //  (4) checksum
    //  (x) data
    //
    bool fOk = true;

    if (!pfrom->vRecvGetData.empty())
        ProcessGetData(pfrom);

    std::deque<CNetMessage>::iterator it = pfrom->vRecvMsg.begin();
    while (!pfrom->fDisconnect && it != pfrom->vRecvMsg.end()) {
        // Don't bother if send buffer is too full to respond anyway
        if (pfrom->nSendSize >= SendBufferSize())
            break;

        // get next message
        CNetMessage& msg = *it;

        //if (fDebug)
        //    printf("ProcessMessages(message %u msgsz, %zu bytes, complete:%s)\n",
        //            msg.hdr.nMessageSize, msg.vRecv.size(),
        //            msg.complete() ? "Y" : "N");

        // end, if an incomplete message is found
        if (!msg.complete())
            break;

        // at this point, any failure means we can delete the current message
        it++;

        // Scan for message start
        if (memcmp(msg.hdr.pchMessageStart, pchMessageStart, sizeof(pchMessageStart)) != 0) {
            printf("\n\nPROCESSMESSAGE: INVALID MESSAGESTART\n\n");
            fOk = false;
            break;
        }

        // Read header
        CMessageHeader& hdr = msg.hdr;
        if (!hdr.IsValid())
        {
            printf("\n\nPROCESSMESSAGE: ERRORS IN HEADER %s\n\n\n", hdr.GetCommand().c_str());
            continue;
        }
        string strCommand = hdr.GetCommand();

        // Message size
        unsigned int nMessageSize = hdr.nMessageSize;

        // Checksum
        CDataStream& vRecv = msg.vRecv;
        uint256 hash = Hash(vRecv.begin(), vRecv.begin() + nMessageSize);
        unsigned int nChecksum = 0;
        memcpy(&nChecksum, &hash, sizeof(nChecksum));
        if (nChecksum != hdr.nChecksum)
        {
            printf("ProcessMessages(%s, %u bytes) : CHECKSUM ERROR nChecksum=%08x hdr.nChecksum=%08x\n",
               strCommand.c_str(), nMessageSize, nChecksum, hdr.nChecksum);
            continue;
        }

        // Process message
        bool fRet = false;
        try
        {
            {
                LOCK(cs_main);
                fRet = ProcessMessage(pfrom, strCommand, vRecv);
            }
            boost::this_thread::interruption_point();
        }
        catch (std::ios_base::failure& e)
        {
            if (strstr(e.what(), "end of data"))
            {
                // Allow exceptions from under-length message on vRecv
                printf("ProcessMessages(%s, %u bytes) : Exception '%s' caught, normally caused by a message being shorter than its stated length\n", strCommand.c_str(), nMessageSize, e.what());
            }
            else if (strstr(e.what(), "size too large"))
            {
                // Allow exceptions from over-long size
                printf("ProcessMessages(%s, %u bytes) : Exception '%s' caught\n", strCommand.c_str(), nMessageSize, e.what());
            }
            else
            {
                PrintExceptionContinue(&e, "ProcessMessages()");
            }
        }
        catch (boost::thread_interrupted) {
            throw;
        }
        catch (std::exception& e) {
            PrintExceptionContinue(&e, "ProcessMessages()");
        } catch (...) {
            PrintExceptionContinue(NULL, "ProcessMessages()");
        }

        if (!fRet)
            printf("ProcessMessage(%s, %u bytes) FAILED\n", strCommand.c_str(), nMessageSize);
    }

    // In case the connection got shut down, its receive buffer was wiped
    if (!pfrom->fDisconnect)
        pfrom->vRecvMsg.erase(pfrom->vRecvMsg.begin(), it);

    return fOk;
}


bool SendMessages(CNode* pto, bool fSendTrickle)
{
    TRY_LOCK(cs_main, lockMain);
    if (lockMain) {
        // Don't send anything until we get their version message
        if (pto->nVersion == 0)
            return true;

        // Keep-alive ping. We send a nonce of zero because we don't use it anywhere
        // right now.
        if (pto->nLastSend && GetTime() - pto->nLastSend > 30 * 60 && pto->vSendMsg.empty()) {
            uint64 nonce = 0;
            if (pto->nVersion > BIP0031_VERSION)
                pto->PushMessage("ping", nonce);
            else
                pto->PushMessage("ping");
        }

        // Start block sync
        if (pto->fStartSync && !fImporting && !fReindex) {
            pto->fStartSync = false;
            pto->PushGetBlocks(pindexBest, uint256(0));
        }

        // Resend wallet transactions that haven't gotten in a block yet
        // Except during reindex, importing and IBD, when old wallet
        // transactions become unconfirmed and spams other nodes.
        if (!fReindex && !fImporting && !IsInitialBlockDownload())
        {
            ResendWalletTransactions();
        }

        // Address refresh broadcast
        static int64 nLastRebroadcast;
        if (!IsInitialBlockDownload() && (GetTime() - nLastRebroadcast > 24 * 60 * 60))
        {
            {
                LOCK(cs_vNodes);
                BOOST_FOREACH(CNode* pnode, vNodes)
                {
                    // Periodically clear setAddrKnown to allow refresh broadcasts
                    if (nLastRebroadcast)
                        pnode->setAddrKnown.clear();

                    // Rebroadcast our address
                    if (!fNoListen)
                    {
                        CAddress addr = GetLocalAddress(&pnode->addr);
                        if (addr.IsRoutable())
                            pnode->PushAddress(addr);
                    }
                }
            }
            nLastRebroadcast = GetTime();
        }

        //
        // Message: addr
        //
        if (fSendTrickle)
        {
            vector<CAddress> vAddr;
            vAddr.reserve(pto->vAddrToSend.size());
            BOOST_FOREACH(const CAddress& addr, pto->vAddrToSend)
            {
                // returns true if wasn't already contained in the set
                if (pto->setAddrKnown.insert(addr).second)
                {
                    vAddr.push_back(addr);
                    // receiver rejects addr messages larger than 1000
                    if (vAddr.size() >= 1000)
                    {
                        pto->PushMessage("addr", vAddr);
                        vAddr.clear();
                    }
                }
            }
            pto->vAddrToSend.clear();
            if (!vAddr.empty())
                pto->PushMessage("addr", vAddr);
        }


        //
        // Message: inventory
        //
        vector<CInv> vInv;
        vector<CInv> vInvWait;
        {
            LOCK(pto->cs_inventory);
            vInv.reserve(pto->vInventoryToSend.size());
            vInvWait.reserve(pto->vInventoryToSend.size());
            BOOST_FOREACH(const CInv& inv, pto->vInventoryToSend)
            {
                if (pto->setInventoryKnown.count(inv))
                    continue;

                // trickle out tx inv to protect privacy
                if (inv.type == MSG_TX && !fSendTrickle)
                {
                    // 1/4 of tx invs blast to all immediately
                    static uint256 hashSalt;
                    if (hashSalt == 0)
                        hashSalt = GetRandHash();
                    uint256 hashRand = inv.hash ^ hashSalt;
                    hashRand = Hash(BEGIN(hashRand), END(hashRand));
                    bool fTrickleWait = ((hashRand & 3) != 0);

                    // always trickle our own transactions
                    if (!fTrickleWait)
                    {
                        CWalletTx wtx;
                        if (GetTransaction(inv.hash, wtx))
                            if (wtx.fFromMe)
                                fTrickleWait = true;
                    }

                    if (fTrickleWait)
                    {
                        vInvWait.push_back(inv);
                        continue;
                    }
                }

                // returns true if wasn't already contained in the set
                if (pto->setInventoryKnown.insert(inv).second)
                {
                    vInv.push_back(inv);
                    if (vInv.size() >= 1000)
                    {
                        pto->PushMessage("inv", vInv);
                        vInv.clear();
                    }
                }
            }
            pto->vInventoryToSend = vInvWait;
        }
        if (!vInv.empty())
            pto->PushMessage("inv", vInv);


        //
        // Message: getdata
        //
        vector<CInv> vGetData;
        int64 nNow = GetTime() * 1000000;
        while (!pto->mapAskFor.empty() && (*pto->mapAskFor.begin()).first <= nNow)
        {
            const CInv& inv = (*pto->mapAskFor.begin()).second;
            if (!AlreadyHave(inv))
            {
                if (fDebugNet)
                    printf("sending getdata: %s\n", inv.ToString().c_str());
                vGetData.push_back(inv);
                if (vGetData.size() >= 1000)
                {
                    pto->PushMessage("getdata", vGetData);
                    vGetData.clear();
                }
            }
            pto->mapAskFor.erase(pto->mapAskFor.begin());
        }
        if (!vGetData.empty())
            pto->PushMessage("getdata", vGetData);

    }
    return true;
}














//////////////////////////////////////////////////////////////////////////////
//
// BitcoinMiner
//

int static FormatHashBlocks(void* pbuffer, unsigned int len)
{
    unsigned char* pdata = (unsigned char*)pbuffer;
    unsigned int blocks = 1 + ((len + 8) / 64);
    unsigned char* pend = pdata + 64 * blocks;
    memset(pdata + len, 0, 64 * blocks - len);
    pdata[len] = 0x80;
    unsigned int bits = len * 8;
    pend[-1] = (bits >> 0) & 0xff;
    pend[-2] = (bits >> 8) & 0xff;
    pend[-3] = (bits >> 16) & 0xff;
    pend[-4] = (bits >> 24) & 0xff;
    return blocks;
}

static const unsigned int pSHA256InitState[8] =
{0x6a09e667, 0xbb67ae85, 0x3c6ef372, 0xa54ff53a, 0x510e527f, 0x9b05688c, 0x1f83d9ab, 0x5be0cd19};

void SHA256Transform(void* pstate, void* pinput, const void* pinit)
{
    SHA256_CTX ctx;
    unsigned char data[64];

    SHA256_Init(&ctx);

    for (int i = 0; i < 16; i++)
        ((uint32_t*)data)[i] = ByteReverse(((uint32_t*)pinput)[i]);

    for (int i = 0; i < 8; i++)
        ctx.h[i] = ((uint32_t*)pinit)[i];

    SHA256_Update(&ctx, data, sizeof(data));
    for (int i = 0; i < 8; i++)
        ((uint32_t*)pstate)[i] = ctx.h[i];
}

//
// ScanHash scans nonces looking for a hash with at least some zero bits.
// It operates on big endian data.  Caller does the byte reversing.
// All input buffers are 16-byte aligned.  nNonce is usually preserved
// between calls, but periodically or if nNonce is 0xffff0000 or above,
// the block is rebuilt and nNonce starts over at zero.
//
unsigned int static ScanHash_CryptoPP(char* pmidstate, char* pdata, char* phash1, char* phash, unsigned int& nHashesDone)
{
    unsigned int& nNonce = *(unsigned int*)(pdata + 12);
    for (;;)
    {
        // Crypto++ SHA256
        // Hash pdata using pmidstate as the starting state into
        // pre-formatted buffer phash1, then hash phash1 into phash
        nNonce++;
        SHA256Transform(phash1, pdata, pmidstate);
        SHA256Transform(phash, phash1, pSHA256InitState);

        // Return the nonce if the hash has at least some zero bits,
        // caller will check if it has enough to reach the target
        if (((unsigned short*)phash)[14] == 0)
            return nNonce;

        // If nothing found after trying for a while, return -1
        if ((nNonce & 0xffff) == 0)
        {
            nHashesDone = 0xffff+1;
            return (unsigned int) -1;
        }
        if ((nNonce & 0xfff) == 0)
            boost::this_thread::interruption_point();
    }
}

// Some explaining would be appreciated
class COrphan
{
public:
    CTransaction* ptx;
    set<uint256> setDependsOn;
    double dPriority;
    double dFeePerKb;

    COrphan(CTransaction* ptxIn)
    {
        ptx = ptxIn;
        dPriority = dFeePerKb = 0;
    }

    void print() const
    {
        printf("COrphan(hash=%s, dPriority=%.1f, dFeePerKb=%.1f)\n",
               ptx->GetHash().ToString().c_str(), dPriority, dFeePerKb);
        BOOST_FOREACH(uint256 hash, setDependsOn)
            printf("   setDependsOn %s\n", hash.ToString().c_str());
    }
};


uint64 nLastBlockTx = 0;
uint64 nLastBlockSize = 0;

// We want to sort transactions by priority and fee, so:
typedef boost::tuple<double, double, CTransaction*> TxPriority;
class TxPriorityCompare
{
    bool byFee;
public:
    TxPriorityCompare(bool _byFee) : byFee(_byFee) { }
    bool operator()(const TxPriority& a, const TxPriority& b)
    {
        if (byFee)
        {
            if (a.get<1>() == b.get<1>())
                return a.get<0>() < b.get<0>();
            return a.get<1>() < b.get<1>();
        }
        else
        {
            if (a.get<0>() == b.get<0>())
                return a.get<1>() < b.get<1>();
            return a.get<0>() < b.get<0>();
        }
    }
};

CBlockTemplate* CreateNewBlock(CReserveKey& reservekey)
{
    // Create new block
    auto_ptr<CBlockTemplate> pblocktemplate(new CBlockTemplate());
    if(!pblocktemplate.get())
        return NULL;
    CBlock *pblock = &pblocktemplate->block; // pointer for convenience

    // Create coinbase tx
    CTransaction txNew;
    txNew.vin.resize(1);
    txNew.vin[0].prevout.SetNull();
    txNew.vout.resize(1);
    CPubKey pubkey;
    if (!reservekey.GetReservedKey(pubkey))
        return NULL;
    txNew.vout[0].scriptPubKey << pubkey << OP_CHECKSIG;

    // Add our coinbase tx as first transaction
    pblock->vtx.push_back(txNew);
    pblocktemplate->vTxFees.push_back(-1); // updated at end
    pblocktemplate->vTxSigOps.push_back(-1); // updated at end

    // Largest block you're willing to create:
    unsigned int nBlockMaxSize = GetArg("-blockmaxsize", MAX_BLOCK_SIZE_GEN/2);
    // Limit to betweeen 1K and MAX_BLOCK_SIZE-1K for sanity:
    nBlockMaxSize = std::max((unsigned int)1000, std::min((unsigned int)(MAX_BLOCK_SIZE-1000), nBlockMaxSize));

    // Special compatibility rule before 15 May: limit size to 500,000 bytes:
    if (GetAdjustedTime() < 1368576000)
        nBlockMaxSize = std::min(nBlockMaxSize, (unsigned int)(MAX_BLOCK_SIZE_GEN));

    // How much of the block should be dedicated to high-priority transactions,
    // included regardless of the fees they pay
    unsigned int nBlockPrioritySize = GetArg("-blockprioritysize", 27000);
    nBlockPrioritySize = std::min(nBlockMaxSize, nBlockPrioritySize);

    // Minimum block size you want to create; block will be filled with free transactions
    // until there are no more or the block reaches this size:
    unsigned int nBlockMinSize = GetArg("-blockminsize", 0);
    nBlockMinSize = std::min(nBlockMaxSize, nBlockMinSize);

    // Collect memory pool transactions into the block
    int64 nFees = 0;
    {
        LOCK2(cs_main, mempool.cs);
        CBlockIndex* pindexPrev = pindexBest;
        CCoinsViewCache view(*pcoinsTip, true);

        // Priority order to process transactions
        list<COrphan> vOrphan; // list memory doesn't move
        map<uint256, vector<COrphan*> > mapDependers;
        bool fPrintPriority = GetBoolArg("-printpriority");

        // This vector will be sorted into a priority queue:
        vector<TxPriority> vecPriority;
        vecPriority.reserve(mempool.mapTx.size());
        for (map<uint256, CTransaction>::iterator mi = mempool.mapTx.begin(); mi != mempool.mapTx.end(); ++mi)
        {
            CTransaction& tx = (*mi).second;
            if (tx.IsCoinBase() || !tx.IsFinal())
                continue;

            COrphan* porphan = NULL;
            double dPriority = 0;
            int64 nTotalIn = 0;
            bool fMissingInputs = false;
            BOOST_FOREACH(const CTxIn& txin, tx.vin)
            {
                // Read prev transaction
                if (!view.HaveCoins(txin.prevout.hash))
                {
                    // This should never happen; all transactions in the memory
                    // pool should connect to either transactions in the chain
                    // or other transactions in the memory pool.
                    if (!mempool.mapTx.count(txin.prevout.hash))
                    {
                        printf("ERROR: mempool transaction missing input\n");
                        if (fDebug) assert("mempool transaction missing input" == 0);
                        fMissingInputs = true;
                        if (porphan)
                            vOrphan.pop_back();
                        break;
                    }

                    // Has to wait for dependencies
                    if (!porphan)
                    {
                        // Use list for automatic deletion
                        vOrphan.push_back(COrphan(&tx));
                        porphan = &vOrphan.back();
                    }
                    mapDependers[txin.prevout.hash].push_back(porphan);
                    porphan->setDependsOn.insert(txin.prevout.hash);
                    nTotalIn += mempool.mapTx[txin.prevout.hash].vout[txin.prevout.n].nValue;
                    continue;
                }
                const CCoins &coins = view.GetCoins(txin.prevout.hash);

                int64 nValueIn = coins.vout[txin.prevout.n].nValue;
                nTotalIn += nValueIn;

                int nConf = pindexPrev->nHeight - coins.nHeight + 1;

                dPriority += (double)nValueIn * nConf;
            }
            if (fMissingInputs) continue;

            // Priority is sum(valuein * age) / txsize
            unsigned int nTxSize = ::GetSerializeSize(tx, SER_NETWORK, PROTOCOL_VERSION);
            dPriority /= nTxSize;

            // This is a more accurate fee-per-kilobyte than is used by the client code, because the
            // client code rounds up the size to the nearest 1K. That's good, because it gives an
            // incentive to create smaller transactions.
            double dFeePerKb =  double(nTotalIn-tx.GetValueOut()) / (double(nTxSize)/1000.0);

            if (porphan)
            {
                porphan->dPriority = dPriority;
                porphan->dFeePerKb = dFeePerKb;
            }
            else
                vecPriority.push_back(TxPriority(dPriority, dFeePerKb, &(*mi).second));
        }

        // Collect transactions into block
        uint64 nBlockSize = 1000;
        uint64 nBlockTx = 0;
        int nBlockSigOps = 100;
        bool fSortedByFee = (nBlockPrioritySize <= 0);

        TxPriorityCompare comparer(fSortedByFee);
        std::make_heap(vecPriority.begin(), vecPriority.end(), comparer);

        while (!vecPriority.empty())
        {
            // Take highest priority transaction off the priority queue:
            double dPriority = vecPriority.front().get<0>();
            double dFeePerKb = vecPriority.front().get<1>();
            CTransaction& tx = *(vecPriority.front().get<2>());

            std::pop_heap(vecPriority.begin(), vecPriority.end(), comparer);
            vecPriority.pop_back();

            // Size limits
            unsigned int nTxSize = ::GetSerializeSize(tx, SER_NETWORK, PROTOCOL_VERSION);
            if (nBlockSize + nTxSize >= nBlockMaxSize)
                continue;

            // Legacy limits on sigOps:
            unsigned int nTxSigOps = tx.GetLegacySigOpCount();
            if (nBlockSigOps + nTxSigOps >= MAX_BLOCK_SIGOPS)
                continue;

            // Skip free transactions if we're past the minimum block size:
            if (fSortedByFee && (dFeePerKb < CTransaction::nMinTxFee) && (nBlockSize + nTxSize >= nBlockMinSize))
                continue;

            // Prioritize by fee once past the priority size or we run out of high-priority
            // transactions:
            if (!fSortedByFee &&
                ((nBlockSize + nTxSize >= nBlockPrioritySize) || (dPriority < COIN * 144 / 250)))
            {
                fSortedByFee = true;
                comparer = TxPriorityCompare(fSortedByFee);
                std::make_heap(vecPriority.begin(), vecPriority.end(), comparer);
            }

            if (!tx.HaveInputs(view))
                continue;

            int64 nTxFees = tx.GetValueIn(view)-tx.GetValueOut();

            nTxSigOps += tx.GetP2SHSigOpCount(view);
            if (nBlockSigOps + nTxSigOps >= MAX_BLOCK_SIGOPS)
                continue;

            CValidationState state;
            if (!tx.CheckInputs(state, view, true, SCRIPT_VERIFY_P2SH))
                continue;

            CTxUndo txundo;
            uint256 hash = tx.GetHash();
            tx.UpdateCoins(state, view, txundo, pindexPrev->nHeight+1, hash);

            // Added
            pblock->vtx.push_back(tx);
            pblocktemplate->vTxFees.push_back(nTxFees);
            pblocktemplate->vTxSigOps.push_back(nTxSigOps);
            nBlockSize += nTxSize;
            ++nBlockTx;
            nBlockSigOps += nTxSigOps;
            nFees += nTxFees;

            if (fPrintPriority)
            {
                printf("priority %.1f feeperkb %.1f txid %s\n",
                       dPriority, dFeePerKb, tx.GetHash().ToString().c_str());
            }

            // Add transactions that depend on this one to the priority queue
            if (mapDependers.count(hash))
            {
                BOOST_FOREACH(COrphan* porphan, mapDependers[hash])
                {
                    if (!porphan->setDependsOn.empty())
                    {
                        porphan->setDependsOn.erase(hash);
                        if (porphan->setDependsOn.empty())
                        {
                            vecPriority.push_back(TxPriority(porphan->dPriority, porphan->dFeePerKb, porphan->ptx));
                            std::push_heap(vecPriority.begin(), vecPriority.end(), comparer);
                        }
                    }
                }
            }
        }

        nLastBlockTx = nBlockTx;
        nLastBlockSize = nBlockSize;
        printf("CreateNewBlock(): total size %"PRI64u"\n", nBlockSize);

        pblock->vtx[0].vout[0].nValue = GetBlockValue(pindexPrev->nHeight+1, nFees);
        pblocktemplate->vTxFees[0] = -nFees;

        // Fill in header
        pblock->hashPrevBlock  = pindexPrev->GetBlockHash();
        pblock->UpdateTime(pindexPrev);
        pblock->nBits          = GetNextWorkRequired(pindexPrev, pblock);
        pblock->nNonce         = 0;
        pblock->vtx[0].vin[0].scriptSig = CScript() << OP_0 << OP_0;
        pblocktemplate->vTxSigOps[0] = pblock->vtx[0].GetLegacySigOpCount();

        CBlockIndex indexDummy(*pblock);
        indexDummy.pprev = pindexPrev;
        indexDummy.nHeight = pindexPrev->nHeight + 1;
        CCoinsViewCache viewNew(*pcoinsTip, true);
        CValidationState state;
        if (!pblock->ConnectBlock(state, &indexDummy, viewNew, true))
            throw std::runtime_error("CreateNewBlock() : ConnectBlock failed");
    }

    return pblocktemplate.release();
}


void IncrementExtraNonce(CBlock* pblock, CBlockIndex* pindexPrev, unsigned int& nExtraNonce)
{
    // Update nExtraNonce
    static uint256 hashPrevBlock;
    if (hashPrevBlock != pblock->hashPrevBlock)
    {
        nExtraNonce = 0;
        hashPrevBlock = pblock->hashPrevBlock;
    }
    ++nExtraNonce;
    unsigned int nHeight = pindexPrev->nHeight+1; // Height first in coinbase required for block.version=2
    pblock->vtx[0].vin[0].scriptSig = (CScript() << nHeight << CBigNum(nExtraNonce)) + COINBASE_FLAGS;
    assert(pblock->vtx[0].vin[0].scriptSig.size() <= 100);

    pblock->hashMerkleRoot = pblock->BuildMerkleTree();
}


void FormatHashBuffers(CBlock* pblock, char* pmidstate, char* pdata, char* phash1)
{
    //
    // Pre-build hash buffers
    //
    struct
    {
        struct unnamed2
        {
            int nVersion;
            uint256 hashPrevBlock;
            uint256 hashMerkleRoot;
            unsigned int nTime;
            unsigned int nBits;
            unsigned int nNonce;
        }
        block;
        unsigned char pchPadding0[64];
        uint256 hash1;
        unsigned char pchPadding1[64];
    }
    tmp;
    memset(&tmp, 0, sizeof(tmp));

    tmp.block.nVersion       = pblock->nVersion;
    tmp.block.hashPrevBlock  = pblock->hashPrevBlock;
    tmp.block.hashMerkleRoot = pblock->hashMerkleRoot;
    tmp.block.nTime          = pblock->nTime;
    tmp.block.nBits          = pblock->nBits;
    tmp.block.nNonce         = pblock->nNonce;

    FormatHashBlocks(&tmp.block, sizeof(tmp.block));
    FormatHashBlocks(&tmp.hash1, sizeof(tmp.hash1));

    // Byte swap all the input buffer
    for (unsigned int i = 0; i < sizeof(tmp)/4; i++)
        ((unsigned int*)&tmp)[i] = ByteReverse(((unsigned int*)&tmp)[i]);

    // Precalc the first half of the first hash, which stays constant
    SHA256Transform(pmidstate, &tmp.block, pSHA256InitState);

    memcpy(pdata, &tmp.block, 128);
    memcpy(phash1, &tmp.hash1, 64);
}


bool CheckWork(CBlock* pblock, CWallet& wallet, CReserveKey& reservekey)
{
    uint256 hash = pblock->GetHash();
    uint256 hashTarget = CBigNum().SetCompact(pblock->nBits).getuint256();

    if (hash > hashTarget)
        return false;

    //// debug print
    printf("BitcoinMiner:\n");
    printf("proof-of-work found  \n  hash: %s  \ntarget: %s\n", hash.GetHex().c_str(), hashTarget.GetHex().c_str());
    pblock->print();
    printf("generated %s\n", FormatMoney(pblock->vtx[0].vout[0].nValue).c_str());

    // Found a solution
    {
        LOCK(cs_main);
        if (pblock->hashPrevBlock != hashBestChain)
            return error("BitcoinMiner : generated block is stale");

        // Remove key from key pool
        reservekey.KeepKey();

        // Track how many getdata requests this block gets
        {
            LOCK(wallet.cs_wallet);
            wallet.mapRequestCount[pblock->GetHash()] = 0;
        }

        // Process this block the same as if we had received it from another node
        CValidationState state;
        if (!ProcessBlock(state, NULL, pblock))
            return error("BitcoinMiner : ProcessBlock, block not accepted");
    }

    return true;
}

void static BitcoinMiner(CWallet *pwallet)
{
    printf("BitcoinMiner started\n");
    SetThreadPriority(THREAD_PRIORITY_LOWEST);
    RenameThread("bitcoin-miner");

    // Each thread has its own key and counter
    CReserveKey reservekey(pwallet);
    unsigned int nExtraNonce = 0;

    try { loop {
        while (vNodes.empty())
            MilliSleep(1000);

        //
        // Create new block
        //
        unsigned int nTransactionsUpdatedLast = nTransactionsUpdated;
        CBlockIndex* pindexPrev = pindexBest;

        auto_ptr<CBlockTemplate> pblocktemplate(CreateNewBlock(reservekey));
        if (!pblocktemplate.get())
            return;
        CBlock *pblock = &pblocktemplate->block;
        IncrementExtraNonce(pblock, pindexPrev, nExtraNonce);

        printf("Running BitcoinMiner with %"PRIszu" transactions in block (%u bytes)\n", pblock->vtx.size(),
               ::GetSerializeSize(*pblock, SER_NETWORK, PROTOCOL_VERSION));

        //
        // Pre-build hash buffers
        //
        char pmidstatebuf[32+16]; char* pmidstate = alignup<16>(pmidstatebuf);
        char pdatabuf[128+16];    char* pdata     = alignup<16>(pdatabuf);
        char phash1buf[64+16];    char* phash1    = alignup<16>(phash1buf);

        FormatHashBuffers(pblock, pmidstate, pdata, phash1);

        unsigned int& nBlockTime = *(unsigned int*)(pdata + 64 + 4);
        unsigned int& nBlockBits = *(unsigned int*)(pdata + 64 + 8);
        unsigned int& nBlockNonce = *(unsigned int*)(pdata + 64 + 12);


        //
        // Search
        //
        int64 nStart = GetTime();
        uint256 hashTarget = CBigNum().SetCompact(pblock->nBits).getuint256();
        uint256 hashbuf[2];
        uint256& hash = *alignup<16>(hashbuf);
        loop
        {
            unsigned int nHashesDone = 0;
            unsigned int nNonceFound;

            // Crypto++ SHA256
            nNonceFound = ScanHash_CryptoPP(pmidstate, pdata + 64, phash1,
                                            (char*)&hash, nHashesDone);

            // Check if something found
            if (nNonceFound != (unsigned int) -1)
            {
                for (unsigned int i = 0; i < sizeof(hash)/4; i++)
                    ((unsigned int*)&hash)[i] = ByteReverse(((unsigned int*)&hash)[i]);

                if (hash <= hashTarget)
                {
                    // Found a solution
                    pblock->nNonce = ByteReverse(nNonceFound);
                    assert(hash == pblock->GetHash());

                    SetThreadPriority(THREAD_PRIORITY_NORMAL);
                    CheckWork(pblock, *pwalletMain, reservekey);
                    SetThreadPriority(THREAD_PRIORITY_LOWEST);
                    break;
                }
            }

            // Meter hashes/sec
            static int64 nHashCounter;
            if (nHPSTimerStart == 0)
            {
                nHPSTimerStart = GetTimeMillis();
                nHashCounter = 0;
            }
            else
                nHashCounter += nHashesDone;
            if (GetTimeMillis() - nHPSTimerStart > 4000)
            {
                static CCriticalSection cs;
                {
                    LOCK(cs);
                    if (GetTimeMillis() - nHPSTimerStart > 4000)
                    {
                        dHashesPerSec = 1000.0 * nHashCounter / (GetTimeMillis() - nHPSTimerStart);
                        nHPSTimerStart = GetTimeMillis();
                        nHashCounter = 0;
                        static int64 nLogTime;
                        if (GetTime() - nLogTime > 30 * 60)
                        {
                            nLogTime = GetTime();
                            printf("hashmeter %6.0f khash/s\n", dHashesPerSec/1000.0);
                        }
                    }
                }
            }

            // Check for stop or if block needs to be rebuilt
            boost::this_thread::interruption_point();
            if (vNodes.empty())
                break;
            if (nBlockNonce >= 0xffff0000)
                break;
            if (nTransactionsUpdated != nTransactionsUpdatedLast && GetTime() - nStart > 60)
                break;
            if (pindexPrev != pindexBest)
                break;

            // Update nTime every few seconds
            pblock->UpdateTime(pindexPrev);
            nBlockTime = ByteReverse(pblock->nTime);
            if (fTestNet)
            {
                // Changing pblock->nTime can change work required on testnet:
                nBlockBits = ByteReverse(pblock->nBits);
                hashTarget = CBigNum().SetCompact(pblock->nBits).getuint256();
            }
        }
    } }
    catch (boost::thread_interrupted)
    {
        printf("BitcoinMiner terminated\n");
        throw;
    }
}

void GenerateBitcoins(bool fGenerate, CWallet* pwallet)
{
    static boost::thread_group* minerThreads = NULL;

    int nThreads = GetArg("-genproclimit", -1);
    if (nThreads < 0)
        nThreads = boost::thread::hardware_concurrency();

    if (minerThreads != NULL)
    {
        minerThreads->interrupt_all();
        delete minerThreads;
        minerThreads = NULL;
    }

    if (nThreads == 0 || !fGenerate)
        return;

    minerThreads = new boost::thread_group();
    for (int i = 0; i < nThreads; i++)
        minerThreads->create_thread(boost::bind(&BitcoinMiner, pwallet));
}

// Amount compression:
// * If the amount is 0, output 0
// * first, divide the amount (in base units) by the largest power of 10 possible; call the exponent e (e is max 9)
// * if e<9, the last digit of the resulting number cannot be 0; store it as d, and drop it (divide by 10)
//   * call the result n
//   * output 1 + 10*(9*n + d - 1) + e
// * if e==9, we only know the resulting number is not zero, so output 1 + 10*(n - 1) + 9
// (this is decodable, as d is in [1-9] and e is in [0-9])

uint64 CTxOutCompressor::CompressAmount(uint64 n)
{
    if (n == 0)
        return 0;
    int e = 0;
    while (((n % 10) == 0) && e < 9) {
        n /= 10;
        e++;
    }
    if (e < 9) {
        int d = (n % 10);
        assert(d >= 1 && d <= 9);
        n /= 10;
        return 1 + (n*9 + d - 1)*10 + e;
    } else {
        return 1 + (n - 1)*10 + 9;
    }
}

uint64 CTxOutCompressor::DecompressAmount(uint64 x)
{
    // x = 0  OR  x = 1+10*(9*n + d - 1) + e  OR  x = 1+10*(n - 1) + 9
    if (x == 0)
        return 0;
    x--;
    // x = 10*(9*n + d - 1) + e
    int e = x % 10;
    x /= 10;
    uint64 n = 0;
    if (e < 9) {
        // x = 9*n + d - 1
        int d = (x % 9) + 1;
        x /= 9;
        // x = n
        n = x*10 + d;
    } else {
        n = x+1;
    }
    while (e) {
        n *= 10;
        e--;
    }
    return n;
}


class CMainCleanup
{
public:
    CMainCleanup() {}
    ~CMainCleanup() {
        // block headers
        std::map<uint256, CBlockIndex*>::iterator it1 = mapBlockIndex.begin();
        for (; it1 != mapBlockIndex.end(); it1++)
            delete (*it1).second;
        mapBlockIndex.clear();

        // orphan blocks
        std::map<uint256, CBlock*>::iterator it2 = mapOrphanBlocks.begin();
        for (; it2 != mapOrphanBlocks.end(); it2++)
            delete (*it2).second;
        mapOrphanBlocks.clear();

        // orphan transactions
        std::map<uint256, CDataStream*>::iterator it3 = mapOrphanTransactions.begin();
        for (; it3 != mapOrphanTransactions.end(); it3++)
            delete (*it3).second;
        mapOrphanTransactions.clear();
    }
} instance_of_cmaincleanup;<|MERGE_RESOLUTION|>--- conflicted
+++ resolved
@@ -299,12 +299,7 @@
     unsigned int sz = tx.GetSerializeSize(SER_NETWORK, CTransaction::CURRENT_VERSION);
     if (sz > 5000)
     {
-<<<<<<< HEAD
-        printf("ignoring large orphan tx (size: %"PRIszu", hash: %s)\n", pvMsg->size(), hash.ToString().c_str());
-        delete pvMsg;
-=======
-        printf("ignoring large orphan tx (size: %u, hash: %s)\n", sz, hash.ToString().substr(0,10).c_str());
->>>>>>> 2d903f65
+        printf("ignoring large orphan tx (size: %u, hash: %s)\n", sz, hash.ToString().c_str());
         return false;
     }
 
@@ -648,11 +643,7 @@
     }
 }
 
-<<<<<<< HEAD
-bool CTxMemPool::accept(CValidationState &state, CTransaction &tx, bool fCheckInputs, bool fLimitFree,
-=======
-bool CTxMemPool::accept_new(CTxDB& txdb, const CTransaction &tx, bool fCheckInputs, bool fLimitFree,
->>>>>>> 2d903f65
+bool CTxMemPool::accept(CValidationState &state, const CTransaction &tx, bool fCheckInputs, bool fLimitFree,
                         bool* pfMissingInputs)
 {
     if (pfMissingInputs)
@@ -817,11 +808,7 @@
     return true;
 }
 
-<<<<<<< HEAD
-bool CTransaction::AcceptToMemoryPool(CValidationState &state, bool fCheckInputs, bool fLimitFree, bool* pfMissingInputs)
-=======
-bool CTransaction::AcceptToMemoryPool_new(CTxDB& txdb, bool fCheckInputs, bool fLimitFree, bool* pfMissingInputs) const
->>>>>>> 2d903f65
+bool CTransaction::AcceptToMemoryPool(CValidationState &state, bool fCheckInputs, bool fLimitFree, bool* pfMissingInputs) const
 {
     try {
         return mempool.accept(state, *this, fCheckInputs, fLimitFree, pfMissingInputs);
@@ -1321,13 +1308,7 @@
     return coins.vout[input.prevout.n];
 }
 
-<<<<<<< HEAD
 int64 CTransaction::GetValueIn(CCoinsViewCache& inputs) const
-=======
-
-bool CTransaction::FetchInputs(CTxDB& txdb, const map<uint256, CTxIndex>& mapTestPool,
-                               bool fBlock, bool fMiner, MapPrevTx& inputsRet, bool& fInvalid) const
->>>>>>> 2d903f65
 {
     if (IsCoinBase())
         return 0;
@@ -1403,13 +1384,7 @@
     return CScriptCheck(txFrom, txTo, nIn, flags, nHashType)();
 }
 
-<<<<<<< HEAD
 bool CTransaction::CheckInputs(CValidationState &state, CCoinsViewCache &inputs, bool fScriptChecks, unsigned int flags, std::vector<CScriptCheck> *pvChecks) const
-=======
-bool CTransaction::ConnectInputs(MapPrevTx inputs,
-                                 map<uint256, CTxIndex>& mapTestPool, const CDiskTxPos& posThisTx,
-                                 const CBlockIndex* pindexBlock, bool fBlock, bool fMiner, bool fStrictPayToScriptHash) const
->>>>>>> 2d903f65
 {
     if (!IsCoinBase())
     {
@@ -3530,12 +3505,7 @@
         CValidationState state;
         if (tx.AcceptToMemoryPool(state, true, true, &fMissingInputs))
         {
-<<<<<<< HEAD
-            RelayTransaction(tx, inv.hash, vMsg);
-=======
-            SyncWithWallets(tx, NULL, true);
-            RelayMessage(inv, tx);
->>>>>>> 2d903f65
+            RelayTransaction(tx, inv.hash);
             mapAlreadyAskedFor.erase(inv);
             vWorkQueue.push_back(inv.hash);
             vEraseQueue.push_back(inv.hash);
@@ -3551,39 +3521,24 @@
                     const uint256& orphanHash = *mi;
                     const CTransaction& orphanTx = mapOrphanTransactions[orphanHash];
                     bool fMissingInputs2 = false;
-                    // Use a dummy CValidationState so someone can't setup nodes to counter-DoS based on orphan resolution (that is, feeding people an invalid transaction based on LegitTxX in order to get anyone relaying LegitTxX banned)
+                    // Use a dummy CValidationState so someone can't setup nodes to counter-DoS based on orphan
+                    // resolution (that is, feeding people an invalid transaction based on LegitTxX in order to get
+                    // anyone relaying LegitTxX banned)
                     CValidationState stateDummy;
 
-<<<<<<< HEAD
-                    if (tx.AcceptToMemoryPool(stateDummy, true, true, &fMissingInputs2))
+                    if (orphanTx.AcceptToMemoryPool(stateDummy, true, true, &fMissingInputs2))
                     {
-                        printf("   accepted orphan tx %s\n", inv.hash.ToString().c_str());
-                        RelayTransaction(tx, inv.hash, vMsg);
-                        mapAlreadyAskedFor.erase(inv);
-                        vWorkQueue.push_back(inv.hash);
-                        vEraseQueue.push_back(inv.hash);
-=======
-                    if (orphanTx.AcceptToMemoryPool_new(txdb, true, true, &fMissingInputs2))
-                    {
-                        CInv orphanInv(MSG_TX, orphanHash);
-                        printf("   accepted orphan tx %s\n", orphanHash.ToString().substr(0,10).c_str());
-                        SyncWithWallets(tx, NULL, true);
-                        RelayMessage(orphanInv, orphanTx);
-                        mapAlreadyAskedFor.erase(orphanInv);
+                        printf("   accepted orphan tx %s\n", orphanHash.ToString().c_str());
+                        RelayTransaction(orphanTx, orphanHash);
+                        mapAlreadyAskedFor.erase(CInv(MSG_TX, orphanHash));
                         vWorkQueue.push_back(orphanHash);
                         vEraseQueue.push_back(orphanHash);
->>>>>>> 2d903f65
                     }
                     else if (!fMissingInputs2)
                     {
                         // invalid or too-little-fee orphan
-<<<<<<< HEAD
-                        vEraseQueue.push_back(inv.hash);
-                        printf("   removed orphan tx %s\n", inv.hash.ToString().c_str());
-=======
                         vEraseQueue.push_back(orphanHash);
-                        printf("   removed orphan tx %s\n", orphanHash.ToString().substr(0,10).c_str());
->>>>>>> 2d903f65
+                        printf("   removed orphan tx %s\n", orphanHash.ToString().c_str());
                     }
                 }
             }
@@ -4779,9 +4734,6 @@
         mapOrphanBlocks.clear();
 
         // orphan transactions
-        std::map<uint256, CDataStream*>::iterator it3 = mapOrphanTransactions.begin();
-        for (; it3 != mapOrphanTransactions.end(); it3++)
-            delete (*it3).second;
         mapOrphanTransactions.clear();
     }
 } instance_of_cmaincleanup;