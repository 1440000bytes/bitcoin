// Copyright (c) 2009-2010 Satoshi Nakamoto
// Copyright (c) 2009-2012 The Bitcoin developers
// Distributed under the MIT/X11 software license, see the accompanying
// file COPYING or http://www.opensource.org/licenses/mit-license.php.

#include "checkpoints.h"
#include "db.h"
#include "net.h"
#include "init.h"
#include "ui_interface.h"
#include <boost/algorithm/string/replace.hpp>
#include <boost/filesystem.hpp>
#include <boost/filesystem/fstream.hpp>

using namespace std;
using namespace boost;

//
// Global state
//

CCriticalSection cs_setpwalletRegistered;
set<CWallet*> setpwalletRegistered;

CCriticalSection cs_main;

CTxMemPool mempool;
unsigned int nTransactionsUpdated = 0;

map<uint256, CBlockIndex*> mapBlockIndex;
uint256 hashGenesisBlock("0x000000000019d6689c085ae165831e934ff763ae46a2a6c172b3f1b60a8ce26f");
static CBigNum bnProofOfWorkLimit(~uint256(0) >> 32);
CBlockIndex* pindexGenesisBlock = NULL;
int nBestHeight = -1;
CBigNum bnBestChainWork = 0;
CBigNum bnBestInvalidWork = 0;
uint256 hashBestChain = 0;
CBlockIndex* pindexBest = NULL;
int64 nTimeBestReceived = 0;

CMedianFilter<int> cPeerBlockCounts(5, 0); // Amount of blocks that other nodes claim to have

map<uint256, CBlock*> mapOrphanBlocks;
multimap<uint256, CBlock*> mapOrphanBlocksByPrev;

map<uint256, CDataStream*> mapOrphanTransactions;
map<uint256, map<uint256, CDataStream*> > mapOrphanTransactionsByPrev;

// Constant stuff for coinbase transactions we create:
CScript COINBASE_FLAGS;

const string strMessageMagic = "Bitcoin Signed Message:\n";

double dHashesPerSec;
int64 nHPSTimerStart;

// Settings
int64 nTransactionFee = 0;



//////////////////////////////////////////////////////////////////////////////
//
// dispatching functions
//

// These functions dispatch to one or all registered wallets


void RegisterWallet(CWallet* pwalletIn)
{
    {
        LOCK(cs_setpwalletRegistered);
        setpwalletRegistered.insert(pwalletIn);
    }
}

void UnregisterWallet(CWallet* pwalletIn)
{
    {
        LOCK(cs_setpwalletRegistered);
        setpwalletRegistered.erase(pwalletIn);
    }
}

// check whether the passed transaction is from us
bool static IsFromMe(CTransaction& tx)
{
    BOOST_FOREACH(CWallet* pwallet, setpwalletRegistered)
        if (pwallet->IsFromMe(tx))
            return true;
    return false;
}

// get the wallet transaction with the given hash (if it exists)
bool static GetTransaction(const uint256& hashTx, CWalletTx& wtx)
{
    BOOST_FOREACH(CWallet* pwallet, setpwalletRegistered)
        if (pwallet->GetTransaction(hashTx,wtx))
            return true;
    return false;
}

// erases transaction with the given hash from all wallets
void static EraseFromWallets(uint256 hash)
{
    BOOST_FOREACH(CWallet* pwallet, setpwalletRegistered)
        pwallet->EraseFromWallet(hash);
}

// make sure all wallets know about the given transaction, in the given block
void static SyncWithWallets(const CTransaction& tx, const CBlock* pblock = NULL, bool fUpdate = false)
{
    BOOST_FOREACH(CWallet* pwallet, setpwalletRegistered)
        pwallet->AddToWalletIfInvolvingMe(tx, pblock, fUpdate);
}

// notify wallets about a new best chain
void static SetBestChain(const CBlockLocator& loc)
{
    BOOST_FOREACH(CWallet* pwallet, setpwalletRegistered)
        pwallet->SetBestChain(loc);
}

// notify wallets about an updated transaction
void static UpdatedTransaction(const uint256& hashTx)
{
    BOOST_FOREACH(CWallet* pwallet, setpwalletRegistered)
        pwallet->UpdatedTransaction(hashTx);
}

// dump all wallets
void static PrintWallets(const CBlock& block)
{
    BOOST_FOREACH(CWallet* pwallet, setpwalletRegistered)
        pwallet->PrintWallet(block);
}

// notify wallets about an incoming inventory (for request counts)
void static Inventory(const uint256& hash)
{
    BOOST_FOREACH(CWallet* pwallet, setpwalletRegistered)
        pwallet->Inventory(hash);
}

// ask wallets to resend their transactions
void static ResendWalletTransactions()
{
    BOOST_FOREACH(CWallet* pwallet, setpwalletRegistered)
        pwallet->ResendWalletTransactions();
}







//////////////////////////////////////////////////////////////////////////////
//
// mapOrphanTransactions
//

bool AddOrphanTx(const CDataStream& vMsg)
{
    CTransaction tx;
    CDataStream(vMsg) >> tx;
    uint256 hash = tx.GetHash();
    if (mapOrphanTransactions.count(hash))
        return false;

    CDataStream* pvMsg = new CDataStream(vMsg);

    // Ignore big transactions, to avoid a
    // send-big-orphans memory exhaustion attack. If a peer has a legitimate
    // large transaction with a missing parent then we assume
    // it will rebroadcast it later, after the parent transaction(s)
    // have been mined or received.
    // 10,000 orphans, each of which is at most 5,000 bytes big is
    // at most 500 megabytes of orphans:
    if (pvMsg->size() > 5000)
    {
        printf("ignoring large orphan tx (size: %u, hash: %s)\n", pvMsg->size(), hash.ToString().substr(0,10).c_str());
        delete pvMsg;
        return false;
    }

    mapOrphanTransactions[hash] = pvMsg;
    BOOST_FOREACH(const CTxIn& txin, tx.vin)
        mapOrphanTransactionsByPrev[txin.prevout.hash].insert(make_pair(hash, pvMsg));

    printf("stored orphan tx %s (mapsz %u)\n", hash.ToString().substr(0,10).c_str(),
        mapOrphanTransactions.size());
    return true;
}

void static EraseOrphanTx(uint256 hash)
{
    if (!mapOrphanTransactions.count(hash))
        return;
    const CDataStream* pvMsg = mapOrphanTransactions[hash];
    CTransaction tx;
    CDataStream(*pvMsg) >> tx;
    BOOST_FOREACH(const CTxIn& txin, tx.vin)
    {
        mapOrphanTransactionsByPrev[txin.prevout.hash].erase(hash);
        if (mapOrphanTransactionsByPrev[txin.prevout.hash].empty())
            mapOrphanTransactionsByPrev.erase(txin.prevout.hash);
    }
    delete pvMsg;
    mapOrphanTransactions.erase(hash);
}

unsigned int LimitOrphanTxSize(unsigned int nMaxOrphans)
{
    unsigned int nEvicted = 0;
    while (mapOrphanTransactions.size() > nMaxOrphans)
    {
        // Evict a random orphan:
        uint256 randomhash = GetRandHash();
        map<uint256, CDataStream*>::iterator it = mapOrphanTransactions.lower_bound(randomhash);
        if (it == mapOrphanTransactions.end())
            it = mapOrphanTransactions.begin();
        EraseOrphanTx(it->first);
        ++nEvicted;
    }
    return nEvicted;
}







//////////////////////////////////////////////////////////////////////////////
//
// CTransaction and CTxIndex
//

bool CTransaction::ReadFromDisk(CTxDB& txdb, COutPoint prevout, CTxIndex& txindexRet)
{
    SetNull();
    if (!txdb.ReadTxIndex(prevout.hash, txindexRet))
        return false;
    if (!ReadFromDisk(txindexRet.pos))
        return false;
    if (prevout.n >= vout.size())
    {
        SetNull();
        return false;
    }
    return true;
}

bool CTransaction::ReadFromDisk(CTxDB& txdb, COutPoint prevout)
{
    CTxIndex txindex;
    return ReadFromDisk(txdb, prevout, txindex);
}

bool CTransaction::ReadFromDisk(COutPoint prevout)
{
    CTxDB txdb("r");
    CTxIndex txindex;
    return ReadFromDisk(txdb, prevout, txindex);
}

bool CTransaction::IsStandard() const
{
    BOOST_FOREACH(const CTxIn& txin, vin)
    {
        // Biggest 'standard' txin is a 3-signature 3-of-3 CHECKMULTISIG
        // pay-to-script-hash, which is 3 ~80-byte signatures, 3
        // ~65-byte public keys, plus a few script ops.
        if (txin.scriptSig.size() > 500)
            return false;
        if (!txin.scriptSig.IsPushOnly())
            return false;
    }
    BOOST_FOREACH(const CTxOut& txout, vout)
        if (!::IsStandard(txout.scriptPubKey))
            return false;
    return true;
}

//
// Check transaction inputs, and make sure any
// pay-to-script-hash transactions are evaluating IsStandard scripts
//
// Why bother? To avoid denial-of-service attacks; an attacker
// can submit a standard HASH... OP_EQUAL transaction,
// which will get accepted into blocks. The redemption
// script can be anything; an attacker could use a very
// expensive-to-check-upon-redemption script like:
//   DUP CHECKSIG DROP ... repeated 100 times... OP_1
//
bool CTransaction::AreInputsStandard(const MapPrevTx& mapInputs) const
{
    if (IsCoinBase())
        return true; // Coinbases don't use vin normally

    for (unsigned int i = 0; i < vin.size(); i++)
    {
        const CTxOut& prev = GetOutputFor(vin[i], mapInputs);

        vector<vector<unsigned char> > vSolutions;
        txnouttype whichType;
        // get the scriptPubKey corresponding to this input:
        const CScript& prevScript = prev.scriptPubKey;
        if (!Solver(prevScript, whichType, vSolutions))
            return false;
        int nArgsExpected = ScriptSigArgsExpected(whichType, vSolutions);
        if (nArgsExpected < 0)
            return false;

        // Transactions with extra stuff in their scriptSigs are
        // non-standard. Note that this EvalScript() call will
        // be quick, because if there are any operations
        // beside "push data" in the scriptSig the
        // IsStandard() call returns false
        vector<vector<unsigned char> > stack;
        if (!EvalScript(stack, vin[i].scriptSig, *this, i, 0))
            return false;

        if (whichType == TX_SCRIPTHASH)
        {
            if (stack.empty())
                return false;
            CScript subscript(stack.back().begin(), stack.back().end());
            vector<vector<unsigned char> > vSolutions2;
            txnouttype whichType2;
            if (!Solver(subscript, whichType2, vSolutions2))
                return false;
            if (whichType2 == TX_SCRIPTHASH)
                return false;

            int tmpExpected;
            tmpExpected = ScriptSigArgsExpected(whichType2, vSolutions2);
            if (tmpExpected < 0)
                return false;
            nArgsExpected += tmpExpected;
        }

        if (stack.size() != (unsigned int)nArgsExpected)
            return false;
    }

    return true;
}

unsigned int
CTransaction::GetLegacySigOpCount() const
{
    unsigned int nSigOps = 0;
    BOOST_FOREACH(const CTxIn& txin, vin)
    {
        nSigOps += txin.scriptSig.GetSigOpCount(false);
    }
    BOOST_FOREACH(const CTxOut& txout, vout)
    {
        nSigOps += txout.scriptPubKey.GetSigOpCount(false);
    }
    return nSigOps;
}


int CMerkleTx::SetMerkleBranch(const CBlock* pblock)
{
    if (fClient)
    {
        if (hashBlock == 0)
            return 0;
    }
    else
    {
        CBlock blockTmp;
        if (pblock == NULL)
        {
            // Load the block this tx is in
            CTxIndex txindex;
            if (!CTxDB("r").ReadTxIndex(GetHash(), txindex))
                return 0;
            if (!blockTmp.ReadFromDisk(txindex.pos.nFile, txindex.pos.nBlockPos))
                return 0;
            pblock = &blockTmp;
        }

        // Update the tx's hashBlock
        hashBlock = pblock->GetHash();

        // Locate the transaction
        for (nIndex = 0; nIndex < (int)pblock->vtx.size(); nIndex++)
            if (pblock->vtx[nIndex] == *(CTransaction*)this)
                break;
        if (nIndex == (int)pblock->vtx.size())
        {
            vMerkleBranch.clear();
            nIndex = -1;
            printf("ERROR: SetMerkleBranch() : couldn't find tx in block\n");
            return 0;
        }

        // Fill in merkle branch
        vMerkleBranch = pblock->GetMerkleBranch(nIndex);
    }

    // Is the tx in a block that's in the main chain
    map<uint256, CBlockIndex*>::iterator mi = mapBlockIndex.find(hashBlock);
    if (mi == mapBlockIndex.end())
        return 0;
    CBlockIndex* pindex = (*mi).second;
    if (!pindex || !pindex->IsInMainChain())
        return 0;

    return pindexBest->nHeight - pindex->nHeight + 1;
}







bool CTransaction::CheckTransaction() const
{
    // Basic checks that don't depend on any context
    if (vin.empty())
        return DoS(10, error("CTransaction::CheckTransaction() : vin empty"));
    if (vout.empty())
        return DoS(10, error("CTransaction::CheckTransaction() : vout empty"));
    // Size limits
    if (::GetSerializeSize(*this, SER_NETWORK, PROTOCOL_VERSION) > MAX_BLOCK_SIZE)
        return DoS(100, error("CTransaction::CheckTransaction() : size limits failed"));

    // Check for negative or overflow output values
    int64 nValueOut = 0;
    BOOST_FOREACH(const CTxOut& txout, vout)
    {
        if (txout.nValue < 0)
            return DoS(100, error("CTransaction::CheckTransaction() : txout.nValue negative"));
        if (txout.nValue > MAX_MONEY)
            return DoS(100, error("CTransaction::CheckTransaction() : txout.nValue too high"));
        nValueOut += txout.nValue;
        if (!MoneyRange(nValueOut))
            return DoS(100, error("CTransaction::CheckTransaction() : txout total out of range"));
    }

    // Check for duplicate inputs
    set<COutPoint> vInOutPoints;
    BOOST_FOREACH(const CTxIn& txin, vin)
    {
        if (vInOutPoints.count(txin.prevout))
            return false;
        vInOutPoints.insert(txin.prevout);
    }

    if (IsCoinBase())
    {
        if (vin[0].scriptSig.size() < 2 || vin[0].scriptSig.size() > 100)
            return DoS(100, error("CTransaction::CheckTransaction() : coinbase script size"));
    }
    else
    {
        BOOST_FOREACH(const CTxIn& txin, vin)
            if (txin.prevout.IsNull())
                return DoS(10, error("CTransaction::CheckTransaction() : prevout is null"));
    }

    return true;
}

<<<<<<< HEAD
bool CTxMemPool::accept(CTxDB& txdb, CTransaction &tx, bool fCheckInputs,
                        bool* pfMissingInputs)
=======
bool CTransaction::CTxMemPool_accept(CTxDB& txdb, bool fCheckInputs, bool fLimitFree,
                         bool* pfMissingInputs)
>>>>>>> 75797281
{
    if (pfMissingInputs)
        *pfMissingInputs = false;

    if (!tx.CheckTransaction())
        return error("CTxMemPool::accept() : CheckTransaction failed");

    // Coinbase is only valid in a block, not as a loose transaction
    if (tx.IsCoinBase())
        return tx.DoS(100, error("CTxMemPool::accept() : coinbase as individual tx"));

    // To help v0.1.5 clients who would see it as a negative number
    if ((int64)tx.nLockTime > std::numeric_limits<int>::max())
        return error("CTxMemPool::accept() : not accepting nLockTime beyond 2038 yet");

    // Rather not work on nonstandard transactions (unless -testnet)
    if (!fTestNet && !tx.IsStandard())
        return error("CTxMemPool::accept() : nonstandard transaction type");

    // Do we already have it?
    uint256 hash = tx.GetHash();
    {
        LOCK(cs);
        if (mapTx.count(hash))
            return false;
    }
    if (fCheckInputs)
        if (txdb.ContainsTx(hash))
            return false;

    // Check for conflicts with in-memory transactions
    CTransaction* ptxOld = NULL;
    for (unsigned int i = 0; i < tx.vin.size(); i++)
    {
        COutPoint outpoint = tx.vin[i].prevout;
        if (mapNextTx.count(outpoint))
        {
            // Disable replacement feature for now
            return false;

            // Allow replacing with a newer version of the same transaction
            if (i != 0)
                return false;
            ptxOld = mapNextTx[outpoint].ptx;
            if (ptxOld->IsFinal())
                return false;
            if (!tx.IsNewerThan(*ptxOld))
                return false;
            for (unsigned int i = 0; i < tx.vin.size(); i++)
            {
                COutPoint outpoint = tx.vin[i].prevout;
                if (!mapNextTx.count(outpoint) || mapNextTx[outpoint].ptx != ptxOld)
                    return false;
            }
            break;
        }
    }

    if (fCheckInputs)
    {
        MapPrevTx mapInputs;
        map<uint256, CTxIndex> mapUnused;
        bool fInvalid = false;
        if (!tx.FetchInputs(txdb, mapUnused, false, false, mapInputs, fInvalid))
        {
            if (fInvalid)
                return error("CTxMemPool::accept() : FetchInputs found invalid tx %s", hash.ToString().substr(0,10).c_str());
            if (pfMissingInputs)
                *pfMissingInputs = true;
            return error("CTxMemPool::accept() : FetchInputs failed %s", hash.ToString().substr(0,10).c_str());
        }

        // Check for non-standard pay-to-script-hash in inputs
        if (!tx.AreInputsStandard(mapInputs) && !fTestNet)
            return error("CTxMemPool::accept() : nonstandard transaction input");

        // Note: if you modify this code to accept non-standard transactions, then
        // you should add code here to check that the transaction does a
        // reasonable number of ECDSA signature verifications.

        int64 nFees = tx.GetValueIn(mapInputs)-tx.GetValueOut();
        unsigned int nSize = ::GetSerializeSize(tx, SER_NETWORK, PROTOCOL_VERSION);

        // Don't accept it if it can't get into a block
<<<<<<< HEAD
        if (nFees < tx.GetMinFee(1000, true, GMF_RELAY))
            return error("CTxMemPool::accept() : not enough fees");
=======
        if (fLimitFree && nFees < GetMinFee(1000, true, GMF_RELAY))
            return error("AcceptToMemoryPool() : not enough fees");
>>>>>>> 75797281

        // Continuously rate-limit free transactions
        // This mitigates 'penny-flooding' -- sending thousands of free transactions just to
        // be annoying or make others' transactions take longer to confirm.
        if (fLimitFree && nFees < MIN_RELAY_TX_FEE)
        {
            static CCriticalSection cs;
            static double dFreeCount;
            static int64 nLastTime;
            int64 nNow = GetTime();

            {
                LOCK(cs);
                // Use an exponentially decaying ~10-minute window:
                dFreeCount *= pow(1.0 - 1.0/600.0, (double)(nNow - nLastTime));
                nLastTime = nNow;
                // -limitfreerelay unit is thousand-bytes-per-minute
                // At default rate it would take over a month to fill 1GB
<<<<<<< HEAD
                if (dFreeCount > GetArg("-limitfreerelay", 15)*10*1000 && !IsFromMe(tx))
                    return error("CTxMemPool::accept() : free transaction rejected by rate limiter");
=======
                if (dFreeCount > GetArg("-limitfreerelay", 15)*10*1000)
                    return error("AcceptToMemoryPool() : free transaction rejected by rate limiter");
>>>>>>> 75797281
                if (fDebug)
                    printf("Rate limit dFreeCount: %g => %g\n", dFreeCount, dFreeCount+nSize);
                dFreeCount += nSize;
            }
        }

        // Check against previous transactions
        // This is done last to help prevent CPU exhaustion denial-of-service attacks.
        if (!tx.ConnectInputs(mapInputs, mapUnused, CDiskTxPos(1,1,1), pindexBest, false, false))
        {
            return error("CTxMemPool::accept() : ConnectInputs failed %s", hash.ToString().substr(0,10).c_str());
        }
    }

    // Store transaction in memory
    {
        LOCK(cs);
        if (ptxOld)
        {
            printf("CTxMemPool::accept() : replacing tx %s with new version\n", ptxOld->GetHash().ToString().c_str());
            remove(*ptxOld);
        }
        addUnchecked(tx);
    }

    ///// are we sure this is ok when loading transactions or restoring block txes
    // If updated, erase old tx from wallet
    if (ptxOld)
        EraseFromWallets(ptxOld->GetHash());

    printf("CTxMemPool::accept() : accepted %s\n", hash.ToString().substr(0,10).c_str());
    return true;
}

<<<<<<< HEAD
bool CTransaction::AcceptToMemoryPool(CTxDB& txdb, bool fCheckInputs, bool* pfMissingInputs)
{
    return mempool.accept(txdb, *this, fCheckInputs, pfMissingInputs);
=======
bool CTransaction::AcceptToMemoryPool_new(bool fCheckInputs, bool fLimitFree, bool* pfMissingInputs)
{
    CTxDB txdb("r");
    return CTxMemPool_accept(txdb, fCheckInputs, fLimitFree, pfMissingInputs);
>>>>>>> 75797281
}

bool CTxMemPool::addUnchecked(CTransaction &tx)
{
    printf("addUnchecked(): size %lu\n",  mapTx.size());
    // Add to memory pool without checking anything.  Don't call this directly,
    // call CTxMemPool::accept to properly check the transaction first.
    {
        LOCK(cs);
        uint256 hash = tx.GetHash();
        mapTx[hash] = tx;
        for (unsigned int i = 0; i < tx.vin.size(); i++)
            mapNextTx[tx.vin[i].prevout] = CInPoint(&mapTx[hash], i);
        nTransactionsUpdated++;
    }
    return true;
}


bool CTxMemPool::remove(CTransaction &tx)
{
    // Remove transaction from memory pool
    {
        LOCK(cs);
        uint256 hash = tx.GetHash();
        if (mapTx.count(hash))
        {
            BOOST_FOREACH(const CTxIn& txin, tx.vin)
                mapNextTx.erase(txin.prevout);
            mapTx.erase(hash);
            nTransactionsUpdated++;
        }
    }
    return true;
}






int CMerkleTx::GetDepthInMainChain(CBlockIndex* &pindexRet) const
{
    if (hashBlock == 0 || nIndex == -1)
        return 0;

    // Find the block it claims to be in
    map<uint256, CBlockIndex*>::iterator mi = mapBlockIndex.find(hashBlock);
    if (mi == mapBlockIndex.end())
        return 0;
    CBlockIndex* pindex = (*mi).second;
    if (!pindex || !pindex->IsInMainChain())
        return 0;

    // Make sure the merkle branch connects to this block
    if (!fMerkleVerified)
    {
        if (CBlock::CheckMerkleBranch(GetHash(), vMerkleBranch, nIndex) != pindex->hashMerkleRoot)
            return 0;
        fMerkleVerified = true;
    }

    pindexRet = pindex;
    return pindexBest->nHeight - pindex->nHeight + 1;
}


int CMerkleTx::GetBlocksToMaturity() const
{
    if (!IsCoinBase())
        return 0;
    return max(0, (COINBASE_MATURITY+20) - GetDepthInMainChain());
}


bool CMerkleTx::AcceptToMemoryPool_new(CTxDB& txdb, bool fCheckInputs, bool fLimitFree)
{
    if (fClient)
    {
        if (!IsInMainChain() && !ClientConnectInputs())
            return false;
        return CTransaction::CTxMemPool_accept(txdb, false, fLimitFree, NULL);
    }
    else
    {
        return CTransaction::CTxMemPool_accept(txdb, fCheckInputs, fLimitFree, NULL);
    }
}

bool CMerkleTx::AcceptToMemoryPool_new(bool fCheckInputs, bool fLimitFree)
{
    CTxDB txdb("r");
    return AcceptToMemoryPool_new(txdb, fCheckInputs, fLimitFree);
}



bool CWalletTx::AcceptWalletTransaction(CTxDB& txdb, bool fCheckInputs)
{

    {
        LOCK(mempool.cs);
        // Add previous supporting transactions first
        BOOST_FOREACH(CMerkleTx& tx, vtxPrev)
        {
            if (!tx.IsCoinBase())
            {
                uint256 hash = tx.GetHash();
<<<<<<< HEAD
                if (!mempool.exists(hash) && !txdb.ContainsTx(hash))
                    tx.AcceptToMemoryPool(txdb, fCheckInputs);
=======
                if (!mapTransactions.count(hash) && !txdb.ContainsTx(hash))
                    tx.AcceptToMemoryPool_new(txdb, fCheckInputs, false);
>>>>>>> 75797281
            }
        }
        return AcceptToMemoryPool_new(txdb, fCheckInputs, false);
    }
    return false;
}

bool CWalletTx::AcceptWalletTransaction()
{
    CTxDB txdb("r");
    return AcceptWalletTransaction(txdb);
}

int CTxIndex::GetDepthInMainChain() const
{
    // Read block header
    CBlock block;
    if (!block.ReadFromDisk(pos.nFile, pos.nBlockPos, false))
        return 0;
    // Find the block in the index
    map<uint256, CBlockIndex*>::iterator mi = mapBlockIndex.find(block.GetHash());
    if (mi == mapBlockIndex.end())
        return 0;
    CBlockIndex* pindex = (*mi).second;
    if (!pindex || !pindex->IsInMainChain())
        return 0;
    return 1 + nBestHeight - pindex->nHeight;
}










//////////////////////////////////////////////////////////////////////////////
//
// CBlock and CBlockIndex
//

bool CBlock::ReadFromDisk(const CBlockIndex* pindex, bool fReadTransactions)
{
    if (!fReadTransactions)
    {
        *this = pindex->GetBlockHeader();
        return true;
    }
    if (!ReadFromDisk(pindex->nFile, pindex->nBlockPos, fReadTransactions))
        return false;
    if (GetHash() != pindex->GetBlockHash())
        return error("CBlock::ReadFromDisk() : GetHash() doesn't match index");
    return true;
}

uint256 static GetOrphanRoot(const CBlock* pblock)
{
    // Work back to the first block in the orphan chain
    while (mapOrphanBlocks.count(pblock->hashPrevBlock))
        pblock = mapOrphanBlocks[pblock->hashPrevBlock];
    return pblock->GetHash();
}

int64 static GetBlockValue(int nHeight, int64 nFees)
{
    int64 nSubsidy = 50 * COIN;

    // Subsidy is cut in half every 210000 blocks, which will occur approximately every 4 years
    nSubsidy >>= (nHeight / 210000);

    return nSubsidy + nFees;
}

static const int64 nTargetTimespan = 14 * 24 * 60 * 60; // two weeks
static const int64 nTargetSpacing = 10 * 60;
static const int64 nInterval = nTargetTimespan / nTargetSpacing;

//
// minimum amount of work that could possibly be required nTime after
// minimum work required was nBase
//
unsigned int ComputeMinWork(unsigned int nBase, int64 nTime)
{
    // Testnet has min-difficulty blocks
    // after nTargetSpacing*2 time between blocks:
    if (fTestNet && nTime > nTargetSpacing*2)
        return bnProofOfWorkLimit.GetCompact();

    CBigNum bnResult;
    bnResult.SetCompact(nBase);
    while (nTime > 0 && bnResult < bnProofOfWorkLimit)
    {
        // Maximum 400% adjustment...
        bnResult *= 4;
        // ... in best-case exactly 4-times-normal target time
        nTime -= nTargetTimespan*4;
    }
    if (bnResult > bnProofOfWorkLimit)
        bnResult = bnProofOfWorkLimit;
    return bnResult.GetCompact();
}

unsigned int static GetNextWorkRequired(const CBlockIndex* pindexLast, const CBlock *pblock)
{
    unsigned int nProofOfWorkLimit = bnProofOfWorkLimit.GetCompact();

    // Genesis block
    if (pindexLast == NULL)
        return nProofOfWorkLimit;

    // Only change once per interval
    if ((pindexLast->nHeight+1) % nInterval != 0)
    {
        // Special rules for testnet after 15 Feb 2012:
        if (fTestNet && pblock->nTime > 1329264000)
        {
            // If the new block's timestamp is more than 2* 10 minutes
            // then allow mining of a min-difficulty block.
            if (pblock->nTime - pindexLast->nTime > nTargetSpacing*2)
                return nProofOfWorkLimit;
            else
            {
                // Return the last non-special-min-difficulty-rules-block
                const CBlockIndex* pindex = pindexLast;
                while (pindex->pprev && pindex->nHeight % nInterval != 0 && pindex->nBits == nProofOfWorkLimit)
                    pindex = pindex->pprev;
                return pindex->nBits;
            }
        }

        return pindexLast->nBits;
    }

    // Go back by what we want to be 14 days worth of blocks
    const CBlockIndex* pindexFirst = pindexLast;
    for (int i = 0; pindexFirst && i < nInterval-1; i++)
        pindexFirst = pindexFirst->pprev;
    assert(pindexFirst);

    // Limit adjustment step
    int64 nActualTimespan = pindexLast->GetBlockTime() - pindexFirst->GetBlockTime();
    printf("  nActualTimespan = %"PRI64d"  before bounds\n", nActualTimespan);
    if (nActualTimespan < nTargetTimespan/4)
        nActualTimespan = nTargetTimespan/4;
    if (nActualTimespan > nTargetTimespan*4)
        nActualTimespan = nTargetTimespan*4;

    // Retarget
    CBigNum bnNew;
    bnNew.SetCompact(pindexLast->nBits);
    bnNew *= nActualTimespan;
    bnNew /= nTargetTimespan;

    if (bnNew > bnProofOfWorkLimit)
        bnNew = bnProofOfWorkLimit;

    /// debug print
    printf("GetNextWorkRequired RETARGET\n");
    printf("nTargetTimespan = %"PRI64d"    nActualTimespan = %"PRI64d"\n", nTargetTimespan, nActualTimespan);
    printf("Before: %08x  %s\n", pindexLast->nBits, CBigNum().SetCompact(pindexLast->nBits).getuint256().ToString().c_str());
    printf("After:  %08x  %s\n", bnNew.GetCompact(), bnNew.getuint256().ToString().c_str());

    return bnNew.GetCompact();
}

bool CheckProofOfWork(uint256 hash, unsigned int nBits)
{
    CBigNum bnTarget;
    bnTarget.SetCompact(nBits);

    // Check range
    if (bnTarget <= 0 || bnTarget > bnProofOfWorkLimit)
        return error("CheckProofOfWork() : nBits below minimum work");

    // Check proof of work matches claimed amount
    if (hash > bnTarget.getuint256())
        return error("CheckProofOfWork() : hash doesn't match nBits");

    return true;
}

// Return maximum amount of blocks that other nodes claim to have
int GetNumBlocksOfPeers()
{
    return std::max(cPeerBlockCounts.median(), Checkpoints::GetTotalBlocksEstimate());
}

bool IsInitialBlockDownload()
{
    if (pindexBest == NULL || nBestHeight < Checkpoints::GetTotalBlocksEstimate())
        return true;
    static int64 nLastUpdate;
    static CBlockIndex* pindexLastBest;
    if (pindexBest != pindexLastBest)
    {
        pindexLastBest = pindexBest;
        nLastUpdate = GetTime();
    }
    return (GetTime() - nLastUpdate < 10 &&
            pindexBest->GetBlockTime() < GetTime() - 24 * 60 * 60);
}

void static InvalidChainFound(CBlockIndex* pindexNew)
{
    if (pindexNew->bnChainWork > bnBestInvalidWork)
    {
        bnBestInvalidWork = pindexNew->bnChainWork;
        CTxDB().WriteBestInvalidWork(bnBestInvalidWork);
        MainFrameRepaint();
    }
    printf("InvalidChainFound: invalid block=%s  height=%d  work=%s\n", pindexNew->GetBlockHash().ToString().substr(0,20).c_str(), pindexNew->nHeight, pindexNew->bnChainWork.ToString().c_str());
    printf("InvalidChainFound:  current best=%s  height=%d  work=%s\n", hashBestChain.ToString().substr(0,20).c_str(), nBestHeight, bnBestChainWork.ToString().c_str());
    if (pindexBest && bnBestInvalidWork > bnBestChainWork + pindexBest->GetBlockWork() * 6)
        printf("InvalidChainFound: WARNING: Displayed transactions may not be correct!  You may need to upgrade, or other nodes may need to upgrade.\n");
}

void CBlock::UpdateTime(const CBlockIndex* pindexPrev)
{
    nTime = max(pindexPrev->GetMedianTimePast()+1, GetAdjustedTime());

    // Updating time can change work required on testnet:
    if (fTestNet)
        nBits = GetNextWorkRequired(pindexPrev, this);
}











bool CTransaction::DisconnectInputs(CTxDB& txdb)
{
    // Relinquish previous transactions' spent pointers
    if (!IsCoinBase())
    {
        BOOST_FOREACH(const CTxIn& txin, vin)
        {
            COutPoint prevout = txin.prevout;

            // Get prev txindex from disk
            CTxIndex txindex;
            if (!txdb.ReadTxIndex(prevout.hash, txindex))
                return error("DisconnectInputs() : ReadTxIndex failed");

            if (prevout.n >= txindex.vSpent.size())
                return error("DisconnectInputs() : prevout.n out of range");

            // Mark outpoint as not spent
            txindex.vSpent[prevout.n].SetNull();

            // Write back
            if (!txdb.UpdateTxIndex(prevout.hash, txindex))
                return error("DisconnectInputs() : UpdateTxIndex failed");
        }
    }

    // Remove transaction from index
    // This can fail if a duplicate of this transaction was in a chain that got
    // reorganized away. This is only possible if this transaction was completely
    // spent, so erasing it would be a no-op anyway.
    txdb.EraseTxIndex(*this);

    return true;
}


bool CTransaction::FetchInputs(CTxDB& txdb, const map<uint256, CTxIndex>& mapTestPool,
                               bool fBlock, bool fMiner, MapPrevTx& inputsRet, bool& fInvalid)
{
    // FetchInputs can return false either because we just haven't seen some inputs
    // (in which case the transaction should be stored as an orphan)
    // or because the transaction is malformed (in which case the transaction should
    // be dropped).  If tx is definitely invalid, fInvalid will be set to true.
    fInvalid = false;

    if (IsCoinBase())
        return true; // Coinbase transactions have no inputs to fetch.

    for (unsigned int i = 0; i < vin.size(); i++)
    {
        COutPoint prevout = vin[i].prevout;
        if (inputsRet.count(prevout.hash))
            continue; // Got it already

        // Read txindex
        CTxIndex& txindex = inputsRet[prevout.hash].first;
        bool fFound = true;
        if ((fBlock || fMiner) && mapTestPool.count(prevout.hash))
        {
            // Get txindex from current proposed changes
            txindex = mapTestPool.find(prevout.hash)->second;
        }
        else
        {
            // Read txindex from txdb
            fFound = txdb.ReadTxIndex(prevout.hash, txindex);
        }
        if (!fFound && (fBlock || fMiner))
            return fMiner ? false : error("FetchInputs() : %s prev tx %s index entry not found", GetHash().ToString().substr(0,10).c_str(),  prevout.hash.ToString().substr(0,10).c_str());

        // Read txPrev
        CTransaction& txPrev = inputsRet[prevout.hash].second;
        if (!fFound || txindex.pos == CDiskTxPos(1,1,1))
        {
            // Get prev tx from single transactions in memory
            {
                LOCK(mempool.cs);
                if (!mempool.exists(prevout.hash))
                    return error("FetchInputs() : %s mempool Tx prev not found %s", GetHash().ToString().substr(0,10).c_str(),  prevout.hash.ToString().substr(0,10).c_str());
                txPrev = mempool.lookup(prevout.hash);
            }
            if (!fFound)
                txindex.vSpent.resize(txPrev.vout.size());
        }
        else
        {
            // Get prev tx from disk
            if (!txPrev.ReadFromDisk(txindex.pos))
                return error("FetchInputs() : %s ReadFromDisk prev tx %s failed", GetHash().ToString().substr(0,10).c_str(),  prevout.hash.ToString().substr(0,10).c_str());
        }
    }

    // Make sure all prevout.n indexes are valid:
    for (unsigned int i = 0; i < vin.size(); i++)
    {
        const COutPoint prevout = vin[i].prevout;
        assert(inputsRet.count(prevout.hash) != 0);
        const CTxIndex& txindex = inputsRet[prevout.hash].first;
        const CTransaction& txPrev = inputsRet[prevout.hash].second;
        if (prevout.n >= txPrev.vout.size() || prevout.n >= txindex.vSpent.size())
        {
            // Revisit this if/when transaction replacement is implemented and allows
            // adding inputs:
            fInvalid = true;
            return DoS(100, error("FetchInputs() : %s prevout.n out of range %d %d %d prev tx %s\n%s", GetHash().ToString().substr(0,10).c_str(), prevout.n, txPrev.vout.size(), txindex.vSpent.size(), prevout.hash.ToString().substr(0,10).c_str(), txPrev.ToString().c_str()));
        }
    }

    return true;
}

const CTxOut& CTransaction::GetOutputFor(const CTxIn& input, const MapPrevTx& inputs) const
{
    MapPrevTx::const_iterator mi = inputs.find(input.prevout.hash);
    if (mi == inputs.end())
        throw std::runtime_error("CTransaction::GetOutputFor() : prevout.hash not found");

    const CTransaction& txPrev = (mi->second).second;
    if (input.prevout.n >= txPrev.vout.size())
        throw std::runtime_error("CTransaction::GetOutputFor() : prevout.n out of range");

    return txPrev.vout[input.prevout.n];
}

int64 CTransaction::GetValueIn(const MapPrevTx& inputs) const
{
    if (IsCoinBase())
        return 0;

    int64 nResult = 0;
    for (unsigned int i = 0; i < vin.size(); i++)
    {
        nResult += GetOutputFor(vin[i], inputs).nValue;
    }
    return nResult;

}

unsigned int CTransaction::GetP2SHSigOpCount(const MapPrevTx& inputs) const
{
    if (IsCoinBase())
        return 0;

    unsigned int nSigOps = 0;
    for (unsigned int i = 0; i < vin.size(); i++)
    {
        const CTxOut& prevout = GetOutputFor(vin[i], inputs);
        if (prevout.scriptPubKey.IsPayToScriptHash())
            nSigOps += prevout.scriptPubKey.GetSigOpCount(vin[i].scriptSig);
    }
    return nSigOps;
}

bool CTransaction::ConnectInputs(MapPrevTx inputs,
                                 map<uint256, CTxIndex>& mapTestPool, const CDiskTxPos& posThisTx,
                                 const CBlockIndex* pindexBlock, bool fBlock, bool fMiner, bool fStrictPayToScriptHash)
{
    // Take over previous transactions' spent pointers
    // fBlock is true when this is called from AcceptBlock when a new best-block is added to the blockchain
    // fMiner is true when called from the internal bitcoin miner
    // ... both are false when called from CTransaction::AcceptToMemoryPool
    if (!IsCoinBase())
    {
        int64 nValueIn = 0;
        int64 nFees = 0;
        for (unsigned int i = 0; i < vin.size(); i++)
        {
            COutPoint prevout = vin[i].prevout;
            assert(inputs.count(prevout.hash) > 0);
            CTxIndex& txindex = inputs[prevout.hash].first;
            CTransaction& txPrev = inputs[prevout.hash].second;

            if (prevout.n >= txPrev.vout.size() || prevout.n >= txindex.vSpent.size())
                return DoS(100, error("ConnectInputs() : %s prevout.n out of range %d %d %d prev tx %s\n%s", GetHash().ToString().substr(0,10).c_str(), prevout.n, txPrev.vout.size(), txindex.vSpent.size(), prevout.hash.ToString().substr(0,10).c_str(), txPrev.ToString().c_str()));

            // If prev is coinbase, check that it's matured
            if (txPrev.IsCoinBase())
                for (const CBlockIndex* pindex = pindexBlock; pindex && pindexBlock->nHeight - pindex->nHeight < COINBASE_MATURITY; pindex = pindex->pprev)
                    if (pindex->nBlockPos == txindex.pos.nBlockPos && pindex->nFile == txindex.pos.nFile)
                        return error("ConnectInputs() : tried to spend coinbase at depth %d", pindexBlock->nHeight - pindex->nHeight);

            // Check for negative or overflow input values
            nValueIn += txPrev.vout[prevout.n].nValue;
            if (!MoneyRange(txPrev.vout[prevout.n].nValue) || !MoneyRange(nValueIn))
                return DoS(100, error("ConnectInputs() : txin values out of range"));

        }
        // The first loop above does all the inexpensive checks.
        // Only if ALL inputs pass do we perform expensive ECDSA signature checks.
        // Helps prevent CPU exhaustion attacks.
        for (unsigned int i = 0; i < vin.size(); i++)
        {
            COutPoint prevout = vin[i].prevout;
            assert(inputs.count(prevout.hash) > 0);
            CTxIndex& txindex = inputs[prevout.hash].first;
            CTransaction& txPrev = inputs[prevout.hash].second;

            // Check for conflicts (double-spend)
            // This doesn't trigger the DoS code on purpose; if it did, it would make it easier
            // for an attacker to attempt to split the network.
            if (!txindex.vSpent[prevout.n].IsNull())
                return fMiner ? false : error("ConnectInputs() : %s prev tx already used at %s", GetHash().ToString().substr(0,10).c_str(), txindex.vSpent[prevout.n].ToString().c_str());

            // Skip ECDSA signature verification when connecting blocks (fBlock=true)
            // before the last blockchain checkpoint. This is safe because block merkle hashes are
            // still computed and checked, and any change will be caught at the next checkpoint.
            if (!(fBlock && (nBestHeight < Checkpoints::GetTotalBlocksEstimate())))
            {
                // Verify signature
                if (!VerifySignature(txPrev, *this, i, fStrictPayToScriptHash, 0))
                {
                    // only during transition phase for P2SH: do not invoke anti-DoS code for
                    // potentially old clients relaying bad P2SH transactions
                    if (fStrictPayToScriptHash && VerifySignature(txPrev, *this, i, false, 0))
                        return error("ConnectInputs() : %s P2SH VerifySignature failed", GetHash().ToString().substr(0,10).c_str());

                    return DoS(100,error("ConnectInputs() : %s VerifySignature failed", GetHash().ToString().substr(0,10).c_str()));
                }
            }

            // Mark outpoints as spent
            txindex.vSpent[prevout.n] = posThisTx;

            // Write back
            if (fBlock || fMiner)
            {
                mapTestPool[prevout.hash] = txindex;
            }
        }

        if (nValueIn < GetValueOut())
            return DoS(100, error("ConnectInputs() : %s value in < value out", GetHash().ToString().substr(0,10).c_str()));

        // Tally transaction fees
        int64 nTxFee = nValueIn - GetValueOut();
        if (nTxFee < 0)
            return DoS(100, error("ConnectInputs() : %s nTxFee < 0", GetHash().ToString().substr(0,10).c_str()));
        nFees += nTxFee;
        if (!MoneyRange(nFees))
            return DoS(100, error("ConnectInputs() : nFees out of range"));
    }

    return true;
}


bool CTransaction::ClientConnectInputs()
{
    if (IsCoinBase())
        return false;

    // Take over previous transactions' spent pointers
    {
        LOCK(mempool.cs);
        int64 nValueIn = 0;
        for (unsigned int i = 0; i < vin.size(); i++)
        {
            // Get prev tx from single transactions in memory
            COutPoint prevout = vin[i].prevout;
            if (!mempool.exists(prevout.hash))
                return false;
            CTransaction& txPrev = mempool.lookup(prevout.hash);

            if (prevout.n >= txPrev.vout.size())
                return false;

            // Verify signature
            if (!VerifySignature(txPrev, *this, i, true, 0))
                return error("ConnectInputs() : VerifySignature failed");

            ///// this is redundant with the mempool.mapNextTx stuff,
            ///// not sure which I want to get rid of
            ///// this has to go away now that posNext is gone
            // // Check for conflicts
            // if (!txPrev.vout[prevout.n].posNext.IsNull())
            //     return error("ConnectInputs() : prev tx already used");
            //
            // // Flag outpoints as used
            // txPrev.vout[prevout.n].posNext = posThisTx;

            nValueIn += txPrev.vout[prevout.n].nValue;

            if (!MoneyRange(txPrev.vout[prevout.n].nValue) || !MoneyRange(nValueIn))
                return error("ClientConnectInputs() : txin values out of range");
        }
        if (GetValueOut() > nValueIn)
            return false;
    }

    return true;
}




bool CBlock::DisconnectBlock(CTxDB& txdb, CBlockIndex* pindex)
{
    // Disconnect in reverse order
    for (int i = vtx.size()-1; i >= 0; i--)
        if (!vtx[i].DisconnectInputs(txdb))
            return false;

    // Update block index on disk without changing it in memory.
    // The memory index structure will be changed after the db commits.
    if (pindex->pprev)
    {
        CDiskBlockIndex blockindexPrev(pindex->pprev);
        blockindexPrev.hashNext = 0;
        if (!txdb.WriteBlockIndex(blockindexPrev))
            return error("DisconnectBlock() : WriteBlockIndex failed");
    }

    return true;
}

bool CBlock::ConnectBlock(CTxDB& txdb, CBlockIndex* pindex)
{
    // Check it again in case a previous version let a bad block in
    if (!CheckBlock())
        return false;

    // Do not allow blocks that contain transactions which 'overwrite' older transactions,
    // unless those are already completely spent.
    // If such overwrites are allowed, coinbases and transactions depending upon those
    // can be duplicated to remove the ability to spend the first instance -- even after
    // being sent to another address.
    // See BIP30 and http://r6.ca/blog/20120206T005236Z.html for more information.
    // This logic is not necessary for memory pool transactions, as AcceptToMemoryPool
    // already refuses previously-known transaction ids entirely.
    // This rule was originally applied all blocks whose timestamp was after March 15, 2012, 0:00 UTC.
    // Now that the whole chain is irreversibly beyond that time it is applied to all blocks except the
    // two in the chain that violate it. This prevents exploiting the issue against nodes in their
    // initial block download.
    // On testnet it is enabled as of februari 20, 2012, 0:00 UTC.
    bool fEnforceBIP30;
    if (fTestNet)
        fEnforceBIP30 = pindex->nTime > 1329696000;
    else
        fEnforceBIP30 = !((pindex->nHeight==91842 && pindex->GetBlockHash() == uint256("0x00000000000a4d0a398161ffc163c503763b1f4360639393e0e4c8e300e0caec")) ||
                          (pindex->nHeight==91880 && pindex->GetBlockHash() == uint256("0x00000000000743f190a18c5577a3c2d2a1f610ae9601ac046a38084ccb7cd721")));
    if (fEnforceBIP30)
    {
        BOOST_FOREACH(CTransaction& tx, vtx)
        {
            CTxIndex txindexOld;
            if (txdb.ReadTxIndex(tx.GetHash(), txindexOld))
            {
                BOOST_FOREACH(CDiskTxPos &pos, txindexOld.vSpent)
                    if (pos.IsNull())
                        return false;
            }
        }
    }

    // BIP16 didn't become active until Apr 1 2012 (Feb 15 on testnet)
    int64 nBIP16SwitchTime = fTestNet ? 1329264000 : 1333238400;
    bool fStrictPayToScriptHash = (pindex->nTime >= nBIP16SwitchTime);

    //// issue here: it doesn't know the version
    unsigned int nTxPos = pindex->nBlockPos + ::GetSerializeSize(CBlock(), SER_DISK, CLIENT_VERSION) - 1 + GetSizeOfCompactSize(vtx.size());

    map<uint256, CTxIndex> mapQueuedChanges;
    int64 nFees = 0;
    unsigned int nSigOps = 0;
    BOOST_FOREACH(CTransaction& tx, vtx)
    {
        nSigOps += tx.GetLegacySigOpCount();
        if (nSigOps > MAX_BLOCK_SIGOPS)
            return DoS(100, error("ConnectBlock() : too many sigops"));

        CDiskTxPos posThisTx(pindex->nFile, pindex->nBlockPos, nTxPos);
        nTxPos += ::GetSerializeSize(tx, SER_DISK, CLIENT_VERSION);

        MapPrevTx mapInputs;
        if (!tx.IsCoinBase())
        {
            bool fInvalid;
            if (!tx.FetchInputs(txdb, mapQueuedChanges, true, false, mapInputs, fInvalid))
                return false;

            if (fStrictPayToScriptHash)
            {
                // Add in sigops done by pay-to-script-hash inputs;
                // this is to prevent a "rogue miner" from creating
                // an incredibly-expensive-to-validate block.
                nSigOps += tx.GetP2SHSigOpCount(mapInputs);
                if (nSigOps > MAX_BLOCK_SIGOPS)
                    return DoS(100, error("ConnectBlock() : too many sigops"));
            }

            nFees += tx.GetValueIn(mapInputs)-tx.GetValueOut();

            if (!tx.ConnectInputs(mapInputs, mapQueuedChanges, posThisTx, pindex, true, false, fStrictPayToScriptHash))
                return false;
        }

        mapQueuedChanges[tx.GetHash()] = CTxIndex(posThisTx, tx.vout.size());
    }

    // Write queued txindex changes
    for (map<uint256, CTxIndex>::iterator mi = mapQueuedChanges.begin(); mi != mapQueuedChanges.end(); ++mi)
    {
        if (!txdb.UpdateTxIndex((*mi).first, (*mi).second))
            return error("ConnectBlock() : UpdateTxIndex failed");
    }

    if (vtx[0].GetValueOut() > GetBlockValue(pindex->nHeight, nFees))
        return error("ConnectBlock() : coinbase pays too much (actual=%"PRI64d" vs limit=%"PRI64d")", vtx[0].GetValueOut(), GetBlockValue(pindex->nHeight, nFees));

    // Update block index on disk without changing it in memory.
    // The memory index structure will be changed after the db commits.
    if (pindex->pprev)
    {
        CDiskBlockIndex blockindexPrev(pindex->pprev);
        blockindexPrev.hashNext = pindex->GetBlockHash();
        if (!txdb.WriteBlockIndex(blockindexPrev))
            return error("ConnectBlock() : WriteBlockIndex failed");
    }

    // Watch for transactions paying to me
    BOOST_FOREACH(CTransaction& tx, vtx)
        SyncWithWallets(tx, this, true);

    return true;
}

bool static Reorganize(CTxDB& txdb, CBlockIndex* pindexNew)
{
    printf("REORGANIZE\n");

    // Find the fork
    CBlockIndex* pfork = pindexBest;
    CBlockIndex* plonger = pindexNew;
    while (pfork != plonger)
    {
        while (plonger->nHeight > pfork->nHeight)
            if (!(plonger = plonger->pprev))
                return error("Reorganize() : plonger->pprev is null");
        if (pfork == plonger)
            break;
        if (!(pfork = pfork->pprev))
            return error("Reorganize() : pfork->pprev is null");
    }

    // List of what to disconnect
    vector<CBlockIndex*> vDisconnect;
    for (CBlockIndex* pindex = pindexBest; pindex != pfork; pindex = pindex->pprev)
        vDisconnect.push_back(pindex);

    // List of what to connect
    vector<CBlockIndex*> vConnect;
    for (CBlockIndex* pindex = pindexNew; pindex != pfork; pindex = pindex->pprev)
        vConnect.push_back(pindex);
    reverse(vConnect.begin(), vConnect.end());

    printf("REORGANIZE: Disconnect %i blocks; %s..%s\n", vDisconnect.size(), pfork->GetBlockHash().ToString().substr(0,20).c_str(), pindexBest->GetBlockHash().ToString().substr(0,20).c_str());
    printf("REORGANIZE: Connect %i blocks; %s..%s\n", vConnect.size(), pfork->GetBlockHash().ToString().substr(0,20).c_str(), pindexNew->GetBlockHash().ToString().substr(0,20).c_str());

    // Disconnect shorter branch
    vector<CTransaction> vResurrect;
    BOOST_FOREACH(CBlockIndex* pindex, vDisconnect)
    {
        CBlock block;
        if (!block.ReadFromDisk(pindex))
            return error("Reorganize() : ReadFromDisk for disconnect failed");
        if (!block.DisconnectBlock(txdb, pindex))
            return error("Reorganize() : DisconnectBlock %s failed", pindex->GetBlockHash().ToString().substr(0,20).c_str());

        // Queue memory transactions to resurrect
        BOOST_FOREACH(const CTransaction& tx, block.vtx)
            if (!tx.IsCoinBase())
                vResurrect.push_back(tx);
    }

    // Connect longer branch
    vector<CTransaction> vDelete;
    for (unsigned int i = 0; i < vConnect.size(); i++)
    {
        CBlockIndex* pindex = vConnect[i];
        CBlock block;
        if (!block.ReadFromDisk(pindex))
            return error("Reorganize() : ReadFromDisk for connect failed");
        if (!block.ConnectBlock(txdb, pindex))
        {
            // Invalid block
            txdb.TxnAbort();
            return error("Reorganize() : ConnectBlock %s failed", pindex->GetBlockHash().ToString().substr(0,20).c_str());
        }

        // Queue memory transactions to delete
        BOOST_FOREACH(const CTransaction& tx, block.vtx)
            vDelete.push_back(tx);
    }
    if (!txdb.WriteHashBestChain(pindexNew->GetBlockHash()))
        return error("Reorganize() : WriteHashBestChain failed");

    // Make sure it's successfully written to disk before changing memory structure
    if (!txdb.TxnCommit())
        return error("Reorganize() : TxnCommit failed");

    // Disconnect shorter branch
    BOOST_FOREACH(CBlockIndex* pindex, vDisconnect)
        if (pindex->pprev)
            pindex->pprev->pnext = NULL;

    // Connect longer branch
    BOOST_FOREACH(CBlockIndex* pindex, vConnect)
        if (pindex->pprev)
            pindex->pprev->pnext = pindex;

    // Resurrect memory transactions that were in the disconnected branch
    BOOST_FOREACH(CTransaction& tx, vResurrect)
        tx.CTxMemPool_accept(txdb, true, false, NULL);

    // Delete redundant memory transactions that are in the connected branch
    BOOST_FOREACH(CTransaction& tx, vDelete)
        mempool.remove(tx);

    printf("REORGANIZE: done\n");

    return true;
}


static void
runCommand(std::string strCommand)
{
    int nErr = ::system(strCommand.c_str());
    if (nErr)
        printf("runCommand error: system(%s) returned %d\n", strCommand.c_str(), nErr);
}

// Called from inside SetBestChain: attaches a block to the new best chain being built
bool CBlock::SetBestChainInner(CTxDB& txdb, CBlockIndex *pindexNew)
{
    uint256 hash = GetHash();

    // Adding to current best branch
    if (!ConnectBlock(txdb, pindexNew) || !txdb.WriteHashBestChain(hash))
    {
        txdb.TxnAbort();
        InvalidChainFound(pindexNew);
        return false;
    }
    if (!txdb.TxnCommit())
        return error("SetBestChain() : TxnCommit failed");

    // Add to current best branch
    pindexNew->pprev->pnext = pindexNew;

    // Delete redundant memory transactions
    BOOST_FOREACH(CTransaction& tx, vtx)
        mempool.remove(tx);

    return true;
}

bool CBlock::SetBestChain(CTxDB& txdb, CBlockIndex* pindexNew)
{
    uint256 hash = GetHash();

    if (!txdb.TxnBegin())
        return error("SetBestChain() : TxnBegin failed");

    if (pindexGenesisBlock == NULL && hash == hashGenesisBlock)
    {
        txdb.WriteHashBestChain(hash);
        if (!txdb.TxnCommit())
            return error("SetBestChain() : TxnCommit failed");
        pindexGenesisBlock = pindexNew;
    }
    else if (hashPrevBlock == hashBestChain)
    {
        if (!SetBestChainInner(txdb, pindexNew))
            return error("SetBestChain() : SetBestChainInner failed");
    }
    else
    {
        // the first block in the new chain that will cause it to become the new best chain
        CBlockIndex *pindexIntermediate = pindexNew;

        // list of blocks that need to be connected afterwards
        std::vector<CBlockIndex*> vpindexSecondary;

        // Reorganize is costly in terms of db load, as it works in a single db transaction.
        // Try to limit how much needs to be done inside
        while (pindexIntermediate->pprev && pindexIntermediate->pprev->bnChainWork > pindexBest->bnChainWork)
        {
            vpindexSecondary.push_back(pindexIntermediate);
            pindexIntermediate = pindexIntermediate->pprev;
        }

        if (!vpindexSecondary.empty())
            printf("Postponing %i reconnects\n", vpindexSecondary.size());

        // Switch to new best branch
        if (!Reorganize(txdb, pindexIntermediate))
        {
            txdb.TxnAbort();
            InvalidChainFound(pindexNew);
            return error("SetBestChain() : Reorganize failed");
        }

        // Connect further blocks
        BOOST_REVERSE_FOREACH(CBlockIndex *pindex, vpindexSecondary)
        {
            CBlock block;
            if (!block.ReadFromDisk(pindex))
            {
                printf("SetBestChain() : ReadFromDisk failed\n");
                break;
            }
            if (!txdb.TxnBegin()) {
                printf("SetBestChain() : TxnBegin 2 failed\n");
                break;
            }
            // errors now are not fatal, we still did a reorganisation to a new chain in a valid way
            if (!block.SetBestChainInner(txdb, pindex))
                break;
        }
    }

    // Update best block in wallet (so we can detect restored wallets)
    bool fIsInitialDownload = IsInitialBlockDownload();
    if (!fIsInitialDownload)
    {
        const CBlockLocator locator(pindexNew);
        ::SetBestChain(locator);
    }

    // New best block
    hashBestChain = hash;
    pindexBest = pindexNew;
    nBestHeight = pindexBest->nHeight;
    bnBestChainWork = pindexNew->bnChainWork;
    nTimeBestReceived = GetTime();
    nTransactionsUpdated++;
    printf("SetBestChain: new best=%s  height=%d  work=%s\n", hashBestChain.ToString().substr(0,20).c_str(), nBestHeight, bnBestChainWork.ToString().c_str());

    std::string strCmd = GetArg("-blocknotify", "");

    if (!fIsInitialDownload && !strCmd.empty())
    {
        boost::replace_all(strCmd, "%s", hashBestChain.GetHex());
        boost::thread t(runCommand, strCmd); // thread runs free
    }

    return true;
}


bool CBlock::AddToBlockIndex(unsigned int nFile, unsigned int nBlockPos)
{
    // Check for duplicate
    uint256 hash = GetHash();
    if (mapBlockIndex.count(hash))
        return error("AddToBlockIndex() : %s already exists", hash.ToString().substr(0,20).c_str());

    // Construct new block index object
    CBlockIndex* pindexNew = new CBlockIndex(nFile, nBlockPos, *this);
    if (!pindexNew)
        return error("AddToBlockIndex() : new CBlockIndex failed");
    map<uint256, CBlockIndex*>::iterator mi = mapBlockIndex.insert(make_pair(hash, pindexNew)).first;
    pindexNew->phashBlock = &((*mi).first);
    map<uint256, CBlockIndex*>::iterator miPrev = mapBlockIndex.find(hashPrevBlock);
    if (miPrev != mapBlockIndex.end())
    {
        pindexNew->pprev = (*miPrev).second;
        pindexNew->nHeight = pindexNew->pprev->nHeight + 1;
    }
    pindexNew->bnChainWork = (pindexNew->pprev ? pindexNew->pprev->bnChainWork : 0) + pindexNew->GetBlockWork();

    CTxDB txdb;
    if (!txdb.TxnBegin())
        return false;
    txdb.WriteBlockIndex(CDiskBlockIndex(pindexNew));
    if (!txdb.TxnCommit())
        return false;

    // New best
    if (pindexNew->bnChainWork > bnBestChainWork)
        if (!SetBestChain(txdb, pindexNew))
            return false;

    txdb.Close();

    if (pindexNew == pindexBest)
    {
        // Notify UI to display prev block's coinbase if it was ours
        static uint256 hashPrevBestCoinBase;
        UpdatedTransaction(hashPrevBestCoinBase);
        hashPrevBestCoinBase = vtx[0].GetHash();
    }

    MainFrameRepaint();
    return true;
}




bool CBlock::CheckBlock() const
{
    // These are checks that are independent of context
    // that can be verified before saving an orphan block.

    // Size limits
    if (vtx.empty() || vtx.size() > MAX_BLOCK_SIZE || ::GetSerializeSize(*this, SER_NETWORK, PROTOCOL_VERSION) > MAX_BLOCK_SIZE)
        return DoS(100, error("CheckBlock() : size limits failed"));

    // Check proof of work matches claimed amount
    if (!CheckProofOfWork(GetHash(), nBits))
        return DoS(50, error("CheckBlock() : proof of work failed"));

    // Check timestamp
    if (GetBlockTime() > GetAdjustedTime() + 2 * 60 * 60)
        return error("CheckBlock() : block timestamp too far in the future");

    // First transaction must be coinbase, the rest must not be
    if (vtx.empty() || !vtx[0].IsCoinBase())
        return DoS(100, error("CheckBlock() : first tx is not coinbase"));
    for (unsigned int i = 1; i < vtx.size(); i++)
        if (vtx[i].IsCoinBase())
            return DoS(100, error("CheckBlock() : more than one coinbase"));

    // Check transactions
    BOOST_FOREACH(const CTransaction& tx, vtx)
        if (!tx.CheckTransaction())
            return DoS(tx.nDoS, error("CheckBlock() : CheckTransaction failed"));

    // Check for duplicate txids. This is caught by ConnectInputs(),
    // but catching it earlier avoids a potential DoS attack:
    set<uint256> uniqueTx;
    BOOST_FOREACH(const CTransaction& tx, vtx)
    {
        uniqueTx.insert(tx.GetHash());
    }
    if (uniqueTx.size() != vtx.size())
        return DoS(100, error("CheckBlock() : duplicate transaction"));

    unsigned int nSigOps = 0;
    BOOST_FOREACH(const CTransaction& tx, vtx)
    {
        nSigOps += tx.GetLegacySigOpCount();
    }
    if (nSigOps > MAX_BLOCK_SIGOPS)
        return DoS(100, error("CheckBlock() : out-of-bounds SigOpCount"));

    // Check merkle root
    if (hashMerkleRoot != BuildMerkleTree())
        return DoS(100, error("CheckBlock() : hashMerkleRoot mismatch"));

    return true;
}

bool CBlock::AcceptBlock()
{
    // Check for duplicate
    uint256 hash = GetHash();
    if (mapBlockIndex.count(hash))
        return error("AcceptBlock() : block already in mapBlockIndex");

    // Get prev block index
    map<uint256, CBlockIndex*>::iterator mi = mapBlockIndex.find(hashPrevBlock);
    if (mi == mapBlockIndex.end())
        return DoS(10, error("AcceptBlock() : prev block not found"));
    CBlockIndex* pindexPrev = (*mi).second;
    int nHeight = pindexPrev->nHeight+1;

    // Check proof of work
    if (nBits != GetNextWorkRequired(pindexPrev, this))
        return DoS(100, error("AcceptBlock() : incorrect proof of work"));

    // Check timestamp against prev
    if (GetBlockTime() <= pindexPrev->GetMedianTimePast())
        return error("AcceptBlock() : block's timestamp is too early");

    // Check that all transactions are finalized
    BOOST_FOREACH(const CTransaction& tx, vtx)
        if (!tx.IsFinal(nHeight, GetBlockTime()))
            return DoS(10, error("AcceptBlock() : contains a non-final transaction"));

    // Check that the block chain matches the known block chain up to a checkpoint
    if (!Checkpoints::CheckBlock(nHeight, hash))
        return DoS(100, error("AcceptBlock() : rejected by checkpoint lockin at %d", nHeight));

    // Reject block.nVersion=1 blocks when 95% (75% on testnet) of the network has upgraded:
    if (nVersion < 2)
    {
        if ((!fTestNet && CBlockIndex::IsSuperMajority(2, pindexPrev, 950, 1000)) ||
            (fTestNet && CBlockIndex::IsSuperMajority(2, pindexPrev, 75, 100)))
        {
            return error("AcceptBlock() : rejected nVersion=1 block");
        }
    }
    // Enforce block.nVersion=2 rule that the coinbase starts with serialized block height
    if (nVersion >= 2)
    {
        // if 750 of the last 1,000 blocks are version 2 or greater (51/100 if testnet):
        if ((!fTestNet && CBlockIndex::IsSuperMajority(2, pindexPrev, 750, 1000)) ||
            (fTestNet && CBlockIndex::IsSuperMajority(2, pindexPrev, 51, 100)))
        {
            CScript expect = CScript() << nHeight;
            if (!std::equal(expect.begin(), expect.end(), vtx[0].vin[0].scriptSig.begin()))
                return error("AcceptBlock() : block height mismatch in coinbase");
        }
    }

    // Write block to history file
    if (!CheckDiskSpace(::GetSerializeSize(*this, SER_DISK, CLIENT_VERSION)))
        return error("AcceptBlock() : out of disk space");
    unsigned int nFile = -1;
    unsigned int nBlockPos = 0;
    if (!WriteToDisk(nFile, nBlockPos))
        return error("AcceptBlock() : WriteToDisk failed");
    if (!AddToBlockIndex(nFile, nBlockPos))
        return error("AcceptBlock() : AddToBlockIndex failed");

    // Relay inventory, but don't relay old inventory during initial block download
    int nBlockEstimate = Checkpoints::GetTotalBlocksEstimate();
    if (hashBestChain == hash)
    {
        LOCK(cs_vNodes);
        BOOST_FOREACH(CNode* pnode, vNodes)
            if (nBestHeight > (pnode->nStartingHeight != -1 ? pnode->nStartingHeight - 2000 : nBlockEstimate))
                pnode->PushInventory(CInv(MSG_BLOCK, hash));
    }

    return true;
}

bool CBlockIndex::IsSuperMajority(int minVersion, const CBlockIndex* pstart, unsigned int nRequired, unsigned int nToCheck)
{
    unsigned int nFound = 0;
    for (unsigned int i = 0; i < nToCheck && nFound < nRequired && pstart != NULL; i++)
    {
        if (pstart->nVersion >= minVersion)
            ++nFound;
        pstart = pstart->pprev;
    }
    return (nFound >= nRequired);
}

bool ProcessBlock(CNode* pfrom, CBlock* pblock)
{
    // Check for duplicate
    uint256 hash = pblock->GetHash();
    if (mapBlockIndex.count(hash))
        return error("ProcessBlock() : already have block %d %s", mapBlockIndex[hash]->nHeight, hash.ToString().substr(0,20).c_str());
    if (mapOrphanBlocks.count(hash))
        return error("ProcessBlock() : already have block (orphan) %s", hash.ToString().substr(0,20).c_str());

    // Preliminary checks
    if (!pblock->CheckBlock())
        return error("ProcessBlock() : CheckBlock FAILED");

    CBlockIndex* pcheckpoint = Checkpoints::GetLastCheckpoint(mapBlockIndex);
    if (pcheckpoint && pblock->hashPrevBlock != hashBestChain)
    {
        // Extra checks to prevent "fill up memory by spamming with bogus blocks"
        int64 deltaTime = pblock->GetBlockTime() - pcheckpoint->nTime;
        if (deltaTime < 0)
        {
            if (pfrom)
                pfrom->Misbehaving(100);
            return error("ProcessBlock() : block with timestamp before last checkpoint");
        }
        CBigNum bnNewBlock;
        bnNewBlock.SetCompact(pblock->nBits);
        CBigNum bnRequired;
        bnRequired.SetCompact(ComputeMinWork(pcheckpoint->nBits, deltaTime));
        if (bnNewBlock > bnRequired)
        {
            if (pfrom)
                pfrom->Misbehaving(100);
            return error("ProcessBlock() : block with too little proof-of-work");
        }
    }


    // If don't already have its previous block, shunt it off to holding area until we get it
    if (!mapBlockIndex.count(pblock->hashPrevBlock))
    {
        printf("ProcessBlock: ORPHAN BLOCK, prev=%s\n", pblock->hashPrevBlock.ToString().substr(0,20).c_str());
        CBlock* pblock2 = new CBlock(*pblock);
        mapOrphanBlocks.insert(make_pair(hash, pblock2));
        mapOrphanBlocksByPrev.insert(make_pair(pblock2->hashPrevBlock, pblock2));

        // Ask this guy to fill in what we're missing
        if (pfrom)
            pfrom->PushGetBlocks(pindexBest, GetOrphanRoot(pblock2));
        return true;
    }

    // Store to disk
    if (!pblock->AcceptBlock())
        return error("ProcessBlock() : AcceptBlock FAILED");

    // Recursively process any orphan blocks that depended on this one
    vector<uint256> vWorkQueue;
    vWorkQueue.push_back(hash);
    for (unsigned int i = 0; i < vWorkQueue.size(); i++)
    {
        uint256 hashPrev = vWorkQueue[i];
        for (multimap<uint256, CBlock*>::iterator mi = mapOrphanBlocksByPrev.lower_bound(hashPrev);
             mi != mapOrphanBlocksByPrev.upper_bound(hashPrev);
             ++mi)
        {
            CBlock* pblockOrphan = (*mi).second;
            if (pblockOrphan->AcceptBlock())
                vWorkQueue.push_back(pblockOrphan->GetHash());
            mapOrphanBlocks.erase(pblockOrphan->GetHash());
            delete pblockOrphan;
        }
        mapOrphanBlocksByPrev.erase(hashPrev);
    }

    printf("ProcessBlock: ACCEPTED\n");
    return true;
}








bool CheckDiskSpace(uint64 nAdditionalBytes)
{
    uint64 nFreeBytesAvailable = filesystem::space(GetDataDir()).available;

    // Check for 15MB because database could create another 10MB log file at any time
    if (nFreeBytesAvailable < (uint64)15000000 + nAdditionalBytes)
    {
        fShutdown = true;
        string strMessage = _("Warning: Disk space is low");
        strMiscWarning = strMessage;
        printf("*** %s\n", strMessage.c_str());
        ThreadSafeMessageBox(strMessage, "Bitcoin", wxOK | wxICON_EXCLAMATION | wxMODAL);
        StartShutdown();
        return false;
    }
    return true;
}

FILE* OpenBlockFile(unsigned int nFile, unsigned int nBlockPos, const char* pszMode)
{
    if (nFile == -1)
        return NULL;
    FILE* file = fopen((GetDataDir() / strprintf("blk%04d.dat", nFile)).string().c_str(), pszMode);
    if (!file)
        return NULL;
    if (nBlockPos != 0 && !strchr(pszMode, 'a') && !strchr(pszMode, 'w'))
    {
        if (fseek(file, nBlockPos, SEEK_SET) != 0)
        {
            fclose(file);
            return NULL;
        }
    }
    return file;
}

static unsigned int nCurrentBlockFile = 1;

FILE* AppendBlockFile(unsigned int& nFileRet)
{
    nFileRet = 0;
    loop
    {
        FILE* file = OpenBlockFile(nCurrentBlockFile, 0, "ab");
        if (!file)
            return NULL;
        if (fseek(file, 0, SEEK_END) != 0)
            return NULL;
        // FAT32 file size max 4GB, fseek and ftell max 2GB, so we must stay under 2GB
        if (ftell(file) < (long)(0x7F000000 - MAX_SIZE))
        {
            nFileRet = nCurrentBlockFile;
            return file;
        }
        fclose(file);
        nCurrentBlockFile++;
    }
}

bool LoadBlockIndex(bool fAllowNew)
{
    if (fTestNet)
    {
        hashGenesisBlock = uint256("0x00000007199508e34a9ff81e6ec0c477a4cccff2a4767a8eee39c11db367b008");
        bnProofOfWorkLimit = CBigNum(~uint256(0) >> 28);
        pchMessageStart[0] = 0xfa;
        pchMessageStart[1] = 0xbf;
        pchMessageStart[2] = 0xb5;
        pchMessageStart[3] = 0xda;
    }

    //
    // Load block index
    //
    CTxDB txdb("cr");
    if (!txdb.LoadBlockIndex())
        return false;
    txdb.Close();

    //
    // Init with genesis block
    //
    if (mapBlockIndex.empty())
    {
        if (!fAllowNew)
            return false;

        // Genesis Block:
        // CBlock(hash=000000000019d6, ver=1, hashPrevBlock=00000000000000, hashMerkleRoot=4a5e1e, nTime=1231006505, nBits=1d00ffff, nNonce=2083236893, vtx=1)
        //   CTransaction(hash=4a5e1e, ver=1, vin.size=1, vout.size=1, nLockTime=0)
        //     CTxIn(COutPoint(000000, -1), coinbase 04ffff001d0104455468652054696d65732030332f4a616e2f32303039204368616e63656c6c6f72206f6e206272696e6b206f66207365636f6e64206261696c6f757420666f722062616e6b73)
        //     CTxOut(nValue=50.00000000, scriptPubKey=0x5F1DF16B2B704C8A578D0B)
        //   vMerkleTree: 4a5e1e

        // Genesis block
        const char* pszTimestamp = "The Times 03/Jan/2009 Chancellor on brink of second bailout for banks";
        CTransaction txNew;
        txNew.vin.resize(1);
        txNew.vout.resize(1);
        txNew.vin[0].scriptSig = CScript() << 486604799 << CBigNum(4) << vector<unsigned char>((const unsigned char*)pszTimestamp, (const unsigned char*)pszTimestamp + strlen(pszTimestamp));
        txNew.vout[0].nValue = 50 * COIN;
        txNew.vout[0].scriptPubKey = CScript() << ParseHex("04678afdb0fe5548271967f1a67130b7105cd6a828e03909a67962e0ea1f61deb649f6bc3f4cef38c4f35504e51ec112de5c384df7ba0b8d578a4c702b6bf11d5f") << OP_CHECKSIG;
        CBlock block;
        block.vtx.push_back(txNew);
        block.hashPrevBlock = 0;
        block.hashMerkleRoot = block.BuildMerkleTree();
        block.nVersion = 1;
        block.nTime    = 1231006505;
        block.nBits    = 0x1d00ffff;
        block.nNonce   = 2083236893;

        if (fTestNet)
        {
            block.nTime    = 1296688602;
            block.nBits    = 0x1d07fff8;
            block.nNonce   = 384568319;
        }

        //// debug print
        printf("%s\n", block.GetHash().ToString().c_str());
        printf("%s\n", hashGenesisBlock.ToString().c_str());
        printf("%s\n", block.hashMerkleRoot.ToString().c_str());
        assert(block.hashMerkleRoot == uint256("0x4a5e1e4baab89f3a32518a88c31bc87f618f76673e2cc77ab2127b7afdeda33b"));
        block.print();
        assert(block.GetHash() == hashGenesisBlock);

        // Start new block file
        unsigned int nFile;
        unsigned int nBlockPos;
        if (!block.WriteToDisk(nFile, nBlockPos))
            return error("LoadBlockIndex() : writing genesis block to disk failed");
        if (!block.AddToBlockIndex(nFile, nBlockPos))
            return error("LoadBlockIndex() : genesis block not accepted");
    }

    return true;
}



void PrintBlockTree()
{
    // pre-compute tree structure
    map<CBlockIndex*, vector<CBlockIndex*> > mapNext;
    for (map<uint256, CBlockIndex*>::iterator mi = mapBlockIndex.begin(); mi != mapBlockIndex.end(); ++mi)
    {
        CBlockIndex* pindex = (*mi).second;
        mapNext[pindex->pprev].push_back(pindex);
        // test
        //while (rand() % 3 == 0)
        //    mapNext[pindex->pprev].push_back(pindex);
    }

    vector<pair<int, CBlockIndex*> > vStack;
    vStack.push_back(make_pair(0, pindexGenesisBlock));

    int nPrevCol = 0;
    while (!vStack.empty())
    {
        int nCol = vStack.back().first;
        CBlockIndex* pindex = vStack.back().second;
        vStack.pop_back();

        // print split or gap
        if (nCol > nPrevCol)
        {
            for (int i = 0; i < nCol-1; i++)
                printf("| ");
            printf("|\\\n");
        }
        else if (nCol < nPrevCol)
        {
            for (int i = 0; i < nCol; i++)
                printf("| ");
            printf("|\n");
       }
        nPrevCol = nCol;

        // print columns
        for (int i = 0; i < nCol; i++)
            printf("| ");

        // print item
        CBlock block;
        block.ReadFromDisk(pindex);
        printf("%d (%u,%u) %s  %s  tx %d",
            pindex->nHeight,
            pindex->nFile,
            pindex->nBlockPos,
            block.GetHash().ToString().substr(0,20).c_str(),
            DateTimeStrFormat("%x %H:%M:%S", block.GetBlockTime()).c_str(),
            block.vtx.size());

        PrintWallets(block);

        // put the main time-chain first
        vector<CBlockIndex*>& vNext = mapNext[pindex];
        for (unsigned int i = 0; i < vNext.size(); i++)
        {
            if (vNext[i]->pnext)
            {
                swap(vNext[0], vNext[i]);
                break;
            }
        }

        // iterate children
        for (unsigned int i = 0; i < vNext.size(); i++)
            vStack.push_back(make_pair(nCol+i, vNext[i]));
    }
}










//////////////////////////////////////////////////////////////////////////////
//
// CAlert
//

map<uint256, CAlert> mapAlerts;
CCriticalSection cs_mapAlerts;

string GetWarnings(string strFor)
{
    int nPriority = 0;
    string strStatusBar;
    string strRPC;
    if (GetBoolArg("-testsafemode"))
        strRPC = "test";

    // Misc warnings like out of disk space and clock is wrong
    if (strMiscWarning != "")
    {
        nPriority = 1000;
        strStatusBar = strMiscWarning;
    }

    // Longer invalid proof-of-work chain
    if (pindexBest && bnBestInvalidWork > bnBestChainWork + pindexBest->GetBlockWork() * 6)
    {
        nPriority = 2000;
        strStatusBar = strRPC = "WARNING: Displayed transactions may not be correct!  You may need to upgrade, or other nodes may need to upgrade.";
    }

    // Alerts
    {
        LOCK(cs_mapAlerts);
        BOOST_FOREACH(PAIRTYPE(const uint256, CAlert)& item, mapAlerts)
        {
            const CAlert& alert = item.second;
            if (alert.AppliesToMe() && alert.nPriority > nPriority)
            {
                nPriority = alert.nPriority;
                strStatusBar = alert.strStatusBar;
            }
        }
    }

    if (strFor == "statusbar")
        return strStatusBar;
    else if (strFor == "rpc")
        return strRPC;
    assert(!"GetWarnings() : invalid parameter");
    return "error";
}

bool CAlert::ProcessAlert()
{
    if (!CheckSignature())
        return false;
    if (!IsInEffect())
        return false;

    // alert.nID=max is reserved for if the alert key is
    // compromised. It must have a pre-defined message,
    // must never expire, must apply to all versions,
    // and must cancel all previous
    // alerts or it will be ignored (so an attacker can't
    // send an "everything is OK, don't panic" version that
    // cannot be overridden):
    int maxInt = std::numeric_limits<int>::max();
    if (nID == maxInt)
    {
        if (!(
                nExpiration == maxInt &&
                nCancel == (maxInt-1) &&
                nMinVer == 0 &&
                nMaxVer == maxInt &&
                setSubVer.empty() &&
                nPriority == maxInt &&
                strStatusBar == "URGENT: Alert key compromised, upgrade required"
                ))
            return false;
    }

    {
        LOCK(cs_mapAlerts);
        // Cancel previous alerts
        for (map<uint256, CAlert>::iterator mi = mapAlerts.begin(); mi != mapAlerts.end();)
        {
            const CAlert& alert = (*mi).second;
            if (Cancels(alert))
            {
                printf("cancelling alert %d\n", alert.nID);
                mapAlerts.erase(mi++);
            }
            else if (!alert.IsInEffect())
            {
                printf("expiring alert %d\n", alert.nID);
                mapAlerts.erase(mi++);
            }
            else
                mi++;
        }

        // Check if this alert has been cancelled
        BOOST_FOREACH(PAIRTYPE(const uint256, CAlert)& item, mapAlerts)
        {
            const CAlert& alert = item.second;
            if (alert.Cancels(*this))
            {
                printf("alert already cancelled by %d\n", alert.nID);
                return false;
            }
        }

        // Add to mapAlerts
        mapAlerts.insert(make_pair(GetHash(), *this));
    }

    printf("accepted alert %d, AppliesToMe()=%d\n", nID, AppliesToMe());
    MainFrameRepaint();
    return true;
}








//////////////////////////////////////////////////////////////////////////////
//
// Messages
//


bool static AlreadyHave(CTxDB& txdb, const CInv& inv)
{
    switch (inv.type)
    {
    case MSG_TX:
        {
        bool txInMap = false;
            {
            LOCK(mempool.cs);
            txInMap = (mempool.exists(inv.hash));
            }
        return txInMap ||
               mapOrphanTransactions.count(inv.hash) ||
               txdb.ContainsTx(inv.hash);
        }

    case MSG_BLOCK:
        return mapBlockIndex.count(inv.hash) ||
               mapOrphanBlocks.count(inv.hash);
    }
    // Don't know what it is, just say we already got one
    return true;
}




// The message start string is designed to be unlikely to occur in normal data.
// The characters are rarely used upper ASCII, not valid as UTF-8, and produce
// a large 4-byte int at any alignment.
unsigned char pchMessageStart[4] = { 0xf9, 0xbe, 0xb4, 0xd9 };


bool static ProcessMessage(CNode* pfrom, string strCommand, CDataStream& vRecv)
{
    static map<CService, vector<unsigned char> > mapReuseKey;
    RandAddSeedPerfmon();
    if (fDebug) {
        printf("%s ", DateTimeStrFormat("%x %H:%M:%S", GetTime()).c_str());
        printf("received: %s (%d bytes)\n", strCommand.c_str(), vRecv.size());
    }
    if (mapArgs.count("-dropmessagestest") && GetRand(atoi(mapArgs["-dropmessagestest"])) == 0)
    {
        printf("dropmessagestest DROPPING RECV MESSAGE\n");
        return true;
    }





    if (strCommand == "version")
    {
        // Each connection can only send one version message
        if (pfrom->nVersion != 0)
        {
            pfrom->Misbehaving(1);
            return false;
        }

        int64 nTime;
        CAddress addrMe;
        CAddress addrFrom;
        uint64 nNonce = 1;
        vRecv >> pfrom->nVersion >> pfrom->nServices >> nTime >> addrMe;
        if (pfrom->nVersion < MIN_PROTO_VERSION)
        {
            // Since February 20, 2012, the protocol is initiated at version 209,
            // and earlier versions are no longer supported
            printf("partner %s using obsolete version %i; disconnecting\n", pfrom->addr.ToString().c_str(), pfrom->nVersion);
            pfrom->fDisconnect = true;
            return false;
        }

        if (pfrom->nVersion == 10300)
            pfrom->nVersion = 300;
        if (!vRecv.empty())
            vRecv >> addrFrom >> nNonce;
        if (!vRecv.empty())
            vRecv >> pfrom->strSubVer;
        if (!vRecv.empty())
            vRecv >> pfrom->nStartingHeight;

        // Disconnect if we connected to ourself
        if (nNonce == nLocalHostNonce && nNonce > 1)
        {
            printf("connected to self at %s, disconnecting\n", pfrom->addr.ToString().c_str());
            pfrom->fDisconnect = true;
            return true;
        }

        // Be shy and don't send version until we hear
        if (pfrom->fInbound)
            pfrom->PushVersion();

        pfrom->fClient = !(pfrom->nServices & NODE_NETWORK);

        AddTimeData(pfrom->addr, nTime);

        // Change version
        pfrom->PushMessage("verack");
        pfrom->vSend.SetVersion(min(pfrom->nVersion, PROTOCOL_VERSION));

        if (!pfrom->fInbound)
        {
            // Advertise our address
            if (!fNoListen && !fUseProxy && addrLocalHost.IsRoutable() &&
                !IsInitialBlockDownload())
            {
                CAddress addr(addrLocalHost);
                addr.nTime = GetAdjustedTime();
                pfrom->PushAddress(addr);
            }

            // Get recent addresses
            if (pfrom->nVersion >= CADDR_TIME_VERSION || addrman.size() < 1000)
            {
                pfrom->PushMessage("getaddr");
                pfrom->fGetAddr = true;
            }
            addrman.Good(pfrom->addr);
        } else {
            if (((CNetAddr)pfrom->addr) == (CNetAddr)addrFrom)
            {
                addrman.Add(addrFrom, addrFrom);
                addrman.Good(addrFrom);
            }
        }

        // Ask the first connected node for block updates
        static int nAskedForBlocks = 0;
        if (!pfrom->fClient &&
            (pfrom->nVersion < NOBLKS_VERSION_START ||
             pfrom->nVersion >= NOBLKS_VERSION_END) &&
             (nAskedForBlocks < 1 || vNodes.size() <= 1))
        {
            nAskedForBlocks++;
            pfrom->PushGetBlocks(pindexBest, uint256(0));
        }

        // Relay alerts
        {
            LOCK(cs_mapAlerts);
            BOOST_FOREACH(PAIRTYPE(const uint256, CAlert)& item, mapAlerts)
                item.second.RelayTo(pfrom);
        }

        pfrom->fSuccessfullyConnected = true;

        printf("version message: version %d, blocks=%d\n", pfrom->nVersion, pfrom->nStartingHeight);

        cPeerBlockCounts.input(pfrom->nStartingHeight);
    }


    else if (pfrom->nVersion == 0)
    {
        // Must have a version message before anything else
        pfrom->Misbehaving(1);
        return false;
    }


    else if (strCommand == "verack")
    {
        pfrom->vRecv.SetVersion(min(pfrom->nVersion, PROTOCOL_VERSION));
    }


    else if (strCommand == "addr")
    {
        vector<CAddress> vAddr;
        vRecv >> vAddr;

        // Don't want addr from older versions unless seeding
        if (pfrom->nVersion < CADDR_TIME_VERSION && addrman.size() > 1000)
            return true;
        if (vAddr.size() > 1000)
        {
            pfrom->Misbehaving(20);
            return error("message addr size() = %d", vAddr.size());
        }

        // Store the new addresses
        int64 nNow = GetAdjustedTime();
        int64 nSince = nNow - 10 * 60;
        BOOST_FOREACH(CAddress& addr, vAddr)
        {
            if (fShutdown)
                return true;
            // ignore IPv6 for now, since it isn't implemented anyway
            if (!addr.IsIPv4())
                continue;
            if (addr.nTime <= 100000000 || addr.nTime > nNow + 10 * 60)
                addr.nTime = nNow - 5 * 24 * 60 * 60;
            pfrom->AddAddressKnown(addr);
            if (addr.nTime > nSince && !pfrom->fGetAddr && vAddr.size() <= 10 && addr.IsRoutable())
            {
                // Relay to a limited number of other nodes
                {
                    LOCK(cs_vNodes);
                    // Use deterministic randomness to send to the same nodes for 24 hours
                    // at a time so the setAddrKnowns of the chosen nodes prevent repeats
                    static uint256 hashSalt;
                    if (hashSalt == 0)
                        hashSalt = GetRandHash();
                    int64 hashAddr = addr.GetHash();
                    uint256 hashRand = hashSalt ^ (hashAddr<<32) ^ ((GetTime()+hashAddr)/(24*60*60));
                    hashRand = Hash(BEGIN(hashRand), END(hashRand));
                    multimap<uint256, CNode*> mapMix;
                    BOOST_FOREACH(CNode* pnode, vNodes)
                    {
                        if (pnode->nVersion < CADDR_TIME_VERSION)
                            continue;
                        unsigned int nPointer;
                        memcpy(&nPointer, &pnode, sizeof(nPointer));
                        uint256 hashKey = hashRand ^ nPointer;
                        hashKey = Hash(BEGIN(hashKey), END(hashKey));
                        mapMix.insert(make_pair(hashKey, pnode));
                    }
                    int nRelayNodes = 2;
                    for (multimap<uint256, CNode*>::iterator mi = mapMix.begin(); mi != mapMix.end() && nRelayNodes-- > 0; ++mi)
                        ((*mi).second)->PushAddress(addr);
                }
            }
        }
        addrman.Add(vAddr, pfrom->addr, 2 * 60 * 60);
        if (vAddr.size() < 1000)
            pfrom->fGetAddr = false;
    }


    else if (strCommand == "inv")
    {
        vector<CInv> vInv;
        vRecv >> vInv;
        if (vInv.size() > 50000)
        {
            pfrom->Misbehaving(20);
            return error("message inv size() = %d", vInv.size());
        }

        // find last block in inv vector
        unsigned int nLastBlock = (unsigned int)(-1);
        for (unsigned int nInv = 0; nInv < vInv.size(); nInv++) {
            if (vInv[vInv.size() - 1 - nInv].type == MSG_BLOCK) {
                nLastBlock = vInv.size() - 1 - nInv;
                break;
            }
        }
        CTxDB txdb("r");
        for (unsigned int nInv = 0; nInv < vInv.size(); nInv++)
        {
            const CInv &inv = vInv[nInv];

            if (fShutdown)
                return true;
            pfrom->AddInventoryKnown(inv);

            bool fAlreadyHave = AlreadyHave(txdb, inv);
            if (fDebug)
                printf("  got inventory: %s  %s\n", inv.ToString().c_str(), fAlreadyHave ? "have" : "new");

            if (!fAlreadyHave)
                pfrom->AskFor(inv);
            else if (inv.type == MSG_BLOCK && mapOrphanBlocks.count(inv.hash)) {
                pfrom->PushGetBlocks(pindexBest, GetOrphanRoot(mapOrphanBlocks[inv.hash]));
            } else if (nInv == nLastBlock) {
                // In case we are on a very long side-chain, it is possible that we already have
                // the last block in an inv bundle sent in response to getblocks. Try to detect
                // this situation and push another getblocks to continue.
                std::vector<CInv> vGetData(1,inv);
                pfrom->PushGetBlocks(mapBlockIndex[inv.hash], uint256(0));
                if (fDebug)
                    printf("force request: %s\n", inv.ToString().c_str());
            }

            // Track requests for our stuff
            Inventory(inv.hash);
        }
    }


    else if (strCommand == "getdata")
    {
        vector<CInv> vInv;
        vRecv >> vInv;
        if (vInv.size() > 50000)
        {
            pfrom->Misbehaving(20);
            return error("message getdata size() = %d", vInv.size());
        }

        BOOST_FOREACH(const CInv& inv, vInv)
        {
            if (fShutdown)
                return true;
            printf("received getdata for: %s\n", inv.ToString().c_str());

            if (inv.type == MSG_BLOCK)
            {
                // Send block from disk
                map<uint256, CBlockIndex*>::iterator mi = mapBlockIndex.find(inv.hash);
                if (mi != mapBlockIndex.end())
                {
                    CBlock block;
                    block.ReadFromDisk((*mi).second);
                    pfrom->PushMessage("block", block);

                    // Trigger them to send a getblocks request for the next batch of inventory
                    if (inv.hash == pfrom->hashContinue)
                    {
                        // Bypass PushInventory, this must send even if redundant,
                        // and we want it right after the last block so they don't
                        // wait for other stuff first.
                        vector<CInv> vInv;
                        vInv.push_back(CInv(MSG_BLOCK, hashBestChain));
                        pfrom->PushMessage("inv", vInv);
                        pfrom->hashContinue = 0;
                    }
                }
            }
            else if (inv.IsKnownType())
            {
                // Send stream from relay memory
                {
                    LOCK(cs_mapRelay);
                    map<CInv, CDataStream>::iterator mi = mapRelay.find(inv);
                    if (mi != mapRelay.end())
                        pfrom->PushMessage(inv.GetCommand(), (*mi).second);
                }
            }

            // Track requests for our stuff
            Inventory(inv.hash);
        }
    }


    else if (strCommand == "getblocks")
    {
        CBlockLocator locator;
        uint256 hashStop;
        vRecv >> locator >> hashStop;

        // Find the last block the caller has in the main chain
        CBlockIndex* pindex = locator.GetBlockIndex();

        // Send the rest of the chain
        if (pindex)
            pindex = pindex->pnext;
        int nLimit = 500 + locator.GetDistanceBack();
        unsigned int nBytes = 0;
        printf("getblocks %d to %s limit %d\n", (pindex ? pindex->nHeight : -1), hashStop.ToString().substr(0,20).c_str(), nLimit);
        for (; pindex; pindex = pindex->pnext)
        {
            if (pindex->GetBlockHash() == hashStop)
            {
                printf("  getblocks stopping at %d %s (%u bytes)\n", pindex->nHeight, pindex->GetBlockHash().ToString().substr(0,20).c_str(), nBytes);
                break;
            }
            pfrom->PushInventory(CInv(MSG_BLOCK, pindex->GetBlockHash()));
            CBlock block;
            block.ReadFromDisk(pindex, true);
            nBytes += block.GetSerializeSize(SER_NETWORK, PROTOCOL_VERSION);
            if (--nLimit <= 0 || nBytes >= SendBufferSize()/2)
            {
                // When this block is requested, we'll send an inv that'll make them
                // getblocks the next batch of inventory.
                printf("  getblocks stopping at limit %d %s (%u bytes)\n", pindex->nHeight, pindex->GetBlockHash().ToString().substr(0,20).c_str(), nBytes);
                pfrom->hashContinue = pindex->GetBlockHash();
                break;
            }
        }
    }


    else if (strCommand == "getheaders")
    {
        CBlockLocator locator;
        uint256 hashStop;
        vRecv >> locator >> hashStop;

        CBlockIndex* pindex = NULL;
        if (locator.IsNull())
        {
            // If locator is null, return the hashStop block
            map<uint256, CBlockIndex*>::iterator mi = mapBlockIndex.find(hashStop);
            if (mi == mapBlockIndex.end())
                return true;
            pindex = (*mi).second;
        }
        else
        {
            // Find the last block the caller has in the main chain
            pindex = locator.GetBlockIndex();
            if (pindex)
                pindex = pindex->pnext;
        }

        vector<CBlock> vHeaders;
        int nLimit = 2000;
        printf("getheaders %d to %s\n", (pindex ? pindex->nHeight : -1), hashStop.ToString().substr(0,20).c_str());
        for (; pindex; pindex = pindex->pnext)
        {
            vHeaders.push_back(pindex->GetBlockHeader());
            if (--nLimit <= 0 || pindex->GetBlockHash() == hashStop)
                break;
        }
        pfrom->PushMessage("headers", vHeaders);
    }


    else if (strCommand == "tx")
    {
        vector<uint256> vWorkQueue;
        vector<uint256> vEraseQueue;
        CDataStream vMsg(vRecv);
        CTxDB txdb("r");
        CTransaction tx;
        vRecv >> tx;

        CInv inv(MSG_TX, tx.GetHash());
        pfrom->AddInventoryKnown(inv);

        bool fMissingInputs = false;
<<<<<<< HEAD
        if (tx.AcceptToMemoryPool(txdb, true, &fMissingInputs))
=======
        if (tx.AcceptToMemoryPool_new(true, true, &fMissingInputs))
>>>>>>> 75797281
        {
            SyncWithWallets(tx, NULL, true);
            RelayMessage(inv, vMsg);
            mapAlreadyAskedFor.erase(inv);
            vWorkQueue.push_back(inv.hash);
            vEraseQueue.push_back(inv.hash);

            // Recursively process any orphan transactions that depended on this one
            for (unsigned int i = 0; i < vWorkQueue.size(); i++)
            {
                uint256 hashPrev = vWorkQueue[i];
                for (map<uint256, CDataStream*>::iterator mi = mapOrphanTransactionsByPrev[hashPrev].begin();
                     mi != mapOrphanTransactionsByPrev[hashPrev].end();
                     ++mi)
                {
                    const CDataStream& vMsg = *((*mi).second);
                    CTransaction tx;
                    CDataStream(vMsg) >> tx;
                    CInv inv(MSG_TX, tx.GetHash());
                    bool fMissingInputs2 = false;

<<<<<<< HEAD
                    if (tx.AcceptToMemoryPool(txdb, true, &fMissingInputs2))
=======
                    if (tx.AcceptToMemoryPool_new(true, true, &fMissingInputs2))
>>>>>>> 75797281
                    {
                        printf("   accepted orphan tx %s\n", inv.hash.ToString().substr(0,10).c_str());
                        SyncWithWallets(tx, NULL, true);
                        RelayMessage(inv, vMsg);
                        mapAlreadyAskedFor.erase(inv);
                        vWorkQueue.push_back(inv.hash);
                        vEraseQueue.push_back(inv.hash);
                    }
                    else if (!fMissingInputs2)
                    {
                        // invalid or too-little-fee orphan
                        vEraseQueue.push_back(inv.hash);
                        printf("   removed orphan tx %s\n", inv.hash.ToString().substr(0,10).c_str());
                    }
                }
            }

            BOOST_FOREACH(uint256 hash, vEraseQueue)
                EraseOrphanTx(hash);
        }
        else if (fMissingInputs)
        {
            AddOrphanTx(vMsg);

            // DoS prevention: do not allow mapOrphanTransactions to grow unbounded
            unsigned int nEvicted = LimitOrphanTxSize(MAX_ORPHAN_TRANSACTIONS);
            if (nEvicted > 0)
                printf("mapOrphan overflow, removed %u tx\n", nEvicted);
        }
        if (tx.nDoS) pfrom->Misbehaving(tx.nDoS);
    }


    else if (strCommand == "block")
    {
        CBlock block;
        vRecv >> block;

        printf("received block %s\n", block.GetHash().ToString().substr(0,20).c_str());
        // block.print();

        CInv inv(MSG_BLOCK, block.GetHash());
        pfrom->AddInventoryKnown(inv);

        if (ProcessBlock(pfrom, &block))
            mapAlreadyAskedFor.erase(inv);
        if (block.nDoS) pfrom->Misbehaving(block.nDoS);
    }


    else if (strCommand == "getaddr")
    {
        pfrom->vAddrToSend.clear();
        vector<CAddress> vAddr = addrman.GetAddr();
        BOOST_FOREACH(const CAddress &addr, vAddr)
            pfrom->PushAddress(addr);
    }


    else if (strCommand == "checkorder")
    {
        uint256 hashReply;
        vRecv >> hashReply;

        if (!GetBoolArg("-allowreceivebyip"))
        {
            pfrom->PushMessage("reply", hashReply, (int)2, string(""));
            return true;
        }

        CWalletTx order;
        vRecv >> order;

        /// we have a chance to check the order here

        // Keep giving the same key to the same ip until they use it
        if (!mapReuseKey.count(pfrom->addr))
            pwalletMain->GetKeyFromPool(mapReuseKey[pfrom->addr], true);

        // Send back approval of order and pubkey to use
        CScript scriptPubKey;
        scriptPubKey << mapReuseKey[pfrom->addr] << OP_CHECKSIG;
        pfrom->PushMessage("reply", hashReply, (int)0, scriptPubKey);
    }


    else if (strCommand == "reply")
    {
        uint256 hashReply;
        vRecv >> hashReply;

        CRequestTracker tracker;
        {
            LOCK(pfrom->cs_mapRequests);
            map<uint256, CRequestTracker>::iterator mi = pfrom->mapRequests.find(hashReply);
            if (mi != pfrom->mapRequests.end())
            {
                tracker = (*mi).second;
                pfrom->mapRequests.erase(mi);
            }
        }
        if (!tracker.IsNull())
            tracker.fn(tracker.param1, vRecv);
    }


    else if (strCommand == "ping")
    {
        if (pfrom->nVersion > BIP0031_VERSION)
        {
            uint64 nonce = 0;
            vRecv >> nonce;
            // Echo the message back with the nonce. This allows for two useful features:
            //
            // 1) A remote node can quickly check if the connection is operational
            // 2) Remote nodes can measure the latency of the network thread. If this node
            //    is overloaded it won't respond to pings quickly and the remote node can
            //    avoid sending us more work, like chain download requests.
            //
            // The nonce stops the remote getting confused between different pings: without
            // it, if the remote node sends a ping once per second and this node takes 5
            // seconds to respond to each, the 5th ping the remote sends would appear to
            // return very quickly.
            pfrom->PushMessage("pong", nonce);
        }
    }


    else if (strCommand == "alert")
    {
        CAlert alert;
        vRecv >> alert;

        uint256 alertHash = alert.GetHash();
        if (pfrom->setKnown.count(alertHash) == 0)
        {
            if (alert.ProcessAlert())
            {
                // Relay
                pfrom->setKnown.insert(alertHash);
                {
                    LOCK(cs_vNodes);
                    BOOST_FOREACH(CNode* pnode, vNodes)
                        alert.RelayTo(pnode);
                }
            }
            else {
                // Small DoS penalty so peers that send us lots of
                // duplicate/expired/invalid-signature/whatever alerts
                // eventually get banned.
                // This isn't a Misbehaving(100) (immediate ban) because the
                // peer might be an older or different implementation with
                // a different signature key, etc.
                pfrom->Misbehaving(10);
            }
        }
    }


    else
    {
        // Ignore unknown commands for extensibility
    }


    // Update the last seen time for this node's address
    if (pfrom->fNetworkNode)
        if (strCommand == "version" || strCommand == "addr" || strCommand == "inv" || strCommand == "getdata" || strCommand == "ping")
            AddressCurrentlyConnected(pfrom->addr);


    return true;
}

bool ProcessMessages(CNode* pfrom)
{
    CDataStream& vRecv = pfrom->vRecv;
    if (vRecv.empty())
        return true;
    //if (fDebug)
    //    printf("ProcessMessages(%u bytes)\n", vRecv.size());

    //
    // Message format
    //  (4) message start
    //  (12) command
    //  (4) size
    //  (4) checksum
    //  (x) data
    //

    loop
    {
        // Scan for message start
        CDataStream::iterator pstart = search(vRecv.begin(), vRecv.end(), BEGIN(pchMessageStart), END(pchMessageStart));
        int nHeaderSize = vRecv.GetSerializeSize(CMessageHeader());
        if (vRecv.end() - pstart < nHeaderSize)
        {
            if ((int)vRecv.size() > nHeaderSize)
            {
                printf("\n\nPROCESSMESSAGE MESSAGESTART NOT FOUND\n\n");
                vRecv.erase(vRecv.begin(), vRecv.end() - nHeaderSize);
            }
            break;
        }
        if (pstart - vRecv.begin() > 0)
            printf("\n\nPROCESSMESSAGE SKIPPED %d BYTES\n\n", pstart - vRecv.begin());
        vRecv.erase(vRecv.begin(), pstart);

        // Read header
        vector<char> vHeaderSave(vRecv.begin(), vRecv.begin() + nHeaderSize);
        CMessageHeader hdr;
        vRecv >> hdr;
        if (!hdr.IsValid())
        {
            printf("\n\nPROCESSMESSAGE: ERRORS IN HEADER %s\n\n\n", hdr.GetCommand().c_str());
            continue;
        }
        string strCommand = hdr.GetCommand();

        // Message size
        unsigned int nMessageSize = hdr.nMessageSize;
        if (nMessageSize > MAX_SIZE)
        {
            printf("ProcessMessages(%s, %u bytes) : nMessageSize > MAX_SIZE\n", strCommand.c_str(), nMessageSize);
            continue;
        }
        if (nMessageSize > vRecv.size())
        {
            // Rewind and wait for rest of message
            vRecv.insert(vRecv.begin(), vHeaderSave.begin(), vHeaderSave.end());
            break;
        }

        // Checksum
        uint256 hash = Hash(vRecv.begin(), vRecv.begin() + nMessageSize);
        unsigned int nChecksum = 0;
        memcpy(&nChecksum, &hash, sizeof(nChecksum));
        if (nChecksum != hdr.nChecksum)
        {
            printf("ProcessMessages(%s, %u bytes) : CHECKSUM ERROR nChecksum=%08x hdr.nChecksum=%08x\n",
               strCommand.c_str(), nMessageSize, nChecksum, hdr.nChecksum);
            continue;
        }

        // Copy message to its own buffer
        CDataStream vMsg(vRecv.begin(), vRecv.begin() + nMessageSize, vRecv.nType, vRecv.nVersion);
        vRecv.ignore(nMessageSize);

        // Process message
        bool fRet = false;
        try
        {
            {
                LOCK(cs_main);
                fRet = ProcessMessage(pfrom, strCommand, vMsg);
            }
            if (fShutdown)
                return true;
        }
        catch (std::ios_base::failure& e)
        {
            if (strstr(e.what(), "end of data"))
            {
                // Allow exceptions from under-length message on vRecv
                printf("ProcessMessages(%s, %u bytes) : Exception '%s' caught, normally caused by a message being shorter than its stated length\n", strCommand.c_str(), nMessageSize, e.what());
            }
            else if (strstr(e.what(), "size too large"))
            {
                // Allow exceptions from over-long size
                printf("ProcessMessages(%s, %u bytes) : Exception '%s' caught\n", strCommand.c_str(), nMessageSize, e.what());
            }
            else
            {
                PrintExceptionContinue(&e, "ProcessMessages()");
            }
        }
        catch (std::exception& e) {
            PrintExceptionContinue(&e, "ProcessMessages()");
        } catch (...) {
            PrintExceptionContinue(NULL, "ProcessMessages()");
        }

        if (!fRet)
            printf("ProcessMessage(%s, %u bytes) FAILED\n", strCommand.c_str(), nMessageSize);
    }

    vRecv.Compact();
    return true;
}


bool SendMessages(CNode* pto, bool fSendTrickle)
{
    TRY_LOCK(cs_main, lockMain);
    if (lockMain) {
        // Don't send anything until we get their version message
        if (pto->nVersion == 0)
            return true;

        // Keep-alive ping. We send a nonce of zero because we don't use it anywhere
        // right now.
        if (pto->nLastSend && GetTime() - pto->nLastSend > 30 * 60 && pto->vSend.empty()) {
            uint64 nonce = 0;
            if (pto->nVersion > BIP0031_VERSION)
                pto->PushMessage("ping", nonce);
            else
                pto->PushMessage("ping");
        }

        // Resend wallet transactions that haven't gotten in a block yet
        ResendWalletTransactions();

        // Address refresh broadcast
        static int64 nLastRebroadcast;
        if (!IsInitialBlockDownload() && (GetTime() - nLastRebroadcast > 24 * 60 * 60))
        {
            {
                LOCK(cs_vNodes);
                BOOST_FOREACH(CNode* pnode, vNodes)
                {
                    // Periodically clear setAddrKnown to allow refresh broadcasts
                    if (nLastRebroadcast)
                        pnode->setAddrKnown.clear();

                    // Rebroadcast our address
                    if (!fNoListen && !fUseProxy && addrLocalHost.IsRoutable())
                    {
                        CAddress addr(addrLocalHost);
                        addr.nTime = GetAdjustedTime();
                        pnode->PushAddress(addr);
                    }
                }
            }
            nLastRebroadcast = GetTime();
        }

        //
        // Message: addr
        //
        if (fSendTrickle)
        {
            vector<CAddress> vAddr;
            vAddr.reserve(pto->vAddrToSend.size());
            BOOST_FOREACH(const CAddress& addr, pto->vAddrToSend)
            {
                // returns true if wasn't already contained in the set
                if (pto->setAddrKnown.insert(addr).second)
                {
                    vAddr.push_back(addr);
                    // receiver rejects addr messages larger than 1000
                    if (vAddr.size() >= 1000)
                    {
                        pto->PushMessage("addr", vAddr);
                        vAddr.clear();
                    }
                }
            }
            pto->vAddrToSend.clear();
            if (!vAddr.empty())
                pto->PushMessage("addr", vAddr);
        }


        //
        // Message: inventory
        //
        vector<CInv> vInv;
        vector<CInv> vInvWait;
        {
            LOCK(pto->cs_inventory);
            vInv.reserve(pto->vInventoryToSend.size());
            vInvWait.reserve(pto->vInventoryToSend.size());
            BOOST_FOREACH(const CInv& inv, pto->vInventoryToSend)
            {
                if (pto->setInventoryKnown.count(inv))
                    continue;

                // trickle out tx inv to protect privacy
                if (inv.type == MSG_TX && !fSendTrickle)
                {
                    // 1/4 of tx invs blast to all immediately
                    static uint256 hashSalt;
                    if (hashSalt == 0)
                        hashSalt = GetRandHash();
                    uint256 hashRand = inv.hash ^ hashSalt;
                    hashRand = Hash(BEGIN(hashRand), END(hashRand));
                    bool fTrickleWait = ((hashRand & 3) != 0);

                    // always trickle our own transactions
                    if (!fTrickleWait)
                    {
                        CWalletTx wtx;
                        if (GetTransaction(inv.hash, wtx))
                            if (wtx.fFromMe)
                                fTrickleWait = true;
                    }

                    if (fTrickleWait)
                    {
                        vInvWait.push_back(inv);
                        continue;
                    }
                }

                // returns true if wasn't already contained in the set
                if (pto->setInventoryKnown.insert(inv).second)
                {
                    vInv.push_back(inv);
                    if (vInv.size() >= 1000)
                    {
                        pto->PushMessage("inv", vInv);
                        vInv.clear();
                    }
                }
            }
            pto->vInventoryToSend = vInvWait;
        }
        if (!vInv.empty())
            pto->PushMessage("inv", vInv);


        //
        // Message: getdata
        //
        vector<CInv> vGetData;
        int64 nNow = GetTime() * 1000000;
        CTxDB txdb("r");
        while (!pto->mapAskFor.empty() && (*pto->mapAskFor.begin()).first <= nNow)
        {
            const CInv& inv = (*pto->mapAskFor.begin()).second;
            if (!AlreadyHave(txdb, inv))
            {
                printf("sending getdata: %s\n", inv.ToString().c_str());
                vGetData.push_back(inv);
                if (vGetData.size() >= 1000)
                {
                    pto->PushMessage("getdata", vGetData);
                    vGetData.clear();
                }
            }
            mapAlreadyAskedFor[inv] = nNow;
            pto->mapAskFor.erase(pto->mapAskFor.begin());
        }
        if (!vGetData.empty())
            pto->PushMessage("getdata", vGetData);

    }
    return true;
}














//////////////////////////////////////////////////////////////////////////////
//
// BitcoinMiner
//

int static FormatHashBlocks(void* pbuffer, unsigned int len)
{
    unsigned char* pdata = (unsigned char*)pbuffer;
    unsigned int blocks = 1 + ((len + 8) / 64);
    unsigned char* pend = pdata + 64 * blocks;
    memset(pdata + len, 0, 64 * blocks - len);
    pdata[len] = 0x80;
    unsigned int bits = len * 8;
    pend[-1] = (bits >> 0) & 0xff;
    pend[-2] = (bits >> 8) & 0xff;
    pend[-3] = (bits >> 16) & 0xff;
    pend[-4] = (bits >> 24) & 0xff;
    return blocks;
}

static const unsigned int pSHA256InitState[8] =
{0x6a09e667, 0xbb67ae85, 0x3c6ef372, 0xa54ff53a, 0x510e527f, 0x9b05688c, 0x1f83d9ab, 0x5be0cd19};

void SHA256Transform(void* pstate, void* pinput, const void* pinit)
{
    SHA256_CTX ctx;
    unsigned char data[64];

    SHA256_Init(&ctx);

    for (int i = 0; i < 16; i++)
        ((uint32_t*)data)[i] = ByteReverse(((uint32_t*)pinput)[i]);

    for (int i = 0; i < 8; i++)
        ctx.h[i] = ((uint32_t*)pinit)[i];

    SHA256_Update(&ctx, data, sizeof(data));
    for (int i = 0; i < 8; i++)
        ((uint32_t*)pstate)[i] = ctx.h[i];
}

//
// ScanHash scans nonces looking for a hash with at least some zero bits.
// It operates on big endian data.  Caller does the byte reversing.
// All input buffers are 16-byte aligned.  nNonce is usually preserved
// between calls, but periodically or if nNonce is 0xffff0000 or above,
// the block is rebuilt and nNonce starts over at zero.
//
unsigned int static ScanHash_CryptoPP(char* pmidstate, char* pdata, char* phash1, char* phash, unsigned int& nHashesDone)
{
    unsigned int& nNonce = *(unsigned int*)(pdata + 12);
    for (;;)
    {
        // Crypto++ SHA256
        // Hash pdata using pmidstate as the starting state into
        // pre-formatted buffer phash1, then hash phash1 into phash
        nNonce++;
        SHA256Transform(phash1, pdata, pmidstate);
        SHA256Transform(phash, phash1, pSHA256InitState);

        // Return the nonce if the hash has at least some zero bits,
        // caller will check if it has enough to reach the target
        if (((unsigned short*)phash)[14] == 0)
            return nNonce;

        // If nothing found after trying for a while, return -1
        if ((nNonce & 0xffff) == 0)
        {
            nHashesDone = 0xffff+1;
            return (unsigned int) -1;
        }
    }
}

// Some explaining would be appreciated
class COrphan
{
public:
    CTransaction* ptx;
    set<uint256> setDependsOn;
    double dPriority;

    COrphan(CTransaction* ptxIn)
    {
        ptx = ptxIn;
        dPriority = 0;
    }

    void print() const
    {
        printf("COrphan(hash=%s, dPriority=%.1f)\n", ptx->GetHash().ToString().substr(0,10).c_str(), dPriority);
        BOOST_FOREACH(uint256 hash, setDependsOn)
            printf("   setDependsOn %s\n", hash.ToString().substr(0,10).c_str());
    }
};


uint64 nLastBlockTx = 0;
uint64 nLastBlockSize = 0;

CBlock* CreateNewBlock(CReserveKey& reservekey)
{
    CBlockIndex* pindexPrev;

    // Create new block
    auto_ptr<CBlock> pblock(new CBlock());
    if (!pblock.get())
        return NULL;

    // Create coinbase tx
    CTransaction txNew;
    txNew.vin.resize(1);
    txNew.vin[0].prevout.SetNull();
    txNew.vout.resize(1);
    txNew.vout[0].scriptPubKey << reservekey.GetReservedKey() << OP_CHECKSIG;

    // Add our coinbase tx as first transaction
    pblock->vtx.push_back(txNew);

    // Collect memory pool transactions into the block
    int64 nFees = 0;
    {
        LOCK2(cs_main, mempool.cs);
        pindexPrev = pindexBest;
        CTxDB txdb("r");

        // Priority order to process transactions
        list<COrphan> vOrphan; // list memory doesn't move
        map<uint256, vector<COrphan*> > mapDependers;
        multimap<double, CTransaction*> mapPriority;
        for (map<uint256, CTransaction>::iterator mi = mempool.mapTx.begin(); mi != mempool.mapTx.end(); ++mi)
        {
            CTransaction& tx = (*mi).second;
            if (tx.IsCoinBase() || !tx.IsFinal())
                continue;

            COrphan* porphan = NULL;
            double dPriority = 0;
            BOOST_FOREACH(const CTxIn& txin, tx.vin)
            {
                // Read prev transaction
                CTransaction txPrev;
                CTxIndex txindex;
                if (!txPrev.ReadFromDisk(txdb, txin.prevout, txindex))
                {
                    // Has to wait for dependencies
                    if (!porphan)
                    {
                        // Use list for automatic deletion
                        vOrphan.push_back(COrphan(&tx));
                        porphan = &vOrphan.back();
                    }
                    mapDependers[txin.prevout.hash].push_back(porphan);
                    porphan->setDependsOn.insert(txin.prevout.hash);
                    continue;
                }
                int64 nValueIn = txPrev.vout[txin.prevout.n].nValue;

                // Read block header
                int nConf = txindex.GetDepthInMainChain();

                dPriority += (double)nValueIn * nConf;

                if (fDebug && GetBoolArg("-printpriority"))
                    printf("priority     nValueIn=%-12"PRI64d" nConf=%-5d dPriority=%-20.1f\n", nValueIn, nConf, dPriority);
            }

            // Priority is sum(valuein * age) / txsize
            dPriority /= ::GetSerializeSize(tx, SER_NETWORK, PROTOCOL_VERSION);

            if (porphan)
                porphan->dPriority = dPriority;
            else
                mapPriority.insert(make_pair(-dPriority, &(*mi).second));

            if (fDebug && GetBoolArg("-printpriority"))
            {
                printf("priority %-20.1f %s\n%s", dPriority, tx.GetHash().ToString().substr(0,10).c_str(), tx.ToString().c_str());
                if (porphan)
                    porphan->print();
                printf("\n");
            }
        }

        // Collect transactions into block
        map<uint256, CTxIndex> mapTestPool;
        uint64 nBlockSize = 1000;
        uint64 nBlockTx = 0;
        int nBlockSigOps = 100;
        while (!mapPriority.empty())
        {
            // Take highest priority transaction off priority queue
            double dPriority = -(*mapPriority.begin()).first;
            CTransaction& tx = *(*mapPriority.begin()).second;
            mapPriority.erase(mapPriority.begin());

            // Size limits
            unsigned int nTxSize = ::GetSerializeSize(tx, SER_NETWORK, PROTOCOL_VERSION);
            if (nBlockSize + nTxSize >= MAX_BLOCK_SIZE_GEN)
                continue;

            // Legacy limits on sigOps:
            unsigned int nTxSigOps = tx.GetLegacySigOpCount();
            if (nBlockSigOps + nTxSigOps >= MAX_BLOCK_SIGOPS)
                continue;

            // Transaction fee required depends on block size
            bool fAllowFree = (nBlockSize + nTxSize < 4000 || CTransaction::AllowFree(dPriority));
            int64 nMinFee = tx.GetMinFee(nBlockSize, fAllowFree, GMF_BLOCK);

            // Connecting shouldn't fail due to dependency on other memory pool transactions
            // because we're already processing them in order of dependency
            map<uint256, CTxIndex> mapTestPoolTmp(mapTestPool);
            MapPrevTx mapInputs;
            bool fInvalid;
            if (!tx.FetchInputs(txdb, mapTestPoolTmp, false, true, mapInputs, fInvalid))
                continue;

            int64 nTxFees = tx.GetValueIn(mapInputs)-tx.GetValueOut();
            if (nTxFees < nMinFee)
                continue;

            nTxSigOps += tx.GetP2SHSigOpCount(mapInputs);
            if (nBlockSigOps + nTxSigOps >= MAX_BLOCK_SIGOPS)
                continue;

            if (!tx.ConnectInputs(mapInputs, mapTestPoolTmp, CDiskTxPos(1,1,1), pindexPrev, false, true))
                continue;
            mapTestPoolTmp[tx.GetHash()] = CTxIndex(CDiskTxPos(1,1,1), tx.vout.size());
            swap(mapTestPool, mapTestPoolTmp);

            // Added
            pblock->vtx.push_back(tx);
            nBlockSize += nTxSize;
            ++nBlockTx;
            nBlockSigOps += nTxSigOps;
            nFees += nTxFees;

            // Add transactions that depend on this one to the priority queue
            uint256 hash = tx.GetHash();
            if (mapDependers.count(hash))
            {
                BOOST_FOREACH(COrphan* porphan, mapDependers[hash])
                {
                    if (!porphan->setDependsOn.empty())
                    {
                        porphan->setDependsOn.erase(hash);
                        if (porphan->setDependsOn.empty())
                            mapPriority.insert(make_pair(-porphan->dPriority, porphan->ptx));
                    }
                }
            }
        }

        nLastBlockTx = nBlockTx;
        nLastBlockSize = nBlockSize;
        printf("CreateNewBlock(): total size %lu\n", nBlockSize);

    }
    pblock->vtx[0].vout[0].nValue = GetBlockValue(pindexPrev->nHeight+1, nFees);

    // Fill in header
    pblock->hashPrevBlock  = pindexPrev->GetBlockHash();
    pblock->hashMerkleRoot = pblock->BuildMerkleTree();
    pblock->UpdateTime(pindexPrev);
    pblock->nBits          = GetNextWorkRequired(pindexPrev, pblock.get());
    pblock->nNonce         = 0;

    return pblock.release();
}


void IncrementExtraNonce(CBlock* pblock, CBlockIndex* pindexPrev, unsigned int& nExtraNonce)
{
    // Update nExtraNonce
    static uint256 hashPrevBlock;
    if (hashPrevBlock != pblock->hashPrevBlock)
    {
        nExtraNonce = 0;
        hashPrevBlock = pblock->hashPrevBlock;
    }
    ++nExtraNonce;
    unsigned int nHeight = pindexPrev->nHeight+1; // Height first in coinbase required for block.version=2
    pblock->vtx[0].vin[0].scriptSig = (CScript() << nHeight << CBigNum(nExtraNonce)) + COINBASE_FLAGS;
    assert(pblock->vtx[0].vin[0].scriptSig.size() <= 100);

    pblock->hashMerkleRoot = pblock->BuildMerkleTree();
}


void FormatHashBuffers(CBlock* pblock, char* pmidstate, char* pdata, char* phash1)
{
    //
    // Pre-build hash buffers
    //
    struct
    {
        struct unnamed2
        {
            int nVersion;
            uint256 hashPrevBlock;
            uint256 hashMerkleRoot;
            unsigned int nTime;
            unsigned int nBits;
            unsigned int nNonce;
        }
        block;
        unsigned char pchPadding0[64];
        uint256 hash1;
        unsigned char pchPadding1[64];
    }
    tmp;
    memset(&tmp, 0, sizeof(tmp));

    tmp.block.nVersion       = pblock->nVersion;
    tmp.block.hashPrevBlock  = pblock->hashPrevBlock;
    tmp.block.hashMerkleRoot = pblock->hashMerkleRoot;
    tmp.block.nTime          = pblock->nTime;
    tmp.block.nBits          = pblock->nBits;
    tmp.block.nNonce         = pblock->nNonce;

    FormatHashBlocks(&tmp.block, sizeof(tmp.block));
    FormatHashBlocks(&tmp.hash1, sizeof(tmp.hash1));

    // Byte swap all the input buffer
    for (unsigned int i = 0; i < sizeof(tmp)/4; i++)
        ((unsigned int*)&tmp)[i] = ByteReverse(((unsigned int*)&tmp)[i]);

    // Precalc the first half of the first hash, which stays constant
    SHA256Transform(pmidstate, &tmp.block, pSHA256InitState);

    memcpy(pdata, &tmp.block, 128);
    memcpy(phash1, &tmp.hash1, 64);
}


bool CheckWork(CBlock* pblock, CWallet& wallet, CReserveKey& reservekey)
{
    uint256 hash = pblock->GetHash();
    uint256 hashTarget = CBigNum().SetCompact(pblock->nBits).getuint256();

    if (hash > hashTarget)
        return false;

    //// debug print
    printf("BitcoinMiner:\n");
    printf("proof-of-work found  \n  hash: %s  \ntarget: %s\n", hash.GetHex().c_str(), hashTarget.GetHex().c_str());
    pblock->print();
    printf("%s ", DateTimeStrFormat("%x %H:%M", GetTime()).c_str());
    printf("generated %s\n", FormatMoney(pblock->vtx[0].vout[0].nValue).c_str());

    // Found a solution
    {
        LOCK(cs_main);
        if (pblock->hashPrevBlock != hashBestChain)
            return error("BitcoinMiner : generated block is stale");

        // Remove key from key pool
        reservekey.KeepKey();

        // Track how many getdata requests this block gets
        {
            LOCK(wallet.cs_wallet);
            wallet.mapRequestCount[pblock->GetHash()] = 0;
        }

        // Process this block the same as if we had received it from another node
        if (!ProcessBlock(NULL, pblock))
            return error("BitcoinMiner : ProcessBlock, block not accepted");
    }

    return true;
}

void static ThreadBitcoinMiner(void* parg);

static bool fGenerateBitcoins = false;
static bool fLimitProcessors = false;
static int nLimitProcessors = -1;

void static BitcoinMiner(CWallet *pwallet)
{
    printf("BitcoinMiner started\n");
    SetThreadPriority(THREAD_PRIORITY_LOWEST);

    // Each thread has its own key and counter
    CReserveKey reservekey(pwallet);
    unsigned int nExtraNonce = 0;

    while (fGenerateBitcoins)
    {
        if (fShutdown)
            return;
        while (vNodes.empty() || IsInitialBlockDownload())
        {
            Sleep(1000);
            if (fShutdown)
                return;
            if (!fGenerateBitcoins)
                return;
        }


        //
        // Create new block
        //
        unsigned int nTransactionsUpdatedLast = nTransactionsUpdated;
        CBlockIndex* pindexPrev = pindexBest;

        auto_ptr<CBlock> pblock(CreateNewBlock(reservekey));
        if (!pblock.get())
            return;
        IncrementExtraNonce(pblock.get(), pindexPrev, nExtraNonce);

        printf("Running BitcoinMiner with %d transactions in block\n", pblock->vtx.size());


        //
        // Pre-build hash buffers
        //
        char pmidstatebuf[32+16]; char* pmidstate = alignup<16>(pmidstatebuf);
        char pdatabuf[128+16];    char* pdata     = alignup<16>(pdatabuf);
        char phash1buf[64+16];    char* phash1    = alignup<16>(phash1buf);

        FormatHashBuffers(pblock.get(), pmidstate, pdata, phash1);

        unsigned int& nBlockTime = *(unsigned int*)(pdata + 64 + 4);
        unsigned int& nBlockBits = *(unsigned int*)(pdata + 64 + 8);
        unsigned int& nBlockNonce = *(unsigned int*)(pdata + 64 + 12);


        //
        // Search
        //
        int64 nStart = GetTime();
        uint256 hashTarget = CBigNum().SetCompact(pblock->nBits).getuint256();
        uint256 hashbuf[2];
        uint256& hash = *alignup<16>(hashbuf);
        loop
        {
            unsigned int nHashesDone = 0;
            unsigned int nNonceFound;

            // Crypto++ SHA256
            nNonceFound = ScanHash_CryptoPP(pmidstate, pdata + 64, phash1,
                                            (char*)&hash, nHashesDone);

            // Check if something found
            if (nNonceFound != (unsigned int) -1)
            {
                for (unsigned int i = 0; i < sizeof(hash)/4; i++)
                    ((unsigned int*)&hash)[i] = ByteReverse(((unsigned int*)&hash)[i]);

                if (hash <= hashTarget)
                {
                    // Found a solution
                    pblock->nNonce = ByteReverse(nNonceFound);
                    assert(hash == pblock->GetHash());

                    SetThreadPriority(THREAD_PRIORITY_NORMAL);
                    CheckWork(pblock.get(), *pwalletMain, reservekey);
                    SetThreadPriority(THREAD_PRIORITY_LOWEST);
                    break;
                }
            }

            // Meter hashes/sec
            static int64 nHashCounter;
            if (nHPSTimerStart == 0)
            {
                nHPSTimerStart = GetTimeMillis();
                nHashCounter = 0;
            }
            else
                nHashCounter += nHashesDone;
            if (GetTimeMillis() - nHPSTimerStart > 4000)
            {
                static CCriticalSection cs;
                {
                    LOCK(cs);
                    if (GetTimeMillis() - nHPSTimerStart > 4000)
                    {
                        dHashesPerSec = 1000.0 * nHashCounter / (GetTimeMillis() - nHPSTimerStart);
                        nHPSTimerStart = GetTimeMillis();
                        nHashCounter = 0;
                        static int64 nLogTime;
                        if (GetTime() - nLogTime > 30 * 60)
                        {
                            nLogTime = GetTime();
                            printf("%s ", DateTimeStrFormat("%x %H:%M", GetTime()).c_str());
                            printf("hashmeter %3d CPUs %6.0f khash/s\n", vnThreadsRunning[THREAD_MINER], dHashesPerSec/1000.0);
                        }
                    }
                }
            }

            // Check for stop or if block needs to be rebuilt
            if (fShutdown)
                return;
            if (!fGenerateBitcoins)
                return;
            if (fLimitProcessors && vnThreadsRunning[THREAD_MINER] > nLimitProcessors)
                return;
            if (vNodes.empty())
                break;
            if (nBlockNonce >= 0xffff0000)
                break;
            if (nTransactionsUpdated != nTransactionsUpdatedLast && GetTime() - nStart > 60)
                break;
            if (pindexPrev != pindexBest)
                break;

            // Update nTime every few seconds
            pblock->UpdateTime(pindexPrev);
            nBlockTime = ByteReverse(pblock->nTime);
            if (fTestNet)
            {
                // Changing pblock->nTime can change work required on testnet:
                nBlockBits = ByteReverse(pblock->nBits);
                hashTarget = CBigNum().SetCompact(pblock->nBits).getuint256();
            }
        }
    }
}

void static ThreadBitcoinMiner(void* parg)
{
    CWallet* pwallet = (CWallet*)parg;
    try
    {
        vnThreadsRunning[THREAD_MINER]++;
        BitcoinMiner(pwallet);
        vnThreadsRunning[THREAD_MINER]--;
    }
    catch (std::exception& e) {
        vnThreadsRunning[THREAD_MINER]--;
        PrintException(&e, "ThreadBitcoinMiner()");
    } catch (...) {
        vnThreadsRunning[THREAD_MINER]--;
        PrintException(NULL, "ThreadBitcoinMiner()");
    }
    nHPSTimerStart = 0;
    if (vnThreadsRunning[THREAD_MINER] == 0)
        dHashesPerSec = 0;
    printf("ThreadBitcoinMiner exiting, %d threads remaining\n", vnThreadsRunning[THREAD_MINER]);
}


void GenerateBitcoins(bool fGenerate, CWallet* pwallet)
{
    fGenerateBitcoins = fGenerate;
    nLimitProcessors = GetArg("-genproclimit", -1);
    if (nLimitProcessors == 0)
        fGenerateBitcoins = false;
    fLimitProcessors = (nLimitProcessors != -1);

    if (fGenerate)
    {
        int nProcessors = boost::thread::hardware_concurrency();
        printf("%d processors\n", nProcessors);
        if (nProcessors < 1)
            nProcessors = 1;
        if (fLimitProcessors && nProcessors > nLimitProcessors)
            nProcessors = nLimitProcessors;
        int nAddThreads = nProcessors - vnThreadsRunning[THREAD_MINER];
        printf("Starting %d BitcoinMiner threads\n", nAddThreads);
        for (int i = 0; i < nAddThreads; i++)
        {
            if (!CreateThread(ThreadBitcoinMiner, pwallet))
                printf("Error: CreateThread(ThreadBitcoinMiner) failed\n");
            Sleep(10);
        }
    }
}<|MERGE_RESOLUTION|>--- conflicted
+++ resolved
@@ -470,13 +470,8 @@
     return true;
 }
 
-<<<<<<< HEAD
-bool CTxMemPool::accept(CTxDB& txdb, CTransaction &tx, bool fCheckInputs,
+bool CTxMemPool::accept_new(CTxDB& txdb, CTransaction &tx, bool fCheckInputs, bool fLimitFree,
                         bool* pfMissingInputs)
-=======
-bool CTransaction::CTxMemPool_accept(CTxDB& txdb, bool fCheckInputs, bool fLimitFree,
-                         bool* pfMissingInputs)
->>>>>>> 75797281
 {
     if (pfMissingInputs)
         *pfMissingInputs = false;
@@ -561,13 +556,8 @@
         unsigned int nSize = ::GetSerializeSize(tx, SER_NETWORK, PROTOCOL_VERSION);
 
         // Don't accept it if it can't get into a block
-<<<<<<< HEAD
-        if (nFees < tx.GetMinFee(1000, true, GMF_RELAY))
+        if (fLimitFree && nFees < tx.GetMinFee(1000, true, GMF_RELAY))
             return error("CTxMemPool::accept() : not enough fees");
-=======
-        if (fLimitFree && nFees < GetMinFee(1000, true, GMF_RELAY))
-            return error("AcceptToMemoryPool() : not enough fees");
->>>>>>> 75797281
 
         // Continuously rate-limit free transactions
         // This mitigates 'penny-flooding' -- sending thousands of free transactions just to
@@ -586,13 +576,8 @@
                 nLastTime = nNow;
                 // -limitfreerelay unit is thousand-bytes-per-minute
                 // At default rate it would take over a month to fill 1GB
-<<<<<<< HEAD
-                if (dFreeCount > GetArg("-limitfreerelay", 15)*10*1000 && !IsFromMe(tx))
+                if (dFreeCount > GetArg("-limitfreerelay", 15)*10*1000)
                     return error("CTxMemPool::accept() : free transaction rejected by rate limiter");
-=======
-                if (dFreeCount > GetArg("-limitfreerelay", 15)*10*1000)
-                    return error("AcceptToMemoryPool() : free transaction rejected by rate limiter");
->>>>>>> 75797281
                 if (fDebug)
                     printf("Rate limit dFreeCount: %g => %g\n", dFreeCount, dFreeCount+nSize);
                 dFreeCount += nSize;
@@ -627,16 +612,9 @@
     return true;
 }
 
-<<<<<<< HEAD
-bool CTransaction::AcceptToMemoryPool(CTxDB& txdb, bool fCheckInputs, bool* pfMissingInputs)
-{
-    return mempool.accept(txdb, *this, fCheckInputs, pfMissingInputs);
-=======
-bool CTransaction::AcceptToMemoryPool_new(bool fCheckInputs, bool fLimitFree, bool* pfMissingInputs)
-{
-    CTxDB txdb("r");
-    return CTxMemPool_accept(txdb, fCheckInputs, fLimitFree, pfMissingInputs);
->>>>>>> 75797281
+bool CTransaction::AcceptToMemoryPool_new(CTxDB& txdb, bool fCheckInputs, bool fLimitFree, bool* pfMissingInputs)
+{
+    return mempool.accept_new(txdb, *this, fCheckInputs, fLimitFree, pfMissingInputs);
 }
 
 bool CTxMemPool::addUnchecked(CTransaction &tx)
@@ -718,11 +696,11 @@
     {
         if (!IsInMainChain() && !ClientConnectInputs())
             return false;
-        return CTransaction::CTxMemPool_accept(txdb, false, fLimitFree, NULL);
+        return CTransaction::AcceptToMemoryPool_new(txdb, false, fLimitFree, NULL);
     }
     else
     {
-        return CTransaction::CTxMemPool_accept(txdb, fCheckInputs, fLimitFree, NULL);
+        return CTransaction::AcceptToMemoryPool_new(txdb, fCheckInputs, fLimitFree, NULL);
     }
 }
 
@@ -745,13 +723,8 @@
             if (!tx.IsCoinBase())
             {
                 uint256 hash = tx.GetHash();
-<<<<<<< HEAD
                 if (!mempool.exists(hash) && !txdb.ContainsTx(hash))
-                    tx.AcceptToMemoryPool(txdb, fCheckInputs);
-=======
-                if (!mapTransactions.count(hash) && !txdb.ContainsTx(hash))
                     tx.AcceptToMemoryPool_new(txdb, fCheckInputs, false);
->>>>>>> 75797281
             }
         }
         return AcceptToMemoryPool_new(txdb, fCheckInputs, false);
@@ -1501,7 +1474,7 @@
 
     // Resurrect memory transactions that were in the disconnected branch
     BOOST_FOREACH(CTransaction& tx, vResurrect)
-        tx.CTxMemPool_accept(txdb, true, false, NULL);
+        tx.AcceptToMemoryPool_new(txdb, true, false, NULL);
 
     // Delete redundant memory transactions that are in the connected branch
     BOOST_FOREACH(CTransaction& tx, vDelete)
@@ -2698,11 +2671,7 @@
         pfrom->AddInventoryKnown(inv);
 
         bool fMissingInputs = false;
-<<<<<<< HEAD
-        if (tx.AcceptToMemoryPool(txdb, true, &fMissingInputs))
-=======
-        if (tx.AcceptToMemoryPool_new(true, true, &fMissingInputs))
->>>>>>> 75797281
+        if (tx.AcceptToMemoryPool_new(txdb, true, true, &fMissingInputs))
         {
             SyncWithWallets(tx, NULL, true);
             RelayMessage(inv, vMsg);
@@ -2724,11 +2693,7 @@
                     CInv inv(MSG_TX, tx.GetHash());
                     bool fMissingInputs2 = false;
 
-<<<<<<< HEAD
-                    if (tx.AcceptToMemoryPool(txdb, true, &fMissingInputs2))
-=======
-                    if (tx.AcceptToMemoryPool_new(true, true, &fMissingInputs2))
->>>>>>> 75797281
+                    if (tx.AcceptToMemoryPool_new(txdb, true, true, &fMissingInputs2))
                     {
                         printf("   accepted orphan tx %s\n", inv.hash.ToString().substr(0,10).c_str());
                         SyncWithWallets(tx, NULL, true);
