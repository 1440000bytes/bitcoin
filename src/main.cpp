// Copyright (c) 2009-2010 Satoshi Nakamoto
// Copyright (c) 2009-2014 The Bitcoin Core developers
// Distributed under the MIT software license, see the accompanying
// file COPYING or http://www.opensource.org/licenses/mit-license.php.

#include "main.h"

#include "addrman.h"
#include "alert.h"
#include "arith_uint256.h"
#include "chainparams.h"
#include "checkpoints.h"
#include "checkqueue.h"
#include "consensus/validation.h"
#include "init.h"
#include "merkleblock.h"
#include "net.h"
#include "pow.h"
#include "txdb.h"
#include "txmempool.h"
#include "ui_interface.h"
#include "undo.h"
#include "util.h"
#include "utilmoneystr.h"
#include "validationinterface.h"

#include <sstream>

#include <boost/algorithm/string/replace.hpp>
#include <boost/filesystem.hpp>
#include <boost/filesystem/fstream.hpp>
#include <boost/math/distributions/poisson.hpp>
#include <boost/thread.hpp>

using namespace std;

#if defined(NDEBUG)
# error "Bitcoin cannot be compiled without assertions."
#endif

/**
 * Global state
 */

CCriticalSection cs_main;

BlockMap mapBlockIndex;
CChain chainActive;
CBlockIndex *pindexBestHeader = NULL;
int64_t nTimeBestReceived = 0;
CWaitableCriticalSection csBestBlock;
CConditionVariable cvBlockChange;
int nScriptCheckThreads = 0;
bool fImporting = false;
bool fReindex = false;
bool fTxIndex = false;
bool fHavePruned = false;
bool fPruneMode = false;
bool fIsBareMultisigStd = true;
bool fCheckBlockIndex = false;
bool fCheckpointsEnabled = true;
size_t nCoinCacheUsage = 5000 * 300;
uint64_t nPruneTarget = 0;
bool fAlerts = DEFAULT_ALERTS;

/** Fees smaller than this (in satoshi) are considered zero fee (for relaying and mining) */
CFeeRate minRelayTxFee = CFeeRate(1000);
CAmount nDustLimit = 0;
std::set<CBitcoinAddress> filteredAddresses;

CTxMemPool mempool(::minRelayTxFee);

struct COrphanTx {
    CTransaction tx;
    NodeId fromPeer;
};
map<uint256, COrphanTx> mapOrphanTransactions;
map<uint256, set<uint256> > mapOrphanTransactionsByPrev;
void EraseOrphansFor(NodeId peer);

/**
 * Returns true if there are nRequired or more blocks of minVersion or above
 * in the last Consensus::Params::nMajorityWindow blocks, starting at pstart and going backwards.
 */
static bool IsSuperMajority(int minVersion, const CBlockIndex* pstart, unsigned nRequired, const Consensus::Params& consensusParams);
static void CheckBlockIndex();

/** Constant stuff for coinbase transactions we create: */
CScript COINBASE_FLAGS;

const string strMessageMagic = "Bitcoin Signed Message:\n";

// Internal stuff
namespace {

    struct CBlockIndexWorkComparator
    {
        bool operator()(CBlockIndex *pa, CBlockIndex *pb) const {
            // First sort by most total work, ...
            if (pa->nChainWork > pb->nChainWork) return false;
            if (pa->nChainWork < pb->nChainWork) return true;

            // ... then by earliest time received, ...
            if (pa->nSequenceId < pb->nSequenceId) return false;
            if (pa->nSequenceId > pb->nSequenceId) return true;

            // Use pointer address as tie breaker (should only happen with blocks
            // loaded from disk, as those all have id 0).
            if (pa < pb) return false;
            if (pa > pb) return true;

            // Identical blocks.
            return false;
        }
    };

    CBlockIndex *pindexBestInvalid;

    /**
     * The set of all CBlockIndex entries with BLOCK_VALID_TRANSACTIONS (for itself and all ancestors) and
     * as good as our current tip or better. Entries may be failed, though, and pruning nodes may be
     * missing the data for the block.
     */
    set<CBlockIndex*, CBlockIndexWorkComparator> setBlockIndexCandidates;
    /** Number of nodes with fSyncStarted. */
    int nSyncStarted = 0;
    /** All pairs A->B, where A (or one if its ancestors) misses transactions, but B has transactions.
      * Pruned nodes may have entries where B is missing data.
      */
    multimap<CBlockIndex*, CBlockIndex*> mapBlocksUnlinked;

    CCriticalSection cs_LastBlockFile;
    std::vector<CBlockFileInfo> vinfoBlockFile;
    int nLastBlockFile = 0;
    /** Global flag to indicate we should check to see if there are
     *  block/undo files that should be deleted.  Set on startup
     *  or if we allocate more file space when we're in prune mode
     */
    bool fCheckForPruning = false;

    /**
     * Every received block is assigned a unique and increasing identifier, so we
     * know which one to give priority in case of a fork.
     */
    CCriticalSection cs_nBlockSequenceId;
    /** Blocks loaded from disk are assigned id 0, so start the counter at 1. */
    uint32_t nBlockSequenceId = 1;

    /**
     * Sources of received blocks, saved to be able to send them reject
     * messages or ban them when processing happens afterwards. Protected by
     * cs_main.
     */
    map<uint256, NodeId> mapBlockSource;

    /** Blocks that are in flight, and that are in the queue to be downloaded. Protected by cs_main. */
    struct QueuedBlock {
        uint256 hash;
        CBlockIndex *pindex;  //! Optional.
        int64_t nTime;  //! Time of "getdata" request in microseconds.
        bool fValidatedHeaders;  //! Whether this block has validated headers at the time of request.
        int64_t nTimeDisconnect; //! The timeout for this block request (for disconnecting a slow peer)
    };
    map<uint256, pair<NodeId, list<QueuedBlock>::iterator> > mapBlocksInFlight;

    /** Number of blocks in flight with validated headers. */
    int nQueuedValidatedHeaders = 0;

    /** Number of preferable block download peers. */
    int nPreferredDownload = 0;

    /** Dirty block index entries. */
    set<CBlockIndex*> setDirtyBlockIndex;

    /** Dirty block file entries. */
    set<int> setDirtyFileInfo;
} // anon namespace

//////////////////////////////////////////////////////////////////////////////
//
// Registration of network node signals.
//

namespace {

struct CBlockReject {
    unsigned char chRejectCode;
    string strRejectReason;
    uint256 hashBlock;
};

/**
 * Maintain validation-specific state about nodes, protected by cs_main, instead
 * by CNode's own locks. This simplifies asynchronous operation, where
 * processing of incoming data is done after the ProcessMessage call returns,
 * and we're no longer holding the node's locks.
 */
struct CNodeState {
    //! The peer's address
    CService address;
    //! Whether we have a fully established connection.
    bool fCurrentlyConnected;
    //! Accumulated misbehaviour score for this peer.
    int nMisbehavior;
    //! Whether this peer should be disconnected and banned (unless whitelisted).
    bool fShouldBan;
    //! String name of this peer (debugging/logging purposes).
    std::string name;
    //! List of asynchronously-determined block rejections to notify this peer about.
    std::vector<CBlockReject> rejects;
    //! The best known block we know this peer has announced.
    CBlockIndex *pindexBestKnownBlock;
    //! The hash of the last unknown block this peer has announced.
    uint256 hashLastUnknownBlock;
    //! The last full block we both have.
    CBlockIndex *pindexLastCommonBlock;
    //! Whether we've started headers synchronization with this peer.
    bool fSyncStarted;
    //! Since when we're stalling block download progress (in microseconds), or 0.
    int64_t nStallingSince;
    list<QueuedBlock> vBlocksInFlight;
    int nBlocksInFlight;
    int nBlocksInFlightValidHeaders;
    //! Whether we consider this a preferred download peer.
    bool fPreferredDownload;

    CNodeState() {
        fCurrentlyConnected = false;
        nMisbehavior = 0;
        fShouldBan = false;
        pindexBestKnownBlock = NULL;
        hashLastUnknownBlock.SetNull();
        pindexLastCommonBlock = NULL;
        fSyncStarted = false;
        nStallingSince = 0;
        nBlocksInFlight = 0;
        nBlocksInFlightValidHeaders = 0;
        fPreferredDownload = false;
    }
};

/** Map maintaining per-node state. Requires cs_main. */
map<NodeId, CNodeState> mapNodeState;

// Requires cs_main.
CNodeState *State(NodeId pnode) {
    map<NodeId, CNodeState>::iterator it = mapNodeState.find(pnode);
    if (it == mapNodeState.end())
        return NULL;
    return &it->second;
}

int GetHeight()
{
    LOCK(cs_main);
    return chainActive.Height();
}

void UpdatePreferredDownload(CNode* node, CNodeState* state)
{
    nPreferredDownload -= state->fPreferredDownload;

    // Whether this node should be marked as a preferred download node.
    state->fPreferredDownload = (!node->fInbound || node->fWhitelisted) && !node->fOneShot && !node->fClient;

    nPreferredDownload += state->fPreferredDownload;
}

// Returns time at which to timeout block request (nTime in microseconds)
int64_t GetBlockTimeout(int64_t nTime, int nValidatedQueuedBefore, const Consensus::Params &consensusParams)
{
    return nTime + 500000 * consensusParams.nPowTargetSpacing * (4 + nValidatedQueuedBefore);
}

void InitializeNode(NodeId nodeid, const CNode *pnode) {
    LOCK(cs_main);
    CNodeState &state = mapNodeState.insert(std::make_pair(nodeid, CNodeState())).first->second;
    state.name = pnode->addrName;
    state.address = pnode->addr;
}

void FinalizeNode(NodeId nodeid) {
    LOCK(cs_main);
    CNodeState *state = State(nodeid);

    if (state->fSyncStarted)
        nSyncStarted--;

    if (state->nMisbehavior == 0 && state->fCurrentlyConnected) {
        AddressCurrentlyConnected(state->address);
    }

    BOOST_FOREACH(const QueuedBlock& entry, state->vBlocksInFlight)
        mapBlocksInFlight.erase(entry.hash);
    EraseOrphansFor(nodeid);
    nPreferredDownload -= state->fPreferredDownload;

    mapNodeState.erase(nodeid);
}

// Requires cs_main.
// Returns a bool indicating whether we requested this block.
bool MarkBlockAsReceived(const uint256& hash) {
    map<uint256, pair<NodeId, list<QueuedBlock>::iterator> >::iterator itInFlight = mapBlocksInFlight.find(hash);
    if (itInFlight != mapBlocksInFlight.end()) {
        CNodeState *state = State(itInFlight->second.first);
        nQueuedValidatedHeaders -= itInFlight->second.second->fValidatedHeaders;
        state->nBlocksInFlightValidHeaders -= itInFlight->second.second->fValidatedHeaders;
        state->vBlocksInFlight.erase(itInFlight->second.second);
        state->nBlocksInFlight--;
        state->nStallingSince = 0;
        mapBlocksInFlight.erase(itInFlight);
        return true;
    }
    return false;
}

// Requires cs_main.
void MarkBlockAsInFlight(NodeId nodeid, const uint256& hash, const Consensus::Params& consensusParams, CBlockIndex *pindex = NULL) {
    CNodeState *state = State(nodeid);
    assert(state != NULL);

    // Make sure it's not listed somewhere already.
    MarkBlockAsReceived(hash);

    int64_t nNow = GetTimeMicros();
    QueuedBlock newentry = {hash, pindex, nNow, pindex != NULL, GetBlockTimeout(nNow, nQueuedValidatedHeaders, consensusParams)};
    nQueuedValidatedHeaders += newentry.fValidatedHeaders;
    list<QueuedBlock>::iterator it = state->vBlocksInFlight.insert(state->vBlocksInFlight.end(), newentry);
    state->nBlocksInFlight++;
    state->nBlocksInFlightValidHeaders += newentry.fValidatedHeaders;
    mapBlocksInFlight[hash] = std::make_pair(nodeid, it);
}

/** Check whether the last unknown block a peer advertized is not yet known. */
void ProcessBlockAvailability(NodeId nodeid) {
    CNodeState *state = State(nodeid);
    assert(state != NULL);

    if (!state->hashLastUnknownBlock.IsNull()) {
        BlockMap::iterator itOld = mapBlockIndex.find(state->hashLastUnknownBlock);
        if (itOld != mapBlockIndex.end() && itOld->second->nChainWork > 0) {
            if (state->pindexBestKnownBlock == NULL || itOld->second->nChainWork >= state->pindexBestKnownBlock->nChainWork)
                state->pindexBestKnownBlock = itOld->second;
            state->hashLastUnknownBlock.SetNull();
        }
    }
}

/** Update tracking information about which blocks a peer is assumed to have. */
void UpdateBlockAvailability(NodeId nodeid, const uint256 &hash) {
    CNodeState *state = State(nodeid);
    assert(state != NULL);

    ProcessBlockAvailability(nodeid);

    BlockMap::iterator it = mapBlockIndex.find(hash);
    if (it != mapBlockIndex.end() && it->second->nChainWork > 0) {
        // An actually better block was announced.
        if (state->pindexBestKnownBlock == NULL || it->second->nChainWork >= state->pindexBestKnownBlock->nChainWork)
            state->pindexBestKnownBlock = it->second;
    } else {
        // An unknown block was announced; just assume that the latest one is the best one.
        state->hashLastUnknownBlock = hash;
    }
}

/** Find the last common ancestor two blocks have.
 *  Both pa and pb must be non-NULL. */
CBlockIndex* LastCommonAncestor(CBlockIndex* pa, CBlockIndex* pb) {
    if (pa->nHeight > pb->nHeight) {
        pa = pa->GetAncestor(pb->nHeight);
    } else if (pb->nHeight > pa->nHeight) {
        pb = pb->GetAncestor(pa->nHeight);
    }

    while (pa != pb && pa && pb) {
        pa = pa->pprev;
        pb = pb->pprev;
    }

    // Eventually all chain branches meet at the genesis block.
    assert(pa == pb);
    return pa;
}

/** Update pindexLastCommonBlock and add not-in-flight missing successors to vBlocks, until it has
 *  at most count entries. */
void FindNextBlocksToDownload(NodeId nodeid, unsigned int count, std::vector<CBlockIndex*>& vBlocks, NodeId& nodeStaller) {
    if (count == 0)
        return;

    vBlocks.reserve(vBlocks.size() + count);
    CNodeState *state = State(nodeid);
    assert(state != NULL);

    // Make sure pindexBestKnownBlock is up to date, we'll need it.
    ProcessBlockAvailability(nodeid);

    if (state->pindexBestKnownBlock == NULL || state->pindexBestKnownBlock->nChainWork < chainActive.Tip()->nChainWork) {
        // This peer has nothing interesting.
        return;
    }

    if (state->pindexLastCommonBlock == NULL) {
        // Bootstrap quickly by guessing a parent of our best tip is the forking point.
        // Guessing wrong in either direction is not a problem.
        state->pindexLastCommonBlock = chainActive[std::min(state->pindexBestKnownBlock->nHeight, chainActive.Height())];
    }

    // If the peer reorganized, our previous pindexLastCommonBlock may not be an ancestor
    // of its current tip anymore. Go back enough to fix that.
    state->pindexLastCommonBlock = LastCommonAncestor(state->pindexLastCommonBlock, state->pindexBestKnownBlock);
    if (state->pindexLastCommonBlock == state->pindexBestKnownBlock)
        return;

    std::vector<CBlockIndex*> vToFetch;
    CBlockIndex *pindexWalk = state->pindexLastCommonBlock;
    // Never fetch further than the best block we know the peer has, or more than BLOCK_DOWNLOAD_WINDOW + 1 beyond the last
    // linked block we have in common with this peer. The +1 is so we can detect stalling, namely if we would be able to
    // download that next block if the window were 1 larger.
    int nWindowEnd = state->pindexLastCommonBlock->nHeight + BLOCK_DOWNLOAD_WINDOW;
    int nMaxHeight = std::min<int>(state->pindexBestKnownBlock->nHeight, nWindowEnd + 1);
    NodeId waitingfor = -1;
    while (pindexWalk->nHeight < nMaxHeight) {
        // Read up to 128 (or more, if more blocks than that are needed) successors of pindexWalk (towards
        // pindexBestKnownBlock) into vToFetch. We fetch 128, because CBlockIndex::GetAncestor may be as expensive
        // as iterating over ~100 CBlockIndex* entries anyway.
        int nToFetch = std::min(nMaxHeight - pindexWalk->nHeight, std::max<int>(count - vBlocks.size(), 128));
        vToFetch.resize(nToFetch);
        pindexWalk = state->pindexBestKnownBlock->GetAncestor(pindexWalk->nHeight + nToFetch);
        vToFetch[nToFetch - 1] = pindexWalk;
        for (unsigned int i = nToFetch - 1; i > 0; i--) {
            vToFetch[i - 1] = vToFetch[i]->pprev;
        }

        // Iterate over those blocks in vToFetch (in forward direction), adding the ones that
        // are not yet downloaded and not in flight to vBlocks. In the mean time, update
        // pindexLastCommonBlock as long as all ancestors are already downloaded.
        BOOST_FOREACH(CBlockIndex* pindex, vToFetch) {
            if (!pindex->IsValid(BLOCK_VALID_TREE)) {
                // We consider the chain that this peer is on invalid.
                return;
            }
            if (pindex->nStatus & BLOCK_HAVE_DATA) {
                if (pindex->nChainTx)
                    state->pindexLastCommonBlock = pindex;
            } else if (mapBlocksInFlight.count(pindex->GetBlockHash()) == 0) {
                // The block is not already downloaded, and not yet in flight.
                if (pindex->nHeight > nWindowEnd) {
                    // We reached the end of the window.
                    if (vBlocks.size() == 0 && waitingfor != nodeid) {
                        // We aren't able to fetch anything, but we would be if the download window was one larger.
                        nodeStaller = waitingfor;
                    }
                    return;
                }
                vBlocks.push_back(pindex);
                if (vBlocks.size() == count) {
                    return;
                }
            } else if (waitingfor == -1) {
                // This is the first already-in-flight block.
                waitingfor = mapBlocksInFlight[pindex->GetBlockHash()].first;
            }
        }
    }
}

} // anon namespace

bool GetNodeStateStats(NodeId nodeid, CNodeStateStats &stats) {
    LOCK(cs_main);
    CNodeState *state = State(nodeid);
    if (state == NULL)
        return false;
    stats.nMisbehavior = state->nMisbehavior;
    stats.nSyncHeight = state->pindexBestKnownBlock ? state->pindexBestKnownBlock->nHeight : -1;
    stats.nCommonHeight = state->pindexLastCommonBlock ? state->pindexLastCommonBlock->nHeight : -1;
    BOOST_FOREACH(const QueuedBlock& queue, state->vBlocksInFlight) {
        if (queue.pindex)
            stats.vHeightInFlight.push_back(queue.pindex->nHeight);
    }
    return true;
}

void RegisterNodeSignals(CNodeSignals& nodeSignals)
{
    nodeSignals.GetHeight.connect(&GetHeight);
    nodeSignals.ProcessMessages.connect(&ProcessMessages);
    nodeSignals.SendMessages.connect(&SendMessages);
    nodeSignals.InitializeNode.connect(&InitializeNode);
    nodeSignals.FinalizeNode.connect(&FinalizeNode);
}

void UnregisterNodeSignals(CNodeSignals& nodeSignals)
{
    nodeSignals.GetHeight.disconnect(&GetHeight);
    nodeSignals.ProcessMessages.disconnect(&ProcessMessages);
    nodeSignals.SendMessages.disconnect(&SendMessages);
    nodeSignals.InitializeNode.disconnect(&InitializeNode);
    nodeSignals.FinalizeNode.disconnect(&FinalizeNode);
}

CBlockIndex* FindForkInGlobalIndex(const CChain& chain, const CBlockLocator& locator)
{
    // Find the first block the caller has in the main chain
    BOOST_FOREACH(const uint256& hash, locator.vHave) {
        BlockMap::iterator mi = mapBlockIndex.find(hash);
        if (mi != mapBlockIndex.end())
        {
            CBlockIndex* pindex = (*mi).second;
            if (chain.Contains(pindex))
                return pindex;
        }
    }
    return chain.Genesis();
}

CCoinsViewCache *pcoinsTip = NULL;
CBlockTreeDB *pblocktree = NULL;

//////////////////////////////////////////////////////////////////////////////
//
// mapOrphanTransactions
//

bool AddOrphanTx(const CTransaction& tx, NodeId peer)
{
    uint256 hash = tx.GetHash();
    if (mapOrphanTransactions.count(hash))
        return false;

    // Ignore big transactions, to avoid a
    // send-big-orphans memory exhaustion attack. If a peer has a legitimate
    // large transaction with a missing parent then we assume
    // it will rebroadcast it later, after the parent transaction(s)
    // have been mined or received.
    // 10,000 orphans, each of which is at most 5,000 bytes big is
    // at most 500 megabytes of orphans:
    unsigned int sz = tx.GetSerializeSize(SER_NETWORK, CTransaction::CURRENT_VERSION);
    if (sz > 5000)
    {
        LogPrint("mempool", "ignoring large orphan tx (size: %u, hash: %s)\n", sz, hash.ToString());
        return false;
    }

    mapOrphanTransactions[hash].tx = tx;
    mapOrphanTransactions[hash].fromPeer = peer;
    BOOST_FOREACH(const CTxIn& txin, tx.vin)
        mapOrphanTransactionsByPrev[txin.prevout.hash].insert(hash);

    LogPrint("mempool", "stored orphan tx %s (mapsz %u prevsz %u)\n", hash.ToString(),
             mapOrphanTransactions.size(), mapOrphanTransactionsByPrev.size());
    return true;
}

void static EraseOrphanTx(uint256 hash)
{
    map<uint256, COrphanTx>::iterator it = mapOrphanTransactions.find(hash);
    if (it == mapOrphanTransactions.end())
        return;
    BOOST_FOREACH(const CTxIn& txin, it->second.tx.vin)
    {
        map<uint256, set<uint256> >::iterator itPrev = mapOrphanTransactionsByPrev.find(txin.prevout.hash);
        if (itPrev == mapOrphanTransactionsByPrev.end())
            continue;
        itPrev->second.erase(hash);
        if (itPrev->second.empty())
            mapOrphanTransactionsByPrev.erase(itPrev);
    }
    mapOrphanTransactions.erase(it);
}

void EraseOrphansFor(NodeId peer)
{
    int nErased = 0;
    map<uint256, COrphanTx>::iterator iter = mapOrphanTransactions.begin();
    while (iter != mapOrphanTransactions.end())
    {
        map<uint256, COrphanTx>::iterator maybeErase = iter++; // increment to avoid iterator becoming invalid
        if (maybeErase->second.fromPeer == peer)
        {
            EraseOrphanTx(maybeErase->second.tx.GetHash());
            ++nErased;
        }
    }
    if (nErased > 0) LogPrint("mempool", "Erased %d orphan tx from peer %d\n", nErased, peer);
}


unsigned int LimitOrphanTxSize(unsigned int nMaxOrphans)
{
    unsigned int nEvicted = 0;
    while (mapOrphanTransactions.size() > nMaxOrphans)
    {
        // Evict a random orphan:
        uint256 randomhash = GetRandHash();
        map<uint256, COrphanTx>::iterator it = mapOrphanTransactions.lower_bound(randomhash);
        if (it == mapOrphanTransactions.end())
            it = mapOrphanTransactions.begin();
        EraseOrphanTx(it->first);
        ++nEvicted;
    }
    return nEvicted;
}







bool IsStandardTx(const CTransaction& tx, string& reason)
{
    if (tx.nVersion > CTransaction::CURRENT_VERSION || tx.nVersion < 1) {
        reason = "version";
        return false;
    }

    // Extremely large transactions with lots of inputs can cost the network
    // almost as much to process as they cost the sender in fees, because
    // computing signature hashes is O(ninputs*txsize). Limiting transactions
    // to MAX_STANDARD_TX_SIZE mitigates CPU exhaustion attacks.
    unsigned int sz = tx.GetSerializeSize(SER_NETWORK, CTransaction::CURRENT_VERSION);
    if (sz >= MAX_STANDARD_TX_SIZE) {
        reason = "tx-size";
        return false;
    }

    BOOST_FOREACH(const CTxIn& txin, tx.vin)
    {
        // Biggest 'standard' txin is a 15-of-15 P2SH multisig with compressed
        // keys. (remember the 520 byte limit on redeemScript size) That works
        // out to a (15*(33+1))+3=513 byte redeemScript, 513+1+15*(73+1)+3=1627
        // bytes of scriptSig, which we round off to 1650 bytes for some minor
        // future-proofing. That's also enough to spend a 20-of-20
        // CHECKMULTISIG scriptPubKey, though such a scriptPubKey is not
        // considered standard)
        if (txin.scriptSig.size() > 1650) {
            reason = "scriptsig-size";
            return false;
        }
        if (!txin.scriptSig.IsPushOnly()) {
            reason = "scriptsig-not-pushonly";
            return false;
        }
    }

    unsigned int nDataOut = 0;
    txnouttype whichType;
    BOOST_FOREACH(const CTxOut& txout, tx.vout) {
        if (!::IsStandard(txout.scriptPubKey, whichType)) {
            reason = "scriptpubkey";
            return false;
        }

        if (whichType == TX_NULL_DATA)
            nDataOut++;
        else if ((whichType == TX_MULTISIG) && (!fIsBareMultisigStd)) {
            reason = "bare-multisig";
            return false;
        } else if (txout.IsDust(::minRelayTxFee)) {
            reason = "dust";
            return false;
        }
    }

    // only one OP_RETURN txout is permitted
    if (nDataOut > 1) {
        reason = "multi-op-return";
        return false;
    }

    return true;
}

bool IsFinalTx(const CTransaction &tx, int nBlockHeight, int64_t nBlockTime)
{
    if (tx.nLockTime == 0)
        return true;
    if ((int64_t)tx.nLockTime < ((int64_t)tx.nLockTime < LOCKTIME_THRESHOLD ? (int64_t)nBlockHeight : nBlockTime))
        return true;
    BOOST_FOREACH(const CTxIn& txin, tx.vin)
        if (!txin.IsFinal())
            return false;
    return true;
}

bool CheckFinalTx(const CTransaction &tx)
{
    AssertLockHeld(cs_main);
    return IsFinalTx(tx, chainActive.Height() + 1, GetAdjustedTime());
}

/**
 * Check transaction inputs to mitigate two
 * potential denial-of-service attacks:
 * 
 * 1. scriptSigs with extra data stuffed into them,
 *    not consumed by scriptPubKey (or P2SH script)
 * 2. P2SH scripts with a crazy number of expensive
 *    CHECKSIG/CHECKMULTISIG operations
 */
bool AreInputsStandard(const CTransaction& tx, const CCoinsViewCache& mapInputs)
{
    if (tx.IsCoinBase())
        return true; // Coinbases don't use vin normally

    for (unsigned int i = 0; i < tx.vin.size(); i++)
    {
        const CTxOut& prev = mapInputs.GetOutputFor(tx.vin[i]);

        vector<vector<unsigned char> > vSolutions;
        txnouttype whichType;
        // get the scriptPubKey corresponding to this input:
        const CScript& prevScript = prev.scriptPubKey;
        if (!Solver(prevScript, whichType, vSolutions))
            return false;
        int nArgsExpected = ScriptSigArgsExpected(whichType, vSolutions);
        if (nArgsExpected < 0)
            return false;

        // Transactions with extra stuff in their scriptSigs are
        // non-standard. Note that this EvalScript() call will
        // be quick, because if there are any operations
        // beside "push data" in the scriptSig
        // IsStandardTx() will have already returned false
        // and this method isn't called.
        vector<vector<unsigned char> > stack;
        if (!EvalScript(stack, tx.vin[i].scriptSig, SCRIPT_VERIFY_NONE, BaseSignatureChecker()))
            return false;

        if (whichType == TX_SCRIPTHASH)
        {
            if (stack.empty())
                return false;
            CScript subscript(stack.back().begin(), stack.back().end());
            vector<vector<unsigned char> > vSolutions2;
            txnouttype whichType2;
            if (Solver(subscript, whichType2, vSolutions2))
            {
                int tmpExpected = ScriptSigArgsExpected(whichType2, vSolutions2);
                if (tmpExpected < 0)
                    return false;
                nArgsExpected += tmpExpected;
            }
            else
            {
                // Any other Script with less than 15 sigops OK:
                unsigned int sigops = subscript.GetSigOpCount(true);
                // ... extra data left on the stack after execution is OK, too:
                return (sigops <= MAX_P2SH_SIGOPS);
            }
        }

        if (stack.size() != (unsigned int)nArgsExpected)
            return false;
    }

    return true;
}

unsigned int GetLegacySigOpCount(const CTransaction& tx)
{
    unsigned int nSigOps = 0;
    BOOST_FOREACH(const CTxIn& txin, tx.vin)
    {
        nSigOps += txin.scriptSig.GetSigOpCount(false);
    }
    BOOST_FOREACH(const CTxOut& txout, tx.vout)
    {
        nSigOps += txout.scriptPubKey.GetSigOpCount(false);
    }
    return nSigOps;
}

unsigned int GetP2SHSigOpCount(const CTransaction& tx, const CCoinsViewCache& inputs)
{
    if (tx.IsCoinBase())
        return 0;

    unsigned int nSigOps = 0;
    for (unsigned int i = 0; i < tx.vin.size(); i++)
    {
        const CTxOut &prevout = inputs.GetOutputFor(tx.vin[i]);
        if (prevout.scriptPubKey.IsPayToScriptHash())
            nSigOps += prevout.scriptPubKey.GetSigOpCount(tx.vin[i].scriptSig);
    }
    return nSigOps;
}








bool CheckTransaction(const CTransaction& tx, CValidationState &state)
{
    // Basic checks that don't depend on any context
    if (tx.vin.empty())
        return state.DoS(10, error("CheckTransaction(): vin empty"),
                         REJECT_INVALID, "bad-txns-vin-empty");
    if (tx.vout.empty())
        return state.DoS(10, error("CheckTransaction(): vout empty"),
                         REJECT_INVALID, "bad-txns-vout-empty");
    // Size limits
    if (::GetSerializeSize(tx, SER_NETWORK, PROTOCOL_VERSION) > MAX_BLOCK_SIZE)
        return state.DoS(100, error("CheckTransaction(): size limits failed"),
                         REJECT_INVALID, "bad-txns-oversize");

    // Check for negative or overflow output values
    CAmount nValueOut = 0;
    BOOST_FOREACH(const CTxOut& txout, tx.vout)
    {
        if (txout.nValue < 0)
            return state.DoS(100, error("CheckTransaction(): txout.nValue negative"),
                             REJECT_INVALID, "bad-txns-vout-negative");
        if (txout.nValue > MAX_MONEY)
            return state.DoS(100, error("CheckTransaction(): txout.nValue too high"),
                             REJECT_INVALID, "bad-txns-vout-toolarge");
        nValueOut += txout.nValue;
        if (!MoneyRange(nValueOut))
            return state.DoS(100, error("CheckTransaction(): txout total out of range"),
                             REJECT_INVALID, "bad-txns-txouttotal-toolarge");
    }

    // Check for duplicate inputs
    set<COutPoint> vInOutPoints;
    BOOST_FOREACH(const CTxIn& txin, tx.vin)
    {
        if (vInOutPoints.count(txin.prevout))
            return state.DoS(100, error("CheckTransaction(): duplicate inputs"),
                             REJECT_INVALID, "bad-txns-inputs-duplicate");
        vInOutPoints.insert(txin.prevout);
    }

    if (tx.IsCoinBase())
    {
        if (tx.vin[0].scriptSig.size() < 2 || tx.vin[0].scriptSig.size() > 100)
            return state.DoS(100, error("CheckTransaction(): coinbase script size"),
                             REJECT_INVALID, "bad-cb-length");
    }
    else
    {
        BOOST_FOREACH(const CTxIn& txin, tx.vin)
            if (txin.prevout.IsNull())
                return state.DoS(10, error("CheckTransaction(): prevout is null"),
                                 REJECT_INVALID, "bad-txns-prevout-null");
    }

    return true;
}

CAmount GetMinRelayFee(const CTransaction& tx, unsigned int nBytes, bool fAllowFree)
{
    {
        LOCK(mempool.cs);
        uint256 hash = tx.GetHash();
        double dPriorityDelta = 0;
        CAmount nFeeDelta = 0;
        mempool.ApplyDeltas(hash, dPriorityDelta, nFeeDelta);
        if (dPriorityDelta > 0 || nFeeDelta > 0)
            return 0;
    }

    CAmount nMinFee = ::minRelayTxFee.GetFee(nBytes);

    if (fAllowFree)
    {
        // There is a free transaction area in blocks created by most miners,
        // * If we are relaying we allow transactions up to DEFAULT_BLOCK_PRIORITY_SIZE - 1000
        //   to be considered to fall into this category. We don't want to encourage sending
        //   multiple transactions instead of one big transaction to avoid fees.
        if (nBytes < (DEFAULT_BLOCK_PRIORITY_SIZE - 1000))
            nMinFee = 0;
    }

    if (!MoneyRange(nMinFee))
        nMinFee = MAX_MONEY;
    return nMinFee;
}


bool AcceptToMemoryPool(CTxMemPool& pool, CValidationState &state, const CTransaction &tx, bool fLimitFree,
                        bool* pfMissingInputs, bool fRejectAbsurdFee)
{
    AssertLockHeld(cs_main);
    if (pfMissingInputs)
        *pfMissingInputs = false;

    if (!CheckTransaction(tx, state))
        return error("AcceptToMemoryPool: CheckTransaction failed");

    // Coinbase is only valid in a block, not as a loose transaction
    if (tx.IsCoinBase())
        return state.DoS(100, error("AcceptToMemoryPool: coinbase as individual tx"),
                         REJECT_INVALID, "coinbase");

    // Rather not work on nonstandard transactions (unless -testnet/-regtest)
    string reason;
    if (Params().RequireStandard() && !IsStandardTx(tx, reason))
        return state.DoS(0,
                         error("AcceptToMemoryPool: nonstandard transaction: %s", reason),
                         REJECT_NONSTANDARD, reason);

<<<<<<< HEAD
    // Only accept nLockTime-using transactions that can be mined in the next
    // block; we don't want our mempool filled up with transactions that can't
    // be mined yet.
    if (!CheckFinalTx(tx))
        return state.DoS(0, error("AcceptToMemoryPool: non-final"),
                         REJECT_NONSTANDARD, "non-final");
=======
    // Further user defined acceptance tests
    BOOST_FOREACH(const CTxOut& txout, tx.vout) {
        if (txout.nValue <= nDustLimit)
            return error("CTxMemPool::accept() : transaction output smaller than user defined limit");

        txnouttype type;
        vector<CTxDestination> addresses;
        int nRequired;
        if (!ExtractDestinations(txout.scriptPubKey, type, addresses, nRequired)) {
            return error("CTxMemPool::accept() : unable to check transaction destinations");
        }

        BOOST_FOREACH(const CTxDestination& addr, addresses) {
            if (filteredAddresses.find(CBitcoinAddress(addr)) != filteredAddresses.end()) {
                return error("CTxMemPool::accept() : transaction destination filtered");
            }
        }
    }
>>>>>>> 27275385

    // is it already in the memory pool?
    uint256 hash = tx.GetHash();
    if (pool.exists(hash))
        return false;

    // Check for conflicts with in-memory transactions
    {
    LOCK(pool.cs); // protect pool.mapNextTx
    for (unsigned int i = 0; i < tx.vin.size(); i++)
    {
        COutPoint outpoint = tx.vin[i].prevout;
        if (pool.mapNextTx.count(outpoint))
        {
            // Disable replacement feature for now
            return false;
        }
    }
    }

    {
        CCoinsView dummy;
        CCoinsViewCache view(&dummy);

        CAmount nValueIn = 0;
        {
        LOCK(pool.cs);
        CCoinsViewMemPool viewMemPool(pcoinsTip, pool);
        view.SetBackend(viewMemPool);

        // do we already have it?
        if (view.HaveCoins(hash))
            return false;

        // do all inputs exist?
        // Note that this does not check for the presence of actual outputs (see the next check for that),
        // and only helps with filling in pfMissingInputs (to determine missing vs spent).
        BOOST_FOREACH(const CTxIn txin, tx.vin) {
            if (!view.HaveCoins(txin.prevout.hash)) {
                if (pfMissingInputs)
                    *pfMissingInputs = true;
                return false;
            }
        }

        // are the actual inputs available?
        if (!view.HaveInputs(tx))
            return state.Invalid(error("AcceptToMemoryPool: inputs already spent"),
                                 REJECT_DUPLICATE, "bad-txns-inputs-spent");

        // Bring the best block into scope
        view.GetBestBlock();

        nValueIn = view.GetValueIn(tx);

        // we have all inputs cached now, so switch back to dummy, so we don't need to keep lock on mempool
        view.SetBackend(dummy);
        }

        // Check for non-standard pay-to-script-hash in inputs
        if (Params().RequireStandard() && !AreInputsStandard(tx, view))
            return error("AcceptToMemoryPool: nonstandard transaction input");

        // Check that the transaction doesn't have an excessive number of
        // sigops, making it impossible to mine. Since the coinbase transaction
        // itself can contain sigops MAX_STANDARD_TX_SIGOPS is less than
        // MAX_BLOCK_SIGOPS; we still consider this an invalid rather than
        // merely non-standard transaction.
        unsigned int nSigOps = GetLegacySigOpCount(tx);
        nSigOps += GetP2SHSigOpCount(tx, view);
        if (nSigOps > MAX_STANDARD_TX_SIGOPS)
            return state.DoS(0,
                             error("AcceptToMemoryPool: too many sigops %s, %d > %d",
                                   hash.ToString(), nSigOps, MAX_STANDARD_TX_SIGOPS),
                             REJECT_NONSTANDARD, "bad-txns-too-many-sigops");

        CAmount nValueOut = tx.GetValueOut();
        CAmount nFees = nValueIn-nValueOut;
        double dPriority = view.GetPriority(tx, chainActive.Height());

        CTxMemPoolEntry entry(tx, nFees, GetTime(), dPriority, chainActive.Height(), mempool.HasNoInputsOf(tx));
        unsigned int nSize = entry.GetTxSize();

        // Don't accept it if it can't get into a block
        CAmount txMinFee = GetMinRelayFee(tx, nSize, true);
        if (fLimitFree && nFees < txMinFee)
            return state.DoS(0, error("AcceptToMemoryPool: not enough fees %s, %d < %d",
                                      hash.ToString(), nFees, txMinFee),
                             REJECT_INSUFFICIENTFEE, "insufficient fee");

        // Require that free transactions have sufficient priority to be mined in the next block.
        if (GetBoolArg("-relaypriority", true) && nFees < ::minRelayTxFee.GetFee(nSize) && !AllowFree(view.GetPriority(tx, chainActive.Height() + 1))) {
            return state.DoS(0, false, REJECT_INSUFFICIENTFEE, "insufficient priority");
        }

        // Continuously rate-limit free (really, very-low-fee) transactions
        // This mitigates 'penny-flooding' -- sending thousands of free transactions just to
        // be annoying or make others' transactions take longer to confirm.
        if (fLimitFree && nFees < ::minRelayTxFee.GetFee(nSize))
        {
            static CCriticalSection csFreeLimiter;
            static double dFreeCount;
            static int64_t nLastTime;
            int64_t nNow = GetTime();

            LOCK(csFreeLimiter);

            // Use an exponentially decaying ~10-minute window:
            dFreeCount *= pow(1.0 - 1.0/600.0, (double)(nNow - nLastTime));
            nLastTime = nNow;
            // -limitfreerelay unit is thousand-bytes-per-minute
            // At default rate it would take over a month to fill 1GB
            if (dFreeCount >= GetArg("-limitfreerelay", 15)*10*1000)
                return state.DoS(0, error("AcceptToMemoryPool: free transaction rejected by rate limiter"),
                                 REJECT_INSUFFICIENTFEE, "rate limited free transaction");
            LogPrint("mempool", "Rate limit dFreeCount: %g => %g\n", dFreeCount, dFreeCount+nSize);
            dFreeCount += nSize;
        }

        if (fRejectAbsurdFee && nFees > ::minRelayTxFee.GetFee(nSize) * 10000)
            return error("AcceptToMemoryPool: absurdly high fees %s, %d > %d",
                         hash.ToString(),
                         nFees, ::minRelayTxFee.GetFee(nSize) * 10000);

        // Check against previous transactions
        // This is done last to help prevent CPU exhaustion denial-of-service attacks.
        if (!CheckInputs(tx, state, view, true, STANDARD_SCRIPT_VERIFY_FLAGS, true))
        {
            return error("AcceptToMemoryPool: ConnectInputs failed %s", hash.ToString());
        }

        // Check again against just the consensus-critical mandatory script
        // verification flags, in case of bugs in the standard flags that cause
        // transactions to pass as valid when they're actually invalid. For
        // instance the STRICTENC flag was incorrectly allowing certain
        // CHECKSIG NOT scripts to pass, even though they were invalid.
        //
        // There is a similar check in CreateNewBlock() to prevent creating
        // invalid blocks, however allowing such transactions into the mempool
        // can be exploited as a DoS attack.
        if (!CheckInputs(tx, state, view, true, MANDATORY_SCRIPT_VERIFY_FLAGS, true))
        {
            return error("AcceptToMemoryPool: BUG! PLEASE REPORT THIS! ConnectInputs failed against MANDATORY but not STANDARD flags %s", hash.ToString());
        }

        // Store transaction in memory
        pool.addUnchecked(hash, entry, !IsInitialBlockDownload());
    }

    SyncWithWallets(tx, NULL);

    return true;
}

/** Return transaction in tx, and if it was found inside a block, its hash is placed in hashBlock */
bool GetTransaction(const uint256 &hash, CTransaction &txOut, uint256 &hashBlock, bool fAllowSlow)
{
    CBlockIndex *pindexSlow = NULL;
    {
        LOCK(cs_main);
        {
            if (mempool.lookup(hash, txOut))
            {
                return true;
            }
        }

        if (fTxIndex) {
            CDiskTxPos postx;
            if (pblocktree->ReadTxIndex(hash, postx)) {
                CAutoFile file(OpenBlockFile(postx, true), SER_DISK, CLIENT_VERSION);
                if (file.IsNull())
                    return error("%s: OpenBlockFile failed", __func__);
                CBlockHeader header;
                try {
                    file >> header;
                    fseek(file.Get(), postx.nTxOffset, SEEK_CUR);
                    file >> txOut;
                } catch (const std::exception& e) {
                    return error("%s: Deserialize or I/O error - %s", __func__, e.what());
                }
                hashBlock = header.GetHash();
                if (txOut.GetHash() != hash)
                    return error("%s: txid mismatch", __func__);
                return true;
            }
        }

        if (fAllowSlow) { // use coin database to locate block that contains transaction, and scan it
            int nHeight = -1;
            {
                CCoinsViewCache &view = *pcoinsTip;
                const CCoins* coins = view.AccessCoins(hash);
                if (coins)
                    nHeight = coins->nHeight;
            }
            if (nHeight > 0)
                pindexSlow = chainActive[nHeight];
        }
    }

    if (pindexSlow) {
        CBlock block;
        if (ReadBlockFromDisk(block, pindexSlow)) {
            BOOST_FOREACH(const CTransaction &tx, block.vtx) {
                if (tx.GetHash() == hash) {
                    txOut = tx;
                    hashBlock = pindexSlow->GetBlockHash();
                    return true;
                }
            }
        }
    }

    return false;
}






//////////////////////////////////////////////////////////////////////////////
//
// CBlock and CBlockIndex
//

bool WriteBlockToDisk(CBlock& block, CDiskBlockPos& pos, const CMessageHeader::MessageStartChars& messageStart)
{
    // Open history file to append
    CAutoFile fileout(OpenBlockFile(pos), SER_DISK, CLIENT_VERSION);
    if (fileout.IsNull())
        return error("WriteBlockToDisk: OpenBlockFile failed");

    // Write index header
    unsigned int nSize = fileout.GetSerializeSize(block);
    fileout << FLATDATA(messageStart) << nSize;

    // Write block
    long fileOutPos = ftell(fileout.Get());
    if (fileOutPos < 0)
        return error("WriteBlockToDisk: ftell failed");
    pos.nPos = (unsigned int)fileOutPos;
    fileout << block;

    return true;
}

bool ReadBlockFromDisk(CBlock& block, const CDiskBlockPos& pos)
{
    block.SetNull();

    // Open history file to read
    CAutoFile filein(OpenBlockFile(pos, true), SER_DISK, CLIENT_VERSION);
    if (filein.IsNull())
        return error("ReadBlockFromDisk: OpenBlockFile failed for %s", pos.ToString());

    // Read block
    try {
        filein >> block;
    }
    catch (const std::exception& e) {
        return error("%s: Deserialize or I/O error - %s at %s", __func__, e.what(), pos.ToString());
    }

    // Check the header
    if (!CheckProofOfWork(block.GetHash(), block.nBits, Params().GetConsensus()))
        return error("ReadBlockFromDisk: Errors in block header at %s", pos.ToString());

    return true;
}

bool ReadBlockFromDisk(CBlock& block, const CBlockIndex* pindex)
{
    if (!ReadBlockFromDisk(block, pindex->GetBlockPos()))
        return false;
    if (block.GetHash() != pindex->GetBlockHash())
        return error("ReadBlockFromDisk(CBlock&, CBlockIndex*): GetHash() doesn't match index for %s at %s",
                pindex->ToString(), pindex->GetBlockPos().ToString());
    return true;
}

CAmount GetBlockSubsidy(int nHeight, const Consensus::Params& consensusParams)
{
    int halvings = nHeight / consensusParams.nSubsidyHalvingInterval;
    // Force block reward to zero when right shift is undefined.
    if (halvings >= 64)
        return 0;

    CAmount nSubsidy = 50 * COIN;
    // Subsidy is cut in half every 210,000 blocks which will occur approximately every 4 years.
    nSubsidy >>= halvings;
    return nSubsidy;
}

bool IsInitialBlockDownload()
{
    const CChainParams& chainParams = Params();
    LOCK(cs_main);
    if (fImporting || fReindex)
        return true;
    if (fCheckpointsEnabled && chainActive.Height() < Checkpoints::GetTotalBlocksEstimate(chainParams.Checkpoints()))
        return true;
    static bool lockIBDState = false;
    if (lockIBDState)
        return false;
    bool state = (chainActive.Height() < pindexBestHeader->nHeight - 24 * 6 ||
            pindexBestHeader->GetBlockTime() < GetTime() - 24 * 60 * 60);
    if (!state)
        lockIBDState = true;
    return state;
}

bool fLargeWorkForkFound = false;
bool fLargeWorkInvalidChainFound = false;
CBlockIndex *pindexBestForkTip = NULL, *pindexBestForkBase = NULL;

void CheckForkWarningConditions()
{
    AssertLockHeld(cs_main);
    // Before we get past initial download, we cannot reliably alert about forks
    // (we assume we don't get stuck on a fork before the last checkpoint)
    if (IsInitialBlockDownload())
        return;

    // If our best fork is no longer within 72 blocks (+/- 12 hours if no one mines it)
    // of our head, drop it
    if (pindexBestForkTip && chainActive.Height() - pindexBestForkTip->nHeight >= 72)
        pindexBestForkTip = NULL;

    if (pindexBestForkTip || (pindexBestInvalid && pindexBestInvalid->nChainWork > chainActive.Tip()->nChainWork + (GetBlockProof(*chainActive.Tip()) * 6)))
    {
        if (!fLargeWorkForkFound && pindexBestForkBase)
        {
            std::string warning = std::string("'Warning: Large-work fork detected, forking after block ") +
                pindexBestForkBase->phashBlock->ToString() + std::string("'");
            CAlert::Notify(warning, true);
        }
        if (pindexBestForkTip && pindexBestForkBase)
        {
            LogPrintf("%s: Warning: Large valid fork found\n  forking the chain at height %d (%s)\n  lasting to height %d (%s).\nChain state database corruption likely.\n", __func__,
                   pindexBestForkBase->nHeight, pindexBestForkBase->phashBlock->ToString(),
                   pindexBestForkTip->nHeight, pindexBestForkTip->phashBlock->ToString());
            fLargeWorkForkFound = true;
        }
        else
        {
            LogPrintf("%s: Warning: Found invalid chain at least ~6 blocks longer than our best chain.\nChain state database corruption likely.\n", __func__);
            fLargeWorkInvalidChainFound = true;
        }
    }
    else
    {
        fLargeWorkForkFound = false;
        fLargeWorkInvalidChainFound = false;
    }
}

void CheckForkWarningConditionsOnNewFork(CBlockIndex* pindexNewForkTip)
{
    AssertLockHeld(cs_main);
    // If we are on a fork that is sufficiently large, set a warning flag
    CBlockIndex* pfork = pindexNewForkTip;
    CBlockIndex* plonger = chainActive.Tip();
    while (pfork && pfork != plonger)
    {
        while (plonger && plonger->nHeight > pfork->nHeight)
            plonger = plonger->pprev;
        if (pfork == plonger)
            break;
        pfork = pfork->pprev;
    }

    // We define a condition where we should warn the user about as a fork of at least 7 blocks
    // with a tip within 72 blocks (+/- 12 hours if no one mines it) of ours
    // We use 7 blocks rather arbitrarily as it represents just under 10% of sustained network
    // hash rate operating on the fork.
    // or a chain that is entirely longer than ours and invalid (note that this should be detected by both)
    // We define it this way because it allows us to only store the highest fork tip (+ base) which meets
    // the 7-block condition and from this always have the most-likely-to-cause-warning fork
    if (pfork && (!pindexBestForkTip || (pindexBestForkTip && pindexNewForkTip->nHeight > pindexBestForkTip->nHeight)) &&
            pindexNewForkTip->nChainWork - pfork->nChainWork > (GetBlockProof(*pfork) * 7) &&
            chainActive.Height() - pindexNewForkTip->nHeight < 72)
    {
        pindexBestForkTip = pindexNewForkTip;
        pindexBestForkBase = pfork;
    }

    CheckForkWarningConditions();
}

// Requires cs_main.
void Misbehaving(NodeId pnode, int howmuch)
{
    if (howmuch == 0)
        return;

    CNodeState *state = State(pnode);
    if (state == NULL)
        return;

    state->nMisbehavior += howmuch;
    int banscore = GetArg("-banscore", 100);
    if (state->nMisbehavior >= banscore && state->nMisbehavior - howmuch < banscore)
    {
        LogPrintf("%s: %s (%d -> %d) BAN THRESHOLD EXCEEDED\n", __func__, state->name, state->nMisbehavior-howmuch, state->nMisbehavior);
        state->fShouldBan = true;
    } else
        LogPrintf("%s: %s (%d -> %d)\n", __func__, state->name, state->nMisbehavior-howmuch, state->nMisbehavior);
}

void static InvalidChainFound(CBlockIndex* pindexNew)
{
    if (!pindexBestInvalid || pindexNew->nChainWork > pindexBestInvalid->nChainWork)
        pindexBestInvalid = pindexNew;

    LogPrintf("%s: invalid block=%s  height=%d  log2_work=%.8g  date=%s\n", __func__,
      pindexNew->GetBlockHash().ToString(), pindexNew->nHeight,
      log(pindexNew->nChainWork.getdouble())/log(2.0), DateTimeStrFormat("%Y-%m-%d %H:%M:%S",
      pindexNew->GetBlockTime()));
    LogPrintf("%s:  current best=%s  height=%d  log2_work=%.8g  date=%s\n", __func__,
      chainActive.Tip()->GetBlockHash().ToString(), chainActive.Height(), log(chainActive.Tip()->nChainWork.getdouble())/log(2.0),
      DateTimeStrFormat("%Y-%m-%d %H:%M:%S", chainActive.Tip()->GetBlockTime()));
    CheckForkWarningConditions();
}

void static InvalidBlockFound(CBlockIndex *pindex, const CValidationState &state) {
    int nDoS = 0;
    if (state.IsInvalid(nDoS)) {
        std::map<uint256, NodeId>::iterator it = mapBlockSource.find(pindex->GetBlockHash());
        if (it != mapBlockSource.end() && State(it->second)) {
            CBlockReject reject = {state.GetRejectCode(), state.GetRejectReason().substr(0, MAX_REJECT_MESSAGE_LENGTH), pindex->GetBlockHash()};
            State(it->second)->rejects.push_back(reject);
            if (nDoS > 0)
                Misbehaving(it->second, nDoS);
        }
    }
    if (!state.CorruptionPossible()) {
        pindex->nStatus |= BLOCK_FAILED_VALID;
        setDirtyBlockIndex.insert(pindex);
        setBlockIndexCandidates.erase(pindex);
        InvalidChainFound(pindex);
    }
}

void UpdateCoins(const CTransaction& tx, CValidationState &state, CCoinsViewCache &inputs, CTxUndo &txundo, int nHeight)
{
    // mark inputs spent
    if (!tx.IsCoinBase()) {
        txundo.vprevout.reserve(tx.vin.size());
        BOOST_FOREACH(const CTxIn &txin, tx.vin) {
            CCoinsModifier coins = inputs.ModifyCoins(txin.prevout.hash);
            unsigned nPos = txin.prevout.n;

            if (nPos >= coins->vout.size() || coins->vout[nPos].IsNull())
                assert(false);
            // mark an outpoint spent, and construct undo information
            txundo.vprevout.push_back(CTxInUndo(coins->vout[nPos]));
            coins->Spend(nPos);
            if (coins->vout.size() == 0) {
                CTxInUndo& undo = txundo.vprevout.back();
                undo.nHeight = coins->nHeight;
                undo.fCoinBase = coins->fCoinBase;
                undo.nVersion = coins->nVersion;
            }
        }
    }

    // add outputs
    inputs.ModifyCoins(tx.GetHash())->FromTx(tx, nHeight);
}

void UpdateCoins(const CTransaction& tx, CValidationState &state, CCoinsViewCache &inputs, int nHeight)
{
    CTxUndo txundo;
    UpdateCoins(tx, state, inputs, txundo, nHeight);
}

bool CScriptCheck::operator()() {
    const CScript &scriptSig = ptxTo->vin[nIn].scriptSig;
    if (!VerifyScript(scriptSig, scriptPubKey, nFlags, CachingTransactionSignatureChecker(ptxTo, nIn, cacheStore), &error)) {
        return ::error("CScriptCheck(): %s:%d VerifySignature failed: %s", ptxTo->GetHash().ToString(), nIn, ScriptErrorString(error));
    }
    return true;
}

bool CheckInputs(const CTransaction& tx, CValidationState &state, const CCoinsViewCache &inputs, bool fScriptChecks, unsigned int flags, bool cacheStore, std::vector<CScriptCheck> *pvChecks)
{
    if (!tx.IsCoinBase())
    {
        if (pvChecks)
            pvChecks->reserve(tx.vin.size());

        // This doesn't trigger the DoS code on purpose; if it did, it would make it easier
        // for an attacker to attempt to split the network.
        if (!inputs.HaveInputs(tx))
            return state.Invalid(error("CheckInputs(): %s inputs unavailable", tx.GetHash().ToString()));

        // While checking, GetBestBlock() refers to the parent block.
        // This is also true for mempool checks.
        CBlockIndex *pindexPrev = mapBlockIndex.find(inputs.GetBestBlock())->second;
        int nSpendHeight = pindexPrev->nHeight + 1;
        CAmount nValueIn = 0;
        CAmount nFees = 0;
        for (unsigned int i = 0; i < tx.vin.size(); i++)
        {
            const COutPoint &prevout = tx.vin[i].prevout;
            const CCoins *coins = inputs.AccessCoins(prevout.hash);
            assert(coins);

            // If prev is coinbase, check that it's matured
            if (coins->IsCoinBase()) {
                if (nSpendHeight - coins->nHeight < COINBASE_MATURITY)
                    return state.Invalid(
                        error("CheckInputs(): tried to spend coinbase at depth %d", nSpendHeight - coins->nHeight),
                        REJECT_INVALID, "bad-txns-premature-spend-of-coinbase");
            }

            // Check for negative or overflow input values
            nValueIn += coins->vout[prevout.n].nValue;
            if (!MoneyRange(coins->vout[prevout.n].nValue) || !MoneyRange(nValueIn))
                return state.DoS(100, error("CheckInputs(): txin values out of range"),
                                 REJECT_INVALID, "bad-txns-inputvalues-outofrange");

        }

        if (nValueIn < tx.GetValueOut())
            return state.DoS(100, error("CheckInputs(): %s value in (%s) < value out (%s)",
                                        tx.GetHash().ToString(), FormatMoney(nValueIn), FormatMoney(tx.GetValueOut())),
                             REJECT_INVALID, "bad-txns-in-belowout");

        // Tally transaction fees
        CAmount nTxFee = nValueIn - tx.GetValueOut();
        if (nTxFee < 0)
            return state.DoS(100, error("CheckInputs(): %s nTxFee < 0", tx.GetHash().ToString()),
                             REJECT_INVALID, "bad-txns-fee-negative");
        nFees += nTxFee;
        if (!MoneyRange(nFees))
            return state.DoS(100, error("CheckInputs(): nFees out of range"),
                             REJECT_INVALID, "bad-txns-fee-outofrange");

        // The first loop above does all the inexpensive checks.
        // Only if ALL inputs pass do we perform expensive ECDSA signature checks.
        // Helps prevent CPU exhaustion attacks.

        // Skip ECDSA signature verification when connecting blocks
        // before the last block chain checkpoint. This is safe because block merkle hashes are
        // still computed and checked, and any change will be caught at the next checkpoint.
        if (fScriptChecks) {
            for (unsigned int i = 0; i < tx.vin.size(); i++) {
                const COutPoint &prevout = tx.vin[i].prevout;
                const CCoins* coins = inputs.AccessCoins(prevout.hash);
                assert(coins);

                // Verify signature
                CScriptCheck check(*coins, tx, i, flags, cacheStore);
                if (pvChecks) {
                    pvChecks->push_back(CScriptCheck());
                    check.swap(pvChecks->back());
                } else if (!check()) {
                    if (flags & STANDARD_NOT_MANDATORY_VERIFY_FLAGS) {
                        // Check whether the failure was caused by a
                        // non-mandatory script verification check, such as
                        // non-standard DER encodings or non-null dummy
                        // arguments; if so, don't trigger DoS protection to
                        // avoid splitting the network between upgraded and
                        // non-upgraded nodes.
                        CScriptCheck check(*coins, tx, i,
                                flags & ~STANDARD_NOT_MANDATORY_VERIFY_FLAGS, cacheStore);
                        if (check())
                            return state.Invalid(false, REJECT_NONSTANDARD, strprintf("non-mandatory-script-verify-flag (%s)", ScriptErrorString(check.GetScriptError())));
                    }
                    // Failures of other flags indicate a transaction that is
                    // invalid in new blocks, e.g. a invalid P2SH. We DoS ban
                    // such nodes as they are not following the protocol. That
                    // said during an upgrade careful thought should be taken
                    // as to the correct behavior - we may want to continue
                    // peering with non-upgraded nodes even after a soft-fork
                    // super-majority vote has passed.
                    return state.DoS(100,false, REJECT_INVALID, strprintf("mandatory-script-verify-flag-failed (%s)", ScriptErrorString(check.GetScriptError())));
                }
            }
        }
    }

    return true;
}

namespace {

bool UndoWriteToDisk(const CBlockUndo& blockundo, CDiskBlockPos& pos, const uint256& hashBlock, const CMessageHeader::MessageStartChars& messageStart)
{
    // Open history file to append
    CAutoFile fileout(OpenUndoFile(pos), SER_DISK, CLIENT_VERSION);
    if (fileout.IsNull())
        return error("%s: OpenUndoFile failed", __func__);

    // Write index header
    unsigned int nSize = fileout.GetSerializeSize(blockundo);
    fileout << FLATDATA(messageStart) << nSize;

    // Write undo data
    long fileOutPos = ftell(fileout.Get());
    if (fileOutPos < 0)
        return error("%s: ftell failed", __func__);
    pos.nPos = (unsigned int)fileOutPos;
    fileout << blockundo;

    // calculate & write checksum
    CHashWriter hasher(SER_GETHASH, PROTOCOL_VERSION);
    hasher << hashBlock;
    hasher << blockundo;
    fileout << hasher.GetHash();

    return true;
}

bool UndoReadFromDisk(CBlockUndo& blockundo, const CDiskBlockPos& pos, const uint256& hashBlock)
{
    // Open history file to read
    CAutoFile filein(OpenUndoFile(pos, true), SER_DISK, CLIENT_VERSION);
    if (filein.IsNull())
        return error("%s: OpenBlockFile failed", __func__);

    // Read block
    uint256 hashChecksum;
    try {
        filein >> blockundo;
        filein >> hashChecksum;
    }
    catch (const std::exception& e) {
        return error("%s: Deserialize or I/O error - %s", __func__, e.what());
    }

    // Verify checksum
    CHashWriter hasher(SER_GETHASH, PROTOCOL_VERSION);
    hasher << hashBlock;
    hasher << blockundo;
    if (hashChecksum != hasher.GetHash())
        return error("%s: Checksum mismatch", __func__);

    return true;
}

/** Abort with a message */
bool AbortNode(const std::string& strMessage, const std::string& userMessage="")
{
    strMiscWarning = strMessage;
    LogPrintf("*** %s\n", strMessage);
    uiInterface.ThreadSafeMessageBox(
        userMessage.empty() ? _("Error: A fatal internal error occured, see debug.log for details") : userMessage,
        "", CClientUIInterface::MSG_ERROR);
    StartShutdown();
    return false;
}

bool AbortNode(CValidationState& state, const std::string& strMessage, const std::string& userMessage="")
{
    AbortNode(strMessage, userMessage);
    return state.Error(strMessage);
}

} // anon namespace

/**
 * Apply the undo operation of a CTxInUndo to the given chain state.
 * @param undo The undo object.
 * @param view The coins view to which to apply the changes.
 * @param out The out point that corresponds to the tx input.
 * @return True on success.
 */
static bool ApplyTxInUndo(const CTxInUndo& undo, CCoinsViewCache& view, const COutPoint& out)
{
    bool fClean = true;

    CCoinsModifier coins = view.ModifyCoins(out.hash);
    if (undo.nHeight != 0) {
        // undo data contains height: this is the last output of the prevout tx being spent
        if (!coins->IsPruned())
            fClean = fClean && error("%s: undo data overwriting existing transaction", __func__);
        coins->Clear();
        coins->fCoinBase = undo.fCoinBase;
        coins->nHeight = undo.nHeight;
        coins->nVersion = undo.nVersion;
    } else {
        if (coins->IsPruned())
            fClean = fClean && error("%s: undo data adding output to missing transaction", __func__);
    }
    if (coins->IsAvailable(out.n))
        fClean = fClean && error("%s: undo data overwriting existing output", __func__);
    if (coins->vout.size() < out.n+1)
        coins->vout.resize(out.n+1);
    coins->vout[out.n] = undo.txout;

    return fClean;
}

bool DisconnectBlock(CBlock& block, CValidationState& state, CBlockIndex* pindex, CCoinsViewCache& view, bool* pfClean)
{
    assert(pindex->GetBlockHash() == view.GetBestBlock());

    if (pfClean)
        *pfClean = false;

    bool fClean = true;

    CBlockUndo blockUndo;
    CDiskBlockPos pos = pindex->GetUndoPos();
    if (pos.IsNull())
        return error("DisconnectBlock(): no undo data available");
    if (!UndoReadFromDisk(blockUndo, pos, pindex->pprev->GetBlockHash()))
        return error("DisconnectBlock(): failure reading undo data");

    if (blockUndo.vtxundo.size() + 1 != block.vtx.size())
        return error("DisconnectBlock(): block and undo data inconsistent");

    // undo transactions in reverse order
    for (int i = block.vtx.size() - 1; i >= 0; i--) {
        const CTransaction &tx = block.vtx[i];
        uint256 hash = tx.GetHash();

        // Check that all outputs are available and match the outputs in the block itself
        // exactly.
        {
        CCoinsModifier outs = view.ModifyCoins(hash);
        outs->ClearUnspendable();

        CCoins outsBlock(tx, pindex->nHeight);
        // The CCoins serialization does not serialize negative numbers.
        // No network rules currently depend on the version here, so an inconsistency is harmless
        // but it must be corrected before txout nversion ever influences a network rule.
        if (outsBlock.nVersion < 0)
            outs->nVersion = outsBlock.nVersion;
        if (*outs != outsBlock)
            fClean = fClean && error("DisconnectBlock(): added transaction mismatch? database corrupted");

        // remove outputs
        outs->Clear();
        }

        // restore inputs
        if (i > 0) { // not coinbases
            const CTxUndo &txundo = blockUndo.vtxundo[i-1];
            if (txundo.vprevout.size() != tx.vin.size())
                return error("DisconnectBlock(): transaction and undo data inconsistent");
            for (unsigned int j = tx.vin.size(); j-- > 0;) {
                const COutPoint &out = tx.vin[j].prevout;
                const CTxInUndo &undo = txundo.vprevout[j];
                if (!ApplyTxInUndo(undo, view, out))
                    fClean = false;
            }
        }
    }

    // move best block pointer to prevout block
    view.SetBestBlock(pindex->pprev->GetBlockHash());

    if (pfClean) {
        *pfClean = fClean;
        return true;
    }

    return fClean;
}

void static FlushBlockFile(bool fFinalize = false)
{
    LOCK(cs_LastBlockFile);

    CDiskBlockPos posOld(nLastBlockFile, 0);

    FILE *fileOld = OpenBlockFile(posOld);
    if (fileOld) {
        if (fFinalize)
            TruncateFile(fileOld, vinfoBlockFile[nLastBlockFile].nSize);
        FileCommit(fileOld);
        fclose(fileOld);
    }

    fileOld = OpenUndoFile(posOld);
    if (fileOld) {
        if (fFinalize)
            TruncateFile(fileOld, vinfoBlockFile[nLastBlockFile].nUndoSize);
        FileCommit(fileOld);
        fclose(fileOld);
    }
}

bool FindUndoPos(CValidationState &state, int nFile, CDiskBlockPos &pos, unsigned int nAddSize);

static CCheckQueue<CScriptCheck> scriptcheckqueue(128);

void ThreadScriptCheck() {
    RenameThread("bitcoin-scriptch");
    scriptcheckqueue.Thread();
}

//
// Called periodically asynchronously; alerts if it smells like
// we're being fed a bad chain (blocks being generated much
// too slowly or too quickly).
//
void PartitionCheck(bool (*initialDownloadCheck)(), CCriticalSection& cs, const CChain& chain, int64_t nPowTargetSpacing)
{
    if (initialDownloadCheck()) return;

    static int64_t lastAlertTime = 0;
    int64_t now = GetAdjustedTime();
    if (lastAlertTime > now-60*60*24) return; // Alert at most once per day

    const int SPAN_HOURS=4;
    const int SPAN_SECONDS=SPAN_HOURS*60*60;
    int BLOCKS_EXPECTED = SPAN_SECONDS / nPowTargetSpacing;

    boost::math::poisson_distribution<double> poisson(BLOCKS_EXPECTED);

    std::string strWarning;
    int64_t startTime = GetAdjustedTime()-SPAN_SECONDS;

    LOCK(cs);
    int h = chain.Height();
    while (h > 0 && chain[h]->GetBlockTime() >= startTime)
        --h;
    int nBlocks = chain.Height()-h;

    // How likely is it to find that many by chance?
    double p = boost::math::pdf(poisson, nBlocks);

    LogPrint("partitioncheck", "%s : Found %d blocks in the last %d hours\n", __func__, nBlocks, SPAN_HOURS);
    LogPrint("partitioncheck", "%s : likelihood: %g\n", __func__, p);

    // Aim for one false-positive about every fifty years of normal running:
    const int FIFTY_YEARS = 50*365*24*60*60;
    double alertThreshold = 1.0 / (FIFTY_YEARS / SPAN_SECONDS);

    if (p <= alertThreshold && nBlocks < BLOCKS_EXPECTED)
    {
        // Many fewer blocks than expected: alert!
        strWarning = strprintf(_("WARNING: check your network connection, %d blocks received in the last %d hours (%d expected)"),
                               nBlocks, SPAN_HOURS, BLOCKS_EXPECTED);
    }
    else if (p <= alertThreshold && nBlocks > BLOCKS_EXPECTED)
    {
        // Many more blocks than expected: alert!
        strWarning = strprintf(_("WARNING: abnormally high number of blocks generated, %d blocks received in the last %d hours (%d expected)"),
                               nBlocks, SPAN_HOURS, BLOCKS_EXPECTED);
    }
    if (!strWarning.empty())
    {
        strMiscWarning = strWarning;
        CAlert::Notify(strWarning, true);
        lastAlertTime = now;
    }
}

static int64_t nTimeVerify = 0;
static int64_t nTimeConnect = 0;
static int64_t nTimeIndex = 0;
static int64_t nTimeCallbacks = 0;
static int64_t nTimeTotal = 0;

bool ConnectBlock(const CBlock& block, CValidationState& state, CBlockIndex* pindex, CCoinsViewCache& view, bool fJustCheck)
{
    const CChainParams& chainparams = Params();
    AssertLockHeld(cs_main);
    // Check it again in case a previous version let a bad block in
    if (!CheckBlock(block, state, !fJustCheck, !fJustCheck))
        return false;

    // verify that the view's current state corresponds to the previous block
    uint256 hashPrevBlock = pindex->pprev == NULL ? uint256() : pindex->pprev->GetBlockHash();
    assert(hashPrevBlock == view.GetBestBlock());

    // Special case for the genesis block, skipping connection of its transactions
    // (its coinbase is unspendable)
    if (block.GetHash() == chainparams.GetConsensus().hashGenesisBlock) {
        if (!fJustCheck)
            view.SetBestBlock(pindex->GetBlockHash());
        return true;
    }

    bool fScriptChecks = (!fCheckpointsEnabled || pindex->nHeight >= Checkpoints::GetTotalBlocksEstimate(chainparams.Checkpoints()));

    // Do not allow blocks that contain transactions which 'overwrite' older transactions,
    // unless those are already completely spent.
    // If such overwrites are allowed, coinbases and transactions depending upon those
    // can be duplicated to remove the ability to spend the first instance -- even after
    // being sent to another address.
    // See BIP30 and http://r6.ca/blog/20120206T005236Z.html for more information.
    // This logic is not necessary for memory pool transactions, as AcceptToMemoryPool
    // already refuses previously-known transaction ids entirely.
    // This rule was originally applied to all blocks with a timestamp after March 15, 2012, 0:00 UTC.
    // Now that the whole chain is irreversibly beyond that time it is applied to all blocks except the
    // two in the chain that violate it. This prevents exploiting the issue against nodes during their
    // initial block download.
    bool fEnforceBIP30 = (!pindex->phashBlock) || // Enforce on CreateNewBlock invocations which don't have a hash.
                          !((pindex->nHeight==91842 && pindex->GetBlockHash() == uint256S("0x00000000000a4d0a398161ffc163c503763b1f4360639393e0e4c8e300e0caec")) ||
                           (pindex->nHeight==91880 && pindex->GetBlockHash() == uint256S("0x00000000000743f190a18c5577a3c2d2a1f610ae9601ac046a38084ccb7cd721")));
    if (fEnforceBIP30) {
        BOOST_FOREACH(const CTransaction& tx, block.vtx) {
            const CCoins* coins = view.AccessCoins(tx.GetHash());
            if (coins && !coins->IsPruned())
                return state.DoS(100, error("ConnectBlock(): tried to overwrite transaction"),
                                 REJECT_INVALID, "bad-txns-BIP30");
        }
    }

    // BIP16 didn't become active until Apr 1 2012
    int64_t nBIP16SwitchTime = 1333238400;
    bool fStrictPayToScriptHash = (pindex->GetBlockTime() >= nBIP16SwitchTime);

    unsigned int flags = fStrictPayToScriptHash ? SCRIPT_VERIFY_P2SH : SCRIPT_VERIFY_NONE;

    // Start enforcing the DERSIG (BIP66) rules, for block.nVersion=3 blocks, when 75% of the network has upgraded:
    if (block.nVersion >= 3 && IsSuperMajority(3, pindex->pprev, chainparams.GetConsensus().nMajorityEnforceBlockUpgrade, chainparams.GetConsensus())) {
        flags |= SCRIPT_VERIFY_DERSIG;
    }

    CBlockUndo blockundo;

    CCheckQueueControl<CScriptCheck> control(fScriptChecks && nScriptCheckThreads ? &scriptcheckqueue : NULL);

    int64_t nTimeStart = GetTimeMicros();
    CAmount nFees = 0;
    int nInputs = 0;
    unsigned int nSigOps = 0;
    CDiskTxPos pos(pindex->GetBlockPos(), GetSizeOfCompactSize(block.vtx.size()));
    std::vector<std::pair<uint256, CDiskTxPos> > vPos;
    vPos.reserve(block.vtx.size());
    blockundo.vtxundo.reserve(block.vtx.size() - 1);
    for (unsigned int i = 0; i < block.vtx.size(); i++)
    {
        const CTransaction &tx = block.vtx[i];

        nInputs += tx.vin.size();
        nSigOps += GetLegacySigOpCount(tx);
        if (nSigOps > MAX_BLOCK_SIGOPS)
            return state.DoS(100, error("ConnectBlock(): too many sigops"),
                             REJECT_INVALID, "bad-blk-sigops");

        if (!tx.IsCoinBase())
        {
            if (!view.HaveInputs(tx))
                return state.DoS(100, error("ConnectBlock(): inputs missing/spent"),
                                 REJECT_INVALID, "bad-txns-inputs-missingorspent");

            if (fStrictPayToScriptHash)
            {
                // Add in sigops done by pay-to-script-hash inputs;
                // this is to prevent a "rogue miner" from creating
                // an incredibly-expensive-to-validate block.
                nSigOps += GetP2SHSigOpCount(tx, view);
                if (nSigOps > MAX_BLOCK_SIGOPS)
                    return state.DoS(100, error("ConnectBlock(): too many sigops"),
                                     REJECT_INVALID, "bad-blk-sigops");
            }

            nFees += view.GetValueIn(tx)-tx.GetValueOut();

            std::vector<CScriptCheck> vChecks;
            if (!CheckInputs(tx, state, view, fScriptChecks, flags, false, nScriptCheckThreads ? &vChecks : NULL))
                return false;
            control.Add(vChecks);
        }

        CTxUndo undoDummy;
        if (i > 0) {
            blockundo.vtxundo.push_back(CTxUndo());
        }
        UpdateCoins(tx, state, view, i == 0 ? undoDummy : blockundo.vtxundo.back(), pindex->nHeight);

        vPos.push_back(std::make_pair(tx.GetHash(), pos));
        pos.nTxOffset += ::GetSerializeSize(tx, SER_DISK, CLIENT_VERSION);
    }
    int64_t nTime1 = GetTimeMicros(); nTimeConnect += nTime1 - nTimeStart;
    LogPrint("bench", "      - Connect %u transactions: %.2fms (%.3fms/tx, %.3fms/txin) [%.2fs]\n", (unsigned)block.vtx.size(), 0.001 * (nTime1 - nTimeStart), 0.001 * (nTime1 - nTimeStart) / block.vtx.size(), nInputs <= 1 ? 0 : 0.001 * (nTime1 - nTimeStart) / (nInputs-1), nTimeConnect * 0.000001);

    CAmount blockReward = nFees + GetBlockSubsidy(pindex->nHeight, chainparams.GetConsensus());
    if (block.vtx[0].GetValueOut() > blockReward)
        return state.DoS(100,
                         error("ConnectBlock(): coinbase pays too much (actual=%d vs limit=%d)",
                               block.vtx[0].GetValueOut(), blockReward),
                               REJECT_INVALID, "bad-cb-amount");

    if (!control.Wait())
        return state.DoS(100, false);
    int64_t nTime2 = GetTimeMicros(); nTimeVerify += nTime2 - nTimeStart;
    LogPrint("bench", "    - Verify %u txins: %.2fms (%.3fms/txin) [%.2fs]\n", nInputs - 1, 0.001 * (nTime2 - nTimeStart), nInputs <= 1 ? 0 : 0.001 * (nTime2 - nTimeStart) / (nInputs-1), nTimeVerify * 0.000001);

    if (fJustCheck)
        return true;

    // Write undo information to disk
    if (pindex->GetUndoPos().IsNull() || !pindex->IsValid(BLOCK_VALID_SCRIPTS))
    {
        if (pindex->GetUndoPos().IsNull()) {
            CDiskBlockPos pos;
            if (!FindUndoPos(state, pindex->nFile, pos, ::GetSerializeSize(blockundo, SER_DISK, CLIENT_VERSION) + 40))
                return error("ConnectBlock(): FindUndoPos failed");
            if (!UndoWriteToDisk(blockundo, pos, pindex->pprev->GetBlockHash(), chainparams.MessageStart()))
                return AbortNode(state, "Failed to write undo data");

            // update nUndoPos in block index
            pindex->nUndoPos = pos.nPos;
            pindex->nStatus |= BLOCK_HAVE_UNDO;
        }

        pindex->RaiseValidity(BLOCK_VALID_SCRIPTS);
        setDirtyBlockIndex.insert(pindex);
    }

    if (fTxIndex)
        if (!pblocktree->WriteTxIndex(vPos))
            return AbortNode(state, "Failed to write transaction index");

    // add this block to the view's block chain
    view.SetBestBlock(pindex->GetBlockHash());

    int64_t nTime3 = GetTimeMicros(); nTimeIndex += nTime3 - nTime2;
    LogPrint("bench", "    - Index writing: %.2fms [%.2fs]\n", 0.001 * (nTime3 - nTime2), nTimeIndex * 0.000001);

    // Watch for changes to the previous coinbase transaction.
    static uint256 hashPrevBestCoinBase;
    GetMainSignals().UpdatedTransaction(hashPrevBestCoinBase);
    hashPrevBestCoinBase = block.vtx[0].GetHash();

    int64_t nTime4 = GetTimeMicros(); nTimeCallbacks += nTime4 - nTime3;
    LogPrint("bench", "    - Callbacks: %.2fms [%.2fs]\n", 0.001 * (nTime4 - nTime3), nTimeCallbacks * 0.000001);

    return true;
}

enum FlushStateMode {
    FLUSH_STATE_NONE,
    FLUSH_STATE_IF_NEEDED,
    FLUSH_STATE_PERIODIC,
    FLUSH_STATE_ALWAYS
};

/**
 * Update the on-disk chain state.
 * The caches and indexes are flushed depending on the mode we're called with
 * if they're too large, if it's been a while since the last write,
 * or always and in all cases if we're in prune mode and are deleting files.
 */
bool static FlushStateToDisk(CValidationState &state, FlushStateMode mode) {
    LOCK2(cs_main, cs_LastBlockFile);
    static int64_t nLastWrite = 0;
    static int64_t nLastFlush = 0;
    static int64_t nLastSetChain = 0;
    std::set<int> setFilesToPrune;
    bool fFlushForPrune = false;
    try {
    if (fPruneMode && fCheckForPruning) {
        FindFilesToPrune(setFilesToPrune);
        fCheckForPruning = false;
        if (!setFilesToPrune.empty()) {
            fFlushForPrune = true;
            if (!fHavePruned) {
                pblocktree->WriteFlag("prunedblockfiles", true);
                fHavePruned = true;
            }
        }
    }
    int64_t nNow = GetTimeMicros();
    // Avoid writing/flushing immediately after startup.
    if (nLastWrite == 0) {
        nLastWrite = nNow;
    }
    if (nLastFlush == 0) {
        nLastFlush = nNow;
    }
    if (nLastSetChain == 0) {
        nLastSetChain = nNow;
    }
    size_t cacheSize = pcoinsTip->DynamicMemoryUsage();
    // The cache is large and close to the limit, but we have time now (not in the middle of a block processing).
    bool fCacheLarge = mode == FLUSH_STATE_PERIODIC && cacheSize * (10.0/9) > nCoinCacheUsage;
    // The cache is over the limit, we have to write now.
    bool fCacheCritical = mode == FLUSH_STATE_IF_NEEDED && cacheSize > nCoinCacheUsage;
    // It's been a while since we wrote the block index to disk. Do this frequently, so we don't need to redownload after a crash.
    bool fPeriodicWrite = mode == FLUSH_STATE_PERIODIC && nNow > nLastWrite + (int64_t)DATABASE_WRITE_INTERVAL * 1000000;
    // It's been very long since we flushed the cache. Do this infrequently, to optimize cache usage.
    bool fPeriodicFlush = mode == FLUSH_STATE_PERIODIC && nNow > nLastFlush + (int64_t)DATABASE_FLUSH_INTERVAL * 1000000;
    // Combine all conditions that result in a full cache flush.
    bool fDoFullFlush = (mode == FLUSH_STATE_ALWAYS) || fCacheLarge || fCacheCritical || fPeriodicFlush || fFlushForPrune;
    // Write blocks and block index to disk.
    if (fDoFullFlush || fPeriodicWrite) {
        // Depend on nMinDiskSpace to ensure we can write block index
        if (!CheckDiskSpace(0))
            return state.Error("out of disk space");
        // First make sure all block and undo data is flushed to disk.
        FlushBlockFile();
        // Then update all block file information (which may refer to block and undo files).
        {
            std::vector<std::pair<int, const CBlockFileInfo*> > vFiles;
            vFiles.reserve(setDirtyFileInfo.size());
            for (set<int>::iterator it = setDirtyFileInfo.begin(); it != setDirtyFileInfo.end(); ) {
                vFiles.push_back(make_pair(*it, &vinfoBlockFile[*it]));
                setDirtyFileInfo.erase(it++);
            }
            std::vector<const CBlockIndex*> vBlocks;
            vBlocks.reserve(setDirtyBlockIndex.size());
            for (set<CBlockIndex*>::iterator it = setDirtyBlockIndex.begin(); it != setDirtyBlockIndex.end(); ) {
                vBlocks.push_back(*it);
                setDirtyBlockIndex.erase(it++);
            }
            if (!pblocktree->WriteBatchSync(vFiles, nLastBlockFile, vBlocks)) {
                return AbortNode(state, "Files to write to block index database");
            }
        }
        // Finally remove any pruned files
        if (fFlushForPrune)
            UnlinkPrunedFiles(setFilesToPrune);
        nLastWrite = nNow;
    }
    // Flush best chain related state. This can only be done if the blocks / block index write was also done.
    if (fDoFullFlush) {
        // Typical CCoins structures on disk are around 128 bytes in size.
        // Pushing a new one to the database can cause it to be written
        // twice (once in the log, and once in the tables). This is already
        // an overestimation, as most will delete an existing entry or
        // overwrite one. Still, use a conservative safety factor of 2.
        if (!CheckDiskSpace(128 * 2 * 2 * pcoinsTip->GetCacheSize()))
            return state.Error("out of disk space");
        // Flush the chainstate (which may refer to block index entries).
        if (!pcoinsTip->Flush())
            return AbortNode(state, "Failed to write to coin database");
        nLastFlush = nNow;
    }
    if ((mode == FLUSH_STATE_ALWAYS || mode == FLUSH_STATE_PERIODIC) && nNow > nLastSetChain + (int64_t)DATABASE_WRITE_INTERVAL * 1000000) {
        // Update best block in wallet (so we can detect restored wallets).
        GetMainSignals().SetBestChain(chainActive.GetLocator());
        nLastSetChain = nNow;
    }
    } catch (const std::runtime_error& e) {
        return AbortNode(state, std::string("System error while flushing: ") + e.what());
    }
    return true;
}

void FlushStateToDisk() {
    CValidationState state;
    FlushStateToDisk(state, FLUSH_STATE_ALWAYS);
}

void PruneAndFlush() {
    CValidationState state;
    fCheckForPruning = true;
    FlushStateToDisk(state, FLUSH_STATE_NONE);
}

/** Update chainActive and related internal data structures. */
void static UpdateTip(CBlockIndex *pindexNew) {
    const CChainParams& chainParams = Params();
    chainActive.SetTip(pindexNew);

    // New best block
    nTimeBestReceived = GetTime();
    mempool.AddTransactionsUpdated(1);

    LogPrintf("%s: new best=%s  height=%d  log2_work=%.8g  tx=%lu  date=%s progress=%f  cache=%.1fMiB(%utx)\n", __func__,
      chainActive.Tip()->GetBlockHash().ToString(), chainActive.Height(), log(chainActive.Tip()->nChainWork.getdouble())/log(2.0), (unsigned long)chainActive.Tip()->nChainTx,
      DateTimeStrFormat("%Y-%m-%d %H:%M:%S", chainActive.Tip()->GetBlockTime()),
      Checkpoints::GuessVerificationProgress(chainParams.Checkpoints(), chainActive.Tip()), pcoinsTip->DynamicMemoryUsage() * (1.0 / (1<<20)), pcoinsTip->GetCacheSize());

    cvBlockChange.notify_all();

    // Check the version of the last 100 blocks to see if we need to upgrade:
    static bool fWarned = false;
    if (!IsInitialBlockDownload() && !fWarned)
    {
        int nUpgraded = 0;
        const CBlockIndex* pindex = chainActive.Tip();
        for (int i = 0; i < 100 && pindex != NULL; i++)
        {
            if (pindex->nVersion > CBlock::CURRENT_VERSION)
                ++nUpgraded;
            pindex = pindex->pprev;
        }
        if (nUpgraded > 0)
            LogPrintf("%s: %d of last 100 blocks above version %d\n", __func__, nUpgraded, (int)CBlock::CURRENT_VERSION);
        if (nUpgraded > 100/2)
        {
            // strMiscWarning is read by GetWarnings(), called by Qt and the JSON-RPC code to warn the user:
            strMiscWarning = _("Warning: This version is obsolete; upgrade required!");
            CAlert::Notify(strMiscWarning, true);
            fWarned = true;
        }
    }
}

/** Disconnect chainActive's tip. */
bool static DisconnectTip(CValidationState &state) {
    CBlockIndex *pindexDelete = chainActive.Tip();
    assert(pindexDelete);
    mempool.check(pcoinsTip);
    // Read block from disk.
    CBlock block;
    if (!ReadBlockFromDisk(block, pindexDelete))
        return AbortNode(state, "Failed to read block");
    // Apply the block atomically to the chain state.
    int64_t nStart = GetTimeMicros();
    {
        CCoinsViewCache view(pcoinsTip);
        if (!DisconnectBlock(block, state, pindexDelete, view))
            return error("DisconnectTip(): DisconnectBlock %s failed", pindexDelete->GetBlockHash().ToString());
        assert(view.Flush());
    }
    LogPrint("bench", "- Disconnect block: %.2fms\n", (GetTimeMicros() - nStart) * 0.001);
    // Write the chain state to disk, if necessary.
    if (!FlushStateToDisk(state, FLUSH_STATE_IF_NEEDED))
        return false;
    // Resurrect mempool transactions from the disconnected block.
    BOOST_FOREACH(const CTransaction &tx, block.vtx) {
        // ignore validation errors in resurrected transactions
        list<CTransaction> removed;
        CValidationState stateDummy;
        if (tx.IsCoinBase() || !AcceptToMemoryPool(mempool, stateDummy, tx, false, NULL))
            mempool.remove(tx, removed, true);
    }
    mempool.removeCoinbaseSpends(pcoinsTip, pindexDelete->nHeight);
    mempool.check(pcoinsTip);
    // Update chainActive and related variables.
    UpdateTip(pindexDelete->pprev);
    // Let wallets know transactions went from 1-confirmed to
    // 0-confirmed or conflicted:
    BOOST_FOREACH(const CTransaction &tx, block.vtx) {
        SyncWithWallets(tx, NULL);
    }
    return true;
}

static int64_t nTimeReadFromDisk = 0;
static int64_t nTimeConnectTotal = 0;
static int64_t nTimeFlush = 0;
static int64_t nTimeChainState = 0;
static int64_t nTimePostConnect = 0;

/** 
 * Connect a new block to chainActive. pblock is either NULL or a pointer to a CBlock
 * corresponding to pindexNew, to bypass loading it again from disk.
 */
bool static ConnectTip(CValidationState &state, CBlockIndex *pindexNew, CBlock *pblock) {
    assert(pindexNew->pprev == chainActive.Tip());
    mempool.check(pcoinsTip);
    // Read block from disk.
    int64_t nTime1 = GetTimeMicros();
    CBlock block;
    if (!pblock) {
        if (!ReadBlockFromDisk(block, pindexNew))
            return AbortNode(state, "Failed to read block");
        pblock = &block;
    }
    // Apply the block atomically to the chain state.
    int64_t nTime2 = GetTimeMicros(); nTimeReadFromDisk += nTime2 - nTime1;
    int64_t nTime3;
    LogPrint("bench", "  - Load block from disk: %.2fms [%.2fs]\n", (nTime2 - nTime1) * 0.001, nTimeReadFromDisk * 0.000001);
    {
        CCoinsViewCache view(pcoinsTip);
        CInv inv(MSG_BLOCK, pindexNew->GetBlockHash());
        bool rv = ConnectBlock(*pblock, state, pindexNew, view);
        GetMainSignals().BlockChecked(*pblock, state);
        if (!rv) {
            if (state.IsInvalid())
                InvalidBlockFound(pindexNew, state);
            return error("ConnectTip(): ConnectBlock %s failed", pindexNew->GetBlockHash().ToString());
        }
        mapBlockSource.erase(inv.hash);
        nTime3 = GetTimeMicros(); nTimeConnectTotal += nTime3 - nTime2;
        LogPrint("bench", "  - Connect total: %.2fms [%.2fs]\n", (nTime3 - nTime2) * 0.001, nTimeConnectTotal * 0.000001);
        assert(view.Flush());
    }
    int64_t nTime4 = GetTimeMicros(); nTimeFlush += nTime4 - nTime3;
    LogPrint("bench", "  - Flush: %.2fms [%.2fs]\n", (nTime4 - nTime3) * 0.001, nTimeFlush * 0.000001);
    // Write the chain state to disk, if necessary.
    if (!FlushStateToDisk(state, FLUSH_STATE_IF_NEEDED))
        return false;
    int64_t nTime5 = GetTimeMicros(); nTimeChainState += nTime5 - nTime4;
    LogPrint("bench", "  - Writing chainstate: %.2fms [%.2fs]\n", (nTime5 - nTime4) * 0.001, nTimeChainState * 0.000001);
    // Remove conflicting transactions from the mempool.
    list<CTransaction> txConflicted;
    mempool.removeForBlock(pblock->vtx, pindexNew->nHeight, txConflicted, !IsInitialBlockDownload());
    mempool.check(pcoinsTip);
    // Update chainActive & related variables.
    UpdateTip(pindexNew);
    // Tell wallet about transactions that went from mempool
    // to conflicted:
    BOOST_FOREACH(const CTransaction &tx, txConflicted) {
        SyncWithWallets(tx, NULL);
    }
    // ... and about transactions that got confirmed:
    BOOST_FOREACH(const CTransaction &tx, pblock->vtx) {
        SyncWithWallets(tx, pblock);
    }

    int64_t nTime6 = GetTimeMicros(); nTimePostConnect += nTime6 - nTime5; nTimeTotal += nTime6 - nTime1;
    LogPrint("bench", "  - Connect postprocess: %.2fms [%.2fs]\n", (nTime6 - nTime5) * 0.001, nTimePostConnect * 0.000001);
    LogPrint("bench", "- Connect block: %.2fms [%.2fs]\n", (nTime6 - nTime1) * 0.001, nTimeTotal * 0.000001);
    return true;
}

/**
 * Return the tip of the chain with the most work in it, that isn't
 * known to be invalid (it's however far from certain to be valid).
 */
static CBlockIndex* FindMostWorkChain() {
    do {
        CBlockIndex *pindexNew = NULL;

        // Find the best candidate header.
        {
            std::set<CBlockIndex*, CBlockIndexWorkComparator>::reverse_iterator it = setBlockIndexCandidates.rbegin();
            if (it == setBlockIndexCandidates.rend())
                return NULL;
            pindexNew = *it;
        }

        // Check whether all blocks on the path between the currently active chain and the candidate are valid.
        // Just going until the active chain is an optimization, as we know all blocks in it are valid already.
        CBlockIndex *pindexTest = pindexNew;
        bool fInvalidAncestor = false;
        while (pindexTest && !chainActive.Contains(pindexTest)) {
            assert(pindexTest->nChainTx || pindexTest->nHeight == 0);

            // Pruned nodes may have entries in setBlockIndexCandidates for
            // which block files have been deleted.  Remove those as candidates
            // for the most work chain if we come across them; we can't switch
            // to a chain unless we have all the non-active-chain parent blocks.
            bool fFailedChain = pindexTest->nStatus & BLOCK_FAILED_MASK;
            bool fMissingData = !(pindexTest->nStatus & BLOCK_HAVE_DATA);
            if (fFailedChain || fMissingData) {
                // Candidate chain is not usable (either invalid or missing data)
                if (fFailedChain && (pindexBestInvalid == NULL || pindexNew->nChainWork > pindexBestInvalid->nChainWork))
                    pindexBestInvalid = pindexNew;
                CBlockIndex *pindexFailed = pindexNew;
                // Remove the entire chain from the set.
                while (pindexTest != pindexFailed) {
                    if (fFailedChain) {
                        pindexFailed->nStatus |= BLOCK_FAILED_CHILD;
                    } else if (fMissingData) {
                        // If we're missing data, then add back to mapBlocksUnlinked,
                        // so that if the block arrives in the future we can try adding
                        // to setBlockIndexCandidates again.
                        mapBlocksUnlinked.insert(std::make_pair(pindexFailed->pprev, pindexFailed));
                    }
                    setBlockIndexCandidates.erase(pindexFailed);
                    pindexFailed = pindexFailed->pprev;
                }
                setBlockIndexCandidates.erase(pindexTest);
                fInvalidAncestor = true;
                break;
            }
            pindexTest = pindexTest->pprev;
        }
        if (!fInvalidAncestor)
            return pindexNew;
    } while(true);
}

/** Delete all entries in setBlockIndexCandidates that are worse than the current tip. */
static void PruneBlockIndexCandidates() {
    // Note that we can't delete the current block itself, as we may need to return to it later in case a
    // reorganization to a better block fails.
    std::set<CBlockIndex*, CBlockIndexWorkComparator>::iterator it = setBlockIndexCandidates.begin();
    while (it != setBlockIndexCandidates.end() && setBlockIndexCandidates.value_comp()(*it, chainActive.Tip())) {
        setBlockIndexCandidates.erase(it++);
    }
    // Either the current tip or a successor of it we're working towards is left in setBlockIndexCandidates.
    assert(!setBlockIndexCandidates.empty());
}

/**
 * Try to make some progress towards making pindexMostWork the active block.
 * pblock is either NULL or a pointer to a CBlock corresponding to pindexMostWork.
 */
static bool ActivateBestChainStep(CValidationState &state, CBlockIndex *pindexMostWork, CBlock *pblock) {
    AssertLockHeld(cs_main);
    bool fInvalidFound = false;
    const CBlockIndex *pindexOldTip = chainActive.Tip();
    const CBlockIndex *pindexFork = chainActive.FindFork(pindexMostWork);

    // Disconnect active blocks which are no longer in the best chain.
    while (chainActive.Tip() && chainActive.Tip() != pindexFork) {
        if (!DisconnectTip(state))
            return false;
    }

    // Build list of new blocks to connect.
    std::vector<CBlockIndex*> vpindexToConnect;
    bool fContinue = true;
    int nHeight = pindexFork ? pindexFork->nHeight : -1;
    while (fContinue && nHeight != pindexMostWork->nHeight) {
    // Don't iterate the entire list of potential improvements toward the best tip, as we likely only need
    // a few blocks along the way.
    int nTargetHeight = std::min(nHeight + 32, pindexMostWork->nHeight);
    vpindexToConnect.clear();
    vpindexToConnect.reserve(nTargetHeight - nHeight);
    CBlockIndex *pindexIter = pindexMostWork->GetAncestor(nTargetHeight);
    while (pindexIter && pindexIter->nHeight != nHeight) {
        vpindexToConnect.push_back(pindexIter);
        pindexIter = pindexIter->pprev;
    }
    nHeight = nTargetHeight;

    // Connect new blocks.
    BOOST_REVERSE_FOREACH(CBlockIndex *pindexConnect, vpindexToConnect) {
        if (!ConnectTip(state, pindexConnect, pindexConnect == pindexMostWork ? pblock : NULL)) {
            if (state.IsInvalid()) {
                // The block violates a consensus rule.
                if (!state.CorruptionPossible())
                    InvalidChainFound(vpindexToConnect.back());
                state = CValidationState();
                fInvalidFound = true;
                fContinue = false;
                break;
            } else {
                // A system error occurred (disk space, database error, ...).
                return false;
            }
        } else {
            PruneBlockIndexCandidates();
            if (!pindexOldTip || chainActive.Tip()->nChainWork > pindexOldTip->nChainWork) {
                // We're in a better position than we were. Return temporarily to release the lock.
                fContinue = false;
                break;
            }
        }
    }
    }

    // Callbacks/notifications for a new best chain.
    if (fInvalidFound)
        CheckForkWarningConditionsOnNewFork(vpindexToConnect.back());
    else
        CheckForkWarningConditions();

    return true;
}

/**
 * Make the best chain active, in multiple steps. The result is either failure
 * or an activated best chain. pblock is either NULL or a pointer to a block
 * that is already loaded (to avoid loading it again from disk).
 */
bool ActivateBestChain(CValidationState &state, CBlock *pblock) {
    CBlockIndex *pindexNewTip = NULL;
    CBlockIndex *pindexMostWork = NULL;
    const CChainParams& chainParams = Params();
    do {
        boost::this_thread::interruption_point();

        bool fInitialDownload;
        {
            LOCK(cs_main);
            pindexMostWork = FindMostWorkChain();

            // Whether we have anything to do at all.
            if (pindexMostWork == NULL || pindexMostWork == chainActive.Tip())
                return true;

            if (!ActivateBestChainStep(state, pindexMostWork, pblock && pblock->GetHash() == pindexMostWork->GetBlockHash() ? pblock : NULL))
                return false;

            pindexNewTip = chainActive.Tip();
            fInitialDownload = IsInitialBlockDownload();
        }
        // When we reach this point, we switched to a new tip (stored in pindexNewTip).

        // Notifications/callbacks that can run without cs_main
        if (!fInitialDownload) {
            uint256 hashNewTip = pindexNewTip->GetBlockHash();
            // Relay inventory, but don't relay old inventory during initial block download.
            int nBlockEstimate = 0;
            if (fCheckpointsEnabled)
                nBlockEstimate = Checkpoints::GetTotalBlocksEstimate(chainParams.Checkpoints());
            // Don't relay blocks if pruning -- could cause a peer to try to download, resulting
            // in a stalled download if the block file is pruned before the request.
            if (nLocalServices & NODE_NETWORK) {
                LOCK(cs_vNodes);
                BOOST_FOREACH(CNode* pnode, vNodes)
                    if (chainActive.Height() > (pnode->nStartingHeight != -1 ? pnode->nStartingHeight - 2000 : nBlockEstimate))
                        pnode->PushInventory(CInv(MSG_BLOCK, hashNewTip));
            }
            // Notify external listeners about the new tip.
            uiInterface.NotifyBlockTip(hashNewTip);
        }
    } while(pindexMostWork != chainActive.Tip());
    CheckBlockIndex();

    // Write changes periodically to disk, after relay.
    if (!FlushStateToDisk(state, FLUSH_STATE_PERIODIC)) {
        return false;
    }

    return true;
}

bool InvalidateBlock(CValidationState& state, CBlockIndex *pindex) {
    AssertLockHeld(cs_main);

    // Mark the block itself as invalid.
    pindex->nStatus |= BLOCK_FAILED_VALID;
    setDirtyBlockIndex.insert(pindex);
    setBlockIndexCandidates.erase(pindex);

    while (chainActive.Contains(pindex)) {
        CBlockIndex *pindexWalk = chainActive.Tip();
        pindexWalk->nStatus |= BLOCK_FAILED_CHILD;
        setDirtyBlockIndex.insert(pindexWalk);
        setBlockIndexCandidates.erase(pindexWalk);
        // ActivateBestChain considers blocks already in chainActive
        // unconditionally valid already, so force disconnect away from it.
        if (!DisconnectTip(state)) {
            return false;
        }
    }

    // The resulting new best tip may not be in setBlockIndexCandidates anymore, so
    // add it again.
    BlockMap::iterator it = mapBlockIndex.begin();
    while (it != mapBlockIndex.end()) {
        if (it->second->IsValid(BLOCK_VALID_TRANSACTIONS) && it->second->nChainTx && !setBlockIndexCandidates.value_comp()(it->second, chainActive.Tip())) {
            setBlockIndexCandidates.insert(it->second);
        }
        it++;
    }

    InvalidChainFound(pindex);
    return true;
}

bool ReconsiderBlock(CValidationState& state, CBlockIndex *pindex) {
    AssertLockHeld(cs_main);

    int nHeight = pindex->nHeight;

    // Remove the invalidity flag from this block and all its descendants.
    BlockMap::iterator it = mapBlockIndex.begin();
    while (it != mapBlockIndex.end()) {
        if (!it->second->IsValid() && it->second->GetAncestor(nHeight) == pindex) {
            it->second->nStatus &= ~BLOCK_FAILED_MASK;
            setDirtyBlockIndex.insert(it->second);
            if (it->second->IsValid(BLOCK_VALID_TRANSACTIONS) && it->second->nChainTx && setBlockIndexCandidates.value_comp()(chainActive.Tip(), it->second)) {
                setBlockIndexCandidates.insert(it->second);
            }
            if (it->second == pindexBestInvalid) {
                // Reset invalid block marker if it was pointing to one of those.
                pindexBestInvalid = NULL;
            }
        }
        it++;
    }

    // Remove the invalidity flag from all ancestors too.
    while (pindex != NULL) {
        if (pindex->nStatus & BLOCK_FAILED_MASK) {
            pindex->nStatus &= ~BLOCK_FAILED_MASK;
            setDirtyBlockIndex.insert(pindex);
        }
        pindex = pindex->pprev;
    }
    return true;
}

CBlockIndex* AddToBlockIndex(const CBlockHeader& block)
{
    // Check for duplicate
    uint256 hash = block.GetHash();
    BlockMap::iterator it = mapBlockIndex.find(hash);
    if (it != mapBlockIndex.end())
        return it->second;

    // Construct new block index object
    CBlockIndex* pindexNew = new CBlockIndex(block);
    assert(pindexNew);
    // We assign the sequence id to blocks only when the full data is available,
    // to avoid miners withholding blocks but broadcasting headers, to get a
    // competitive advantage.
    pindexNew->nSequenceId = 0;
    BlockMap::iterator mi = mapBlockIndex.insert(make_pair(hash, pindexNew)).first;
    pindexNew->phashBlock = &((*mi).first);
    BlockMap::iterator miPrev = mapBlockIndex.find(block.hashPrevBlock);
    if (miPrev != mapBlockIndex.end())
    {
        pindexNew->pprev = (*miPrev).second;
        pindexNew->nHeight = pindexNew->pprev->nHeight + 1;
        pindexNew->BuildSkip();
    }
    pindexNew->nChainWork = (pindexNew->pprev ? pindexNew->pprev->nChainWork : 0) + GetBlockProof(*pindexNew);
    pindexNew->RaiseValidity(BLOCK_VALID_TREE);
    if (pindexBestHeader == NULL || pindexBestHeader->nChainWork < pindexNew->nChainWork)
        pindexBestHeader = pindexNew;

    setDirtyBlockIndex.insert(pindexNew);

    return pindexNew;
}

/** Mark a block as having its data received and checked (up to BLOCK_VALID_TRANSACTIONS). */
bool ReceivedBlockTransactions(const CBlock &block, CValidationState& state, CBlockIndex *pindexNew, const CDiskBlockPos& pos)
{
    pindexNew->nTx = block.vtx.size();
    pindexNew->nChainTx = 0;
    pindexNew->nFile = pos.nFile;
    pindexNew->nDataPos = pos.nPos;
    pindexNew->nUndoPos = 0;
    pindexNew->nStatus |= BLOCK_HAVE_DATA;
    pindexNew->RaiseValidity(BLOCK_VALID_TRANSACTIONS);
    setDirtyBlockIndex.insert(pindexNew);

    if (pindexNew->pprev == NULL || pindexNew->pprev->nChainTx) {
        // If pindexNew is the genesis block or all parents are BLOCK_VALID_TRANSACTIONS.
        deque<CBlockIndex*> queue;
        queue.push_back(pindexNew);

        // Recursively process any descendant blocks that now may be eligible to be connected.
        while (!queue.empty()) {
            CBlockIndex *pindex = queue.front();
            queue.pop_front();
            pindex->nChainTx = (pindex->pprev ? pindex->pprev->nChainTx : 0) + pindex->nTx;
            {
                LOCK(cs_nBlockSequenceId);
                pindex->nSequenceId = nBlockSequenceId++;
            }
            if (chainActive.Tip() == NULL || !setBlockIndexCandidates.value_comp()(pindex, chainActive.Tip())) {
                setBlockIndexCandidates.insert(pindex);
            }
            std::pair<std::multimap<CBlockIndex*, CBlockIndex*>::iterator, std::multimap<CBlockIndex*, CBlockIndex*>::iterator> range = mapBlocksUnlinked.equal_range(pindex);
            while (range.first != range.second) {
                std::multimap<CBlockIndex*, CBlockIndex*>::iterator it = range.first;
                queue.push_back(it->second);
                range.first++;
                mapBlocksUnlinked.erase(it);
            }
        }
    } else {
        if (pindexNew->pprev && pindexNew->pprev->IsValid(BLOCK_VALID_TREE)) {
            mapBlocksUnlinked.insert(std::make_pair(pindexNew->pprev, pindexNew));
        }
    }

    return true;
}

bool FindBlockPos(CValidationState &state, CDiskBlockPos &pos, unsigned int nAddSize, unsigned int nHeight, uint64_t nTime, bool fKnown = false)
{
    LOCK(cs_LastBlockFile);

    unsigned int nFile = fKnown ? pos.nFile : nLastBlockFile;
    if (vinfoBlockFile.size() <= nFile) {
        vinfoBlockFile.resize(nFile + 1);
    }

    if (!fKnown) {
        while (vinfoBlockFile[nFile].nSize + nAddSize >= MAX_BLOCKFILE_SIZE) {
            LogPrintf("Leaving block file %i: %s\n", nFile, vinfoBlockFile[nFile].ToString());
            FlushBlockFile(true);
            nFile++;
            if (vinfoBlockFile.size() <= nFile) {
                vinfoBlockFile.resize(nFile + 1);
            }
        }
        pos.nFile = nFile;
        pos.nPos = vinfoBlockFile[nFile].nSize;
    }

    nLastBlockFile = nFile;
    vinfoBlockFile[nFile].AddBlock(nHeight, nTime);
    if (fKnown)
        vinfoBlockFile[nFile].nSize = std::max(pos.nPos + nAddSize, vinfoBlockFile[nFile].nSize);
    else
        vinfoBlockFile[nFile].nSize += nAddSize;

    if (!fKnown) {
        unsigned int nOldChunks = (pos.nPos + BLOCKFILE_CHUNK_SIZE - 1) / BLOCKFILE_CHUNK_SIZE;
        unsigned int nNewChunks = (vinfoBlockFile[nFile].nSize + BLOCKFILE_CHUNK_SIZE - 1) / BLOCKFILE_CHUNK_SIZE;
        if (nNewChunks > nOldChunks) {
            if (fPruneMode)
                fCheckForPruning = true;
            if (CheckDiskSpace(nNewChunks * BLOCKFILE_CHUNK_SIZE - pos.nPos)) {
                FILE *file = OpenBlockFile(pos);
                if (file) {
                    LogPrintf("Pre-allocating up to position 0x%x in blk%05u.dat\n", nNewChunks * BLOCKFILE_CHUNK_SIZE, pos.nFile);
                    AllocateFileRange(file, pos.nPos, nNewChunks * BLOCKFILE_CHUNK_SIZE - pos.nPos);
                    fclose(file);
                }
            }
            else
                return state.Error("out of disk space");
        }
    }

    setDirtyFileInfo.insert(nFile);
    return true;
}

bool FindUndoPos(CValidationState &state, int nFile, CDiskBlockPos &pos, unsigned int nAddSize)
{
    pos.nFile = nFile;

    LOCK(cs_LastBlockFile);

    unsigned int nNewSize;
    pos.nPos = vinfoBlockFile[nFile].nUndoSize;
    nNewSize = vinfoBlockFile[nFile].nUndoSize += nAddSize;
    setDirtyFileInfo.insert(nFile);

    unsigned int nOldChunks = (pos.nPos + UNDOFILE_CHUNK_SIZE - 1) / UNDOFILE_CHUNK_SIZE;
    unsigned int nNewChunks = (nNewSize + UNDOFILE_CHUNK_SIZE - 1) / UNDOFILE_CHUNK_SIZE;
    if (nNewChunks > nOldChunks) {
        if (fPruneMode)
            fCheckForPruning = true;
        if (CheckDiskSpace(nNewChunks * UNDOFILE_CHUNK_SIZE - pos.nPos)) {
            FILE *file = OpenUndoFile(pos);
            if (file) {
                LogPrintf("Pre-allocating up to position 0x%x in rev%05u.dat\n", nNewChunks * UNDOFILE_CHUNK_SIZE, pos.nFile);
                AllocateFileRange(file, pos.nPos, nNewChunks * UNDOFILE_CHUNK_SIZE - pos.nPos);
                fclose(file);
            }
        }
        else
            return state.Error("out of disk space");
    }

    return true;
}

bool CheckBlockHeader(const CBlockHeader& block, CValidationState& state, bool fCheckPOW)
{
    // Check proof of work matches claimed amount
    if (fCheckPOW && !CheckProofOfWork(block.GetHash(), block.nBits, Params().GetConsensus()))
        return state.DoS(50, error("CheckBlockHeader(): proof of work failed"),
                         REJECT_INVALID, "high-hash");

    // Check timestamp
    if (block.GetBlockTime() > GetAdjustedTime() + 2 * 60 * 60)
        return state.Invalid(error("CheckBlockHeader(): block timestamp too far in the future"),
                             REJECT_INVALID, "time-too-new");

    return true;
}

bool CheckBlock(const CBlock& block, CValidationState& state, bool fCheckPOW, bool fCheckMerkleRoot)
{
    // These are checks that are independent of context.

    // Check that the header is valid (particularly PoW).  This is mostly
    // redundant with the call in AcceptBlockHeader.
    if (!CheckBlockHeader(block, state, fCheckPOW))
        return false;

    // Check the merkle root.
    if (fCheckMerkleRoot) {
        bool mutated;
        uint256 hashMerkleRoot2 = block.BuildMerkleTree(&mutated);
        if (block.hashMerkleRoot != hashMerkleRoot2)
            return state.DoS(100, error("CheckBlock(): hashMerkleRoot mismatch"),
                             REJECT_INVALID, "bad-txnmrklroot", true);

        // Check for merkle tree malleability (CVE-2012-2459): repeating sequences
        // of transactions in a block without affecting the merkle root of a block,
        // while still invalidating it.
        if (mutated)
            return state.DoS(100, error("CheckBlock(): duplicate transaction"),
                             REJECT_INVALID, "bad-txns-duplicate", true);
    }

    // All potential-corruption validation must be done before we do any
    // transaction validation, as otherwise we may mark the header as invalid
    // because we receive the wrong transactions for it.

    // Size limits
    if (block.vtx.empty() || block.vtx.size() > MAX_BLOCK_SIZE || ::GetSerializeSize(block, SER_NETWORK, PROTOCOL_VERSION) > MAX_BLOCK_SIZE)
        return state.DoS(100, error("CheckBlock(): size limits failed"),
                         REJECT_INVALID, "bad-blk-length");

    // First transaction must be coinbase, the rest must not be
    if (block.vtx.empty() || !block.vtx[0].IsCoinBase())
        return state.DoS(100, error("CheckBlock(): first tx is not coinbase"),
                         REJECT_INVALID, "bad-cb-missing");
    for (unsigned int i = 1; i < block.vtx.size(); i++)
        if (block.vtx[i].IsCoinBase())
            return state.DoS(100, error("CheckBlock(): more than one coinbase"),
                             REJECT_INVALID, "bad-cb-multiple");

    // Check transactions
    BOOST_FOREACH(const CTransaction& tx, block.vtx)
        if (!CheckTransaction(tx, state))
            return error("CheckBlock(): CheckTransaction failed");

    unsigned int nSigOps = 0;
    BOOST_FOREACH(const CTransaction& tx, block.vtx)
    {
        nSigOps += GetLegacySigOpCount(tx);
    }
    if (nSigOps > MAX_BLOCK_SIGOPS)
        return state.DoS(100, error("CheckBlock(): out-of-bounds SigOpCount"),
                         REJECT_INVALID, "bad-blk-sigops", true);

    return true;
}

bool ContextualCheckBlockHeader(const CBlockHeader& block, CValidationState& state, CBlockIndex * const pindexPrev)
{
    const CChainParams& chainParams = Params();
    const Consensus::Params& consensusParams = chainParams.GetConsensus();
    uint256 hash = block.GetHash();
    if (hash == consensusParams.hashGenesisBlock)
        return true;

    assert(pindexPrev);

    int nHeight = pindexPrev->nHeight+1;

    // Check proof of work
    if (block.nBits != GetNextWorkRequired(pindexPrev, &block, consensusParams))
        return state.DoS(100, error("%s: incorrect proof of work", __func__),
                         REJECT_INVALID, "bad-diffbits");

    // Check timestamp against prev
    if (block.GetBlockTime() <= pindexPrev->GetMedianTimePast())
        return state.Invalid(error("%s: block's timestamp is too early", __func__),
                             REJECT_INVALID, "time-too-old");

    if(fCheckpointsEnabled)
    {
        // Check that the block chain matches the known block chain up to a checkpoint
        if (!Checkpoints::CheckBlock(chainParams.Checkpoints(), nHeight, hash))
            return state.DoS(100, error("%s: rejected by checkpoint lock-in at %d", __func__, nHeight),
                             REJECT_CHECKPOINT, "checkpoint mismatch");

        // Don't accept any forks from the main chain prior to last checkpoint
        CBlockIndex* pcheckpoint = Checkpoints::GetLastCheckpoint(chainParams.Checkpoints());
        if (pcheckpoint && nHeight < pcheckpoint->nHeight)
            return state.DoS(100, error("%s: forked chain older than last checkpoint (height %d)", __func__, nHeight));
    }

    // Reject block.nVersion=1 blocks when 95% (75% on testnet) of the network has upgraded:
    if (block.nVersion < 2 && IsSuperMajority(2, pindexPrev, consensusParams.nMajorityRejectBlockOutdated, consensusParams))
        return state.Invalid(error("%s: rejected nVersion=1 block", __func__),
                             REJECT_OBSOLETE, "bad-version");

    // Reject block.nVersion=2 blocks when 95% (75% on testnet) of the network has upgraded:
    if (block.nVersion < 3 && IsSuperMajority(3, pindexPrev, consensusParams.nMajorityRejectBlockOutdated, consensusParams))
        return state.Invalid(error("%s : rejected nVersion=2 block", __func__),
                             REJECT_OBSOLETE, "bad-version");

    return true;
}

bool ContextualCheckBlock(const CBlock& block, CValidationState& state, CBlockIndex * const pindexPrev)
{
    const int nHeight = pindexPrev == NULL ? 0 : pindexPrev->nHeight + 1;
    const Consensus::Params& consensusParams = Params().GetConsensus();

    // Check that all transactions are finalized
    BOOST_FOREACH(const CTransaction& tx, block.vtx)
        if (!IsFinalTx(tx, nHeight, block.GetBlockTime())) {
            return state.DoS(10, error("%s: contains a non-final transaction", __func__), REJECT_INVALID, "bad-txns-nonfinal");
        }

    // Enforce block.nVersion=2 rule that the coinbase starts with serialized block height
    // if 750 of the last 1,000 blocks are version 2 or greater (51/100 if testnet):
    if (block.nVersion >= 2 && IsSuperMajority(2, pindexPrev, consensusParams.nMajorityEnforceBlockUpgrade, consensusParams))
    {
        CScript expect = CScript() << nHeight;
        if (block.vtx[0].vin[0].scriptSig.size() < expect.size() ||
            !std::equal(expect.begin(), expect.end(), block.vtx[0].vin[0].scriptSig.begin())) {
            return state.DoS(100, error("%s: block height mismatch in coinbase", __func__), REJECT_INVALID, "bad-cb-height");
        }
    }

    return true;
}

bool AcceptBlockHeader(const CBlockHeader& block, CValidationState& state, CBlockIndex** ppindex)
{
    const CChainParams& chainparams = Params();
    AssertLockHeld(cs_main);
    // Check for duplicate
    uint256 hash = block.GetHash();
    BlockMap::iterator miSelf = mapBlockIndex.find(hash);
    CBlockIndex *pindex = NULL;
    if (miSelf != mapBlockIndex.end()) {
        // Block header is already known.
        pindex = miSelf->second;
        if (ppindex)
            *ppindex = pindex;
        if (pindex->nStatus & BLOCK_FAILED_MASK)
            return state.Invalid(error("%s: block is marked invalid", __func__), 0, "duplicate");
        return true;
    }

    if (!CheckBlockHeader(block, state))
        return false;

    // Get prev block index
    CBlockIndex* pindexPrev = NULL;
    if (hash != chainparams.GetConsensus().hashGenesisBlock) {
        BlockMap::iterator mi = mapBlockIndex.find(block.hashPrevBlock);
        if (mi == mapBlockIndex.end())
            return state.DoS(10, error("%s: prev block not found", __func__), 0, "bad-prevblk");
        pindexPrev = (*mi).second;
        if (pindexPrev->nStatus & BLOCK_FAILED_MASK)
            return state.DoS(100, error("%s: prev block invalid", __func__), REJECT_INVALID, "bad-prevblk");
    }

    if (!ContextualCheckBlockHeader(block, state, pindexPrev))
        return false;

    if (pindex == NULL)
        pindex = AddToBlockIndex(block);

    if (ppindex)
        *ppindex = pindex;

    return true;
}

bool AcceptBlock(CBlock& block, CValidationState& state, CBlockIndex** ppindex, bool fRequested, CDiskBlockPos* dbp)
{
    const CChainParams& chainparams = Params();
    AssertLockHeld(cs_main);

    CBlockIndex *&pindex = *ppindex;

    if (!AcceptBlockHeader(block, state, &pindex))
        return false;

    // Try to process all requested blocks that we don't have, but only
    // process an unrequested block if it's new and has enough work to
    // advance our tip.
    bool fAlreadyHave = pindex->nStatus & BLOCK_HAVE_DATA;
    bool fHasMoreWork = (chainActive.Tip() ? pindex->nChainWork > chainActive.Tip()->nChainWork : true);

    // TODO: deal better with return value and error conditions for duplicate
    // and unrequested blocks.
    if (fAlreadyHave) return true;
    if (!fRequested) {  // If we didn't ask for it:
        if (pindex->nTx != 0) return true;  // This is a previously-processed block that was pruned
        if (!fHasMoreWork) return true;     // Don't process less-work chains
    }

    if ((!CheckBlock(block, state)) || !ContextualCheckBlock(block, state, pindex->pprev)) {
        if (state.IsInvalid() && !state.CorruptionPossible()) {
            pindex->nStatus |= BLOCK_FAILED_VALID;
            setDirtyBlockIndex.insert(pindex);
        }
        return false;
    }

    int nHeight = pindex->nHeight;

    // Write block to history file
    try {
        unsigned int nBlockSize = ::GetSerializeSize(block, SER_DISK, CLIENT_VERSION);
        CDiskBlockPos blockPos;
        if (dbp != NULL)
            blockPos = *dbp;
        if (!FindBlockPos(state, blockPos, nBlockSize+8, nHeight, block.GetBlockTime(), dbp != NULL))
            return error("AcceptBlock(): FindBlockPos failed");
        if (dbp == NULL)
            if (!WriteBlockToDisk(block, blockPos, chainparams.MessageStart()))
                AbortNode(state, "Failed to write block");
        if (!ReceivedBlockTransactions(block, state, pindex, blockPos))
            return error("AcceptBlock(): ReceivedBlockTransactions failed");
    } catch (const std::runtime_error& e) {
        return AbortNode(state, std::string("System error: ") + e.what());
    }

    if (fCheckForPruning)
        FlushStateToDisk(state, FLUSH_STATE_NONE); // we just allocated more disk space for block files

    return true;
}

static bool IsSuperMajority(int minVersion, const CBlockIndex* pstart, unsigned nRequired, const Consensus::Params& consensusParams)
{
    unsigned int nFound = 0;
    for (int i = 0; i < consensusParams.nMajorityWindow && nFound < nRequired && pstart != NULL; i++)
    {
        if (pstart->nVersion >= minVersion)
            ++nFound;
        pstart = pstart->pprev;
    }
    return (nFound >= nRequired);
}


bool ProcessNewBlock(CValidationState &state, CNode* pfrom, CBlock* pblock, bool fForceProcessing, CDiskBlockPos *dbp)
{
    // Preliminary checks
    bool checked = CheckBlock(*pblock, state);

    {
        LOCK(cs_main);
        bool fRequested = MarkBlockAsReceived(pblock->GetHash());
        fRequested |= fForceProcessing;
        if (!checked) {
            return error("%s: CheckBlock FAILED", __func__);
        }

        // Store to disk
        CBlockIndex *pindex = NULL;
        bool ret = AcceptBlock(*pblock, state, &pindex, fRequested, dbp);
        if (pindex && pfrom) {
            mapBlockSource[pindex->GetBlockHash()] = pfrom->GetId();
        }
        CheckBlockIndex();
        if (!ret)
            return error("%s: AcceptBlock FAILED", __func__);
    }

    if (!ActivateBestChain(state, pblock))
        return error("%s: ActivateBestChain failed", __func__);

    return true;
}

bool TestBlockValidity(CValidationState &state, const CBlock& block, CBlockIndex * const pindexPrev, bool fCheckPOW, bool fCheckMerkleRoot)
{
    AssertLockHeld(cs_main);
    assert(pindexPrev == chainActive.Tip());

    CCoinsViewCache viewNew(pcoinsTip);
    CBlockIndex indexDummy(block);
    indexDummy.pprev = pindexPrev;
    indexDummy.nHeight = pindexPrev->nHeight + 1;

    // NOTE: CheckBlockHeader is called by CheckBlock
    if (!ContextualCheckBlockHeader(block, state, pindexPrev))
        return false;
    if (!CheckBlock(block, state, fCheckPOW, fCheckMerkleRoot))
        return false;
    if (!ContextualCheckBlock(block, state, pindexPrev))
        return false;
    if (!ConnectBlock(block, state, &indexDummy, viewNew, true))
        return false;
    assert(state.IsValid());

    return true;
}

/**
 * BLOCK PRUNING CODE
 */

/* Calculate the amount of disk space the block & undo files currently use */
uint64_t CalculateCurrentUsage()
{
    uint64_t retval = 0;
    BOOST_FOREACH(const CBlockFileInfo &file, vinfoBlockFile) {
        retval += file.nSize + file.nUndoSize;
    }
    return retval;
}

/* Prune a block file (modify associated database entries)*/
void PruneOneBlockFile(const int fileNumber)
{
    for (BlockMap::iterator it = mapBlockIndex.begin(); it != mapBlockIndex.end(); ++it) {
        CBlockIndex* pindex = it->second;
        if (pindex->nFile == fileNumber) {
            pindex->nStatus &= ~BLOCK_HAVE_DATA;
            pindex->nStatus &= ~BLOCK_HAVE_UNDO;
            pindex->nFile = 0;
            pindex->nDataPos = 0;
            pindex->nUndoPos = 0;
            setDirtyBlockIndex.insert(pindex);

            // Prune from mapBlocksUnlinked -- any block we prune would have
            // to be downloaded again in order to consider its chain, at which
            // point it would be considered as a candidate for
            // mapBlocksUnlinked or setBlockIndexCandidates.
            std::pair<std::multimap<CBlockIndex*, CBlockIndex*>::iterator, std::multimap<CBlockIndex*, CBlockIndex*>::iterator> range = mapBlocksUnlinked.equal_range(pindex->pprev);
            while (range.first != range.second) {
                std::multimap<CBlockIndex *, CBlockIndex *>::iterator it = range.first;
                range.first++;
                if (it->second == pindex) {
                    mapBlocksUnlinked.erase(it);
                }
            }
        }
    }

    vinfoBlockFile[fileNumber].SetNull();
    setDirtyFileInfo.insert(fileNumber);
}


void UnlinkPrunedFiles(std::set<int>& setFilesToPrune)
{
    for (set<int>::iterator it = setFilesToPrune.begin(); it != setFilesToPrune.end(); ++it) {
        CDiskBlockPos pos(*it, 0);
        boost::filesystem::remove(GetBlockPosFilename(pos, "blk"));
        boost::filesystem::remove(GetBlockPosFilename(pos, "rev"));
        LogPrintf("Prune: %s deleted blk/rev (%05u)\n", __func__, *it);
    }
}

/* Calculate the block/rev files that should be deleted to remain under target*/
void FindFilesToPrune(std::set<int>& setFilesToPrune)
{
    LOCK2(cs_main, cs_LastBlockFile);
    if (chainActive.Tip() == NULL || nPruneTarget == 0) {
        return;
    }
    if (chainActive.Tip()->nHeight <= Params().PruneAfterHeight()) {
        return;
    }

    unsigned int nLastBlockWeCanPrune = chainActive.Tip()->nHeight - MIN_BLOCKS_TO_KEEP;
    uint64_t nCurrentUsage = CalculateCurrentUsage();
    // We don't check to prune until after we've allocated new space for files
    // So we should leave a buffer under our target to account for another allocation
    // before the next pruning.
    uint64_t nBuffer = BLOCKFILE_CHUNK_SIZE + UNDOFILE_CHUNK_SIZE;
    uint64_t nBytesToPrune;
    int count=0;

    if (nCurrentUsage + nBuffer >= nPruneTarget) {
        for (int fileNumber = 0; fileNumber < nLastBlockFile; fileNumber++) {
            nBytesToPrune = vinfoBlockFile[fileNumber].nSize + vinfoBlockFile[fileNumber].nUndoSize;

            if (vinfoBlockFile[fileNumber].nSize == 0)
                continue;

            if (nCurrentUsage + nBuffer < nPruneTarget)  // are we below our target?
                break;

            // don't prune files that could have a block within MIN_BLOCKS_TO_KEEP of the main chain's tip but keep scanning
            if (vinfoBlockFile[fileNumber].nHeightLast > nLastBlockWeCanPrune)
                continue;

            PruneOneBlockFile(fileNumber);
            // Queue up the files for removal
            setFilesToPrune.insert(fileNumber);
            nCurrentUsage -= nBytesToPrune;
            count++;
        }
    }

    LogPrint("prune", "Prune: target=%dMiB actual=%dMiB diff=%dMiB max_prune_height=%d removed %d blk/rev pairs\n",
           nPruneTarget/1024/1024, nCurrentUsage/1024/1024,
           ((int64_t)nPruneTarget - (int64_t)nCurrentUsage)/1024/1024,
           nLastBlockWeCanPrune, count);
}

bool CheckDiskSpace(uint64_t nAdditionalBytes)
{
    uint64_t nFreeBytesAvailable = boost::filesystem::space(GetDataDir()).available;

    // Check for nMinDiskSpace bytes (currently 50MB)
    if (nFreeBytesAvailable < nMinDiskSpace + nAdditionalBytes)
        return AbortNode("Disk space is low!", _("Error: Disk space is low!"));

    return true;
}

FILE* OpenDiskFile(const CDiskBlockPos &pos, const char *prefix, bool fReadOnly)
{
    if (pos.IsNull())
        return NULL;
    boost::filesystem::path path = GetBlockPosFilename(pos, prefix);
    boost::filesystem::create_directories(path.parent_path());
    FILE* file = fopen(path.string().c_str(), "rb+");
    if (!file && !fReadOnly)
        file = fopen(path.string().c_str(), "wb+");
    if (!file) {
        LogPrintf("Unable to open file %s\n", path.string());
        return NULL;
    }
    if (pos.nPos) {
        if (fseek(file, pos.nPos, SEEK_SET)) {
            LogPrintf("Unable to seek to position %u of %s\n", pos.nPos, path.string());
            fclose(file);
            return NULL;
        }
    }
    return file;
}

FILE* OpenBlockFile(const CDiskBlockPos &pos, bool fReadOnly) {
    return OpenDiskFile(pos, "blk", fReadOnly);
}

FILE* OpenUndoFile(const CDiskBlockPos &pos, bool fReadOnly) {
    return OpenDiskFile(pos, "rev", fReadOnly);
}

boost::filesystem::path GetBlockPosFilename(const CDiskBlockPos &pos, const char *prefix)
{
    return GetDataDir() / "blocks" / strprintf("%s%05u.dat", prefix, pos.nFile);
}

CBlockIndex * InsertBlockIndex(uint256 hash)
{
    if (hash.IsNull())
        return NULL;

    // Return existing
    BlockMap::iterator mi = mapBlockIndex.find(hash);
    if (mi != mapBlockIndex.end())
        return (*mi).second;

    // Create new
    CBlockIndex* pindexNew = new CBlockIndex();
    if (!pindexNew)
        throw runtime_error("LoadBlockIndex(): new CBlockIndex failed");
    mi = mapBlockIndex.insert(make_pair(hash, pindexNew)).first;
    pindexNew->phashBlock = &((*mi).first);

    return pindexNew;
}

bool static LoadBlockIndexDB()
{
    const CChainParams& chainparams = Params();
    if (!pblocktree->LoadBlockIndexGuts())
        return false;

    boost::this_thread::interruption_point();

    // Calculate nChainWork
    vector<pair<int, CBlockIndex*> > vSortedByHeight;
    vSortedByHeight.reserve(mapBlockIndex.size());
    BOOST_FOREACH(const PAIRTYPE(uint256, CBlockIndex*)& item, mapBlockIndex)
    {
        CBlockIndex* pindex = item.second;
        vSortedByHeight.push_back(make_pair(pindex->nHeight, pindex));
    }
    sort(vSortedByHeight.begin(), vSortedByHeight.end());
    BOOST_FOREACH(const PAIRTYPE(int, CBlockIndex*)& item, vSortedByHeight)
    {
        CBlockIndex* pindex = item.second;
        pindex->nChainWork = (pindex->pprev ? pindex->pprev->nChainWork : 0) + GetBlockProof(*pindex);
        // We can link the chain of blocks for which we've received transactions at some point.
        // Pruned nodes may have deleted the block.
        if (pindex->nTx > 0) {
            if (pindex->pprev) {
                if (pindex->pprev->nChainTx) {
                    pindex->nChainTx = pindex->pprev->nChainTx + pindex->nTx;
                } else {
                    pindex->nChainTx = 0;
                    mapBlocksUnlinked.insert(std::make_pair(pindex->pprev, pindex));
                }
            } else {
                pindex->nChainTx = pindex->nTx;
            }
        }
        if (pindex->IsValid(BLOCK_VALID_TRANSACTIONS) && (pindex->nChainTx || pindex->pprev == NULL))
            setBlockIndexCandidates.insert(pindex);
        if (pindex->nStatus & BLOCK_FAILED_MASK && (!pindexBestInvalid || pindex->nChainWork > pindexBestInvalid->nChainWork))
            pindexBestInvalid = pindex;
        if (pindex->pprev)
            pindex->BuildSkip();
        if (pindex->IsValid(BLOCK_VALID_TREE) && (pindexBestHeader == NULL || CBlockIndexWorkComparator()(pindexBestHeader, pindex)))
            pindexBestHeader = pindex;
    }

    // Load block file info
    pblocktree->ReadLastBlockFile(nLastBlockFile);
    vinfoBlockFile.resize(nLastBlockFile + 1);
    LogPrintf("%s: last block file = %i\n", __func__, nLastBlockFile);
    for (int nFile = 0; nFile <= nLastBlockFile; nFile++) {
        pblocktree->ReadBlockFileInfo(nFile, vinfoBlockFile[nFile]);
    }
    LogPrintf("%s: last block file info: %s\n", __func__, vinfoBlockFile[nLastBlockFile].ToString());
    for (int nFile = nLastBlockFile + 1; true; nFile++) {
        CBlockFileInfo info;
        if (pblocktree->ReadBlockFileInfo(nFile, info)) {
            vinfoBlockFile.push_back(info);
        } else {
            break;
        }
    }

    // Check presence of blk files
    LogPrintf("Checking all blk files are present...\n");
    set<int> setBlkDataFiles;
    BOOST_FOREACH(const PAIRTYPE(uint256, CBlockIndex*)& item, mapBlockIndex)
    {
        CBlockIndex* pindex = item.second;
        if (pindex->nStatus & BLOCK_HAVE_DATA) {
            setBlkDataFiles.insert(pindex->nFile);
        }
    }
    for (std::set<int>::iterator it = setBlkDataFiles.begin(); it != setBlkDataFiles.end(); it++)
    {
        CDiskBlockPos pos(*it, 0);
        if (CAutoFile(OpenBlockFile(pos, true), SER_DISK, CLIENT_VERSION).IsNull()) {
            return false;
        }
    }

    // Check whether we have ever pruned block & undo files
    pblocktree->ReadFlag("prunedblockfiles", fHavePruned);
    if (fHavePruned)
        LogPrintf("LoadBlockIndexDB(): Block files have previously been pruned\n");

    // Check whether we need to continue reindexing
    bool fReindexing = false;
    pblocktree->ReadReindexing(fReindexing);
    fReindex |= fReindexing;

    // Check whether we have a transaction index
    pblocktree->ReadFlag("txindex", fTxIndex);
    LogPrintf("%s: transaction index %s\n", __func__, fTxIndex ? "enabled" : "disabled");

    // Load pointer to end of best chain
    BlockMap::iterator it = mapBlockIndex.find(pcoinsTip->GetBestBlock());
    if (it == mapBlockIndex.end())
        return true;
    chainActive.SetTip(it->second);

    PruneBlockIndexCandidates();

    LogPrintf("%s: hashBestChain=%s height=%d date=%s progress=%f\n", __func__,
        chainActive.Tip()->GetBlockHash().ToString(), chainActive.Height(),
        DateTimeStrFormat("%Y-%m-%d %H:%M:%S", chainActive.Tip()->GetBlockTime()),
        Checkpoints::GuessVerificationProgress(chainparams.Checkpoints(), chainActive.Tip()));

    return true;
}

CVerifyDB::CVerifyDB()
{
    uiInterface.ShowProgress(_("Verifying blocks..."), 0);
}

CVerifyDB::~CVerifyDB()
{
    uiInterface.ShowProgress("", 100);
}

bool CVerifyDB::VerifyDB(CCoinsView *coinsview, int nCheckLevel, int nCheckDepth)
{
    LOCK(cs_main);
    if (chainActive.Tip() == NULL || chainActive.Tip()->pprev == NULL)
        return true;

    // Verify blocks in the best chain
    if (nCheckDepth <= 0)
        nCheckDepth = 1000000000; // suffices until the year 19000
    if (nCheckDepth > chainActive.Height())
        nCheckDepth = chainActive.Height();
    nCheckLevel = std::max(0, std::min(4, nCheckLevel));
    LogPrintf("Verifying last %i blocks at level %i\n", nCheckDepth, nCheckLevel);
    CCoinsViewCache coins(coinsview);
    CBlockIndex* pindexState = chainActive.Tip();
    CBlockIndex* pindexFailure = NULL;
    int nGoodTransactions = 0;
    CValidationState state;
    for (CBlockIndex* pindex = chainActive.Tip(); pindex && pindex->pprev; pindex = pindex->pprev)
    {
        boost::this_thread::interruption_point();
        uiInterface.ShowProgress(_("Verifying blocks..."), std::max(1, std::min(99, (int)(((double)(chainActive.Height() - pindex->nHeight)) / (double)nCheckDepth * (nCheckLevel >= 4 ? 50 : 100)))));
        if (pindex->nHeight < chainActive.Height()-nCheckDepth)
            break;
        CBlock block;
        // check level 0: read from disk
        if (!ReadBlockFromDisk(block, pindex))
            return error("VerifyDB(): *** ReadBlockFromDisk failed at %d, hash=%s", pindex->nHeight, pindex->GetBlockHash().ToString());
        // check level 1: verify block validity
        if (nCheckLevel >= 1 && !CheckBlock(block, state))
            return error("VerifyDB(): *** found bad block at %d, hash=%s\n", pindex->nHeight, pindex->GetBlockHash().ToString());
        // check level 2: verify undo validity
        if (nCheckLevel >= 2 && pindex) {
            CBlockUndo undo;
            CDiskBlockPos pos = pindex->GetUndoPos();
            if (!pos.IsNull()) {
                if (!UndoReadFromDisk(undo, pos, pindex->pprev->GetBlockHash()))
                    return error("VerifyDB(): *** found bad undo data at %d, hash=%s\n", pindex->nHeight, pindex->GetBlockHash().ToString());
            }
        }
        // check level 3: check for inconsistencies during memory-only disconnect of tip blocks
        if (nCheckLevel >= 3 && pindex == pindexState && (coins.DynamicMemoryUsage() + pcoinsTip->DynamicMemoryUsage()) <= nCoinCacheUsage) {
            bool fClean = true;
            if (!DisconnectBlock(block, state, pindex, coins, &fClean))
                return error("VerifyDB(): *** irrecoverable inconsistency in block data at %d, hash=%s", pindex->nHeight, pindex->GetBlockHash().ToString());
            pindexState = pindex->pprev;
            if (!fClean) {
                nGoodTransactions = 0;
                pindexFailure = pindex;
            } else
                nGoodTransactions += block.vtx.size();
        }
        if (ShutdownRequested())
            return true;
    }
    if (pindexFailure)
        return error("VerifyDB(): *** coin database inconsistencies found (last %i blocks, %i good transactions before that)\n", chainActive.Height() - pindexFailure->nHeight + 1, nGoodTransactions);

    // check level 4: try reconnecting blocks
    if (nCheckLevel >= 4) {
        CBlockIndex *pindex = pindexState;
        while (pindex != chainActive.Tip()) {
            boost::this_thread::interruption_point();
            uiInterface.ShowProgress(_("Verifying blocks..."), std::max(1, std::min(99, 100 - (int)(((double)(chainActive.Height() - pindex->nHeight)) / (double)nCheckDepth * 50))));
            pindex = chainActive.Next(pindex);
            CBlock block;
            if (!ReadBlockFromDisk(block, pindex))
                return error("VerifyDB(): *** ReadBlockFromDisk failed at %d, hash=%s", pindex->nHeight, pindex->GetBlockHash().ToString());
            if (!ConnectBlock(block, state, pindex, coins))
                return error("VerifyDB(): *** found unconnectable block at %d, hash=%s", pindex->nHeight, pindex->GetBlockHash().ToString());
        }
    }

    LogPrintf("No coin database inconsistencies in last %i blocks (%i transactions)\n", chainActive.Height() - pindexState->nHeight, nGoodTransactions);

    return true;
}

void UnloadBlockIndex()
{
    LOCK(cs_main);
    setBlockIndexCandidates.clear();
    chainActive.SetTip(NULL);
    pindexBestInvalid = NULL;
    pindexBestHeader = NULL;
    mempool.clear();
    mapOrphanTransactions.clear();
    mapOrphanTransactionsByPrev.clear();
    nSyncStarted = 0;
    mapBlocksUnlinked.clear();
    vinfoBlockFile.clear();
    nLastBlockFile = 0;
    nBlockSequenceId = 1;
    mapBlockSource.clear();
    mapBlocksInFlight.clear();
    nQueuedValidatedHeaders = 0;
    nPreferredDownload = 0;
    setDirtyBlockIndex.clear();
    setDirtyFileInfo.clear();
    mapNodeState.clear();

    BOOST_FOREACH(BlockMap::value_type& entry, mapBlockIndex) {
        delete entry.second;
    }
    mapBlockIndex.clear();
    fHavePruned = false;
}

bool LoadBlockIndex()
{
    // Load block index from databases
    if (!fReindex && !LoadBlockIndexDB())
        return false;
    return true;
}


bool InitBlockIndex() {
    const CChainParams& chainparams = Params();
    LOCK(cs_main);
    // Check whether we're already initialized
    if (chainActive.Genesis() != NULL)
        return true;

    // Use the provided setting for -txindex in the new database
    fTxIndex = GetBoolArg("-txindex", false);
    pblocktree->WriteFlag("txindex", fTxIndex);
    LogPrintf("Initializing databases...\n");

    // Only add the genesis block if not reindexing (in which case we reuse the one already on disk)
    if (!fReindex) {
        try {
            CBlock &block = const_cast<CBlock&>(Params().GenesisBlock());
            // Start new block file
            unsigned int nBlockSize = ::GetSerializeSize(block, SER_DISK, CLIENT_VERSION);
            CDiskBlockPos blockPos;
            CValidationState state;
            if (!FindBlockPos(state, blockPos, nBlockSize+8, 0, block.GetBlockTime()))
                return error("LoadBlockIndex(): FindBlockPos failed");
            if (!WriteBlockToDisk(block, blockPos, chainparams.MessageStart()))
                return error("LoadBlockIndex(): writing genesis block to disk failed");
            CBlockIndex *pindex = AddToBlockIndex(block);
            if (!ReceivedBlockTransactions(block, state, pindex, blockPos))
                return error("LoadBlockIndex(): genesis block not accepted");
            if (!ActivateBestChain(state, &block))
                return error("LoadBlockIndex(): genesis block cannot be activated");
            // Force a chainstate write so that when we VerifyDB in a moment, it doesn't check stale data
            return FlushStateToDisk(state, FLUSH_STATE_ALWAYS);
        } catch (const std::runtime_error& e) {
            return error("LoadBlockIndex(): failed to initialize block database: %s", e.what());
        }
    }

    return true;
}



bool LoadExternalBlockFile(FILE* fileIn, CDiskBlockPos *dbp)
{
    const CChainParams& chainparams = Params();
    // Map of disk positions for blocks with unknown parent (only used for reindex)
    static std::multimap<uint256, CDiskBlockPos> mapBlocksUnknownParent;
    int64_t nStart = GetTimeMillis();

    int nLoaded = 0;
    try {
        // This takes over fileIn and calls fclose() on it in the CBufferedFile destructor
        CBufferedFile blkdat(fileIn, 2*MAX_BLOCK_SIZE, MAX_BLOCK_SIZE+8, SER_DISK, CLIENT_VERSION);
        uint64_t nRewind = blkdat.GetPos();
        while (!blkdat.eof()) {
            boost::this_thread::interruption_point();

            blkdat.SetPos(nRewind);
            nRewind++; // start one byte further next time, in case of failure
            blkdat.SetLimit(); // remove former limit
            unsigned int nSize = 0;
            try {
                // locate a header
                unsigned char buf[MESSAGE_START_SIZE];
                blkdat.FindByte(Params().MessageStart()[0]);
                nRewind = blkdat.GetPos()+1;
                blkdat >> FLATDATA(buf);
                if (memcmp(buf, Params().MessageStart(), MESSAGE_START_SIZE))
                    continue;
                // read size
                blkdat >> nSize;
                if (nSize < 80 || nSize > MAX_BLOCK_SIZE)
                    continue;
            } catch (const std::exception&) {
                // no valid block header found; don't complain
                break;
            }
            try {
                // read block
                uint64_t nBlockPos = blkdat.GetPos();
                if (dbp)
                    dbp->nPos = nBlockPos;
                blkdat.SetLimit(nBlockPos + nSize);
                blkdat.SetPos(nBlockPos);
                CBlock block;
                blkdat >> block;
                nRewind = blkdat.GetPos();

                // detect out of order blocks, and store them for later
                uint256 hash = block.GetHash();
                if (hash != chainparams.GetConsensus().hashGenesisBlock && mapBlockIndex.find(block.hashPrevBlock) == mapBlockIndex.end()) {
                    LogPrint("reindex", "%s: Out of order block %s, parent %s not known\n", __func__, hash.ToString(),
                            block.hashPrevBlock.ToString());
                    if (dbp)
                        mapBlocksUnknownParent.insert(std::make_pair(block.hashPrevBlock, *dbp));
                    continue;
                }

                // process in case the block isn't known yet
                if (mapBlockIndex.count(hash) == 0 || (mapBlockIndex[hash]->nStatus & BLOCK_HAVE_DATA) == 0) {
                    CValidationState state;
                    if (ProcessNewBlock(state, NULL, &block, true, dbp))
                        nLoaded++;
                    if (state.IsError())
                        break;
                } else if (hash != chainparams.GetConsensus().hashGenesisBlock && mapBlockIndex[hash]->nHeight % 1000 == 0) {
                    LogPrintf("Block Import: already had block %s at height %d\n", hash.ToString(), mapBlockIndex[hash]->nHeight);
                }

                // Recursively process earlier encountered successors of this block
                deque<uint256> queue;
                queue.push_back(hash);
                while (!queue.empty()) {
                    uint256 head = queue.front();
                    queue.pop_front();
                    std::pair<std::multimap<uint256, CDiskBlockPos>::iterator, std::multimap<uint256, CDiskBlockPos>::iterator> range = mapBlocksUnknownParent.equal_range(head);
                    while (range.first != range.second) {
                        std::multimap<uint256, CDiskBlockPos>::iterator it = range.first;
                        if (ReadBlockFromDisk(block, it->second))
                        {
                            LogPrintf("%s: Processing out of order child %s of %s\n", __func__, block.GetHash().ToString(),
                                    head.ToString());
                            CValidationState dummy;
                            if (ProcessNewBlock(dummy, NULL, &block, true, &it->second))
                            {
                                nLoaded++;
                                queue.push_back(block.GetHash());
                            }
                        }
                        range.first++;
                        mapBlocksUnknownParent.erase(it);
                    }
                }
            } catch (const std::exception& e) {
                LogPrintf("%s: Deserialize or I/O error - %s", __func__, e.what());
            }
        }
    } catch (const std::runtime_error& e) {
        AbortNode(std::string("System error: ") + e.what());
    }
    if (nLoaded > 0)
        LogPrintf("Loaded %i blocks from external file in %dms\n", nLoaded, GetTimeMillis() - nStart);
    return nLoaded > 0;
}

void static CheckBlockIndex()
{
    const Consensus::Params& consensusParams = Params().GetConsensus();
    if (!fCheckBlockIndex) {
        return;
    }

    LOCK(cs_main);

    // During a reindex, we read the genesis block and call CheckBlockIndex before ActivateBestChain,
    // so we have the genesis block in mapBlockIndex but no active chain.  (A few of the tests when
    // iterating the block tree require that chainActive has been initialized.)
    if (chainActive.Height() < 0) {
        assert(mapBlockIndex.size() <= 1);
        return;
    }

    // Build forward-pointing map of the entire block tree.
    std::multimap<CBlockIndex*,CBlockIndex*> forward;
    for (BlockMap::iterator it = mapBlockIndex.begin(); it != mapBlockIndex.end(); it++) {
        forward.insert(std::make_pair(it->second->pprev, it->second));
    }

    assert(forward.size() == mapBlockIndex.size());

    std::pair<std::multimap<CBlockIndex*,CBlockIndex*>::iterator,std::multimap<CBlockIndex*,CBlockIndex*>::iterator> rangeGenesis = forward.equal_range(NULL);
    CBlockIndex *pindex = rangeGenesis.first->second;
    rangeGenesis.first++;
    assert(rangeGenesis.first == rangeGenesis.second); // There is only one index entry with parent NULL.

    // Iterate over the entire block tree, using depth-first search.
    // Along the way, remember whether there are blocks on the path from genesis
    // block being explored which are the first to have certain properties.
    size_t nNodes = 0;
    int nHeight = 0;
    CBlockIndex* pindexFirstInvalid = NULL; // Oldest ancestor of pindex which is invalid.
    CBlockIndex* pindexFirstMissing = NULL; // Oldest ancestor of pindex which does not have BLOCK_HAVE_DATA.
    CBlockIndex* pindexFirstNeverProcessed = NULL; // Oldest ancestor of pindex for which nTx == 0.
    CBlockIndex* pindexFirstNotTreeValid = NULL; // Oldest ancestor of pindex which does not have BLOCK_VALID_TREE (regardless of being valid or not).
    CBlockIndex* pindexFirstNotTransactionsValid = NULL; // Oldest ancestor of pindex which does not have BLOCK_VALID_TRANSACTIONS (regardless of being valid or not).
    CBlockIndex* pindexFirstNotChainValid = NULL; // Oldest ancestor of pindex which does not have BLOCK_VALID_CHAIN (regardless of being valid or not).
    CBlockIndex* pindexFirstNotScriptsValid = NULL; // Oldest ancestor of pindex which does not have BLOCK_VALID_SCRIPTS (regardless of being valid or not).
    while (pindex != NULL) {
        nNodes++;
        if (pindexFirstInvalid == NULL && pindex->nStatus & BLOCK_FAILED_VALID) pindexFirstInvalid = pindex;
        if (pindexFirstMissing == NULL && !(pindex->nStatus & BLOCK_HAVE_DATA)) pindexFirstMissing = pindex;
        if (pindexFirstNeverProcessed == NULL && pindex->nTx == 0) pindexFirstNeverProcessed = pindex;
        if (pindex->pprev != NULL && pindexFirstNotTreeValid == NULL && (pindex->nStatus & BLOCK_VALID_MASK) < BLOCK_VALID_TREE) pindexFirstNotTreeValid = pindex;
        if (pindex->pprev != NULL && pindexFirstNotTransactionsValid == NULL && (pindex->nStatus & BLOCK_VALID_MASK) < BLOCK_VALID_TRANSACTIONS) pindexFirstNotTransactionsValid = pindex;
        if (pindex->pprev != NULL && pindexFirstNotChainValid == NULL && (pindex->nStatus & BLOCK_VALID_MASK) < BLOCK_VALID_CHAIN) pindexFirstNotChainValid = pindex;
        if (pindex->pprev != NULL && pindexFirstNotScriptsValid == NULL && (pindex->nStatus & BLOCK_VALID_MASK) < BLOCK_VALID_SCRIPTS) pindexFirstNotScriptsValid = pindex;

        // Begin: actual consistency checks.
        if (pindex->pprev == NULL) {
            // Genesis block checks.
            assert(pindex->GetBlockHash() == consensusParams.hashGenesisBlock); // Genesis block's hash must match.
            assert(pindex == chainActive.Genesis()); // The current active chain's genesis block must be this block.
        }
        if (pindex->nChainTx == 0) assert(pindex->nSequenceId == 0);  // nSequenceId can't be set for blocks that aren't linked
        // VALID_TRANSACTIONS is equivalent to nTx > 0 for all nodes (whether or not pruning has occurred).
        // HAVE_DATA is only equivalent to nTx > 0 (or VALID_TRANSACTIONS) if no pruning has occurred.
        if (!fHavePruned) {
            // If we've never pruned, then HAVE_DATA should be equivalent to nTx > 0
            assert(!(pindex->nStatus & BLOCK_HAVE_DATA) == (pindex->nTx == 0));
            assert(pindexFirstMissing == pindexFirstNeverProcessed);
        } else {
            // If we have pruned, then we can only say that HAVE_DATA implies nTx > 0
            if (pindex->nStatus & BLOCK_HAVE_DATA) assert(pindex->nTx > 0);
        }
        if (pindex->nStatus & BLOCK_HAVE_UNDO) assert(pindex->nStatus & BLOCK_HAVE_DATA);
        assert(((pindex->nStatus & BLOCK_VALID_MASK) >= BLOCK_VALID_TRANSACTIONS) == (pindex->nTx > 0)); // This is pruning-independent.
        // All parents having had data (at some point) is equivalent to all parents being VALID_TRANSACTIONS, which is equivalent to nChainTx being set.
        assert((pindexFirstNeverProcessed != NULL) == (pindex->nChainTx == 0)); // nChainTx != 0 is used to signal that all parent blocks have been processed (but may have been pruned).
        assert((pindexFirstNotTransactionsValid != NULL) == (pindex->nChainTx == 0));
        assert(pindex->nHeight == nHeight); // nHeight must be consistent.
        assert(pindex->pprev == NULL || pindex->nChainWork >= pindex->pprev->nChainWork); // For every block except the genesis block, the chainwork must be larger than the parent's.
        assert(nHeight < 2 || (pindex->pskip && (pindex->pskip->nHeight < nHeight))); // The pskip pointer must point back for all but the first 2 blocks.
        assert(pindexFirstNotTreeValid == NULL); // All mapBlockIndex entries must at least be TREE valid
        if ((pindex->nStatus & BLOCK_VALID_MASK) >= BLOCK_VALID_TREE) assert(pindexFirstNotTreeValid == NULL); // TREE valid implies all parents are TREE valid
        if ((pindex->nStatus & BLOCK_VALID_MASK) >= BLOCK_VALID_CHAIN) assert(pindexFirstNotChainValid == NULL); // CHAIN valid implies all parents are CHAIN valid
        if ((pindex->nStatus & BLOCK_VALID_MASK) >= BLOCK_VALID_SCRIPTS) assert(pindexFirstNotScriptsValid == NULL); // SCRIPTS valid implies all parents are SCRIPTS valid
        if (pindexFirstInvalid == NULL) {
            // Checks for not-invalid blocks.
            assert((pindex->nStatus & BLOCK_FAILED_MASK) == 0); // The failed mask cannot be set for blocks without invalid parents.
        }
        if (!CBlockIndexWorkComparator()(pindex, chainActive.Tip()) && pindexFirstNeverProcessed == NULL) {
            if (pindexFirstInvalid == NULL) {
                // If this block sorts at least as good as the current tip and
                // is valid and we have all data for its parents, it must be in
                // setBlockIndexCandidates.  chainActive.Tip() must also be there
                // even if some data has been pruned.
                if (pindexFirstMissing == NULL || pindex == chainActive.Tip()) {
                    assert(setBlockIndexCandidates.count(pindex));
                }
                // If some parent is missing, then it could be that this block was in
                // setBlockIndexCandidates but had to be removed because of the missing data.
                // In this case it must be in mapBlocksUnlinked -- see test below.
            }
        } else { // If this block sorts worse than the current tip or some ancestor's block has never been seen, it cannot be in setBlockIndexCandidates.
            assert(setBlockIndexCandidates.count(pindex) == 0);
        }
        // Check whether this block is in mapBlocksUnlinked.
        std::pair<std::multimap<CBlockIndex*,CBlockIndex*>::iterator,std::multimap<CBlockIndex*,CBlockIndex*>::iterator> rangeUnlinked = mapBlocksUnlinked.equal_range(pindex->pprev);
        bool foundInUnlinked = false;
        while (rangeUnlinked.first != rangeUnlinked.second) {
            assert(rangeUnlinked.first->first == pindex->pprev);
            if (rangeUnlinked.first->second == pindex) {
                foundInUnlinked = true;
                break;
            }
            rangeUnlinked.first++;
        }
        if (pindex->pprev && (pindex->nStatus & BLOCK_HAVE_DATA) && pindexFirstNeverProcessed != NULL && pindexFirstInvalid == NULL) {
            // If this block has block data available, some parent was never received, and has no invalid parents, it must be in mapBlocksUnlinked.
            assert(foundInUnlinked);
        }
        if (!(pindex->nStatus & BLOCK_HAVE_DATA)) assert(!foundInUnlinked); // Can't be in mapBlocksUnlinked if we don't HAVE_DATA
        if (pindexFirstMissing == NULL) assert(!foundInUnlinked); // We aren't missing data for any parent -- cannot be in mapBlocksUnlinked.
        if (pindex->pprev && (pindex->nStatus & BLOCK_HAVE_DATA) && pindexFirstNeverProcessed == NULL && pindexFirstMissing != NULL) {
            // We HAVE_DATA for this block, have received data for all parents at some point, but we're currently missing data for some parent.
            assert(fHavePruned); // We must have pruned.
            // This block may have entered mapBlocksUnlinked if:
            //  - it has a descendant that at some point had more work than the
            //    tip, and
            //  - we tried switching to that descendant but were missing
            //    data for some intermediate block between chainActive and the
            //    tip.
            // So if this block is itself better than chainActive.Tip() and it wasn't in
            // setBlockIndexCandidates, then it must be in mapBlocksUnlinked.
            if (!CBlockIndexWorkComparator()(pindex, chainActive.Tip()) && setBlockIndexCandidates.count(pindex) == 0) {
                if (pindexFirstInvalid == NULL) {
                    assert(foundInUnlinked);
                }
            }
        }
        // assert(pindex->GetBlockHash() == pindex->GetBlockHeader().GetHash()); // Perhaps too slow
        // End: actual consistency checks.

        // Try descending into the first subnode.
        std::pair<std::multimap<CBlockIndex*,CBlockIndex*>::iterator,std::multimap<CBlockIndex*,CBlockIndex*>::iterator> range = forward.equal_range(pindex);
        if (range.first != range.second) {
            // A subnode was found.
            pindex = range.first->second;
            nHeight++;
            continue;
        }
        // This is a leaf node.
        // Move upwards until we reach a node of which we have not yet visited the last child.
        while (pindex) {
            // We are going to either move to a parent or a sibling of pindex.
            // If pindex was the first with a certain property, unset the corresponding variable.
            if (pindex == pindexFirstInvalid) pindexFirstInvalid = NULL;
            if (pindex == pindexFirstMissing) pindexFirstMissing = NULL;
            if (pindex == pindexFirstNeverProcessed) pindexFirstNeverProcessed = NULL;
            if (pindex == pindexFirstNotTreeValid) pindexFirstNotTreeValid = NULL;
            if (pindex == pindexFirstNotTransactionsValid) pindexFirstNotTransactionsValid = NULL;
            if (pindex == pindexFirstNotChainValid) pindexFirstNotChainValid = NULL;
            if (pindex == pindexFirstNotScriptsValid) pindexFirstNotScriptsValid = NULL;
            // Find our parent.
            CBlockIndex* pindexPar = pindex->pprev;
            // Find which child we just visited.
            std::pair<std::multimap<CBlockIndex*,CBlockIndex*>::iterator,std::multimap<CBlockIndex*,CBlockIndex*>::iterator> rangePar = forward.equal_range(pindexPar);
            while (rangePar.first->second != pindex) {
                assert(rangePar.first != rangePar.second); // Our parent must have at least the node we're coming from as child.
                rangePar.first++;
            }
            // Proceed to the next one.
            rangePar.first++;
            if (rangePar.first != rangePar.second) {
                // Move to the sibling.
                pindex = rangePar.first->second;
                break;
            } else {
                // Move up further.
                pindex = pindexPar;
                nHeight--;
                continue;
            }
        }
    }

    // Check that we actually traversed the entire map.
    assert(nNodes == forward.size());
}

//////////////////////////////////////////////////////////////////////////////
//
// CAlert
//

string GetWarnings(string strFor)
{
    int nPriority = 0;
    string strStatusBar;
    string strRPC;

    if (!CLIENT_VERSION_IS_RELEASE)
        strStatusBar = _("This is a pre-release test build - use at your own risk - do not use for mining or merchant applications");

    if (GetBoolArg("-testsafemode", false))
        strStatusBar = strRPC = "testsafemode enabled";

    // Misc warnings like out of disk space and clock is wrong
    if (strMiscWarning != "")
    {
        nPriority = 1000;
        strStatusBar = strMiscWarning;
    }

    if (fLargeWorkForkFound)
    {
        nPriority = 2000;
        strStatusBar = strRPC = _("Warning: The network does not appear to fully agree! Some miners appear to be experiencing issues.");
    }
    else if (fLargeWorkInvalidChainFound)
    {
        nPriority = 2000;
        strStatusBar = strRPC = _("Warning: We do not appear to fully agree with our peers! You may need to upgrade, or other nodes may need to upgrade.");
    }

    // Alerts
    {
        LOCK(cs_mapAlerts);
        BOOST_FOREACH(PAIRTYPE(const uint256, CAlert)& item, mapAlerts)
        {
            const CAlert& alert = item.second;
            if (alert.AppliesToMe() && alert.nPriority > nPriority)
            {
                nPriority = alert.nPriority;
                strStatusBar = alert.strStatusBar;
            }
        }
    }

    if (strFor == "statusbar")
        return strStatusBar;
    else if (strFor == "rpc")
        return strRPC;
    assert(!"GetWarnings(): invalid parameter");
    return "error";
}








//////////////////////////////////////////////////////////////////////////////
//
// Messages
//


bool static AlreadyHave(const CInv& inv)
{
    switch (inv.type)
    {
    case MSG_TX:
        {
            bool txInMap = false;
            txInMap = mempool.exists(inv.hash);
            return txInMap || mapOrphanTransactions.count(inv.hash) ||
                pcoinsTip->HaveCoins(inv.hash);
        }
    case MSG_BLOCK:
        return mapBlockIndex.count(inv.hash);
    }
    // Don't know what it is, just say we already got one
    return true;
}

void static ProcessGetData(CNode* pfrom)
{
    std::deque<CInv>::iterator it = pfrom->vRecvGetData.begin();

    vector<CInv> vNotFound;

    LOCK(cs_main);

    while (it != pfrom->vRecvGetData.end()) {
        // Don't bother if send buffer is too full to respond anyway
        if (pfrom->nSendSize >= SendBufferSize())
            break;

        const CInv &inv = *it;
        {
            boost::this_thread::interruption_point();
            it++;

            if (inv.type == MSG_BLOCK || inv.type == MSG_FILTERED_BLOCK)
            {
                bool send = false;
                BlockMap::iterator mi = mapBlockIndex.find(inv.hash);
                if (mi != mapBlockIndex.end())
                {
                    if (chainActive.Contains(mi->second)) {
                        send = true;
                    } else {
                        static const int nOneMonth = 30 * 24 * 60 * 60;
                        // To prevent fingerprinting attacks, only send blocks outside of the active
                        // chain if they are valid, and no more than a month older (both in time, and in
                        // best equivalent proof of work) than the best header chain we know about.
                        send = mi->second->IsValid(BLOCK_VALID_SCRIPTS) && (pindexBestHeader != NULL) &&
                            (pindexBestHeader->GetBlockTime() - mi->second->GetBlockTime() < nOneMonth) &&
                            (GetBlockProofEquivalentTime(*pindexBestHeader, *mi->second, *pindexBestHeader, Params().GetConsensus()) < nOneMonth);
                        if (!send) {
                            LogPrintf("%s: ignoring request from peer=%i for old block that isn't in the main chain\n", __func__, pfrom->GetId());
                        }
                    }
                }
                // Pruned nodes may have deleted the block, so check whether
                // it's available before trying to send.
                if (send && (mi->second->nStatus & BLOCK_HAVE_DATA))
                {
                    // Send block from disk
                    CBlock block;
                    if (!ReadBlockFromDisk(block, (*mi).second))
                        assert(!"cannot load block from disk");
                    if (inv.type == MSG_BLOCK)
                        pfrom->PushMessage("block", block);
                    else // MSG_FILTERED_BLOCK)
                    {
                        LOCK(pfrom->cs_filter);
                        if (pfrom->pfilter)
                        {
                            CMerkleBlock merkleBlock(block, *pfrom->pfilter);
                            pfrom->PushMessage("merkleblock", merkleBlock);
                            // CMerkleBlock just contains hashes, so also push any transactions in the block the client did not see
                            // This avoids hurting performance by pointlessly requiring a round-trip
                            // Note that there is currently no way for a node to request any single transactions we didn't send here -
                            // they must either disconnect and retry or request the full block.
                            // Thus, the protocol spec specified allows for us to provide duplicate txn here,
                            // however we MUST always provide at least what the remote peer needs
                            typedef std::pair<unsigned int, uint256> PairType;
                            BOOST_FOREACH(PairType& pair, merkleBlock.vMatchedTxn)
                                if (!pfrom->setInventoryKnown.count(CInv(MSG_TX, pair.second)))
                                    pfrom->PushMessage("tx", block.vtx[pair.first]);
                        }
                        // else
                            // no response
                    }

                    // Trigger the peer node to send a getblocks request for the next batch of inventory
                    if (inv.hash == pfrom->hashContinue)
                    {
                        // Bypass PushInventory, this must send even if redundant,
                        // and we want it right after the last block so they don't
                        // wait for other stuff first.
                        vector<CInv> vInv;
                        vInv.push_back(CInv(MSG_BLOCK, chainActive.Tip()->GetBlockHash()));
                        pfrom->PushMessage("inv", vInv);
                        pfrom->hashContinue.SetNull();
                    }
                }
            }
            else if (inv.IsKnownType())
            {
                // Send stream from relay memory
                bool pushed = false;
                {
                    LOCK(cs_mapRelay);
                    map<CInv, CDataStream>::iterator mi = mapRelay.find(inv);
                    if (mi != mapRelay.end()) {
                        pfrom->PushMessage(inv.GetCommand(), (*mi).second);
                        pushed = true;
                    }
                }
                if (!pushed && inv.type == MSG_TX) {
                    CTransaction tx;
                    if (mempool.lookup(inv.hash, tx)) {
                        CDataStream ss(SER_NETWORK, PROTOCOL_VERSION);
                        ss.reserve(1000);
                        ss << tx;
                        pfrom->PushMessage("tx", ss);
                        pushed = true;
                    }
                }
                if (!pushed) {
                    vNotFound.push_back(inv);
                }
            }

            // Track requests for our stuff.
            GetMainSignals().Inventory(inv.hash);

            if (inv.type == MSG_BLOCK || inv.type == MSG_FILTERED_BLOCK)
                break;
        }
    }

    pfrom->vRecvGetData.erase(pfrom->vRecvGetData.begin(), it);

    if (!vNotFound.empty()) {
        // Let the peer know that we didn't find what it asked for, so it doesn't
        // have to wait around forever. Currently only SPV clients actually care
        // about this message: it's needed when they are recursively walking the
        // dependencies of relevant unconfirmed transactions. SPV clients want to
        // do that because they want to know about (and store and rebroadcast and
        // risk analyze) the dependencies of transactions relevant to them, without
        // having to download the entire memory pool.
        pfrom->PushMessage("notfound", vNotFound);
    }
}

bool static ProcessMessage(CNode* pfrom, string strCommand, CDataStream& vRecv, int64_t nTimeReceived)
{
    const CChainParams& chainparams = Params();
    RandAddSeedPerfmon();
    LogPrint("net", "received: %s (%u bytes) peer=%d\n", SanitizeString(strCommand), vRecv.size(), pfrom->id);
    if (mapArgs.count("-dropmessagestest") && GetRand(atoi(mapArgs["-dropmessagestest"])) == 0)
    {
        LogPrintf("dropmessagestest DROPPING RECV MESSAGE\n");
        return true;
    }




    if (strCommand == "version")
    {
        // Each connection can only send one version message
        if (pfrom->nVersion != 0)
        {
            pfrom->PushMessage("reject", strCommand, REJECT_DUPLICATE, string("Duplicate version message"));
            Misbehaving(pfrom->GetId(), 1);
            return false;
        }

        int64_t nTime;
        CAddress addrMe;
        CAddress addrFrom;
        uint64_t nNonce = 1;
        vRecv >> pfrom->nVersion >> pfrom->nServices >> nTime >> addrMe;
        if (pfrom->nVersion < MIN_PEER_PROTO_VERSION)
        {
            // disconnect from peers older than this proto version
            LogPrintf("peer=%d using obsolete version %i; disconnecting\n", pfrom->id, pfrom->nVersion);
            pfrom->PushMessage("reject", strCommand, REJECT_OBSOLETE,
                               strprintf("Version must be %d or greater", MIN_PEER_PROTO_VERSION));
            pfrom->fDisconnect = true;
            return false;
        }

        if (pfrom->nVersion == 10300)
            pfrom->nVersion = 300;
        if (!vRecv.empty())
            vRecv >> addrFrom >> nNonce;
        if (!vRecv.empty()) {
            vRecv >> LIMITED_STRING(pfrom->strSubVer, 256);
            pfrom->cleanSubVer = SanitizeString(pfrom->strSubVer);
        }
        if (!vRecv.empty())
            vRecv >> pfrom->nStartingHeight;
        if (!vRecv.empty())
            vRecv >> pfrom->fRelayTxes; // set to true after we get the first filter* message
        else
            pfrom->fRelayTxes = true;

        // Disconnect if we connected to ourself
        if (nNonce == nLocalHostNonce && nNonce > 1)
        {
            LogPrintf("connected to self at %s, disconnecting\n", pfrom->addr.ToString());
            pfrom->fDisconnect = true;
            return true;
        }

        pfrom->addrLocal = addrMe;
        if (pfrom->fInbound && addrMe.IsRoutable())
        {
            SeenLocal(addrMe);
        }

        // Be shy and don't send version until we hear
        if (pfrom->fInbound)
            pfrom->PushVersion();

        pfrom->fClient = !(pfrom->nServices & NODE_NETWORK);

        // Potentially mark this peer as a preferred download peer.
        UpdatePreferredDownload(pfrom, State(pfrom->GetId()));

        // Change version
        pfrom->PushMessage("verack");
        pfrom->ssSend.SetVersion(min(pfrom->nVersion, PROTOCOL_VERSION));

        if (!pfrom->fInbound)
        {
            // Advertise our address
            if (fListen && !IsInitialBlockDownload())
            {
                CAddress addr = GetLocalAddress(&pfrom->addr);
                if (addr.IsRoutable())
                {
                    pfrom->PushAddress(addr);
                } else if (IsPeerAddrLocalGood(pfrom)) {
                    addr.SetIP(pfrom->addrLocal);
                    pfrom->PushAddress(addr);
                }
            }

            // Get recent addresses
            if (pfrom->fOneShot || pfrom->nVersion >= CADDR_TIME_VERSION || addrman.size() < 1000)
            {
                pfrom->PushMessage("getaddr");
                pfrom->fGetAddr = true;
            }
            addrman.Good(pfrom->addr);
        } else {
            if (((CNetAddr)pfrom->addr) == (CNetAddr)addrFrom)
            {
                addrman.Add(addrFrom, addrFrom);
                addrman.Good(addrFrom);
            }
        }

        // Relay alerts
        {
            LOCK(cs_mapAlerts);
            BOOST_FOREACH(PAIRTYPE(const uint256, CAlert)& item, mapAlerts)
                item.second.RelayTo(pfrom);
        }

        pfrom->fSuccessfullyConnected = true;

        string remoteAddr;
        if (fLogIPs)
            remoteAddr = ", peeraddr=" + pfrom->addr.ToString();

        LogPrintf("receive version message: %s: version %d, blocks=%d, us=%s, peer=%d%s\n",
                  pfrom->cleanSubVer, pfrom->nVersion,
                  pfrom->nStartingHeight, addrMe.ToString(), pfrom->id,
                  remoteAddr);

        int64_t nTimeOffset = nTime - GetTime();
        pfrom->nTimeOffset = nTimeOffset;
        AddTimeData(pfrom->addr, nTimeOffset);
    }


    else if (pfrom->nVersion == 0)
    {
        // Must have a version message before anything else
        Misbehaving(pfrom->GetId(), 1);
        return false;
    }


    else if (strCommand == "verack")
    {
        pfrom->SetRecvVersion(min(pfrom->nVersion, PROTOCOL_VERSION));

        // Mark this node as currently connected, so we update its timestamp later.
        if (pfrom->fNetworkNode) {
            LOCK(cs_main);
            State(pfrom->GetId())->fCurrentlyConnected = true;
        }
    }


    else if (strCommand == "addr")
    {
        vector<CAddress> vAddr;
        vRecv >> vAddr;

        // Don't want addr from older versions unless seeding
        if (pfrom->nVersion < CADDR_TIME_VERSION && addrman.size() > 1000)
            return true;
        if (vAddr.size() > 1000)
        {
            Misbehaving(pfrom->GetId(), 20);
            return error("message addr size() = %u", vAddr.size());
        }

        // Store the new addresses
        vector<CAddress> vAddrOk;
        int64_t nNow = GetAdjustedTime();
        int64_t nSince = nNow - 10 * 60;
        BOOST_FOREACH(CAddress& addr, vAddr)
        {
            boost::this_thread::interruption_point();

            if (addr.nTime <= 100000000 || addr.nTime > nNow + 10 * 60)
                addr.nTime = nNow - 5 * 24 * 60 * 60;
            pfrom->AddAddressKnown(addr);
            bool fReachable = IsReachable(addr);
            if (addr.nTime > nSince && !pfrom->fGetAddr && vAddr.size() <= 10 && addr.IsRoutable())
            {
                // Relay to a limited number of other nodes
                {
                    LOCK(cs_vNodes);
                    // Use deterministic randomness to send to the same nodes for 24 hours
                    // at a time so the addrKnowns of the chosen nodes prevent repeats
                    static uint256 hashSalt;
                    if (hashSalt.IsNull())
                        hashSalt = GetRandHash();
                    uint64_t hashAddr = addr.GetHash();
                    uint256 hashRand = ArithToUint256(UintToArith256(hashSalt) ^ (hashAddr<<32) ^ ((GetTime()+hashAddr)/(24*60*60)));
                    hashRand = Hash(BEGIN(hashRand), END(hashRand));
                    multimap<uint256, CNode*> mapMix;
                    BOOST_FOREACH(CNode* pnode, vNodes)
                    {
                        if (pnode->nVersion < CADDR_TIME_VERSION)
                            continue;
                        unsigned int nPointer;
                        memcpy(&nPointer, &pnode, sizeof(nPointer));
                        uint256 hashKey = ArithToUint256(UintToArith256(hashRand) ^ nPointer);
                        hashKey = Hash(BEGIN(hashKey), END(hashKey));
                        mapMix.insert(make_pair(hashKey, pnode));
                    }
                    int nRelayNodes = fReachable ? 2 : 1; // limited relaying of addresses outside our network(s)
                    for (multimap<uint256, CNode*>::iterator mi = mapMix.begin(); mi != mapMix.end() && nRelayNodes-- > 0; ++mi)
                        ((*mi).second)->PushAddress(addr);
                }
            }
            // Do not store addresses outside our network
            if (fReachable)
                vAddrOk.push_back(addr);
        }
        addrman.Add(vAddrOk, pfrom->addr, 2 * 60 * 60);
        if (vAddr.size() < 1000)
            pfrom->fGetAddr = false;
        if (pfrom->fOneShot)
            pfrom->fDisconnect = true;
    }


    else if (strCommand == "inv")
    {
        vector<CInv> vInv;
        vRecv >> vInv;
        if (vInv.size() > MAX_INV_SZ)
        {
            Misbehaving(pfrom->GetId(), 20);
            return error("message inv size() = %u", vInv.size());
        }

        LOCK(cs_main);

        std::vector<CInv> vToFetch;

        for (unsigned int nInv = 0; nInv < vInv.size(); nInv++)
        {
            const CInv &inv = vInv[nInv];

            boost::this_thread::interruption_point();
            pfrom->AddInventoryKnown(inv);

            bool fAlreadyHave = AlreadyHave(inv);
            LogPrint("net", "got inv: %s  %s peer=%d\n", inv.ToString(), fAlreadyHave ? "have" : "new", pfrom->id);

            if (!fAlreadyHave && !fImporting && !fReindex && inv.type != MSG_BLOCK)
                pfrom->AskFor(inv);

            if (inv.type == MSG_BLOCK) {
                UpdateBlockAvailability(pfrom->GetId(), inv.hash);
                if (!fAlreadyHave && !fImporting && !fReindex && !mapBlocksInFlight.count(inv.hash)) {
                    // First request the headers preceding the announced block. In the normal fully-synced
                    // case where a new block is announced that succeeds the current tip (no reorganization),
                    // there are no such headers.
                    // Secondly, and only when we are close to being synced, we request the announced block directly,
                    // to avoid an extra round-trip. Note that we must *first* ask for the headers, so by the
                    // time the block arrives, the header chain leading up to it is already validated. Not
                    // doing this will result in the received block being rejected as an orphan in case it is
                    // not a direct successor.
                    pfrom->PushMessage("getheaders", chainActive.GetLocator(pindexBestHeader), inv.hash);
                    CNodeState *nodestate = State(pfrom->GetId());
                    if (chainActive.Tip()->GetBlockTime() > GetAdjustedTime() - chainparams.GetConsensus().nPowTargetSpacing * 20 &&
                        nodestate->nBlocksInFlight < MAX_BLOCKS_IN_TRANSIT_PER_PEER) {
                        vToFetch.push_back(inv);
                        // Mark block as in flight already, even though the actual "getdata" message only goes out
                        // later (within the same cs_main lock, though).
                        MarkBlockAsInFlight(pfrom->GetId(), inv.hash, chainparams.GetConsensus());
                    }
                    LogPrint("net", "getheaders (%d) %s to peer=%d\n", pindexBestHeader->nHeight, inv.hash.ToString(), pfrom->id);
                }
            }

            // Track requests for our stuff
            GetMainSignals().Inventory(inv.hash);

            if (pfrom->nSendSize > (SendBufferSize() * 2)) {
                Misbehaving(pfrom->GetId(), 50);
                return error("send buffer size() = %u", pfrom->nSendSize);
            }
        }

        if (!vToFetch.empty())
            pfrom->PushMessage("getdata", vToFetch);
    }


    else if (strCommand == "getdata")
    {
        vector<CInv> vInv;
        vRecv >> vInv;
        if (vInv.size() > MAX_INV_SZ)
        {
            Misbehaving(pfrom->GetId(), 20);
            return error("message getdata size() = %u", vInv.size());
        }

        if (fDebug || (vInv.size() != 1))
            LogPrint("net", "received getdata (%u invsz) peer=%d\n", vInv.size(), pfrom->id);

        if ((fDebug && vInv.size() > 0) || (vInv.size() == 1))
            LogPrint("net", "received getdata for: %s peer=%d\n", vInv[0].ToString(), pfrom->id);

        pfrom->vRecvGetData.insert(pfrom->vRecvGetData.end(), vInv.begin(), vInv.end());
        ProcessGetData(pfrom);
    }


    else if (strCommand == "getblocks")
    {
        CBlockLocator locator;
        uint256 hashStop;
        vRecv >> locator >> hashStop;

        LOCK(cs_main);

        // Find the last block the caller has in the main chain
        CBlockIndex* pindex = FindForkInGlobalIndex(chainActive, locator);

        // Send the rest of the chain
        if (pindex)
            pindex = chainActive.Next(pindex);
        int nLimit = 500;
        LogPrint("net", "getblocks %d to %s limit %d from peer=%d\n", (pindex ? pindex->nHeight : -1), hashStop.IsNull() ? "end" : hashStop.ToString(), nLimit, pfrom->id);
        for (; pindex; pindex = chainActive.Next(pindex))
        {
            if (pindex->GetBlockHash() == hashStop)
            {
                LogPrint("net", "  getblocks stopping at %d %s\n", pindex->nHeight, pindex->GetBlockHash().ToString());
                break;
            }
            pfrom->PushInventory(CInv(MSG_BLOCK, pindex->GetBlockHash()));
            if (--nLimit <= 0)
            {
                // When this block is requested, we'll send an inv that'll
                // trigger the peer to getblocks the next batch of inventory.
                LogPrint("net", "  getblocks stopping at limit %d %s\n", pindex->nHeight, pindex->GetBlockHash().ToString());
                pfrom->hashContinue = pindex->GetBlockHash();
                break;
            }
        }
    }


    else if (strCommand == "getheaders")
    {
        CBlockLocator locator;
        uint256 hashStop;
        vRecv >> locator >> hashStop;

        LOCK(cs_main);

        if (IsInitialBlockDownload())
            return true;

        CBlockIndex* pindex = NULL;
        if (locator.IsNull())
        {
            // If locator is null, return the hashStop block
            BlockMap::iterator mi = mapBlockIndex.find(hashStop);
            if (mi == mapBlockIndex.end())
                return true;
            pindex = (*mi).second;
        }
        else
        {
            // Find the last block the caller has in the main chain
            pindex = FindForkInGlobalIndex(chainActive, locator);
            if (pindex)
                pindex = chainActive.Next(pindex);
        }

        // we must use CBlocks, as CBlockHeaders won't include the 0x00 nTx count at the end
        vector<CBlock> vHeaders;
        int nLimit = MAX_HEADERS_RESULTS;
        LogPrint("net", "getheaders %d to %s from peer=%d\n", (pindex ? pindex->nHeight : -1), hashStop.ToString(), pfrom->id);
        for (; pindex; pindex = chainActive.Next(pindex))
        {
            vHeaders.push_back(pindex->GetBlockHeader());
            if (--nLimit <= 0 || pindex->GetBlockHash() == hashStop)
                break;
        }
        pfrom->PushMessage("headers", vHeaders);
    }


    else if (strCommand == "tx")
    {
        vector<uint256> vWorkQueue;
        vector<uint256> vEraseQueue;
        CTransaction tx;
        vRecv >> tx;

        CInv inv(MSG_TX, tx.GetHash());
        pfrom->AddInventoryKnown(inv);

        LOCK(cs_main);

        bool fMissingInputs = false;
        CValidationState state;

        mapAlreadyAskedFor.erase(inv);

        if (AcceptToMemoryPool(mempool, state, tx, true, &fMissingInputs))
        {
            mempool.check(pcoinsTip);
            RelayTransaction(tx);
            vWorkQueue.push_back(inv.hash);

            LogPrint("mempool", "AcceptToMemoryPool: peer=%d %s: accepted %s (poolsz %u)\n",
                pfrom->id, pfrom->cleanSubVer,
                tx.GetHash().ToString(),
                mempool.mapTx.size());

            // Recursively process any orphan transactions that depended on this one
            set<NodeId> setMisbehaving;
            for (unsigned int i = 0; i < vWorkQueue.size(); i++)
            {
                map<uint256, set<uint256> >::iterator itByPrev = mapOrphanTransactionsByPrev.find(vWorkQueue[i]);
                if (itByPrev == mapOrphanTransactionsByPrev.end())
                    continue;
                for (set<uint256>::iterator mi = itByPrev->second.begin();
                     mi != itByPrev->second.end();
                     ++mi)
                {
                    const uint256& orphanHash = *mi;
                    const CTransaction& orphanTx = mapOrphanTransactions[orphanHash].tx;
                    NodeId fromPeer = mapOrphanTransactions[orphanHash].fromPeer;
                    bool fMissingInputs2 = false;
                    // Use a dummy CValidationState so someone can't setup nodes to counter-DoS based on orphan
                    // resolution (that is, feeding people an invalid transaction based on LegitTxX in order to get
                    // anyone relaying LegitTxX banned)
                    CValidationState stateDummy;


                    if (setMisbehaving.count(fromPeer))
                        continue;
                    if (AcceptToMemoryPool(mempool, stateDummy, orphanTx, true, &fMissingInputs2))
                    {
                        LogPrint("mempool", "   accepted orphan tx %s\n", orphanHash.ToString());
                        RelayTransaction(orphanTx);
                        vWorkQueue.push_back(orphanHash);
                        vEraseQueue.push_back(orphanHash);
                    }
                    else if (!fMissingInputs2)
                    {
                        int nDos = 0;
                        if (stateDummy.IsInvalid(nDos) && nDos > 0)
                        {
                            // Punish peer that gave us an invalid orphan tx
                            Misbehaving(fromPeer, nDos);
                            setMisbehaving.insert(fromPeer);
                            LogPrint("mempool", "   invalid orphan tx %s\n", orphanHash.ToString());
                        }
                        // Has inputs but not accepted to mempool
                        // Probably non-standard or insufficient fee/priority
                        LogPrint("mempool", "   removed orphan tx %s\n", orphanHash.ToString());
                        vEraseQueue.push_back(orphanHash);
                    }
                    mempool.check(pcoinsTip);
                }
            }

            BOOST_FOREACH(uint256 hash, vEraseQueue)
                EraseOrphanTx(hash);
        }
        else if (fMissingInputs)
        {
            AddOrphanTx(tx, pfrom->GetId());

            // DoS prevention: do not allow mapOrphanTransactions to grow unbounded
            unsigned int nMaxOrphanTx = (unsigned int)std::max((int64_t)0, GetArg("-maxorphantx", DEFAULT_MAX_ORPHAN_TRANSACTIONS));
            unsigned int nEvicted = LimitOrphanTxSize(nMaxOrphanTx);
            if (nEvicted > 0)
                LogPrint("mempool", "mapOrphan overflow, removed %u tx\n", nEvicted);
        } else if (pfrom->fWhitelisted) {
            // Always relay transactions received from whitelisted peers, even
            // if they are already in the mempool (allowing the node to function
            // as a gateway for nodes hidden behind it).
            RelayTransaction(tx);
        }
        int nDoS = 0;
        if (state.IsInvalid(nDoS))
        {
            LogPrint("mempool", "%s from peer=%d %s was not accepted into the memory pool: %s\n", tx.GetHash().ToString(),
                pfrom->id, pfrom->cleanSubVer,
                state.GetRejectReason());
            pfrom->PushMessage("reject", strCommand, state.GetRejectCode(),
                               state.GetRejectReason().substr(0, MAX_REJECT_MESSAGE_LENGTH), inv.hash);
            if (nDoS > 0)
                Misbehaving(pfrom->GetId(), nDoS);
        }
    }


    else if (strCommand == "headers" && !fImporting && !fReindex) // Ignore headers received while importing
    {
        std::vector<CBlockHeader> headers;

        // Bypass the normal CBlock deserialization, as we don't want to risk deserializing 2000 full blocks.
        unsigned int nCount = ReadCompactSize(vRecv);
        if (nCount > MAX_HEADERS_RESULTS) {
            Misbehaving(pfrom->GetId(), 20);
            return error("headers message size = %u", nCount);
        }
        headers.resize(nCount);
        for (unsigned int n = 0; n < nCount; n++) {
            vRecv >> headers[n];
            ReadCompactSize(vRecv); // ignore tx count; assume it is 0.
        }

        LOCK(cs_main);

        if (nCount == 0) {
            // Nothing interesting. Stop asking this peers for more headers.
            return true;
        }

        CBlockIndex *pindexLast = NULL;
        BOOST_FOREACH(const CBlockHeader& header, headers) {
            CValidationState state;
            if (pindexLast != NULL && header.hashPrevBlock != pindexLast->GetBlockHash()) {
                Misbehaving(pfrom->GetId(), 20);
                return error("non-continuous headers sequence");
            }
            if (!AcceptBlockHeader(header, state, &pindexLast)) {
                int nDoS;
                if (state.IsInvalid(nDoS)) {
                    if (nDoS > 0)
                        Misbehaving(pfrom->GetId(), nDoS);
                    return error("invalid header received");
                }
            }
        }

        if (pindexLast)
            UpdateBlockAvailability(pfrom->GetId(), pindexLast->GetBlockHash());

        if (nCount == MAX_HEADERS_RESULTS && pindexLast) {
            // Headers message had its maximum size; the peer may have more headers.
            // TODO: optimize: if pindexLast is an ancestor of chainActive.Tip or pindexBestHeader, continue
            // from there instead.
            LogPrint("net", "more getheaders (%d) to end to peer=%d (startheight:%d)\n", pindexLast->nHeight, pfrom->id, pfrom->nStartingHeight);
            pfrom->PushMessage("getheaders", chainActive.GetLocator(pindexLast), uint256());
        }

        CheckBlockIndex();
    }

    else if (strCommand == "block" && !fImporting && !fReindex) // Ignore blocks received while importing
    {
        CBlock block;
        vRecv >> block;

        CInv inv(MSG_BLOCK, block.GetHash());
        LogPrint("net", "received block %s peer=%d\n", inv.hash.ToString(), pfrom->id);

        pfrom->AddInventoryKnown(inv);

        CValidationState state;
        // Process all blocks from whitelisted peers, even if not requested.
        ProcessNewBlock(state, pfrom, &block, pfrom->fWhitelisted, NULL);
        int nDoS;
        if (state.IsInvalid(nDoS)) {
            pfrom->PushMessage("reject", strCommand, state.GetRejectCode(),
                               state.GetRejectReason().substr(0, MAX_REJECT_MESSAGE_LENGTH), inv.hash);
            if (nDoS > 0) {
                LOCK(cs_main);
                Misbehaving(pfrom->GetId(), nDoS);
            }
        }

    }


    // This asymmetric behavior for inbound and outbound connections was introduced
    // to prevent a fingerprinting attack: an attacker can send specific fake addresses
    // to users' AddrMan and later request them by sending getaddr messages.
    // Making nodes which are behind NAT and can only make outgoing connections ignore
    // the getaddr message mitigates the attack.
    else if ((strCommand == "getaddr") && (pfrom->fInbound))
    {
        pfrom->vAddrToSend.clear();
        vector<CAddress> vAddr = addrman.GetAddr();
        BOOST_FOREACH(const CAddress &addr, vAddr)
            pfrom->PushAddress(addr);
    }


    else if (strCommand == "mempool")
    {
        LOCK2(cs_main, pfrom->cs_filter);

        std::vector<uint256> vtxid;
        mempool.queryHashes(vtxid);
        vector<CInv> vInv;
        BOOST_FOREACH(uint256& hash, vtxid) {
            CInv inv(MSG_TX, hash);
            CTransaction tx;
            bool fInMemPool = mempool.lookup(hash, tx);
            if (!fInMemPool) continue; // another thread removed since queryHashes, maybe...
            if ((pfrom->pfilter && pfrom->pfilter->IsRelevantAndUpdate(tx)) ||
               (!pfrom->pfilter))
                vInv.push_back(inv);
            if (vInv.size() == MAX_INV_SZ) {
                pfrom->PushMessage("inv", vInv);
                vInv.clear();
            }
        }
        if (vInv.size() > 0)
            pfrom->PushMessage("inv", vInv);
    }


    else if (strCommand == "ping")
    {
        if (pfrom->nVersion > BIP0031_VERSION)
        {
            uint64_t nonce = 0;
            vRecv >> nonce;
            // Echo the message back with the nonce. This allows for two useful features:
            //
            // 1) A remote node can quickly check if the connection is operational
            // 2) Remote nodes can measure the latency of the network thread. If this node
            //    is overloaded it won't respond to pings quickly and the remote node can
            //    avoid sending us more work, like chain download requests.
            //
            // The nonce stops the remote getting confused between different pings: without
            // it, if the remote node sends a ping once per second and this node takes 5
            // seconds to respond to each, the 5th ping the remote sends would appear to
            // return very quickly.
            pfrom->PushMessage("pong", nonce);
        }
    }


    else if (strCommand == "pong")
    {
        int64_t pingUsecEnd = nTimeReceived;
        uint64_t nonce = 0;
        size_t nAvail = vRecv.in_avail();
        bool bPingFinished = false;
        std::string sProblem;

        if (nAvail >= sizeof(nonce)) {
            vRecv >> nonce;

            // Only process pong message if there is an outstanding ping (old ping without nonce should never pong)
            if (pfrom->nPingNonceSent != 0) {
                if (nonce == pfrom->nPingNonceSent) {
                    // Matching pong received, this ping is no longer outstanding
                    bPingFinished = true;
                    int64_t pingUsecTime = pingUsecEnd - pfrom->nPingUsecStart;
                    if (pingUsecTime > 0) {
                        // Successful ping time measurement, replace previous
                        pfrom->nPingUsecTime = pingUsecTime;
                    } else {
                        // This should never happen
                        sProblem = "Timing mishap";
                    }
                } else {
                    // Nonce mismatches are normal when pings are overlapping
                    sProblem = "Nonce mismatch";
                    if (nonce == 0) {
                        // This is most likely a bug in another implementation somewhere; cancel this ping
                        bPingFinished = true;
                        sProblem = "Nonce zero";
                    }
                }
            } else {
                sProblem = "Unsolicited pong without ping";
            }
        } else {
            // This is most likely a bug in another implementation somewhere; cancel this ping
            bPingFinished = true;
            sProblem = "Short payload";
        }

        if (!(sProblem.empty())) {
            LogPrint("net", "pong peer=%d %s: %s, %x expected, %x received, %u bytes\n",
                pfrom->id,
                pfrom->cleanSubVer,
                sProblem,
                pfrom->nPingNonceSent,
                nonce,
                nAvail);
        }
        if (bPingFinished) {
            pfrom->nPingNonceSent = 0;
        }
    }


    else if (fAlerts && strCommand == "alert")
    {
        CAlert alert;
        vRecv >> alert;

        uint256 alertHash = alert.GetHash();
        if (pfrom->setKnown.count(alertHash) == 0)
        {
            if (alert.ProcessAlert(Params().AlertKey()))
            {
                // Relay
                pfrom->setKnown.insert(alertHash);
                {
                    LOCK(cs_vNodes);
                    BOOST_FOREACH(CNode* pnode, vNodes)
                        alert.RelayTo(pnode);
                }
            }
            else {
                // Small DoS penalty so peers that send us lots of
                // duplicate/expired/invalid-signature/whatever alerts
                // eventually get banned.
                // This isn't a Misbehaving(100) (immediate ban) because the
                // peer might be an older or different implementation with
                // a different signature key, etc.
                Misbehaving(pfrom->GetId(), 10);
            }
        }
    }


    else if (strCommand == "filterload")
    {
        CBloomFilter filter;
        vRecv >> filter;

        if (!filter.IsWithinSizeConstraints())
            // There is no excuse for sending a too-large filter
            Misbehaving(pfrom->GetId(), 100);
        else
        {
            LOCK(pfrom->cs_filter);
            delete pfrom->pfilter;
            pfrom->pfilter = new CBloomFilter(filter);
            pfrom->pfilter->UpdateEmptyFull();
        }
        pfrom->fRelayTxes = true;
    }


    else if (strCommand == "filteradd")
    {
        vector<unsigned char> vData;
        vRecv >> vData;

        // Nodes must NEVER send a data item > 520 bytes (the max size for a script data object,
        // and thus, the maximum size any matched object can have) in a filteradd message
        if (vData.size() > MAX_SCRIPT_ELEMENT_SIZE)
        {
            Misbehaving(pfrom->GetId(), 100);
        } else {
            LOCK(pfrom->cs_filter);
            if (pfrom->pfilter)
                pfrom->pfilter->insert(vData);
            else
                Misbehaving(pfrom->GetId(), 100);
        }
    }


    else if (strCommand == "filterclear")
    {
        LOCK(pfrom->cs_filter);
        delete pfrom->pfilter;
        pfrom->pfilter = new CBloomFilter();
        pfrom->fRelayTxes = true;
    }


    else if (strCommand == "reject")
    {
        if (fDebug) {
            try {
                string strMsg; unsigned char ccode; string strReason;
                vRecv >> LIMITED_STRING(strMsg, CMessageHeader::COMMAND_SIZE) >> ccode >> LIMITED_STRING(strReason, MAX_REJECT_MESSAGE_LENGTH);

                ostringstream ss;
                ss << strMsg << " code " << itostr(ccode) << ": " << strReason;

                if (strMsg == "block" || strMsg == "tx")
                {
                    uint256 hash;
                    vRecv >> hash;
                    ss << ": hash " << hash.ToString();
                }
                LogPrint("net", "Reject %s\n", SanitizeString(ss.str()));
            } catch (const std::ios_base::failure&) {
                // Avoid feedback loops by preventing reject messages from triggering a new reject message.
                LogPrint("net", "Unparseable reject message received\n");
            }
        }
    }

    else
    {
        // Ignore unknown commands for extensibility
        LogPrint("net", "Unknown command \"%s\" from peer=%d\n", SanitizeString(strCommand), pfrom->id);
    }



    return true;
}

// requires LOCK(cs_vRecvMsg)
bool ProcessMessages(CNode* pfrom)
{
    //if (fDebug)
    //    LogPrintf("%s(%u messages)\n", __func__, pfrom->vRecvMsg.size());

    //
    // Message format
    //  (4) message start
    //  (12) command
    //  (4) size
    //  (4) checksum
    //  (x) data
    //
    bool fOk = true;

    if (!pfrom->vRecvGetData.empty())
        ProcessGetData(pfrom);

    // this maintains the order of responses
    if (!pfrom->vRecvGetData.empty()) return fOk;

    std::deque<CNetMessage>::iterator it = pfrom->vRecvMsg.begin();
    while (!pfrom->fDisconnect && it != pfrom->vRecvMsg.end()) {
        // Don't bother if send buffer is too full to respond anyway
        if (pfrom->nSendSize >= SendBufferSize())
            break;

        // get next message
        CNetMessage& msg = *it;

        //if (fDebug)
        //    LogPrintf("%s(message %u msgsz, %u bytes, complete:%s)\n", __func__,
        //            msg.hdr.nMessageSize, msg.vRecv.size(),
        //            msg.complete() ? "Y" : "N");

        // end, if an incomplete message is found
        if (!msg.complete())
            break;

        // at this point, any failure means we can delete the current message
        it++;

        // Scan for message start
        if (memcmp(msg.hdr.pchMessageStart, Params().MessageStart(), MESSAGE_START_SIZE) != 0) {
            LogPrintf("PROCESSMESSAGE: INVALID MESSAGESTART %s peer=%d\n", SanitizeString(msg.hdr.GetCommand()), pfrom->id);
            fOk = false;
            break;
        }

        // Read header
        CMessageHeader& hdr = msg.hdr;
        if (!hdr.IsValid(Params().MessageStart()))
        {
            LogPrintf("PROCESSMESSAGE: ERRORS IN HEADER %s peer=%d\n", SanitizeString(hdr.GetCommand()), pfrom->id);
            continue;
        }
        string strCommand = hdr.GetCommand();

        // Message size
        unsigned int nMessageSize = hdr.nMessageSize;

        // Checksum
        CDataStream& vRecv = msg.vRecv;
        uint256 hash = Hash(vRecv.begin(), vRecv.begin() + nMessageSize);
        unsigned int nChecksum = ReadLE32((unsigned char*)&hash);
        if (nChecksum != hdr.nChecksum)
        {
            LogPrintf("%s(%s, %u bytes): CHECKSUM ERROR nChecksum=%08x hdr.nChecksum=%08x\n", __func__,
               SanitizeString(strCommand), nMessageSize, nChecksum, hdr.nChecksum);
            continue;
        }

        // Process message
        bool fRet = false;
        try
        {
            fRet = ProcessMessage(pfrom, strCommand, vRecv, msg.nTime);
            boost::this_thread::interruption_point();
        }
        catch (const std::ios_base::failure& e)
        {
            pfrom->PushMessage("reject", strCommand, REJECT_MALFORMED, string("error parsing message"));
            if (strstr(e.what(), "end of data"))
            {
                // Allow exceptions from under-length message on vRecv
                LogPrintf("%s(%s, %u bytes): Exception '%s' caught, normally caused by a message being shorter than its stated length\n", __func__, SanitizeString(strCommand), nMessageSize, e.what());
            }
            else if (strstr(e.what(), "size too large"))
            {
                // Allow exceptions from over-long size
                LogPrintf("%s(%s, %u bytes): Exception '%s' caught\n", __func__, SanitizeString(strCommand), nMessageSize, e.what());
            }
            else
            {
                PrintExceptionContinue(&e, "ProcessMessages()");
            }
        }
        catch (const boost::thread_interrupted&) {
            throw;
        }
        catch (const std::exception& e) {
            PrintExceptionContinue(&e, "ProcessMessages()");
        } catch (...) {
            PrintExceptionContinue(NULL, "ProcessMessages()");
        }

        if (!fRet)
            LogPrintf("%s(%s, %u bytes) FAILED peer=%d\n", __func__, SanitizeString(strCommand), nMessageSize, pfrom->id);

        break;
    }

    // In case the connection got shut down, its receive buffer was wiped
    if (!pfrom->fDisconnect)
        pfrom->vRecvMsg.erase(pfrom->vRecvMsg.begin(), it);

    return fOk;
}


bool SendMessages(CNode* pto, bool fSendTrickle)
{
    const Consensus::Params& consensusParams = Params().GetConsensus();
    {
        // Don't send anything until we get its version message
        if (pto->nVersion == 0)
            return true;

        //
        // Message: ping
        //
        bool pingSend = false;
        if (pto->fPingQueued) {
            // RPC ping request by user
            pingSend = true;
        }
        if (pto->nPingNonceSent == 0 && pto->nPingUsecStart + PING_INTERVAL * 1000000 < GetTimeMicros()) {
            // Ping automatically sent as a latency probe & keepalive.
            pingSend = true;
        }
        if (pingSend) {
            uint64_t nonce = 0;
            while (nonce == 0) {
                GetRandBytes((unsigned char*)&nonce, sizeof(nonce));
            }
            pto->fPingQueued = false;
            pto->nPingUsecStart = GetTimeMicros();
            if (pto->nVersion > BIP0031_VERSION) {
                pto->nPingNonceSent = nonce;
                pto->PushMessage("ping", nonce);
            } else {
                // Peer is too old to support ping command with nonce, pong will never arrive.
                pto->nPingNonceSent = 0;
                pto->PushMessage("ping");
            }
        }

        TRY_LOCK(cs_main, lockMain); // Acquire cs_main for IsInitialBlockDownload() and CNodeState()
        if (!lockMain)
            return true;

        // Address refresh broadcast
        static int64_t nLastRebroadcast;
        if (!IsInitialBlockDownload() && (GetTime() - nLastRebroadcast > 24 * 60 * 60))
        {
            LOCK(cs_vNodes);
            BOOST_FOREACH(CNode* pnode, vNodes)
            {
                // Periodically clear addrKnown to allow refresh broadcasts
                if (nLastRebroadcast)
                    pnode->addrKnown.clear();

                // Rebroadcast our address
                AdvertizeLocal(pnode);
            }
            if (!vNodes.empty())
                nLastRebroadcast = GetTime();
        }

        //
        // Message: addr
        //
        if (fSendTrickle)
        {
            vector<CAddress> vAddr;
            vAddr.reserve(pto->vAddrToSend.size());
            BOOST_FOREACH(const CAddress& addr, pto->vAddrToSend)
            {
                if (!pto->addrKnown.contains(addr.GetKey()))
                {
                    pto->addrKnown.insert(addr.GetKey());
                    vAddr.push_back(addr);
                    // receiver rejects addr messages larger than 1000
                    if (vAddr.size() >= 1000)
                    {
                        pto->PushMessage("addr", vAddr);
                        vAddr.clear();
                    }
                }
            }
            pto->vAddrToSend.clear();
            if (!vAddr.empty())
                pto->PushMessage("addr", vAddr);
        }

        CNodeState &state = *State(pto->GetId());
        if (state.fShouldBan) {
            if (pto->fWhitelisted)
                LogPrintf("Warning: not punishing whitelisted peer %s!\n", pto->addr.ToString());
            else {
                pto->fDisconnect = true;
                if (pto->addr.IsLocal())
                    LogPrintf("Warning: not banning local peer %s!\n", pto->addr.ToString());
                else
                {
                    CNode::Ban(pto->addr);
                }
            }
            state.fShouldBan = false;
        }

        BOOST_FOREACH(const CBlockReject& reject, state.rejects)
            pto->PushMessage("reject", (string)"block", reject.chRejectCode, reject.strRejectReason, reject.hashBlock);
        state.rejects.clear();

        // Start block sync
        if (pindexBestHeader == NULL)
            pindexBestHeader = chainActive.Tip();
        bool fFetch = state.fPreferredDownload || (nPreferredDownload == 0 && !pto->fClient && !pto->fOneShot); // Download if this is a nice peer, or we have no nice peers and this one might do.
        if (!state.fSyncStarted && !pto->fClient && !fImporting && !fReindex) {
            // Only actively request headers from a single peer, unless we're close to today.
            if ((nSyncStarted == 0 && fFetch) || pindexBestHeader->GetBlockTime() > GetAdjustedTime() - 24 * 60 * 60) {
                state.fSyncStarted = true;
                nSyncStarted++;
                CBlockIndex *pindexStart = pindexBestHeader->pprev ? pindexBestHeader->pprev : pindexBestHeader;
                LogPrint("net", "initial getheaders (%d) to peer=%d (startheight:%d)\n", pindexStart->nHeight, pto->id, pto->nStartingHeight);
                pto->PushMessage("getheaders", chainActive.GetLocator(pindexStart), uint256());
            }
        }

        // Resend wallet transactions that haven't gotten in a block yet
        // Except during reindex, importing and IBD, when old wallet
        // transactions become unconfirmed and spams other nodes.
        if (!fReindex && !fImporting && !IsInitialBlockDownload())
        {
            GetMainSignals().Broadcast(nTimeBestReceived);
        }

        //
        // Message: inventory
        //
        vector<CInv> vInv;
        vector<CInv> vInvWait;
        {
            LOCK(pto->cs_inventory);
            vInv.reserve(pto->vInventoryToSend.size());
            vInvWait.reserve(pto->vInventoryToSend.size());
            BOOST_FOREACH(const CInv& inv, pto->vInventoryToSend)
            {
                if (pto->setInventoryKnown.count(inv))
                    continue;

                // trickle out tx inv to protect privacy
                if (inv.type == MSG_TX && !fSendTrickle)
                {
                    // 1/4 of tx invs blast to all immediately
                    static uint256 hashSalt;
                    if (hashSalt.IsNull())
                        hashSalt = GetRandHash();
                    uint256 hashRand = ArithToUint256(UintToArith256(inv.hash) ^ UintToArith256(hashSalt));
                    hashRand = Hash(BEGIN(hashRand), END(hashRand));
                    bool fTrickleWait = ((UintToArith256(hashRand) & 3) != 0);

                    if (fTrickleWait)
                    {
                        vInvWait.push_back(inv);
                        continue;
                    }
                }

                // returns true if wasn't already contained in the set
                if (pto->setInventoryKnown.insert(inv).second)
                {
                    vInv.push_back(inv);
                    if (vInv.size() >= 1000)
                    {
                        pto->PushMessage("inv", vInv);
                        vInv.clear();
                    }
                }
            }
            pto->vInventoryToSend = vInvWait;
        }
        if (!vInv.empty())
            pto->PushMessage("inv", vInv);

        // Detect whether we're stalling
        int64_t nNow = GetTimeMicros();
        if (!pto->fDisconnect && state.nStallingSince && state.nStallingSince < nNow - 1000000 * BLOCK_STALLING_TIMEOUT) {
            // Stalling only triggers when the block download window cannot move. During normal steady state,
            // the download window should be much larger than the to-be-downloaded set of blocks, so disconnection
            // should only happen during initial block download.
            LogPrintf("Peer=%d is stalling block download, disconnecting\n", pto->id);
            pto->fDisconnect = true;
        }
        // In case there is a block that has been in flight from this peer for (2 + 0.5 * N) times the block interval
        // (with N the number of validated blocks that were in flight at the time it was requested), disconnect due to
        // timeout. We compensate for in-flight blocks to prevent killing off peers due to our own downstream link
        // being saturated. We only count validated in-flight blocks so peers can't advertise non-existing block hashes
        // to unreasonably increase our timeout.
        // We also compare the block download timeout originally calculated against the time at which we'd disconnect
        // if we assumed the block were being requested now (ignoring blocks we've requested from this peer, since we're
        // only looking at this peer's oldest request).  This way a large queue in the past doesn't result in a
        // permanently large window for this block to be delivered (ie if the number of blocks in flight is decreasing
        // more quickly than once every 5 minutes, then we'll shorten the download window for this block).
        if (!pto->fDisconnect && state.vBlocksInFlight.size() > 0) {
            QueuedBlock &queuedBlock = state.vBlocksInFlight.front();
            int64_t nTimeoutIfRequestedNow = GetBlockTimeout(nNow, nQueuedValidatedHeaders - state.nBlocksInFlightValidHeaders, consensusParams);
            if (queuedBlock.nTimeDisconnect > nTimeoutIfRequestedNow) {
                LogPrint("net", "Reducing block download timeout for peer=%d block=%s, orig=%d new=%d\n", pto->id, queuedBlock.hash.ToString(), queuedBlock.nTimeDisconnect, nTimeoutIfRequestedNow);
                queuedBlock.nTimeDisconnect = nTimeoutIfRequestedNow;
            }
            if (queuedBlock.nTimeDisconnect < nNow) {
                LogPrintf("Timeout downloading block %s from peer=%d, disconnecting\n", queuedBlock.hash.ToString(), pto->id);
                pto->fDisconnect = true;
            }
        }

        //
        // Message: getdata (blocks)
        //
        vector<CInv> vGetData;
        if (!pto->fDisconnect && !pto->fClient && (fFetch || !IsInitialBlockDownload()) && state.nBlocksInFlight < MAX_BLOCKS_IN_TRANSIT_PER_PEER) {
            vector<CBlockIndex*> vToDownload;
            NodeId staller = -1;
            FindNextBlocksToDownload(pto->GetId(), MAX_BLOCKS_IN_TRANSIT_PER_PEER - state.nBlocksInFlight, vToDownload, staller);
            BOOST_FOREACH(CBlockIndex *pindex, vToDownload) {
                vGetData.push_back(CInv(MSG_BLOCK, pindex->GetBlockHash()));
                MarkBlockAsInFlight(pto->GetId(), pindex->GetBlockHash(), consensusParams, pindex);
                LogPrint("net", "Requesting block %s (%d) peer=%d\n", pindex->GetBlockHash().ToString(),
                    pindex->nHeight, pto->id);
            }
            if (state.nBlocksInFlight == 0 && staller != -1) {
                if (State(staller)->nStallingSince == 0) {
                    State(staller)->nStallingSince = nNow;
                    LogPrint("net", "Stall started peer=%d\n", staller);
                }
            }
        }

        //
        // Message: getdata (non-blocks)
        //
        while (!pto->fDisconnect && !pto->mapAskFor.empty() && (*pto->mapAskFor.begin()).first <= nNow)
        {
            const CInv& inv = (*pto->mapAskFor.begin()).second;
            if (!AlreadyHave(inv))
            {
                if (fDebug)
                    LogPrint("net", "Requesting %s peer=%d\n", inv.ToString(), pto->id);
                vGetData.push_back(inv);
                if (vGetData.size() >= 1000)
                {
                    pto->PushMessage("getdata", vGetData);
                    vGetData.clear();
                }
            }
            pto->mapAskFor.erase(pto->mapAskFor.begin());
        }
        if (!vGetData.empty())
            pto->PushMessage("getdata", vGetData);

    }
    return true;
}

 std::string CBlockFileInfo::ToString() const {
     return strprintf("CBlockFileInfo(blocks=%u, size=%u, heights=%u...%u, time=%s...%s)", nBlocks, nSize, nHeightFirst, nHeightLast, DateTimeStrFormat("%Y-%m-%d", nTimeFirst), DateTimeStrFormat("%Y-%m-%d", nTimeLast));
 }



class CMainCleanup
{
public:
    CMainCleanup() {}
    ~CMainCleanup() {
        // block headers
        BlockMap::iterator it1 = mapBlockIndex.begin();
        for (; it1 != mapBlockIndex.end(); it1++)
            delete (*it1).second;
        mapBlockIndex.clear();

        // orphan transactions
        mapOrphanTransactions.clear();
        mapOrphanTransactionsByPrev.clear();
    }
} instance_of_cmaincleanup;<|MERGE_RESOLUTION|>--- conflicted
+++ resolved
@@ -906,14 +906,13 @@
                          error("AcceptToMemoryPool: nonstandard transaction: %s", reason),
                          REJECT_NONSTANDARD, reason);
 
-<<<<<<< HEAD
     // Only accept nLockTime-using transactions that can be mined in the next
     // block; we don't want our mempool filled up with transactions that can't
     // be mined yet.
     if (!CheckFinalTx(tx))
         return state.DoS(0, error("AcceptToMemoryPool: non-final"),
                          REJECT_NONSTANDARD, "non-final");
-=======
+
     // Further user defined acceptance tests
     BOOST_FOREACH(const CTxOut& txout, tx.vout) {
         if (txout.nValue <= nDustLimit)
@@ -932,7 +931,6 @@
             }
         }
     }
->>>>>>> 27275385
 
     // is it already in the memory pool?
     uint256 hash = tx.GetHash();
