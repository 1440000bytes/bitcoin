--- conflicted
+++ resolved
@@ -2226,14 +2226,9 @@
                 (fTestNet && CBlockIndex::IsSuperMajority(2, pindexPrev, 51, 100)))
             {
                 CScript expect = CScript() << nHeight;
-<<<<<<< HEAD
-                if (!std::equal(expect.begin(), expect.end(), vtx[0].vin[0].scriptSig.begin()))
-                    return state.DoS(100, "bad-cb-height", error("AcceptBlock() : block height mismatch in coinbase"));
-=======
                 if (vtx[0].vin[0].scriptSig.size() < expect.size() ||
                     !std::equal(expect.begin(), expect.end(), vtx[0].vin[0].scriptSig.begin()))
-                    return state.DoS(100, error("AcceptBlock() : block height mismatch in coinbase"));
->>>>>>> 490bed55
+                    return state.DoS(100, "bad-cb-height", error("AcceptBlock() : block height mismatch in coinbase"));
             }
         }
     }
