--- conflicted
+++ resolved
@@ -2183,11 +2183,7 @@
         uniqueTx.insert(GetTxHash(i));
     }
     if (uniqueTx.size() != vtx.size())
-<<<<<<< HEAD
-        return state.DoS(100, "bad-txns", error("CheckBlock() : duplicate transaction"));
-=======
-        return state.DoS(100, error("CheckBlock() : duplicate transaction"), true);
->>>>>>> 5c55bf5a
+        return state.DoS(100, "bad-txns", error("CheckBlock() : duplicate transaction"), true);
 
     unsigned int nSigOps = 0;
     BOOST_FOREACH(const CTransaction& tx, vtx)
