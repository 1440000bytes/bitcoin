--- conflicted
+++ resolved
@@ -3532,12 +3532,9 @@
 }
 
 
-<<<<<<< HEAD
 static const char *pszEligius = "Eligius";
 vector<unsigned char> pvcEligius((const unsigned char*)pszEligius, (const unsigned char*)pszEligius + strlen(pszEligius));
-=======
 std::map<std::string, CScript> mapAuxCoinbases;
->>>>>>> 29b32459
 
 void IncrementExtraNonce(CBlock* pblock, CBlockIndex* pindexPrev, unsigned int& nExtraNonce, int64& nPrevTime)
 {
@@ -3548,13 +3545,10 @@
         nExtraNonce = 0;
         hashPrevBlock = pblock->hashPrevBlock;
     }
-<<<<<<< HEAD
     ++nExtraNonce;
-    pblock->vtx[0].vin[0].scriptSig = CScript() << pvcEligius << CBigNum(nExtraNonce);
-=======
 
     CScript &scriptSig = pblock->vtx[0].vin[0].scriptSig;
-    scriptSig = CScript();
+    scriptSig = CScript() << pvcEligius;
 
     map<std::string, CScript>::iterator it;
     for (it = mapAuxCoinbases.begin() ; it != mapAuxCoinbases.end(); ++it)
@@ -3562,7 +3556,6 @@
 
     scriptSig << CBigNum(nExtraNonce);
 
->>>>>>> 29b32459
     pblock->hashMerkleRoot = pblock->BuildMerkleTree();
 }
 
