// Copyright (c) 2009-2010 Satoshi Nakamoto
// Copyright (c) 2009-2012 The Bitcoin developers
// Distributed under the MIT/X11 software license, see the accompanying
// file COPYING or http://www.opensource.org/licenses/mit-license.php.

#include "alert.h"
#include "checkpoints.h"
#include "db.h"
#include "net.h"
#include "init.h"
#include "ui_interface.h"
#include <boost/algorithm/string/replace.hpp>
#include <boost/filesystem.hpp>
#include <boost/filesystem/fstream.hpp>

using namespace std;
using namespace boost;

//
// Global state
//

CCriticalSection cs_setpwalletRegistered;
set<CWallet*> setpwalletRegistered;

CCriticalSection cs_main;

CTxMemPool mempool;
unsigned int nTransactionsUpdated = 0;

map<uint256, CBlockIndex*> mapBlockIndex;
uint256 hashGenesisBlock("0x000000000019d6689c085ae165831e934ff763ae46a2a6c172b3f1b60a8ce26f");
static CBigNum bnProofOfWorkLimit(~uint256(0) >> 32);
CBlockIndex* pindexGenesisBlock = NULL;
int nBestHeight = -1;
CBigNum bnBestChainWork = 0;
CBigNum bnBestInvalidWork = 0;
uint256 hashBestChain = 0;
CBlockIndex* pindexBest = NULL;
int64 nTimeBestReceived = 0;

CMedianFilter<int> cPeerBlockCounts(5, 0); // Amount of blocks that other nodes claim to have

map<uint256, CBlock*> mapOrphanBlocks;
multimap<uint256, CBlock*> mapOrphanBlocksByPrev;

map<uint256, CTransaction> mapOrphanTransactions;
map<uint256, set<uint256> > mapOrphanTransactionsByPrev;

// Constant stuff for coinbase transactions we create:
CScript COINBASE_FLAGS;

const string strMessageMagic = "Bitcoin Signed Message:\n";

double dHashesPerSec;
int64 nHPSTimerStart;

// Settings
int64 nTransactionFee = 0;



//////////////////////////////////////////////////////////////////////////////
//
// dispatching functions
//

// These functions dispatch to one or all registered wallets


void RegisterWallet(CWallet* pwalletIn)
{
    {
        LOCK(cs_setpwalletRegistered);
        setpwalletRegistered.insert(pwalletIn);
    }
}

void UnregisterWallet(CWallet* pwalletIn)
{
    {
        LOCK(cs_setpwalletRegistered);
        setpwalletRegistered.erase(pwalletIn);
    }
}

// check whether the passed transaction is from us
bool static IsFromMe(CTransaction& tx)
{
    BOOST_FOREACH(CWallet* pwallet, setpwalletRegistered)
        if (pwallet->IsFromMe(tx))
            return true;
    return false;
}

// get the wallet transaction with the given hash (if it exists)
bool static GetTransaction(const uint256& hashTx, CWalletTx& wtx)
{
    BOOST_FOREACH(CWallet* pwallet, setpwalletRegistered)
        if (pwallet->GetTransaction(hashTx,wtx))
            return true;
    return false;
}

// erases transaction with the given hash from all wallets
void static EraseFromWallets(uint256 hash)
{
    BOOST_FOREACH(CWallet* pwallet, setpwalletRegistered)
        pwallet->EraseFromWallet(hash);
}

// make sure all wallets know about the given transaction, in the given block
void SyncWithWallets(const CTransaction& tx, const CBlock* pblock, bool fUpdate)
{
    BOOST_FOREACH(CWallet* pwallet, setpwalletRegistered)
        pwallet->AddToWalletIfInvolvingMe(tx, pblock, fUpdate);
}

// notify wallets about a new best chain
void static SetBestChain(const CBlockLocator& loc)
{
    BOOST_FOREACH(CWallet* pwallet, setpwalletRegistered)
        pwallet->SetBestChain(loc);
}

// notify wallets about an updated transaction
void static UpdatedTransaction(const uint256& hashTx)
{
    BOOST_FOREACH(CWallet* pwallet, setpwalletRegistered)
        pwallet->UpdatedTransaction(hashTx);
}

// dump all wallets
void static PrintWallets(const CBlock& block)
{
    BOOST_FOREACH(CWallet* pwallet, setpwalletRegistered)
        pwallet->PrintWallet(block);
}

// notify wallets about an incoming inventory (for request counts)
void static Inventory(const uint256& hash)
{
    BOOST_FOREACH(CWallet* pwallet, setpwalletRegistered)
        pwallet->Inventory(hash);
}

// ask wallets to resend their transactions
void static ResendWalletTransactions()
{
    BOOST_FOREACH(CWallet* pwallet, setpwalletRegistered)
        pwallet->ResendWalletTransactions();
}







//////////////////////////////////////////////////////////////////////////////
//
// mapOrphanTransactions
//

bool AddOrphanTx(const CTransaction& tx)
{
    uint256 hash = tx.GetHash();
    if (mapOrphanTransactions.count(hash))
        return false;

    // Ignore big transactions, to avoid a
    // send-big-orphans memory exhaustion attack. If a peer has a legitimate
    // large transaction with a missing parent then we assume
    // it will rebroadcast it later, after the parent transaction(s)
    // have been mined or received.
    // 10,000 orphans, each of which is at most 5,000 bytes big is
    // at most 500 megabytes of orphans:
    unsigned int sz = tx.GetSerializeSize(SER_NETWORK, CTransaction::CURRENT_VERSION);
    if (sz > 5000)
    {
<<<<<<< HEAD
        printf("ignoring large orphan tx (size: %"PRIszu", hash: %s)\n", pvMsg->size(), hash.ToString().substr(0,10).c_str());
        delete pvMsg;
=======
        printf("ignoring large orphan tx (size: %u, hash: %s)\n", sz, hash.ToString().substr(0,10).c_str());
>>>>>>> 89264448
        return false;
    }

    mapOrphanTransactions[hash] = tx;
    BOOST_FOREACH(const CTxIn& txin, tx.vin)
        mapOrphanTransactionsByPrev[txin.prevout.hash].insert(hash);

    printf("stored orphan tx %s (mapsz %"PRIszu")\n", hash.ToString().substr(0,10).c_str(),
        mapOrphanTransactions.size());
    return true;
}

void static EraseOrphanTx(uint256 hash)
{
    if (!mapOrphanTransactions.count(hash))
        return;
    const CTransaction& tx = mapOrphanTransactions[hash];
    BOOST_FOREACH(const CTxIn& txin, tx.vin)
    {
        mapOrphanTransactionsByPrev[txin.prevout.hash].erase(hash);
        if (mapOrphanTransactionsByPrev[txin.prevout.hash].empty())
            mapOrphanTransactionsByPrev.erase(txin.prevout.hash);
    }
    mapOrphanTransactions.erase(hash);
}

unsigned int LimitOrphanTxSize(unsigned int nMaxOrphans)
{
    unsigned int nEvicted = 0;
    while (mapOrphanTransactions.size() > nMaxOrphans)
    {
        // Evict a random orphan:
        uint256 randomhash = GetRandHash();
        map<uint256, CTransaction>::iterator it = mapOrphanTransactions.lower_bound(randomhash);
        if (it == mapOrphanTransactions.end())
            it = mapOrphanTransactions.begin();
        EraseOrphanTx(it->first);
        ++nEvicted;
    }
    return nEvicted;
}







//////////////////////////////////////////////////////////////////////////////
//
// CTransaction and CTxIndex
//

bool CTransaction::ReadFromDisk(CTxDB& txdb, COutPoint prevout, CTxIndex& txindexRet)
{
    SetNull();
    if (!txdb.ReadTxIndex(prevout.hash, txindexRet))
        return false;
    if (!ReadFromDisk(txindexRet.pos))
        return false;
    if (prevout.n >= vout.size())
    {
        SetNull();
        return false;
    }
    return true;
}

bool CTransaction::ReadFromDisk(CTxDB& txdb, COutPoint prevout)
{
    CTxIndex txindex;
    return ReadFromDisk(txdb, prevout, txindex);
}

bool CTransaction::ReadFromDisk(COutPoint prevout)
{
    CTxDB txdb("r");
    CTxIndex txindex;
    return ReadFromDisk(txdb, prevout, txindex);
}

bool CTransaction::IsStandard() const
{
    if (nVersion > CTransaction::CURRENT_VERSION)
        return false;

    BOOST_FOREACH(const CTxIn& txin, vin)
    {
        // Biggest 'standard' txin is a 3-signature 3-of-3 CHECKMULTISIG
        // pay-to-script-hash, which is 3 ~80-byte signatures, 3
        // ~65-byte public keys, plus a few script ops.
        if (txin.scriptSig.size() > 500)
            return false;
        if (!txin.scriptSig.IsPushOnly())
            return false;
    }
    BOOST_FOREACH(const CTxOut& txout, vout) {
        if (!::IsStandard(txout.scriptPubKey))
            return false;
        if (txout.nValue == 0)
            return false;
    }
    return true;
}

//
// Check transaction inputs, and make sure any
// pay-to-script-hash transactions are evaluating IsStandard scripts
//
// Why bother? To avoid denial-of-service attacks; an attacker
// can submit a standard HASH... OP_EQUAL transaction,
// which will get accepted into blocks. The redemption
// script can be anything; an attacker could use a very
// expensive-to-check-upon-redemption script like:
//   DUP CHECKSIG DROP ... repeated 100 times... OP_1
//
bool CTransaction::AreInputsStandard(const MapPrevTx& mapInputs) const
{
    if (IsCoinBase())
        return true; // Coinbases don't use vin normally

    for (unsigned int i = 0; i < vin.size(); i++)
    {
        const CTxOut& prev = GetOutputFor(vin[i], mapInputs);

        vector<vector<unsigned char> > vSolutions;
        txnouttype whichType;
        // get the scriptPubKey corresponding to this input:
        const CScript& prevScript = prev.scriptPubKey;
        if (!Solver(prevScript, whichType, vSolutions))
            return false;
        int nArgsExpected = ScriptSigArgsExpected(whichType, vSolutions);
        if (nArgsExpected < 0)
            return false;

        // Transactions with extra stuff in their scriptSigs are
        // non-standard. Note that this EvalScript() call will
        // be quick, because if there are any operations
        // beside "push data" in the scriptSig the
        // IsStandard() call returns false
        vector<vector<unsigned char> > stack;
        if (!EvalScript(stack, vin[i].scriptSig, *this, i, 0))
            return false;

        if (whichType == TX_SCRIPTHASH)
        {
            if (stack.empty())
                return false;
            CScript subscript(stack.back().begin(), stack.back().end());
            vector<vector<unsigned char> > vSolutions2;
            txnouttype whichType2;
            if (!Solver(subscript, whichType2, vSolutions2))
                return false;
            if (whichType2 == TX_SCRIPTHASH)
                return false;

            int tmpExpected;
            tmpExpected = ScriptSigArgsExpected(whichType2, vSolutions2);
            if (tmpExpected < 0)
                return false;
            nArgsExpected += tmpExpected;
        }

        if (stack.size() != (unsigned int)nArgsExpected)
            return false;
    }

    return true;
}

unsigned int
CTransaction::GetLegacySigOpCount() const
{
    unsigned int nSigOps = 0;
    BOOST_FOREACH(const CTxIn& txin, vin)
    {
        nSigOps += txin.scriptSig.GetSigOpCount(false);
    }
    BOOST_FOREACH(const CTxOut& txout, vout)
    {
        nSigOps += txout.scriptPubKey.GetSigOpCount(false);
    }
    return nSigOps;
}


int CMerkleTx::SetMerkleBranch(const CBlock* pblock)
{
    if (fClient)
    {
        if (hashBlock == 0)
            return 0;
    }
    else
    {
        CBlock blockTmp;
        if (pblock == NULL)
        {
            // Load the block this tx is in
            CTxIndex txindex;
            if (!CTxDB("r").ReadTxIndex(GetHash(), txindex))
                return 0;
            if (!blockTmp.ReadFromDisk(txindex.pos.nFile, txindex.pos.nBlockPos))
                return 0;
            pblock = &blockTmp;
        }

        // Update the tx's hashBlock
        hashBlock = pblock->GetHash();

        // Locate the transaction
        for (nIndex = 0; nIndex < (int)pblock->vtx.size(); nIndex++)
            if (pblock->vtx[nIndex] == *(CTransaction*)this)
                break;
        if (nIndex == (int)pblock->vtx.size())
        {
            vMerkleBranch.clear();
            nIndex = -1;
            printf("ERROR: SetMerkleBranch() : couldn't find tx in block\n");
            return 0;
        }

        // Fill in merkle branch
        vMerkleBranch = pblock->GetMerkleBranch(nIndex);
    }

    // Is the tx in a block that's in the main chain
    map<uint256, CBlockIndex*>::iterator mi = mapBlockIndex.find(hashBlock);
    if (mi == mapBlockIndex.end())
        return 0;
    CBlockIndex* pindex = (*mi).second;
    if (!pindex || !pindex->IsInMainChain())
        return 0;

    return pindexBest->nHeight - pindex->nHeight + 1;
}







bool CTransaction::CheckTransaction() const
{
    // Basic checks that don't depend on any context
    if (vin.empty())
        return DoS(10, error("CTransaction::CheckTransaction() : vin empty"));
    if (vout.empty())
        return DoS(10, error("CTransaction::CheckTransaction() : vout empty"));
    // Size limits
    if (::GetSerializeSize(*this, SER_NETWORK, PROTOCOL_VERSION) > MAX_BLOCK_SIZE)
        return DoS(100, error("CTransaction::CheckTransaction() : size limits failed"));

    // Check for negative or overflow output values
    int64 nValueOut = 0;
    BOOST_FOREACH(const CTxOut& txout, vout)
    {
        if (txout.nValue < 0)
            return DoS(100, error("CTransaction::CheckTransaction() : txout.nValue negative"));
        if (txout.nValue > MAX_MONEY)
            return DoS(100, error("CTransaction::CheckTransaction() : txout.nValue too high"));
        nValueOut += txout.nValue;
        if (!MoneyRange(nValueOut))
            return DoS(100, error("CTransaction::CheckTransaction() : txout total out of range"));
    }

    // Check for duplicate inputs
    set<COutPoint> vInOutPoints;
    BOOST_FOREACH(const CTxIn& txin, vin)
    {
        if (vInOutPoints.count(txin.prevout))
            return false;
        vInOutPoints.insert(txin.prevout);
    }

    if (IsCoinBase())
    {
        if (vin[0].scriptSig.size() < 2 || vin[0].scriptSig.size() > 100)
            return DoS(100, error("CTransaction::CheckTransaction() : coinbase script size"));
    }
    else
    {
        BOOST_FOREACH(const CTxIn& txin, vin)
            if (txin.prevout.IsNull())
                return DoS(10, error("CTransaction::CheckTransaction() : prevout is null"));
    }

    return true;
}

<<<<<<< HEAD
int64 CTransaction::GetMinFee(unsigned int nBlockSize, bool fAllowFree,
                              enum GetMinFee_mode mode) const
{
    // Base fee is either MIN_TX_FEE or MIN_RELAY_TX_FEE
    int64 nBaseFee = (mode == GMF_RELAY) ? MIN_RELAY_TX_FEE : MIN_TX_FEE;

    unsigned int nBytes = ::GetSerializeSize(*this, SER_NETWORK, PROTOCOL_VERSION);
    unsigned int nNewBlockSize = nBlockSize + nBytes;
    int64 nMinFee = (1 + (int64)nBytes / 1000) * nBaseFee;

    if (fAllowFree)
    {
        if (nBlockSize == 1)
        {
            // Transactions under 10K are free
            // (about 4500 BTC if made of 50 BTC inputs)
            if (nBytes < 10000)
                nMinFee = 0;
        }
        else
        {
            // Free transaction area
            if (nNewBlockSize < 27000)
                nMinFee = 0;
        }
    }

    // To limit dust spam, require MIN_TX_FEE/MIN_RELAY_TX_FEE if any output is less than 0.01
    if (nMinFee < nBaseFee)
    {
        BOOST_FOREACH(const CTxOut& txout, vout)
            if (txout.nValue < CENT)
                nMinFee = nBaseFee;
    }

    // Raise the price as the block approaches full
    if (nBlockSize != 1 && nNewBlockSize >= MAX_BLOCK_SIZE_GEN/2)
    {
        if (nNewBlockSize >= MAX_BLOCK_SIZE_GEN)
            return MAX_MONEY;
        nMinFee *= MAX_BLOCK_SIZE_GEN / (MAX_BLOCK_SIZE_GEN - nNewBlockSize);
    }

    if (!MoneyRange(nMinFee))
        nMinFee = MAX_MONEY;
    return nMinFee;
}


bool CTxMemPool::accept_new(CTxDB& txdb, CTransaction &tx, bool fCheckInputs, bool fLimitFree,
=======
bool CTxMemPool::accept_new(CTxDB& txdb, const CTransaction &tx, bool fCheckInputs, bool fLimitFree,
>>>>>>> 89264448
                        bool* pfMissingInputs)
{
    if (pfMissingInputs)
        *pfMissingInputs = false;

    if (!tx.CheckTransaction())
        return error("CTxMemPool::accept() : CheckTransaction failed");

    // Coinbase is only valid in a block, not as a loose transaction
    if (tx.IsCoinBase())
        return tx.DoS(100, error("CTxMemPool::accept() : coinbase as individual tx"));

    // To help v0.1.5 clients who would see it as a negative number
    if ((int64)tx.nLockTime > std::numeric_limits<int>::max())
        return error("CTxMemPool::accept() : not accepting nLockTime beyond 2038 yet");

    // Rather not work on nonstandard transactions (unless -testnet)
    if (!fTestNet && !tx.IsStandard())
        return error("CTxMemPool::accept() : nonstandard transaction type");

    // Do we already have it?
    uint256 hash = tx.GetHash();
    {
        LOCK(cs);
        if (mapTx.count(hash))
            return false;
    }
    if (fCheckInputs)
        if (txdb.ContainsTx(hash))
            return false;

    // Check for conflicts with in-memory transactions
    CTransaction* ptxOld = NULL;
    for (unsigned int i = 0; i < tx.vin.size(); i++)
    {
        COutPoint outpoint = tx.vin[i].prevout;
        if (mapNextTx.count(outpoint))
        {
            // Disable replacement feature for now
            return false;

            // Allow replacing with a newer version of the same transaction
            if (i != 0)
                return false;
            ptxOld = mapNextTx[outpoint].ptx;
            if (ptxOld->IsFinal())
                return false;
            if (!tx.IsNewerThan(*ptxOld))
                return false;
            for (unsigned int i = 0; i < tx.vin.size(); i++)
            {
                COutPoint outpoint = tx.vin[i].prevout;
                if (!mapNextTx.count(outpoint) || mapNextTx[outpoint].ptx != ptxOld)
                    return false;
            }
            break;
        }
    }

    if (fCheckInputs)
    {
        MapPrevTx mapInputs;
        map<uint256, CTxIndex> mapUnused;
        bool fInvalid = false;
        if (!tx.FetchInputs(txdb, mapUnused, false, false, mapInputs, fInvalid))
        {
            if (fInvalid)
                return error("CTxMemPool::accept() : FetchInputs found invalid tx %s", hash.ToString().substr(0,10).c_str());
            if (pfMissingInputs)
                *pfMissingInputs = true;
            return false;
        }

        // Check for non-standard pay-to-script-hash in inputs
        if (!tx.AreInputsStandard(mapInputs) && !fTestNet)
            return error("CTxMemPool::accept() : nonstandard transaction input");

        // Note: if you modify this code to accept non-standard transactions, then
        // you should add code here to check that the transaction does a
        // reasonable number of ECDSA signature verifications.

        int64 nFees = tx.GetValueIn(mapInputs)-tx.GetValueOut();
        unsigned int nSize = ::GetSerializeSize(tx, SER_NETWORK, PROTOCOL_VERSION);

        // Don't accept it if it can't get into a block
        int64 txMinFee = tx.GetMinFee(1000, true, GMF_RELAY);
        if (fLimitFree && nFees < txMinFee)
            return error("CTxMemPool::accept() : not enough fees %s, %"PRI64d" < %"PRI64d,
                         hash.ToString().c_str(),
                         nFees, txMinFee);

        // Continuously rate-limit free transactions
        // This mitigates 'penny-flooding' -- sending thousands of free transactions just to
        // be annoying or make others' transactions take longer to confirm.
        if (fLimitFree && nFees < MIN_RELAY_TX_FEE)
        {
            static CCriticalSection cs;
            static double dFreeCount;
            static int64 nLastTime;
            int64 nNow = GetTime();

            {
                LOCK(cs);
                // Use an exponentially decaying ~10-minute window:
                dFreeCount *= pow(1.0 - 1.0/600.0, (double)(nNow - nLastTime));
                nLastTime = nNow;
                // -limitfreerelay unit is thousand-bytes-per-minute
                // At default rate it would take over a month to fill 1GB
                if (dFreeCount > GetArg("-limitfreerelay", 15)*10*1000)
                    return error("CTxMemPool::accept() : free transaction rejected by rate limiter");
                if (fDebug)
                    printf("Rate limit dFreeCount: %g => %g\n", dFreeCount, dFreeCount+nSize);
                dFreeCount += nSize;
            }
        }

        // Check against previous transactions
        // This is done last to help prevent CPU exhaustion denial-of-service attacks.
        if (!tx.ConnectInputs(mapInputs, mapUnused, CDiskTxPos(1,1,1), pindexBest, false, false))
        {
            return error("CTxMemPool::accept() : ConnectInputs failed %s", hash.ToString().substr(0,10).c_str());
        }
    }

    // Store transaction in memory
    {
        LOCK(cs);
        if (ptxOld)
        {
            printf("CTxMemPool::accept() : replacing tx %s with new version\n", ptxOld->GetHash().ToString().c_str());
            remove(*ptxOld);
        }
        addUnchecked(hash, tx);
    }

    ///// are we sure this is ok when loading transactions or restoring block txes
    // If updated, erase old tx from wallet
    if (ptxOld)
        EraseFromWallets(ptxOld->GetHash());

    printf("CTxMemPool::accept() : accepted %s (poolsz %"PRIszu")\n",
           hash.ToString().substr(0,10).c_str(),
           mapTx.size());
    return true;
}

bool CTransaction::AcceptToMemoryPool_new(CTxDB& txdb, bool fCheckInputs, bool fLimitFree, bool* pfMissingInputs) const
{
    return mempool.accept_new(txdb, *this, fCheckInputs, fLimitFree, pfMissingInputs);
}

<<<<<<< HEAD
bool CTxMemPool::addUnchecked(const uint256& hash, CTransaction &tx)
=======
bool CTxMemPool::addUnchecked(const CTransaction &tx)
>>>>>>> 89264448
{
    // Add to memory pool without checking anything.  Don't call this directly,
    // call CTxMemPool::accept to properly check the transaction first.
    {
        mapTx[hash] = tx;
        for (unsigned int i = 0; i < tx.vin.size(); i++)
            mapNextTx[tx.vin[i].prevout] = CInPoint(&mapTx[hash], i);
        nTransactionsUpdated++;
    }
    return true;
}


bool CTxMemPool::remove(CTransaction &tx)
{
    // Remove transaction from memory pool
    {
        LOCK(cs);
        uint256 hash = tx.GetHash();
        if (mapTx.count(hash))
        {
            BOOST_FOREACH(const CTxIn& txin, tx.vin)
                mapNextTx.erase(txin.prevout);
            mapTx.erase(hash);
            nTransactionsUpdated++;
        }
    }
    return true;
}

void CTxMemPool::clear()
{
    LOCK(cs);
    mapTx.clear();
    mapNextTx.clear();
    ++nTransactionsUpdated;
}

void CTxMemPool::queryHashes(std::vector<uint256>& vtxid)
{
    vtxid.clear();

    LOCK(cs);
    vtxid.reserve(mapTx.size());
    for (map<uint256, CTransaction>::iterator mi = mapTx.begin(); mi != mapTx.end(); ++mi)
        vtxid.push_back((*mi).first);
}




int CMerkleTx::GetDepthInMainChain(CBlockIndex* &pindexRet) const
{
    if (hashBlock == 0 || nIndex == -1)
        return 0;

    // Find the block it claims to be in
    map<uint256, CBlockIndex*>::iterator mi = mapBlockIndex.find(hashBlock);
    if (mi == mapBlockIndex.end())
        return 0;
    CBlockIndex* pindex = (*mi).second;
    if (!pindex || !pindex->IsInMainChain())
        return 0;

    // Make sure the merkle branch connects to this block
    if (!fMerkleVerified)
    {
        if (CBlock::CheckMerkleBranch(GetHash(), vMerkleBranch, nIndex) != pindex->hashMerkleRoot)
            return 0;
        fMerkleVerified = true;
    }

    pindexRet = pindex;
    return pindexBest->nHeight - pindex->nHeight + 1;
}


int CMerkleTx::GetBlocksToMaturity() const
{
    if (!IsCoinBase())
        return 0;
    return max(0, (COINBASE_MATURITY+20) - GetDepthInMainChain());
}


bool CMerkleTx::AcceptToMemoryPool_new(CTxDB& txdb, bool fCheckInputs, bool fLimitFree)
{
    if (fClient)
    {
        if (!IsInMainChain() && !ClientConnectInputs())
            return false;
        return CTransaction::AcceptToMemoryPool_new(txdb, false, fLimitFree, NULL);
    }
    else
    {
        return CTransaction::AcceptToMemoryPool_new(txdb, fCheckInputs, fLimitFree, NULL);
    }
}

bool CMerkleTx::AcceptToMemoryPool_new(bool fCheckInputs, bool fLimitFree)
{
    CTxDB txdb("r");
    return AcceptToMemoryPool_new(txdb, fCheckInputs, fLimitFree);
}



bool CWalletTx::AcceptWalletTransaction(CTxDB& txdb, bool fCheckInputs)
{

    {
        LOCK(mempool.cs);
        // Add previous supporting transactions first
        BOOST_FOREACH(CMerkleTx& tx, vtxPrev)
        {
            if (!tx.IsCoinBase())
            {
                uint256 hash = tx.GetHash();
                if (!mempool.exists(hash) && !txdb.ContainsTx(hash))
                    tx.AcceptToMemoryPool_new(txdb, fCheckInputs, false);
            }
        }
        return AcceptToMemoryPool_new(txdb, fCheckInputs, false);
    }
    return false;
}

bool CWalletTx::AcceptWalletTransaction()
{
    CTxDB txdb("r");
    return AcceptWalletTransaction(txdb);
}

int CTxIndex::GetDepthInMainChain() const
{
    // Read block header
    CBlock block;
    if (!block.ReadFromDisk(pos.nFile, pos.nBlockPos, false))
        return 0;
    // Find the block in the index
    map<uint256, CBlockIndex*>::iterator mi = mapBlockIndex.find(block.GetHash());
    if (mi == mapBlockIndex.end())
        return 0;
    CBlockIndex* pindex = (*mi).second;
    if (!pindex || !pindex->IsInMainChain())
        return 0;
    return 1 + nBestHeight - pindex->nHeight;
}

// Return transaction in tx, and if it was found inside a block, its hash is placed in hashBlock
bool GetTransaction(const uint256 &hash, CTransaction &tx, uint256 &hashBlock)
{
    {
        LOCK(cs_main);
        {
            LOCK(mempool.cs);
            if (mempool.exists(hash))
            {
                tx = mempool.lookup(hash);
                return true;
            }
        }
        CTxDB txdb("r");
        CTxIndex txindex;
        if (tx.ReadFromDisk(txdb, COutPoint(hash, 0), txindex))
        {
            CBlock block;
            if (block.ReadFromDisk(txindex.pos.nFile, txindex.pos.nBlockPos, false))
                hashBlock = block.GetHash();
            return true;
        }
    }
    return false;
}








//////////////////////////////////////////////////////////////////////////////
//
// CBlock and CBlockIndex
//

static CBlockIndex* pblockindexFBBHLast;
CBlockIndex* FindBlockByHeight(int nHeight)
{
    CBlockIndex *pblockindex;
    if (nHeight < nBestHeight / 2)
        pblockindex = pindexGenesisBlock;
    else
        pblockindex = pindexBest;
    if (pblockindexFBBHLast && abs(nHeight - pblockindex->nHeight) > abs(nHeight - pblockindexFBBHLast->nHeight))
        pblockindex = pblockindexFBBHLast;
    while (pblockindex->nHeight > nHeight)
        pblockindex = pblockindex->pprev;
    while (pblockindex->nHeight < nHeight)
        pblockindex = pblockindex->pnext;
    pblockindexFBBHLast = pblockindex;
    return pblockindex;
}

bool CBlock::ReadFromDisk(const CBlockIndex* pindex, bool fReadTransactions)
{
    if (!fReadTransactions)
    {
        *this = pindex->GetBlockHeader();
        return true;
    }
    if (!ReadFromDisk(pindex->nFile, pindex->nBlockPos, fReadTransactions))
        return false;
    if (GetHash() != pindex->GetBlockHash())
        return error("CBlock::ReadFromDisk() : GetHash() doesn't match index");
    return true;
}

uint256 static GetOrphanRoot(const CBlock* pblock)
{
    // Work back to the first block in the orphan chain
    while (mapOrphanBlocks.count(pblock->hashPrevBlock))
        pblock = mapOrphanBlocks[pblock->hashPrevBlock];
    return pblock->GetHash();
}

int64 static GetBlockValue(int nHeight, int64 nFees)
{
    int64 nSubsidy = 50 * COIN;

    // Subsidy is cut in half every 210000 blocks, which will occur approximately every 4 years
    nSubsidy >>= (nHeight / 210000);

    return nSubsidy + nFees;
}

static const int64 nTargetTimespan = 14 * 24 * 60 * 60; // two weeks
static const int64 nTargetSpacing = 10 * 60;
static const int64 nInterval = nTargetTimespan / nTargetSpacing;

//
// minimum amount of work that could possibly be required nTime after
// minimum work required was nBase
//
unsigned int ComputeMinWork(unsigned int nBase, int64 nTime)
{
    // Testnet has min-difficulty blocks
    // after nTargetSpacing*2 time between blocks:
    if (fTestNet && nTime > nTargetSpacing*2)
        return bnProofOfWorkLimit.GetCompact();

    CBigNum bnResult;
    bnResult.SetCompact(nBase);
    while (nTime > 0 && bnResult < bnProofOfWorkLimit)
    {
        // Maximum 400% adjustment...
        bnResult *= 4;
        // ... in best-case exactly 4-times-normal target time
        nTime -= nTargetTimespan*4;
    }
    if (bnResult > bnProofOfWorkLimit)
        bnResult = bnProofOfWorkLimit;
    return bnResult.GetCompact();
}

unsigned int static GetNextWorkRequired(const CBlockIndex* pindexLast, const CBlock *pblock)
{
    unsigned int nProofOfWorkLimit = bnProofOfWorkLimit.GetCompact();

    // Genesis block
    if (pindexLast == NULL)
        return nProofOfWorkLimit;

    // Only change once per interval
    if ((pindexLast->nHeight+1) % nInterval != 0)
    {
        // Special difficulty rule for testnet:
        if (fTestNet)
        {
            // If the new block's timestamp is more than 2* 10 minutes
            // then allow mining of a min-difficulty block.
            if (pblock->nTime > pindexLast->nTime + nTargetSpacing*2)
                return nProofOfWorkLimit;
            else
            {
                // Return the last non-special-min-difficulty-rules-block
                const CBlockIndex* pindex = pindexLast;
                while (pindex->pprev && pindex->nHeight % nInterval != 0 && pindex->nBits == nProofOfWorkLimit)
                    pindex = pindex->pprev;
                return pindex->nBits;
            }
        }

        return pindexLast->nBits;
    }

    // Go back by what we want to be 14 days worth of blocks
    const CBlockIndex* pindexFirst = pindexLast;
    for (int i = 0; pindexFirst && i < nInterval-1; i++)
        pindexFirst = pindexFirst->pprev;
    assert(pindexFirst);

    // Limit adjustment step
    int64 nActualTimespan = pindexLast->GetBlockTime() - pindexFirst->GetBlockTime();
    printf("  nActualTimespan = %"PRI64d"  before bounds\n", nActualTimespan);
    if (nActualTimespan < nTargetTimespan/4)
        nActualTimespan = nTargetTimespan/4;
    if (nActualTimespan > nTargetTimespan*4)
        nActualTimespan = nTargetTimespan*4;

    // Retarget
    CBigNum bnNew;
    bnNew.SetCompact(pindexLast->nBits);
    bnNew *= nActualTimespan;
    bnNew /= nTargetTimespan;

    if (bnNew > bnProofOfWorkLimit)
        bnNew = bnProofOfWorkLimit;

    /// debug print
    printf("GetNextWorkRequired RETARGET\n");
    printf("nTargetTimespan = %"PRI64d"    nActualTimespan = %"PRI64d"\n", nTargetTimespan, nActualTimespan);
    printf("Before: %08x  %s\n", pindexLast->nBits, CBigNum().SetCompact(pindexLast->nBits).getuint256().ToString().c_str());
    printf("After:  %08x  %s\n", bnNew.GetCompact(), bnNew.getuint256().ToString().c_str());

    return bnNew.GetCompact();
}

bool CheckProofOfWork(uint256 hash, unsigned int nBits)
{
    CBigNum bnTarget;
    bnTarget.SetCompact(nBits);

    // Check range
    if (bnTarget <= 0 || bnTarget > bnProofOfWorkLimit)
        return error("CheckProofOfWork() : nBits below minimum work");

    // Check proof of work matches claimed amount
    if (hash > bnTarget.getuint256())
        return error("CheckProofOfWork() : hash doesn't match nBits");

    return true;
}

// Return maximum amount of blocks that other nodes claim to have
int GetNumBlocksOfPeers()
{
    return std::max(cPeerBlockCounts.median(), Checkpoints::GetTotalBlocksEstimate());
}

bool IsInitialBlockDownload()
{
    if (pindexBest == NULL || nBestHeight < Checkpoints::GetTotalBlocksEstimate())
        return true;
    static int64 nLastUpdate;
    static CBlockIndex* pindexLastBest;
    if (pindexBest != pindexLastBest)
    {
        pindexLastBest = pindexBest;
        nLastUpdate = GetTime();
    }
    return (GetTime() - nLastUpdate < 10 &&
            pindexBest->GetBlockTime() < GetTime() - 24 * 60 * 60);
}

void static InvalidChainFound(CBlockIndex* pindexNew)
{
    if (pindexNew->bnChainWork > bnBestInvalidWork)
    {
        bnBestInvalidWork = pindexNew->bnChainWork;
        CTxDB().WriteBestInvalidWork(bnBestInvalidWork);
        uiInterface.NotifyBlocksChanged();
    }
    printf("InvalidChainFound: invalid block=%s  height=%d  work=%s  date=%s\n",
      pindexNew->GetBlockHash().ToString().substr(0,20).c_str(), pindexNew->nHeight,
      pindexNew->bnChainWork.ToString().c_str(), DateTimeStrFormat("%x %H:%M:%S",
      pindexNew->GetBlockTime()).c_str());
    printf("InvalidChainFound:  current best=%s  height=%d  work=%s  date=%s\n",
      hashBestChain.ToString().substr(0,20).c_str(), nBestHeight, bnBestChainWork.ToString().c_str(),
      DateTimeStrFormat("%x %H:%M:%S", pindexBest->GetBlockTime()).c_str());
    if (pindexBest && bnBestInvalidWork > bnBestChainWork + pindexBest->GetBlockWork() * 6)
        printf("InvalidChainFound: Warning: Displayed transactions may not be correct! You may need to upgrade, or other nodes may need to upgrade.\n");
}

void CBlock::UpdateTime(const CBlockIndex* pindexPrev)
{
    nTime = max(pindexPrev->GetMedianTimePast()+1, GetAdjustedTime());

    // Updating time can change work required on testnet:
    if (fTestNet)
        nBits = GetNextWorkRequired(pindexPrev, this);
}











bool CTransaction::DisconnectInputs(CTxDB& txdb)
{
    // Relinquish previous transactions' spent pointers
    if (!IsCoinBase())
    {
        BOOST_FOREACH(const CTxIn& txin, vin)
        {
            COutPoint prevout = txin.prevout;

            // Get prev txindex from disk
            CTxIndex txindex;
            if (!txdb.ReadTxIndex(prevout.hash, txindex))
                return error("DisconnectInputs() : ReadTxIndex failed");

            if (prevout.n >= txindex.vSpent.size())
                return error("DisconnectInputs() : prevout.n out of range");

            // Mark outpoint as not spent
            txindex.vSpent[prevout.n].SetNull();

            // Write back
            if (!txdb.UpdateTxIndex(prevout.hash, txindex))
                return error("DisconnectInputs() : UpdateTxIndex failed");
        }
    }

    // Remove transaction from index
    // This can fail if a duplicate of this transaction was in a chain that got
    // reorganized away. This is only possible if this transaction was completely
    // spent, so erasing it would be a no-op anyway.
    txdb.EraseTxIndex(*this);

    return true;
}


bool CTransaction::FetchInputs(CTxDB& txdb, const map<uint256, CTxIndex>& mapTestPool,
                               bool fBlock, bool fMiner, MapPrevTx& inputsRet, bool& fInvalid) const
{
    // FetchInputs can return false either because we just haven't seen some inputs
    // (in which case the transaction should be stored as an orphan)
    // or because the transaction is malformed (in which case the transaction should
    // be dropped).  If tx is definitely invalid, fInvalid will be set to true.
    fInvalid = false;

    if (IsCoinBase())
        return true; // Coinbase transactions have no inputs to fetch.

    for (unsigned int i = 0; i < vin.size(); i++)
    {
        COutPoint prevout = vin[i].prevout;
        if (inputsRet.count(prevout.hash))
            continue; // Got it already

        // Read txindex
        CTxIndex& txindex = inputsRet[prevout.hash].first;
        bool fFound = true;
        if ((fBlock || fMiner) && mapTestPool.count(prevout.hash))
        {
            // Get txindex from current proposed changes
            txindex = mapTestPool.find(prevout.hash)->second;
        }
        else
        {
            // Read txindex from txdb
            fFound = txdb.ReadTxIndex(prevout.hash, txindex);
        }
        if (!fFound && (fBlock || fMiner))
            return fMiner ? false : error("FetchInputs() : %s prev tx %s index entry not found", GetHash().ToString().substr(0,10).c_str(),  prevout.hash.ToString().substr(0,10).c_str());

        // Read txPrev
        CTransaction& txPrev = inputsRet[prevout.hash].second;
        if (!fFound || txindex.pos == CDiskTxPos(1,1,1))
        {
            // Get prev tx from single transactions in memory
            {
                LOCK(mempool.cs);
                if (!mempool.exists(prevout.hash))
                    return error("FetchInputs() : %s mempool Tx prev not found %s", GetHash().ToString().substr(0,10).c_str(),  prevout.hash.ToString().substr(0,10).c_str());
                txPrev = mempool.lookup(prevout.hash);
            }
            if (!fFound)
                txindex.vSpent.resize(txPrev.vout.size());
        }
        else
        {
            // Get prev tx from disk
            if (!txPrev.ReadFromDisk(txindex.pos))
                return error("FetchInputs() : %s ReadFromDisk prev tx %s failed", GetHash().ToString().substr(0,10).c_str(),  prevout.hash.ToString().substr(0,10).c_str());
        }
    }

    // Make sure all prevout.n indexes are valid:
    for (unsigned int i = 0; i < vin.size(); i++)
    {
        const COutPoint prevout = vin[i].prevout;
        assert(inputsRet.count(prevout.hash) != 0);
        const CTxIndex& txindex = inputsRet[prevout.hash].first;
        const CTransaction& txPrev = inputsRet[prevout.hash].second;
        if (prevout.n >= txPrev.vout.size() || prevout.n >= txindex.vSpent.size())
        {
            // Revisit this if/when transaction replacement is implemented and allows
            // adding inputs:
            fInvalid = true;
            return DoS(100, error("FetchInputs() : %s prevout.n out of range %d %"PRIszu" %"PRIszu" prev tx %s\n%s", GetHash().ToString().substr(0,10).c_str(), prevout.n, txPrev.vout.size(), txindex.vSpent.size(), prevout.hash.ToString().substr(0,10).c_str(), txPrev.ToString().c_str()));
        }
    }

    return true;
}

const CTxOut& CTransaction::GetOutputFor(const CTxIn& input, const MapPrevTx& inputs) const
{
    MapPrevTx::const_iterator mi = inputs.find(input.prevout.hash);
    if (mi == inputs.end())
        throw std::runtime_error("CTransaction::GetOutputFor() : prevout.hash not found");

    const CTransaction& txPrev = (mi->second).second;
    if (input.prevout.n >= txPrev.vout.size())
        throw std::runtime_error("CTransaction::GetOutputFor() : prevout.n out of range");

    return txPrev.vout[input.prevout.n];
}

int64 CTransaction::GetValueIn(const MapPrevTx& inputs) const
{
    if (IsCoinBase())
        return 0;

    int64 nResult = 0;
    for (unsigned int i = 0; i < vin.size(); i++)
    {
        nResult += GetOutputFor(vin[i], inputs).nValue;
    }
    return nResult;

}

unsigned int CTransaction::GetP2SHSigOpCount(const MapPrevTx& inputs) const
{
    if (IsCoinBase())
        return 0;

    unsigned int nSigOps = 0;
    for (unsigned int i = 0; i < vin.size(); i++)
    {
        const CTxOut& prevout = GetOutputFor(vin[i], inputs);
        if (prevout.scriptPubKey.IsPayToScriptHash())
            nSigOps += prevout.scriptPubKey.GetSigOpCount(vin[i].scriptSig);
    }
    return nSigOps;
}

bool CTransaction::ConnectInputs(MapPrevTx inputs,
                                 map<uint256, CTxIndex>& mapTestPool, const CDiskTxPos& posThisTx,
                                 const CBlockIndex* pindexBlock, bool fBlock, bool fMiner, bool fStrictPayToScriptHash) const
{
    // Take over previous transactions' spent pointers
    // fBlock is true when this is called from AcceptBlock when a new best-block is added to the blockchain
    // fMiner is true when called from the internal bitcoin miner
    // ... both are false when called from CTransaction::AcceptToMemoryPool
    if (!IsCoinBase())
    {
        int64 nValueIn = 0;
        int64 nFees = 0;
        for (unsigned int i = 0; i < vin.size(); i++)
        {
            COutPoint prevout = vin[i].prevout;
            assert(inputs.count(prevout.hash) > 0);
            CTxIndex& txindex = inputs[prevout.hash].first;
            CTransaction& txPrev = inputs[prevout.hash].second;

            if (prevout.n >= txPrev.vout.size() || prevout.n >= txindex.vSpent.size())
                return DoS(100, error("ConnectInputs() : %s prevout.n out of range %d %"PRIszu" %"PRIszu" prev tx %s\n%s", GetHash().ToString().substr(0,10).c_str(), prevout.n, txPrev.vout.size(), txindex.vSpent.size(), prevout.hash.ToString().substr(0,10).c_str(), txPrev.ToString().c_str()));

            // If prev is coinbase, check that it's matured
            if (txPrev.IsCoinBase())
                for (const CBlockIndex* pindex = pindexBlock; pindex && pindexBlock->nHeight - pindex->nHeight < COINBASE_MATURITY; pindex = pindex->pprev)
                    if (pindex->nBlockPos == txindex.pos.nBlockPos && pindex->nFile == txindex.pos.nFile)
                        return error("ConnectInputs() : tried to spend coinbase at depth %d", pindexBlock->nHeight - pindex->nHeight);

            // Check for negative or overflow input values
            nValueIn += txPrev.vout[prevout.n].nValue;
            if (!MoneyRange(txPrev.vout[prevout.n].nValue) || !MoneyRange(nValueIn))
                return DoS(100, error("ConnectInputs() : txin values out of range"));

        }
        // The first loop above does all the inexpensive checks.
        // Only if ALL inputs pass do we perform expensive ECDSA signature checks.
        // Helps prevent CPU exhaustion attacks.
        for (unsigned int i = 0; i < vin.size(); i++)
        {
            COutPoint prevout = vin[i].prevout;
            assert(inputs.count(prevout.hash) > 0);
            CTxIndex& txindex = inputs[prevout.hash].first;
            CTransaction& txPrev = inputs[prevout.hash].second;

            // Check for conflicts (double-spend)
            // This doesn't trigger the DoS code on purpose; if it did, it would make it easier
            // for an attacker to attempt to split the network.
            if (!txindex.vSpent[prevout.n].IsNull())
                return fMiner ? false : error("ConnectInputs() : %s prev tx already used at %s", GetHash().ToString().substr(0,10).c_str(), txindex.vSpent[prevout.n].ToString().c_str());

            // Skip ECDSA signature verification when connecting blocks (fBlock=true)
            // before the last blockchain checkpoint. This is safe because block merkle hashes are
            // still computed and checked, and any change will be caught at the next checkpoint.
            if (!(fBlock && (nBestHeight < Checkpoints::GetTotalBlocksEstimate())))
            {
                // Verify signature
                if (!VerifySignature(txPrev, *this, i, fStrictPayToScriptHash, 0))
                {
                    // only during transition phase for P2SH: do not invoke anti-DoS code for
                    // potentially old clients relaying bad P2SH transactions
                    if (fStrictPayToScriptHash && VerifySignature(txPrev, *this, i, false, 0))
                        return error("ConnectInputs() : %s P2SH VerifySignature failed", GetHash().ToString().substr(0,10).c_str());

                    return DoS(100,error("ConnectInputs() : %s VerifySignature failed", GetHash().ToString().substr(0,10).c_str()));
                }
            }

            // Mark outpoints as spent
            txindex.vSpent[prevout.n] = posThisTx;

            // Write back
            if (fBlock || fMiner)
            {
                mapTestPool[prevout.hash] = txindex;
            }
        }

        if (nValueIn < GetValueOut())
            return DoS(100, error("ConnectInputs() : %s value in < value out", GetHash().ToString().substr(0,10).c_str()));

        // Tally transaction fees
        int64 nTxFee = nValueIn - GetValueOut();
        if (nTxFee < 0)
            return DoS(100, error("ConnectInputs() : %s nTxFee < 0", GetHash().ToString().substr(0,10).c_str()));
        nFees += nTxFee;
        if (!MoneyRange(nFees))
            return DoS(100, error("ConnectInputs() : nFees out of range"));
    }

    return true;
}


bool CTransaction::ClientConnectInputs()
{
    if (IsCoinBase())
        return false;

    // Take over previous transactions' spent pointers
    {
        LOCK(mempool.cs);
        int64 nValueIn = 0;
        for (unsigned int i = 0; i < vin.size(); i++)
        {
            // Get prev tx from single transactions in memory
            COutPoint prevout = vin[i].prevout;
            if (!mempool.exists(prevout.hash))
                return false;
            CTransaction& txPrev = mempool.lookup(prevout.hash);

            if (prevout.n >= txPrev.vout.size())
                return false;

            // Verify signature
            if (!VerifySignature(txPrev, *this, i, true, 0))
                return error("ConnectInputs() : VerifySignature failed");

            ///// this is redundant with the mempool.mapNextTx stuff,
            ///// not sure which I want to get rid of
            ///// this has to go away now that posNext is gone
            // // Check for conflicts
            // if (!txPrev.vout[prevout.n].posNext.IsNull())
            //     return error("ConnectInputs() : prev tx already used");
            //
            // // Flag outpoints as used
            // txPrev.vout[prevout.n].posNext = posThisTx;

            nValueIn += txPrev.vout[prevout.n].nValue;

            if (!MoneyRange(txPrev.vout[prevout.n].nValue) || !MoneyRange(nValueIn))
                return error("ClientConnectInputs() : txin values out of range");
        }
        if (GetValueOut() > nValueIn)
            return false;
    }

    return true;
}




bool CBlock::DisconnectBlock(CTxDB& txdb, CBlockIndex* pindex)
{
    // Disconnect in reverse order
    for (int i = vtx.size()-1; i >= 0; i--)
        if (!vtx[i].DisconnectInputs(txdb))
            return false;

    // Update block index on disk without changing it in memory.
    // The memory index structure will be changed after the db commits.
    if (pindex->pprev)
    {
        CDiskBlockIndex blockindexPrev(pindex->pprev);
        blockindexPrev.hashNext = 0;
        if (!txdb.WriteBlockIndex(blockindexPrev))
            return error("DisconnectBlock() : WriteBlockIndex failed");
    }

    return true;
}

bool CBlock::ConnectBlock(CTxDB& txdb, CBlockIndex* pindex, bool fJustCheck)
{
    // Check it again in case a previous version let a bad block in
    if (!CheckBlock(!fJustCheck, !fJustCheck))
        return false;

    // Do not allow blocks that contain transactions which 'overwrite' older transactions,
    // unless those are already completely spent.
    // If such overwrites are allowed, coinbases and transactions depending upon those
    // can be duplicated to remove the ability to spend the first instance -- even after
    // being sent to another address.
    // See BIP30 and http://r6.ca/blog/20120206T005236Z.html for more information.
    // This logic is not necessary for memory pool transactions, as AcceptToMemoryPool
    // already refuses previously-known transaction ids entirely.
    // This rule was originally applied all blocks whose timestamp was after March 15, 2012, 0:00 UTC.
    // Now that the whole chain is irreversibly beyond that time it is applied to all blocks except the
    // two in the chain that violate it. This prevents exploiting the issue against nodes in their
    // initial block download.
    bool fEnforceBIP30 = (!pindex->phashBlock) || // Enforce on CreateNewBlock invocations which don't have a hash.
                          !((pindex->nHeight==91842 && pindex->GetBlockHash() == uint256("0x00000000000a4d0a398161ffc163c503763b1f4360639393e0e4c8e300e0caec")) ||
                           (pindex->nHeight==91880 && pindex->GetBlockHash() == uint256("0x00000000000743f190a18c5577a3c2d2a1f610ae9601ac046a38084ccb7cd721")));

    // BIP16 didn't become active until Apr 1 2012
    int64 nBIP16SwitchTime = 1333238400;
    bool fStrictPayToScriptHash = (pindex->nTime >= nBIP16SwitchTime);

    //// issue here: it doesn't know the version
    unsigned int nTxPos;
    if (fJustCheck)
        // FetchInputs treats CDiskTxPos(1,1,1) as a special "refer to memorypool" indicator
        // Since we're just checking the block and not actually connecting it, it might not (and probably shouldn't) be on the disk to get the transaction from
        nTxPos = 1;
    else
        nTxPos = pindex->nBlockPos + ::GetSerializeSize(CBlock(), SER_DISK, CLIENT_VERSION) - 1 + GetSizeOfCompactSize(vtx.size());

    map<uint256, CTxIndex> mapQueuedChanges;
    int64 nFees = 0;
    unsigned int nSigOps = 0;
    BOOST_FOREACH(CTransaction& tx, vtx)
    {
        uint256 hashTx = tx.GetHash();

        if (fEnforceBIP30) {
            CTxIndex txindexOld;
            if (txdb.ReadTxIndex(hashTx, txindexOld)) {
                BOOST_FOREACH(CDiskTxPos &pos, txindexOld.vSpent)
                    if (pos.IsNull())
                        return false;
            }
        }

        nSigOps += tx.GetLegacySigOpCount();
        if (nSigOps > MAX_BLOCK_SIGOPS)
            return DoS(100, error("ConnectBlock() : too many sigops"));

        CDiskTxPos posThisTx(pindex->nFile, pindex->nBlockPos, nTxPos);
        if (!fJustCheck)
            nTxPos += ::GetSerializeSize(tx, SER_DISK, CLIENT_VERSION);

        MapPrevTx mapInputs;
        if (!tx.IsCoinBase())
        {
            bool fInvalid;
            if (!tx.FetchInputs(txdb, mapQueuedChanges, true, false, mapInputs, fInvalid))
                return false;

            if (fStrictPayToScriptHash)
            {
                // Add in sigops done by pay-to-script-hash inputs;
                // this is to prevent a "rogue miner" from creating
                // an incredibly-expensive-to-validate block.
                nSigOps += tx.GetP2SHSigOpCount(mapInputs);
                if (nSigOps > MAX_BLOCK_SIGOPS)
                    return DoS(100, error("ConnectBlock() : too many sigops"));
            }

            nFees += tx.GetValueIn(mapInputs)-tx.GetValueOut();

            if (!tx.ConnectInputs(mapInputs, mapQueuedChanges, posThisTx, pindex, true, false, fStrictPayToScriptHash))
                return false;
        }

        mapQueuedChanges[hashTx] = CTxIndex(posThisTx, tx.vout.size());
    }

    if (vtx[0].GetValueOut() > GetBlockValue(pindex->nHeight, nFees))
        return error("ConnectBlock() : coinbase pays too much (actual=%"PRI64d" vs limit=%"PRI64d")", vtx[0].GetValueOut(), GetBlockValue(pindex->nHeight, nFees));

    if (fJustCheck)
        return true;

    // Write queued txindex changes
    for (map<uint256, CTxIndex>::iterator mi = mapQueuedChanges.begin(); mi != mapQueuedChanges.end(); ++mi)
    {
        if (!txdb.UpdateTxIndex((*mi).first, (*mi).second))
            return error("ConnectBlock() : UpdateTxIndex failed");
    }

    // Update block index on disk without changing it in memory.
    // The memory index structure will be changed after the db commits.
    if (pindex->pprev)
    {
        CDiskBlockIndex blockindexPrev(pindex->pprev);
        blockindexPrev.hashNext = pindex->GetBlockHash();
        if (!txdb.WriteBlockIndex(blockindexPrev))
            return error("ConnectBlock() : WriteBlockIndex failed");
    }

    // Watch for transactions paying to me
    BOOST_FOREACH(CTransaction& tx, vtx)
        SyncWithWallets(tx, this, true);

    return true;
}

bool static Reorganize(CTxDB& txdb, CBlockIndex* pindexNew)
{
    printf("REORGANIZE\n");

    // Find the fork
    CBlockIndex* pfork = pindexBest;
    CBlockIndex* plonger = pindexNew;
    while (pfork != plonger)
    {
        while (plonger->nHeight > pfork->nHeight)
            if (!(plonger = plonger->pprev))
                return error("Reorganize() : plonger->pprev is null");
        if (pfork == plonger)
            break;
        if (!(pfork = pfork->pprev))
            return error("Reorganize() : pfork->pprev is null");
    }

    // List of what to disconnect
    vector<CBlockIndex*> vDisconnect;
    for (CBlockIndex* pindex = pindexBest; pindex != pfork; pindex = pindex->pprev)
        vDisconnect.push_back(pindex);

    // List of what to connect
    vector<CBlockIndex*> vConnect;
    for (CBlockIndex* pindex = pindexNew; pindex != pfork; pindex = pindex->pprev)
        vConnect.push_back(pindex);
    reverse(vConnect.begin(), vConnect.end());

    printf("REORGANIZE: Disconnect %"PRIszu" blocks; %s..%s\n", vDisconnect.size(), pfork->GetBlockHash().ToString().substr(0,20).c_str(), pindexBest->GetBlockHash().ToString().substr(0,20).c_str());
    printf("REORGANIZE: Connect %"PRIszu" blocks; %s..%s\n", vConnect.size(), pfork->GetBlockHash().ToString().substr(0,20).c_str(), pindexNew->GetBlockHash().ToString().substr(0,20).c_str());

    // Disconnect shorter branch
    list<CTransaction> vResurrect;
    BOOST_FOREACH(CBlockIndex* pindex, vDisconnect)
    {
        CBlock block;
        if (!block.ReadFromDisk(pindex))
            return error("Reorganize() : ReadFromDisk for disconnect failed");
        if (!block.DisconnectBlock(txdb, pindex))
            return error("Reorganize() : DisconnectBlock %s failed", pindex->GetBlockHash().ToString().substr(0,20).c_str());

        // Queue memory transactions to resurrect
        BOOST_REVERSE_FOREACH(const CTransaction& tx, block.vtx)
            if (!tx.IsCoinBase())
                vResurrect.push_front(tx);
    }

    // Connect longer branch
    vector<CTransaction> vDelete;
    for (unsigned int i = 0; i < vConnect.size(); i++)
    {
        CBlockIndex* pindex = vConnect[i];
        CBlock block;
        if (!block.ReadFromDisk(pindex))
            return error("Reorganize() : ReadFromDisk for connect failed");
        if (!block.ConnectBlock(txdb, pindex))
        {
            // Invalid block
            return error("Reorganize() : ConnectBlock %s failed", pindex->GetBlockHash().ToString().substr(0,20).c_str());
        }

        // Queue memory transactions to delete
        BOOST_FOREACH(const CTransaction& tx, block.vtx)
            vDelete.push_back(tx);
    }
    if (!txdb.WriteHashBestChain(pindexNew->GetBlockHash()))
        return error("Reorganize() : WriteHashBestChain failed");

    // Make sure it's successfully written to disk before changing memory structure
    if (!txdb.TxnCommit())
        return error("Reorganize() : TxnCommit failed");

    // Disconnect shorter branch
    BOOST_FOREACH(CBlockIndex* pindex, vDisconnect)
        if (pindex->pprev)
            pindex->pprev->pnext = NULL;

    // Connect longer branch
    BOOST_FOREACH(CBlockIndex* pindex, vConnect)
        if (pindex->pprev)
            pindex->pprev->pnext = pindex;

    // Resurrect memory transactions that were in the disconnected branch
    BOOST_FOREACH(CTransaction& tx, vResurrect)
        tx.AcceptToMemoryPool_new(txdb, true, false, NULL);

    // Delete redundant memory transactions that are in the connected branch
    BOOST_FOREACH(CTransaction& tx, vDelete)
        mempool.remove(tx);

    printf("REORGANIZE: done\n");

    return true;
}


// Called from inside SetBestChain: attaches a block to the new best chain being built
bool CBlock::SetBestChainInner(CTxDB& txdb, CBlockIndex *pindexNew)
{
    uint256 hash = GetHash();

    // Adding to current best branch
    if (!ConnectBlock(txdb, pindexNew) || !txdb.WriteHashBestChain(hash))
    {
        txdb.TxnAbort();
        InvalidChainFound(pindexNew);
        return false;
    }
    if (!txdb.TxnCommit())
        return error("SetBestChain() : TxnCommit failed");

    // Add to current best branch
    pindexNew->pprev->pnext = pindexNew;

    // Delete redundant memory transactions
    BOOST_FOREACH(CTransaction& tx, vtx)
        mempool.remove(tx);

    return true;
}

bool CBlock::SetBestChain(CTxDB& txdb, CBlockIndex* pindexNew)
{
    uint256 hash = GetHash();

    if (!txdb.TxnBegin())
        return error("SetBestChain() : TxnBegin failed");

    if (pindexGenesisBlock == NULL && hash == hashGenesisBlock)
    {
        txdb.WriteHashBestChain(hash);
        if (!txdb.TxnCommit())
            return error("SetBestChain() : TxnCommit failed");
        pindexGenesisBlock = pindexNew;
    }
    else if (hashPrevBlock == hashBestChain)
    {
        if (!SetBestChainInner(txdb, pindexNew))
            return error("SetBestChain() : SetBestChainInner failed");
    }
    else
    {
        // the first block in the new chain that will cause it to become the new best chain
        CBlockIndex *pindexIntermediate = pindexNew;

        // list of blocks that need to be connected afterwards
        std::vector<CBlockIndex*> vpindexSecondary;

        // Reorganize is costly in terms of db load, as it works in a single db transaction.
        // Try to limit how much needs to be done inside
        while (pindexIntermediate->pprev && pindexIntermediate->pprev->bnChainWork > pindexBest->bnChainWork)
        {
            vpindexSecondary.push_back(pindexIntermediate);
            pindexIntermediate = pindexIntermediate->pprev;
        }

        if (!vpindexSecondary.empty())
            printf("Postponing %"PRIszu" reconnects\n", vpindexSecondary.size());

        // Switch to new best branch
        if (!Reorganize(txdb, pindexIntermediate))
        {
            txdb.TxnAbort();
            InvalidChainFound(pindexNew);
            return error("SetBestChain() : Reorganize failed");
        }

        // Connect further blocks
        BOOST_REVERSE_FOREACH(CBlockIndex *pindex, vpindexSecondary)
        {
            CBlock block;
            if (!block.ReadFromDisk(pindex))
            {
                printf("SetBestChain() : ReadFromDisk failed\n");
                break;
            }
            if (!txdb.TxnBegin()) {
                printf("SetBestChain() : TxnBegin 2 failed\n");
                break;
            }
            // errors now are not fatal, we still did a reorganisation to a new chain in a valid way
            if (!block.SetBestChainInner(txdb, pindex))
                break;
        }
    }

    // Update best block in wallet (so we can detect restored wallets)
    bool fIsInitialDownload = IsInitialBlockDownload();
    if (!fIsInitialDownload)
    {
        const CBlockLocator locator(pindexNew);
        ::SetBestChain(locator);
    }

    // New best block
    hashBestChain = hash;
    pindexBest = pindexNew;
    pblockindexFBBHLast = NULL;
    nBestHeight = pindexBest->nHeight;
    bnBestChainWork = pindexNew->bnChainWork;
    nTimeBestReceived = GetTime();
    nTransactionsUpdated++;
    printf("SetBestChain: new best=%s  height=%d  work=%s  date=%s\n",
      hashBestChain.ToString().substr(0,20).c_str(), nBestHeight, bnBestChainWork.ToString().c_str(),
      DateTimeStrFormat("%x %H:%M:%S", pindexBest->GetBlockTime()).c_str());

    // Check the version of the last 100 blocks to see if we need to upgrade:
    if (!fIsInitialDownload)
    {
        int nUpgraded = 0;
        const CBlockIndex* pindex = pindexBest;
        for (int i = 0; i < 100 && pindex != NULL; i++)
        {
            if (pindex->nVersion > CBlock::CURRENT_VERSION)
                ++nUpgraded;
            pindex = pindex->pprev;
        }
        if (nUpgraded > 0)
            printf("SetBestChain: %d of last 100 blocks above version %d\n", nUpgraded, CBlock::CURRENT_VERSION);
        if (nUpgraded > 100/2)
            // strMiscWarning is read by GetWarnings(), called by Qt and the JSON-RPC code to warn the user:
            strMiscWarning = _("Warning: This version is obsolete, upgrade required!");
    }

    std::string strCmd = GetArg("-blocknotify", "");

    if (!fIsInitialDownload && !strCmd.empty())
    {
        boost::replace_all(strCmd, "%s", hashBestChain.GetHex());
        boost::thread t(runCommand, strCmd); // thread runs free
    }

    return true;
}


bool CBlock::AddToBlockIndex(unsigned int nFile, unsigned int nBlockPos)
{
    // Check for duplicate
    uint256 hash = GetHash();
    if (mapBlockIndex.count(hash))
        return error("AddToBlockIndex() : %s already exists", hash.ToString().substr(0,20).c_str());

    // Construct new block index object
    CBlockIndex* pindexNew = new CBlockIndex(nFile, nBlockPos, *this);
    if (!pindexNew)
        return error("AddToBlockIndex() : new CBlockIndex failed");
    map<uint256, CBlockIndex*>::iterator mi = mapBlockIndex.insert(make_pair(hash, pindexNew)).first;
    pindexNew->phashBlock = &((*mi).first);
    map<uint256, CBlockIndex*>::iterator miPrev = mapBlockIndex.find(hashPrevBlock);
    if (miPrev != mapBlockIndex.end())
    {
        pindexNew->pprev = (*miPrev).second;
        pindexNew->nHeight = pindexNew->pprev->nHeight + 1;
    }
    pindexNew->bnChainWork = (pindexNew->pprev ? pindexNew->pprev->bnChainWork : 0) + pindexNew->GetBlockWork();

    CTxDB txdb;
    if (!txdb.TxnBegin())
        return false;
    txdb.WriteBlockIndex(CDiskBlockIndex(pindexNew));
    if (!txdb.TxnCommit())
        return false;

    // New best
    if (pindexNew->bnChainWork > bnBestChainWork)
        if (!SetBestChain(txdb, pindexNew))
            return false;

    txdb.Close();

    if (pindexNew == pindexBest)
    {
        // Notify UI to display prev block's coinbase if it was ours
        static uint256 hashPrevBestCoinBase;
        UpdatedTransaction(hashPrevBestCoinBase);
        hashPrevBestCoinBase = vtx[0].GetHash();
    }

    uiInterface.NotifyBlocksChanged();
    return true;
}




bool CBlock::CheckBlock(bool fCheckPOW, bool fCheckMerkleRoot) const
{
    // These are checks that are independent of context
    // that can be verified before saving an orphan block.

    // Size limits
    if (vtx.empty() || vtx.size() > MAX_BLOCK_SIZE || ::GetSerializeSize(*this, SER_NETWORK, PROTOCOL_VERSION) > MAX_BLOCK_SIZE)
        return DoS(100, error("CheckBlock() : size limits failed"));

    // Special short-term limits to avoid 10,000 BDB lock limit:
    if (GetBlockTime() > 1363039171 && // 11 March 2013, timestamp of block before the big fork
        GetBlockTime() < 1368576000)  // 15 May 2013 00:00:00
    {
        // Rule is: #unique txids referenced <= 4,500
        // ... to prevent 10,000 BDB lock exhaustion on old clients
        set<uint256> setTxIn;
        for (size_t i = 0; i < vtx.size(); i++)
        {
            setTxIn.insert(vtx[i].GetHash());
            if (i == 0) continue; // skip coinbase txin
            BOOST_FOREACH(const CTxIn& txin, vtx[i].vin)
                setTxIn.insert(txin.prevout.hash);
        }
        size_t nTxids = setTxIn.size();
        if (nTxids > 4500)
            return error("CheckBlock() : 15 May maxlocks violation");
    }

    // Check proof of work matches claimed amount
    if (fCheckPOW && !CheckProofOfWork(GetHash(), nBits))
        return DoS(50, error("CheckBlock() : proof of work failed"));

    // Check timestamp
    if (GetBlockTime() > GetAdjustedTime() + 2 * 60 * 60)
        return error("CheckBlock() : block timestamp too far in the future");

    // First transaction must be coinbase, the rest must not be
    if (vtx.empty() || !vtx[0].IsCoinBase())
        return DoS(100, error("CheckBlock() : first tx is not coinbase"));
    for (unsigned int i = 1; i < vtx.size(); i++)
        if (vtx[i].IsCoinBase())
            return DoS(100, error("CheckBlock() : more than one coinbase"));

    // Check transactions
    BOOST_FOREACH(const CTransaction& tx, vtx)
        if (!tx.CheckTransaction())
            return DoS(tx.nDoS, error("CheckBlock() : CheckTransaction failed"));

    // Check for duplicate txids. This is caught by ConnectInputs(),
    // but catching it earlier avoids a potential DoS attack:
    set<uint256> uniqueTx;
    BOOST_FOREACH(const CTransaction& tx, vtx)
    {
        uniqueTx.insert(tx.GetHash());
    }
    if (uniqueTx.size() != vtx.size())
        return DoS(100, error("CheckBlock() : duplicate transaction"));

    unsigned int nSigOps = 0;
    BOOST_FOREACH(const CTransaction& tx, vtx)
    {
        nSigOps += tx.GetLegacySigOpCount();
    }
    if (nSigOps > MAX_BLOCK_SIGOPS)
        return DoS(100, error("CheckBlock() : out-of-bounds SigOpCount"));

    // Check merkle root
    if (fCheckMerkleRoot && hashMerkleRoot != BuildMerkleTree())
        return DoS(100, error("CheckBlock() : hashMerkleRoot mismatch"));

    return true;
}

bool CBlock::AcceptBlock()
{
    // Check for duplicate
    uint256 hash = GetHash();
    if (mapBlockIndex.count(hash))
        return error("AcceptBlock() : block already in mapBlockIndex");

    // Get prev block index
    map<uint256, CBlockIndex*>::iterator mi = mapBlockIndex.find(hashPrevBlock);
    if (mi == mapBlockIndex.end())
        return DoS(10, error("AcceptBlock() : prev block not found"));
    CBlockIndex* pindexPrev = (*mi).second;
    int nHeight = pindexPrev->nHeight+1;

    // Check proof of work
    if (nBits != GetNextWorkRequired(pindexPrev, this))
        return DoS(100, error("AcceptBlock() : incorrect proof of work"));

    // Check timestamp against prev
    if (GetBlockTime() <= pindexPrev->GetMedianTimePast())
        return error("AcceptBlock() : block's timestamp is too early");

    // Check that all transactions are finalized
    BOOST_FOREACH(const CTransaction& tx, vtx)
        if (!tx.IsFinal(nHeight, GetBlockTime()))
            return DoS(10, error("AcceptBlock() : contains a non-final transaction"));

    // Check that the block chain matches the known block chain up to a checkpoint
    if (!Checkpoints::CheckBlock(nHeight, hash))
        return DoS(100, error("AcceptBlock() : rejected by checkpoint lock-in at %d", nHeight));

    // Reject block.nVersion=1 blocks when 95% (75% on testnet) of the network has upgraded:
    if (nVersion < 2)
    {
        if ((!fTestNet && CBlockIndex::IsSuperMajority(2, pindexPrev, 950, 1000)) ||
            (fTestNet && CBlockIndex::IsSuperMajority(2, pindexPrev, 75, 100)))
        {
            return error("AcceptBlock() : rejected nVersion=1 block");
        }
    }
    // Enforce block.nVersion=2 rule that the coinbase starts with serialized block height
    if (nVersion >= 2)
    {
        // if 750 of the last 1,000 blocks are version 2 or greater (51/100 if testnet):
        if ((!fTestNet && CBlockIndex::IsSuperMajority(2, pindexPrev, 750, 1000)) ||
            (fTestNet && CBlockIndex::IsSuperMajority(2, pindexPrev, 51, 100)))
        {
            CScript expect = CScript() << nHeight;
            if (!std::equal(expect.begin(), expect.end(), vtx[0].vin[0].scriptSig.begin()))
                return DoS(100, error("AcceptBlock() : block height mismatch in coinbase"));
        }
    }

    // Write block to history file
    if (!CheckDiskSpace(::GetSerializeSize(*this, SER_DISK, CLIENT_VERSION)))
        return error("AcceptBlock() : out of disk space");
    unsigned int nFile = -1;
    unsigned int nBlockPos = 0;
    if (!WriteToDisk(nFile, nBlockPos))
        return error("AcceptBlock() : WriteToDisk failed");
    if (!AddToBlockIndex(nFile, nBlockPos))
        return error("AcceptBlock() : AddToBlockIndex failed");

    // Relay inventory, but don't relay old inventory during initial block download
    int nBlockEstimate = Checkpoints::GetTotalBlocksEstimate();
    if (hashBestChain == hash)
    {
        LOCK(cs_vNodes);
        BOOST_FOREACH(CNode* pnode, vNodes)
            if (nBestHeight > (pnode->nStartingHeight != -1 ? pnode->nStartingHeight - 2000 : nBlockEstimate))
                pnode->PushInventory(CInv(MSG_BLOCK, hash));
    }

    return true;
}

bool CBlockIndex::IsSuperMajority(int minVersion, const CBlockIndex* pstart, unsigned int nRequired, unsigned int nToCheck)
{
    unsigned int nFound = 0;
    for (unsigned int i = 0; i < nToCheck && nFound < nRequired && pstart != NULL; i++)
    {
        if (pstart->nVersion >= minVersion)
            ++nFound;
        pstart = pstart->pprev;
    }
    return (nFound >= nRequired);
}

bool ProcessBlock(CNode* pfrom, CBlock* pblock)
{
    // Check for duplicate
    uint256 hash = pblock->GetHash();
    if (mapBlockIndex.count(hash))
        return error("ProcessBlock() : already have block %d %s", mapBlockIndex[hash]->nHeight, hash.ToString().substr(0,20).c_str());
    if (mapOrphanBlocks.count(hash))
        return error("ProcessBlock() : already have block (orphan) %s", hash.ToString().substr(0,20).c_str());

    // Preliminary checks
    if (!pblock->CheckBlock())
        return error("ProcessBlock() : CheckBlock FAILED");

    CBlockIndex* pcheckpoint = Checkpoints::GetLastCheckpoint(mapBlockIndex);
    if (pcheckpoint && pblock->hashPrevBlock != hashBestChain)
    {
        // Extra checks to prevent "fill up memory by spamming with bogus blocks"
        int64 deltaTime = pblock->GetBlockTime() - pcheckpoint->nTime;
        if (deltaTime < 0)
        {
            if (pfrom)
                pfrom->Misbehaving(100);
            return error("ProcessBlock() : block with timestamp before last checkpoint");
        }
        CBigNum bnNewBlock;
        bnNewBlock.SetCompact(pblock->nBits);
        CBigNum bnRequired;
        bnRequired.SetCompact(ComputeMinWork(pcheckpoint->nBits, deltaTime));
        if (bnNewBlock > bnRequired)
        {
            if (pfrom)
                pfrom->Misbehaving(100);
            return error("ProcessBlock() : block with too little proof-of-work");
        }
    }


    // If we don't already have its previous block, shunt it off to holding area until we get it
    if (!mapBlockIndex.count(pblock->hashPrevBlock))
    {
        printf("ProcessBlock: ORPHAN BLOCK, prev=%s\n", pblock->hashPrevBlock.ToString().substr(0,20).c_str());

        // Accept orphans as long as there is a node to request its parents from
        if (pfrom) {
            CBlock* pblock2 = new CBlock(*pblock);
            mapOrphanBlocks.insert(make_pair(hash, pblock2));
            mapOrphanBlocksByPrev.insert(make_pair(pblock2->hashPrevBlock, pblock2));

            // Ask this guy to fill in what we're missing
            pfrom->PushGetBlocks(pindexBest, GetOrphanRoot(pblock2));
        }
        return true;
    }

    // Store to disk
    if (!pblock->AcceptBlock())
        return error("ProcessBlock() : AcceptBlock FAILED");

    // Recursively process any orphan blocks that depended on this one
    vector<uint256> vWorkQueue;
    vWorkQueue.push_back(hash);
    for (unsigned int i = 0; i < vWorkQueue.size(); i++)
    {
        uint256 hashPrev = vWorkQueue[i];
        for (multimap<uint256, CBlock*>::iterator mi = mapOrphanBlocksByPrev.lower_bound(hashPrev);
             mi != mapOrphanBlocksByPrev.upper_bound(hashPrev);
             ++mi)
        {
            CBlock* pblockOrphan = (*mi).second;
            if (pblockOrphan->AcceptBlock())
                vWorkQueue.push_back(pblockOrphan->GetHash());
            mapOrphanBlocks.erase(pblockOrphan->GetHash());
            delete pblockOrphan;
        }
        mapOrphanBlocksByPrev.erase(hashPrev);
    }

    printf("ProcessBlock: ACCEPTED\n");
    return true;
}








bool CheckDiskSpace(uint64 nAdditionalBytes)
{
    uint64 nFreeBytesAvailable = filesystem::space(GetDataDir()).available;

    // Check for nMinDiskSpace bytes (currently 50MB)
    if (nFreeBytesAvailable < nMinDiskSpace + nAdditionalBytes)
    {
        fShutdown = true;
        string strMessage = _("Warning: Disk space is low!");
        strMiscWarning = strMessage;
        printf("*** %s\n", strMessage.c_str());
        uiInterface.ThreadSafeMessageBox(strMessage, "Bitcoin", CClientUIInterface::OK | CClientUIInterface::ICON_EXCLAMATION | CClientUIInterface::MODAL);
        StartShutdown();
        return false;
    }
    return true;
}

static filesystem::path BlockFilePath(unsigned int nFile)
{
    string strBlockFn = strprintf("blk%04u.dat", nFile);
    return GetDataDir() / strBlockFn;
}

FILE* OpenBlockFile(unsigned int nFile, unsigned int nBlockPos, const char* pszMode)
{
    if ((nFile < 1) || (nFile == (unsigned int) -1))
        return NULL;
    FILE* file = fopen(BlockFilePath(nFile).string().c_str(), pszMode);
    if (!file)
        return NULL;
    if (nBlockPos != 0 && !strchr(pszMode, 'a') && !strchr(pszMode, 'w'))
    {
        if (fseek(file, nBlockPos, SEEK_SET) != 0)
        {
            fclose(file);
            return NULL;
        }
    }
    return file;
}

static unsigned int nCurrentBlockFile = 1;

FILE* AppendBlockFile(unsigned int& nFileRet)
{
    nFileRet = 0;
    loop
    {
        FILE* file = OpenBlockFile(nCurrentBlockFile, 0, "ab");
        if (!file)
            return NULL;
        if (fseek(file, 0, SEEK_END) != 0)
            return NULL;
        // FAT32 file size max 4GB, fseek and ftell max 2GB, so we must stay under 2GB
        if (ftell(file) < (long)(0x7F000000 - MAX_SIZE))
        {
            nFileRet = nCurrentBlockFile;
            return file;
        }
        fclose(file);
        nCurrentBlockFile++;
    }
}

bool LoadBlockIndex(bool fAllowNew)
{
    if (fTestNet)
    {
        pchMessageStart[0] = 0x0b;
        pchMessageStart[1] = 0x11;
        pchMessageStart[2] = 0x09;
        pchMessageStart[3] = 0x07;
        hashGenesisBlock = uint256("000000000933ea01ad0ee984209779baaec3ced90fa3f408719526f8d77f4943");
    }

    //
    // Load block index
    //
    CTxDB txdb("cr");
    if (!txdb.LoadBlockIndex())
        return false;
    txdb.Close();

    //
    // Init with genesis block
    //
    if (mapBlockIndex.empty())
    {
        if (!fAllowNew)
            return false;

        // Genesis Block:
        // CBlock(hash=000000000019d6, ver=1, hashPrevBlock=00000000000000, hashMerkleRoot=4a5e1e, nTime=1231006505, nBits=1d00ffff, nNonce=2083236893, vtx=1)
        //   CTransaction(hash=4a5e1e, ver=1, vin.size=1, vout.size=1, nLockTime=0)
        //     CTxIn(COutPoint(000000, -1), coinbase 04ffff001d0104455468652054696d65732030332f4a616e2f32303039204368616e63656c6c6f72206f6e206272696e6b206f66207365636f6e64206261696c6f757420666f722062616e6b73)
        //     CTxOut(nValue=50.00000000, scriptPubKey=0x5F1DF16B2B704C8A578D0B)
        //   vMerkleTree: 4a5e1e

        // Genesis block
        const char* pszTimestamp = "The Times 03/Jan/2009 Chancellor on brink of second bailout for banks";
        CTransaction txNew;
        txNew.vin.resize(1);
        txNew.vout.resize(1);
        txNew.vin[0].scriptSig = CScript() << 486604799 << CBigNum(4) << vector<unsigned char>((const unsigned char*)pszTimestamp, (const unsigned char*)pszTimestamp + strlen(pszTimestamp));
        txNew.vout[0].nValue = 50 * COIN;
        txNew.vout[0].scriptPubKey = CScript() << ParseHex("04678afdb0fe5548271967f1a67130b7105cd6a828e03909a67962e0ea1f61deb649f6bc3f4cef38c4f35504e51ec112de5c384df7ba0b8d578a4c702b6bf11d5f") << OP_CHECKSIG;
        CBlock block;
        block.vtx.push_back(txNew);
        block.hashPrevBlock = 0;
        block.hashMerkleRoot = block.BuildMerkleTree();
        block.nVersion = 1;
        block.nTime    = 1231006505;
        block.nBits    = 0x1d00ffff;
        block.nNonce   = 2083236893;

        if (fTestNet)
        {
            block.nTime    = 1296688602;
            block.nNonce   = 414098458;
        }

        //// debug print
        printf("%s\n", block.GetHash().ToString().c_str());
        printf("%s\n", hashGenesisBlock.ToString().c_str());
        printf("%s\n", block.hashMerkleRoot.ToString().c_str());
        assert(block.hashMerkleRoot == uint256("0x4a5e1e4baab89f3a32518a88c31bc87f618f76673e2cc77ab2127b7afdeda33b"));
        block.print();
        assert(block.GetHash() == hashGenesisBlock);

        // Start new block file
        unsigned int nFile;
        unsigned int nBlockPos;
        if (!block.WriteToDisk(nFile, nBlockPos))
            return error("LoadBlockIndex() : writing genesis block to disk failed");
        if (!block.AddToBlockIndex(nFile, nBlockPos))
            return error("LoadBlockIndex() : genesis block not accepted");
    }

    return true;
}



void PrintBlockTree()
{
    // pre-compute tree structure
    map<CBlockIndex*, vector<CBlockIndex*> > mapNext;
    for (map<uint256, CBlockIndex*>::iterator mi = mapBlockIndex.begin(); mi != mapBlockIndex.end(); ++mi)
    {
        CBlockIndex* pindex = (*mi).second;
        mapNext[pindex->pprev].push_back(pindex);
        // test
        //while (rand() % 3 == 0)
        //    mapNext[pindex->pprev].push_back(pindex);
    }

    vector<pair<int, CBlockIndex*> > vStack;
    vStack.push_back(make_pair(0, pindexGenesisBlock));

    int nPrevCol = 0;
    while (!vStack.empty())
    {
        int nCol = vStack.back().first;
        CBlockIndex* pindex = vStack.back().second;
        vStack.pop_back();

        // print split or gap
        if (nCol > nPrevCol)
        {
            for (int i = 0; i < nCol-1; i++)
                printf("| ");
            printf("|\\\n");
        }
        else if (nCol < nPrevCol)
        {
            for (int i = 0; i < nCol; i++)
                printf("| ");
            printf("|\n");
       }
        nPrevCol = nCol;

        // print columns
        for (int i = 0; i < nCol; i++)
            printf("| ");

        // print item
        CBlock block;
        block.ReadFromDisk(pindex);
        printf("%d (%u,%u) %s  %s  tx %"PRIszu"",
            pindex->nHeight,
            pindex->nFile,
            pindex->nBlockPos,
            block.GetHash().ToString().substr(0,20).c_str(),
            DateTimeStrFormat("%x %H:%M:%S", block.GetBlockTime()).c_str(),
            block.vtx.size());

        PrintWallets(block);

        // put the main time-chain first
        vector<CBlockIndex*>& vNext = mapNext[pindex];
        for (unsigned int i = 0; i < vNext.size(); i++)
        {
            if (vNext[i]->pnext)
            {
                swap(vNext[0], vNext[i]);
                break;
            }
        }

        // iterate children
        for (unsigned int i = 0; i < vNext.size(); i++)
            vStack.push_back(make_pair(nCol+i, vNext[i]));
    }
}

bool LoadExternalBlockFile(FILE* fileIn)
{
    int64 nStart = GetTimeMillis();

    int nLoaded = 0;
    {
        LOCK(cs_main);
        try {
            CAutoFile blkdat(fileIn, SER_DISK, CLIENT_VERSION);
            unsigned int nPos = 0;
            while (nPos != (unsigned int)-1 && blkdat.good() && !fRequestShutdown)
            {
                unsigned char pchData[65536];
                do {
                    fseek(blkdat, nPos, SEEK_SET);
                    int nRead = fread(pchData, 1, sizeof(pchData), blkdat);
                    if (nRead <= 8)
                    {
                        nPos = (unsigned int)-1;
                        break;
                    }
                    void* nFind = memchr(pchData, pchMessageStart[0], nRead+1-sizeof(pchMessageStart));
                    if (nFind)
                    {
                        if (memcmp(nFind, pchMessageStart, sizeof(pchMessageStart))==0)
                        {
                            nPos += ((unsigned char*)nFind - pchData) + sizeof(pchMessageStart);
                            break;
                        }
                        nPos += ((unsigned char*)nFind - pchData) + 1;
                    }
                    else
                        nPos += sizeof(pchData) - sizeof(pchMessageStart) + 1;
                } while(!fRequestShutdown);
                if (nPos == (unsigned int)-1)
                    break;
                fseek(blkdat, nPos, SEEK_SET);
                unsigned int nSize;
                blkdat >> nSize;
                if (nSize > 0 && nSize <= MAX_BLOCK_SIZE)
                {
                    CBlock block;
                    blkdat >> block;
                    if (ProcessBlock(NULL,&block))
                    {
                        nLoaded++;
                        nPos += 4 + nSize;
                    }
                }
            }
        }
        catch (std::exception &e) {
            printf("%s() : Deserialize or I/O error caught during load\n",
                   __PRETTY_FUNCTION__);
        }
    }
    printf("Loaded %i blocks from external file in %"PRI64d"ms\n", nLoaded, GetTimeMillis() - nStart);
    return nLoaded > 0;
}









//////////////////////////////////////////////////////////////////////////////
//
// CAlert
//

extern map<uint256, CAlert> mapAlerts;
extern CCriticalSection cs_mapAlerts;

string GetWarnings(string strFor)
{
    int nPriority = 0;
    string strStatusBar;
    string strRPC;
    if (GetBoolArg("-testsafemode"))
        strRPC = "test";

    // Misc warnings like out of disk space and clock is wrong
    if (strMiscWarning != "")
    {
        nPriority = 1000;
        strStatusBar = strMiscWarning;
    }

    // Longer invalid proof-of-work chain
    if (pindexBest && bnBestInvalidWork > bnBestChainWork + pindexBest->GetBlockWork() * 6)
    {
        nPriority = 2000;
        strStatusBar = strRPC = _("Warning: Displayed transactions may not be correct! You may need to upgrade, or other nodes may need to upgrade.");
    }

    // Alerts
    {
        LOCK(cs_mapAlerts);
        BOOST_FOREACH(PAIRTYPE(const uint256, CAlert)& item, mapAlerts)
        {
            const CAlert& alert = item.second;
            if (alert.AppliesToMe() && alert.nPriority > nPriority)
            {
                nPriority = alert.nPriority;
                strStatusBar = alert.strStatusBar;
            }
        }
    }

    if (strFor == "statusbar")
        return strStatusBar;
    else if (strFor == "rpc")
        return strRPC;
    assert(!"GetWarnings() : invalid parameter");
    return "error";
}








//////////////////////////////////////////////////////////////////////////////
//
// Messages
//


bool static AlreadyHave(CTxDB& txdb, const CInv& inv)
{
    switch (inv.type)
    {
    case MSG_TX:
        {
        bool txInMap = false;
            {
            LOCK(mempool.cs);
            txInMap = (mempool.exists(inv.hash));
            }
        return txInMap ||
               mapOrphanTransactions.count(inv.hash) ||
               txdb.ContainsTx(inv.hash);
        }

    case MSG_BLOCK:
        return mapBlockIndex.count(inv.hash) ||
               mapOrphanBlocks.count(inv.hash);
    }
    // Don't know what it is, just say we already got one
    return true;
}




// The message start string is designed to be unlikely to occur in normal data.
// The characters are rarely used upper ASCII, not valid as UTF-8, and produce
// a large 4-byte int at any alignment.
unsigned char pchMessageStart[4] = { 0xf9, 0xbe, 0xb4, 0xd9 };


bool static ProcessMessage(CNode* pfrom, string strCommand, CDataStream& vRecv)
{
    static map<CService, CPubKey> mapReuseKey;
    RandAddSeedPerfmon();
    if (fDebug)
        printf("received: %s (%"PRIszu" bytes)\n", strCommand.c_str(), vRecv.size());
    if (mapArgs.count("-dropmessagestest") && GetRand(atoi(mapArgs["-dropmessagestest"])) == 0)
    {
        printf("dropmessagestest DROPPING RECV MESSAGE\n");
        return true;
    }





    if (strCommand == "version")
    {
        // Each connection can only send one version message
        if (pfrom->nVersion != 0)
        {
            pfrom->Misbehaving(1);
            return false;
        }

        int64 nTime;
        CAddress addrMe;
        CAddress addrFrom;
        uint64 nNonce = 1;
        vRecv >> pfrom->nVersion >> pfrom->nServices >> nTime >> addrMe;
        if (pfrom->nVersion < MIN_PROTO_VERSION)
        {
            // Since February 20, 2012, the protocol is initiated at version 209,
            // and earlier versions are no longer supported
            printf("partner %s using obsolete version %i; disconnecting\n", pfrom->addr.ToString().c_str(), pfrom->nVersion);
            pfrom->fDisconnect = true;
            return false;
        }

        if (pfrom->nVersion == 10300)
            pfrom->nVersion = 300;
        if (!vRecv.empty())
            vRecv >> addrFrom >> nNonce;
        if (!vRecv.empty())
            vRecv >> pfrom->strSubVer;
        if (!vRecv.empty())
            vRecv >> pfrom->nStartingHeight;

        if (pfrom->fInbound && addrMe.IsRoutable())
        {
            pfrom->addrLocal = addrMe;
            SeenLocal(addrMe);
        }

        // Disconnect if we connected to ourself
        if (nNonce == nLocalHostNonce && nNonce > 1)
        {
            printf("connected to self at %s, disconnecting\n", pfrom->addr.ToString().c_str());
            pfrom->fDisconnect = true;
            return true;
        }

        // Be shy and don't send version until we hear
        if (pfrom->fInbound)
            pfrom->PushVersion();

        pfrom->fClient = !(pfrom->nServices & NODE_NETWORK);

        AddTimeData(pfrom->addr, nTime);

        // Change version
        pfrom->PushMessage("verack");
        pfrom->vSend.SetVersion(min(pfrom->nVersion, PROTOCOL_VERSION));

        if (!pfrom->fInbound)
        {
            // Advertise our address
            if (!fNoListen && !IsInitialBlockDownload())
            {
                CAddress addr = GetLocalAddress(&pfrom->addr);
                if (addr.IsRoutable())
                    pfrom->PushAddress(addr);
            }

            // Get recent addresses
            if (pfrom->fOneShot || pfrom->nVersion >= CADDR_TIME_VERSION || addrman.size() < 1000)
            {
                pfrom->PushMessage("getaddr");
                pfrom->fGetAddr = true;
            }
            addrman.Good(pfrom->addr);
        } else {
            if (((CNetAddr)pfrom->addr) == (CNetAddr)addrFrom)
            {
                addrman.Add(addrFrom, addrFrom);
                addrman.Good(addrFrom);
            }
        }

        // Ask the first connected node for block updates
        static int nAskedForBlocks = 0;
        if (!pfrom->fClient && !pfrom->fOneShot &&
            (pfrom->nStartingHeight > (nBestHeight - 144)) &&
            (pfrom->nVersion < NOBLKS_VERSION_START ||
             pfrom->nVersion >= NOBLKS_VERSION_END) &&
             (nAskedForBlocks < 1 || vNodes.size() <= 1))
        {
            nAskedForBlocks++;
            pfrom->PushGetBlocks(pindexBest, uint256(0));
        }

        // Relay alerts
        {
            LOCK(cs_mapAlerts);
            BOOST_FOREACH(PAIRTYPE(const uint256, CAlert)& item, mapAlerts)
                item.second.RelayTo(pfrom);
        }

        pfrom->fSuccessfullyConnected = true;

        printf("receive version message: version %d, blocks=%d, us=%s, them=%s, peer=%s\n", pfrom->nVersion, pfrom->nStartingHeight, addrMe.ToString().c_str(), addrFrom.ToString().c_str(), pfrom->addr.ToString().c_str());

        cPeerBlockCounts.input(pfrom->nStartingHeight);
    }


    else if (pfrom->nVersion == 0)
    {
        // Must have a version message before anything else
        pfrom->Misbehaving(1);
        return false;
    }


    else if (strCommand == "verack")
    {
        pfrom->vRecv.SetVersion(min(pfrom->nVersion, PROTOCOL_VERSION));
    }


    else if (strCommand == "addr")
    {
        vector<CAddress> vAddr;
        vRecv >> vAddr;

        // Don't want addr from older versions unless seeding
        if (pfrom->nVersion < CADDR_TIME_VERSION && addrman.size() > 1000)
            return true;
        if (vAddr.size() > 1000)
        {
            pfrom->Misbehaving(20);
            return error("message addr size() = %"PRIszu"", vAddr.size());
        }

        // Store the new addresses
        vector<CAddress> vAddrOk;
        int64 nNow = GetAdjustedTime();
        int64 nSince = nNow - 10 * 60;
        BOOST_FOREACH(CAddress& addr, vAddr)
        {
            if (fShutdown)
                return true;
            if (addr.nTime <= 100000000 || addr.nTime > nNow + 10 * 60)
                addr.nTime = nNow - 5 * 24 * 60 * 60;
            pfrom->AddAddressKnown(addr);
            bool fReachable = IsReachable(addr);
            if (addr.nTime > nSince && !pfrom->fGetAddr && vAddr.size() <= 10 && addr.IsRoutable())
            {
                // Relay to a limited number of other nodes
                {
                    LOCK(cs_vNodes);
                    // Use deterministic randomness to send to the same nodes for 24 hours
                    // at a time so the setAddrKnowns of the chosen nodes prevent repeats
                    static uint256 hashSalt;
                    if (hashSalt == 0)
                        hashSalt = GetRandHash();
                    uint64 hashAddr = addr.GetHash();
                    uint256 hashRand = hashSalt ^ (hashAddr<<32) ^ ((GetTime()+hashAddr)/(24*60*60));
                    hashRand = Hash(BEGIN(hashRand), END(hashRand));
                    multimap<uint256, CNode*> mapMix;
                    BOOST_FOREACH(CNode* pnode, vNodes)
                    {
                        if (pnode->nVersion < CADDR_TIME_VERSION)
                            continue;
                        unsigned int nPointer;
                        memcpy(&nPointer, &pnode, sizeof(nPointer));
                        uint256 hashKey = hashRand ^ nPointer;
                        hashKey = Hash(BEGIN(hashKey), END(hashKey));
                        mapMix.insert(make_pair(hashKey, pnode));
                    }
                    int nRelayNodes = fReachable ? 2 : 1; // limited relaying of addresses outside our network(s)
                    for (multimap<uint256, CNode*>::iterator mi = mapMix.begin(); mi != mapMix.end() && nRelayNodes-- > 0; ++mi)
                        ((*mi).second)->PushAddress(addr);
                }
            }
            // Do not store addresses outside our network
            if (fReachable)
                vAddrOk.push_back(addr);
        }
        addrman.Add(vAddrOk, pfrom->addr, 2 * 60 * 60);
        if (vAddr.size() < 1000)
            pfrom->fGetAddr = false;
        if (pfrom->fOneShot)
            pfrom->fDisconnect = true;
    }


    else if (strCommand == "inv")
    {
        vector<CInv> vInv;
        vRecv >> vInv;
        if (vInv.size() > MAX_INV_SZ)
        {
            pfrom->Misbehaving(20);
            return error("message inv size() = %"PRIszu"", vInv.size());
        }

        // find last block in inv vector
        unsigned int nLastBlock = (unsigned int)(-1);
        for (unsigned int nInv = 0; nInv < vInv.size(); nInv++) {
            if (vInv[vInv.size() - 1 - nInv].type == MSG_BLOCK) {
                nLastBlock = vInv.size() - 1 - nInv;
                break;
            }
        }
        CTxDB txdb("r");
        for (unsigned int nInv = 0; nInv < vInv.size(); nInv++)
        {
            const CInv &inv = vInv[nInv];

            if (fShutdown)
                return true;
            pfrom->AddInventoryKnown(inv);

            bool fAlreadyHave = AlreadyHave(txdb, inv);
            if (fDebug)
                printf("  got inventory: %s  %s\n", inv.ToString().c_str(), fAlreadyHave ? "have" : "new");

            if (!fAlreadyHave)
                pfrom->AskFor(inv);
            else if (inv.type == MSG_BLOCK && mapOrphanBlocks.count(inv.hash)) {
                pfrom->PushGetBlocks(pindexBest, GetOrphanRoot(mapOrphanBlocks[inv.hash]));
            } else if (nInv == nLastBlock) {
                // In case we are on a very long side-chain, it is possible that we already have
                // the last block in an inv bundle sent in response to getblocks. Try to detect
                // this situation and push another getblocks to continue.
                pfrom->PushGetBlocks(mapBlockIndex[inv.hash], uint256(0));
                if (fDebug)
                    printf("force request: %s\n", inv.ToString().c_str());
            }

            // Track requests for our stuff
            Inventory(inv.hash);
        }
    }


    else if (strCommand == "getdata")
    {
        vector<CInv> vInv;
        vRecv >> vInv;
        if (vInv.size() > MAX_INV_SZ)
        {
            pfrom->Misbehaving(20);
            return error("message getdata size() = %"PRIszu"", vInv.size());
        }

        if (fDebugNet || (vInv.size() != 1))
            printf("received getdata (%"PRIszu" invsz)\n", vInv.size());

        BOOST_FOREACH(const CInv& inv, vInv)
        {
            if (fShutdown)
                return true;
            if (fDebugNet || (vInv.size() == 1))
                printf("received getdata for: %s\n", inv.ToString().c_str());

            if (inv.type == MSG_BLOCK)
            {
                // Send block from disk
                map<uint256, CBlockIndex*>::iterator mi = mapBlockIndex.find(inv.hash);
                if (mi != mapBlockIndex.end())
                {
                    CBlock block;
                    block.ReadFromDisk((*mi).second);
                    pfrom->PushMessage("block", block);

                    // Trigger them to send a getblocks request for the next batch of inventory
                    if (inv.hash == pfrom->hashContinue)
                    {
                        // Bypass PushInventory, this must send even if redundant,
                        // and we want it right after the last block so they don't
                        // wait for other stuff first.
                        vector<CInv> vInv;
                        vInv.push_back(CInv(MSG_BLOCK, hashBestChain));
                        pfrom->PushMessage("inv", vInv);
                        pfrom->hashContinue = 0;
                    }
                }
            }
            else if (inv.IsKnownType())
            {
                // Send stream from relay memory
                bool pushed = false;
                {
                    LOCK(cs_mapRelay);
                    map<CInv, CDataStream>::iterator mi = mapRelay.find(inv);
                    if (mi != mapRelay.end()) {
                        pfrom->PushMessage(inv.GetCommand(), (*mi).second);
                        pushed = true;
                    }
                }
                if (!pushed && inv.type == MSG_TX) {
                    LOCK(mempool.cs);
                    if (mempool.exists(inv.hash)) {
                        CTransaction tx = mempool.lookup(inv.hash);
                        CDataStream ss(SER_NETWORK, PROTOCOL_VERSION);
                        ss.reserve(1000);
                        ss << tx;
                        pfrom->PushMessage("tx", ss);
                    }
                }
            }

            // Track requests for our stuff
            Inventory(inv.hash);
        }
    }


    else if (strCommand == "getblocks")
    {
        CBlockLocator locator;
        uint256 hashStop;
        vRecv >> locator >> hashStop;

        // Find the last block the caller has in the main chain
        CBlockIndex* pindex = locator.GetBlockIndex();

        // Send the rest of the chain
        if (pindex)
            pindex = pindex->pnext;
        int nLimit = 500;
        printf("getblocks %d to %s limit %d\n", (pindex ? pindex->nHeight : -1), hashStop.ToString().substr(0,20).c_str(), nLimit);
        for (; pindex; pindex = pindex->pnext)
        {
            if (pindex->GetBlockHash() == hashStop)
            {
                printf("  getblocks stopping at %d %s\n", pindex->nHeight, pindex->GetBlockHash().ToString().substr(0,20).c_str());
                break;
            }
            pfrom->PushInventory(CInv(MSG_BLOCK, pindex->GetBlockHash()));
            if (--nLimit <= 0)
            {
                // When this block is requested, we'll send an inv that'll make them
                // getblocks the next batch of inventory.
                printf("  getblocks stopping at limit %d %s\n", pindex->nHeight, pindex->GetBlockHash().ToString().substr(0,20).c_str());
                pfrom->hashContinue = pindex->GetBlockHash();
                break;
            }
        }
    }


    else if (strCommand == "getheaders")
    {
        CBlockLocator locator;
        uint256 hashStop;
        vRecv >> locator >> hashStop;

        CBlockIndex* pindex = NULL;
        if (locator.IsNull())
        {
            // If locator is null, return the hashStop block
            map<uint256, CBlockIndex*>::iterator mi = mapBlockIndex.find(hashStop);
            if (mi == mapBlockIndex.end())
                return true;
            pindex = (*mi).second;
        }
        else
        {
            // Find the last block the caller has in the main chain
            pindex = locator.GetBlockIndex();
            if (pindex)
                pindex = pindex->pnext;
        }

        vector<CBlock> vHeaders;
        int nLimit = 2000;
        printf("getheaders %d to %s\n", (pindex ? pindex->nHeight : -1), hashStop.ToString().substr(0,20).c_str());
        for (; pindex; pindex = pindex->pnext)
        {
            vHeaders.push_back(pindex->GetBlockHeader());
            if (--nLimit <= 0 || pindex->GetBlockHash() == hashStop)
                break;
        }
        pfrom->PushMessage("headers", vHeaders);
    }


    else if (strCommand == "tx")
    {
        vector<uint256> vWorkQueue;
        vector<uint256> vEraseQueue;
        CDataStream vMsg(vRecv);
        CTxDB txdb("r");
        CTransaction tx;
        vRecv >> tx;

        CInv inv(MSG_TX, tx.GetHash());
        pfrom->AddInventoryKnown(inv);

        bool fMissingInputs = false;
        if (tx.AcceptToMemoryPool_new(txdb, true, true, &fMissingInputs))
        {
            SyncWithWallets(tx, NULL, true);
            RelayMessage(inv, tx);
            mapAlreadyAskedFor.erase(inv);
            vWorkQueue.push_back(inv.hash);
            vEraseQueue.push_back(inv.hash);

            // Recursively process any orphan transactions that depended on this one
            for (unsigned int i = 0; i < vWorkQueue.size(); i++)
            {
                uint256 hashPrev = vWorkQueue[i];
                for (set<uint256>::iterator mi = mapOrphanTransactionsByPrev[hashPrev].begin();
                     mi != mapOrphanTransactionsByPrev[hashPrev].end();
                     ++mi)
                {
                    const uint256& orphanHash = *mi;
                    const CTransaction& orphanTx = mapOrphanTransactions[orphanHash];
                    bool fMissingInputs2 = false;

                    if (orphanTx.AcceptToMemoryPool_new(txdb, true, true, &fMissingInputs2))
                    {
                        CInv orphanInv(MSG_TX, orphanHash);
                        printf("   accepted orphan tx %s\n", orphanHash.ToString().substr(0,10).c_str());
                        SyncWithWallets(tx, NULL, true);
                        RelayMessage(orphanInv, orphanTx);
                        mapAlreadyAskedFor.erase(orphanInv);
                        vWorkQueue.push_back(orphanHash);
                        vEraseQueue.push_back(orphanHash);
                    }
                    else if (!fMissingInputs2)
                    {
                        // invalid or too-little-fee orphan
                        vEraseQueue.push_back(orphanHash);
                        printf("   removed orphan tx %s\n", orphanHash.ToString().substr(0,10).c_str());
                    }
                }
            }

            BOOST_FOREACH(uint256 hash, vEraseQueue)
                EraseOrphanTx(hash);
        }
        else if (fMissingInputs)
        {
            AddOrphanTx(tx);

            // DoS prevention: do not allow mapOrphanTransactions to grow unbounded
            unsigned int nEvicted = LimitOrphanTxSize(MAX_ORPHAN_TRANSACTIONS);
            if (nEvicted > 0)
                printf("mapOrphan overflow, removed %u tx\n", nEvicted);
        }
        if (tx.nDoS) pfrom->Misbehaving(tx.nDoS);
    }


    else if (strCommand == "block")
    {
        CBlock block;
        vRecv >> block;

        printf("received block %s\n", block.GetHash().ToString().substr(0,20).c_str());
        // block.print();

        CInv inv(MSG_BLOCK, block.GetHash());
        pfrom->AddInventoryKnown(inv);

        if (ProcessBlock(pfrom, &block))
            mapAlreadyAskedFor.erase(inv);
        if (block.nDoS) pfrom->Misbehaving(block.nDoS);
    }


    else if (strCommand == "getaddr")
    {
        pfrom->vAddrToSend.clear();
        vector<CAddress> vAddr = addrman.GetAddr();
        BOOST_FOREACH(const CAddress &addr, vAddr)
            pfrom->PushAddress(addr);
    }


    else if (strCommand == "mempool")
    {
        std::vector<uint256> vtxid;
        mempool.queryHashes(vtxid);
        vector<CInv> vInv;
        for (unsigned int i = 0; i < vtxid.size(); i++) {
            CInv inv(MSG_TX, vtxid[i]);
            vInv.push_back(inv);
            if (i == (MAX_INV_SZ - 1))
                    break;
        }
        if (vInv.size() > 0)
            pfrom->PushMessage("inv", vInv);
    }


    else if (strCommand == "checkorder")
    {
        uint256 hashReply;
        vRecv >> hashReply;

        if (!GetBoolArg("-allowreceivebyip"))
        {
            pfrom->PushMessage("reply", hashReply, (int)2, string(""));
            return true;
        }

        CWalletTx order;
        vRecv >> order;

        /// we have a chance to check the order here

        // Keep giving the same key to the same ip until they use it
        if (!mapReuseKey.count(pfrom->addr))
            pwalletMain->GetKeyFromPool(mapReuseKey[pfrom->addr], true);

        // Send back approval of order and pubkey to use
        CScript scriptPubKey;
        scriptPubKey << mapReuseKey[pfrom->addr] << OP_CHECKSIG;
        pfrom->PushMessage("reply", hashReply, (int)0, scriptPubKey);
    }


    else if (strCommand == "reply")
    {
        uint256 hashReply;
        vRecv >> hashReply;

        CRequestTracker tracker;
        {
            LOCK(pfrom->cs_mapRequests);
            map<uint256, CRequestTracker>::iterator mi = pfrom->mapRequests.find(hashReply);
            if (mi != pfrom->mapRequests.end())
            {
                tracker = (*mi).second;
                pfrom->mapRequests.erase(mi);
            }
        }
        if (!tracker.IsNull())
            tracker.fn(tracker.param1, vRecv);
    }


    else if (strCommand == "ping")
    {
        if (pfrom->nVersion > BIP0031_VERSION)
        {
            uint64 nonce = 0;
            vRecv >> nonce;
            // Echo the message back with the nonce. This allows for two useful features:
            //
            // 1) A remote node can quickly check if the connection is operational
            // 2) Remote nodes can measure the latency of the network thread. If this node
            //    is overloaded it won't respond to pings quickly and the remote node can
            //    avoid sending us more work, like chain download requests.
            //
            // The nonce stops the remote getting confused between different pings: without
            // it, if the remote node sends a ping once per second and this node takes 5
            // seconds to respond to each, the 5th ping the remote sends would appear to
            // return very quickly.
            pfrom->PushMessage("pong", nonce);
        }
    }


    else if (strCommand == "alert")
    {
        CAlert alert;
        vRecv >> alert;

        uint256 alertHash = alert.GetHash();
        if (pfrom->setKnown.count(alertHash) == 0)
        {
            if (alert.ProcessAlert())
            {
                // Relay
                pfrom->setKnown.insert(alertHash);
                {
                    LOCK(cs_vNodes);
                    BOOST_FOREACH(CNode* pnode, vNodes)
                        alert.RelayTo(pnode);
                }
            }
            else {
                // Small DoS penalty so peers that send us lots of
                // duplicate/expired/invalid-signature/whatever alerts
                // eventually get banned.
                // This isn't a Misbehaving(100) (immediate ban) because the
                // peer might be an older or different implementation with
                // a different signature key, etc.
                pfrom->Misbehaving(10);
            }
        }
    }


    else
    {
        // Ignore unknown commands for extensibility
    }


    // Update the last seen time for this node's address
    if (pfrom->fNetworkNode)
        if (strCommand == "version" || strCommand == "addr" || strCommand == "inv" || strCommand == "getdata" || strCommand == "ping")
            AddressCurrentlyConnected(pfrom->addr);


    return true;
}

bool ProcessMessages(CNode* pfrom)
{
    CDataStream& vRecv = pfrom->vRecv;
    if (vRecv.empty())
        return true;
    //if (fDebug)
    //    printf("ProcessMessages(%u bytes)\n", vRecv.size());

    //
    // Message format
    //  (4) message start
    //  (12) command
    //  (4) size
    //  (4) checksum
    //  (x) data
    //

    loop
    {
        // Don't bother if send buffer is too full to respond anyway
        if (pfrom->vSend.size() >= SendBufferSize())
            break;

        // Scan for message start
        CDataStream::iterator pstart = search(vRecv.begin(), vRecv.end(), BEGIN(pchMessageStart), END(pchMessageStart));
        int nHeaderSize = vRecv.GetSerializeSize(CMessageHeader());
        if (vRecv.end() - pstart < nHeaderSize)
        {
            if ((int)vRecv.size() > nHeaderSize)
            {
                printf("\n\nPROCESSMESSAGE MESSAGESTART NOT FOUND\n\n");
                vRecv.erase(vRecv.begin(), vRecv.end() - nHeaderSize);
            }
            break;
        }
        if (pstart - vRecv.begin() > 0)
            printf("\n\nPROCESSMESSAGE SKIPPED %"PRIpdd" BYTES\n\n", pstart - vRecv.begin());
        vRecv.erase(vRecv.begin(), pstart);

        // Read header
        vector<char> vHeaderSave(vRecv.begin(), vRecv.begin() + nHeaderSize);
        CMessageHeader hdr;
        vRecv >> hdr;
        if (!hdr.IsValid())
        {
            printf("\n\nPROCESSMESSAGE: ERRORS IN HEADER %s\n\n\n", hdr.GetCommand().c_str());
            continue;
        }
        string strCommand = hdr.GetCommand();

        // Message size
        unsigned int nMessageSize = hdr.nMessageSize;
        if (nMessageSize > MAX_SIZE)
        {
            printf("ProcessMessages(%s, %u bytes) : nMessageSize > MAX_SIZE\n", strCommand.c_str(), nMessageSize);
            continue;
        }
        if (nMessageSize > vRecv.size())
        {
            // Rewind and wait for rest of message
            vRecv.insert(vRecv.begin(), vHeaderSave.begin(), vHeaderSave.end());
            break;
        }

        // Checksum
        uint256 hash = Hash(vRecv.begin(), vRecv.begin() + nMessageSize);
        unsigned int nChecksum = 0;
        memcpy(&nChecksum, &hash, sizeof(nChecksum));
        if (nChecksum != hdr.nChecksum)
        {
            printf("ProcessMessages(%s, %u bytes) : CHECKSUM ERROR nChecksum=%08x hdr.nChecksum=%08x\n",
               strCommand.c_str(), nMessageSize, nChecksum, hdr.nChecksum);
            continue;
        }

        // Copy message to its own buffer
        CDataStream vMsg(vRecv.begin(), vRecv.begin() + nMessageSize, vRecv.nType, vRecv.nVersion);
        vRecv.ignore(nMessageSize);

        // Process message
        bool fRet = false;
        try
        {
            {
                LOCK(cs_main);
                fRet = ProcessMessage(pfrom, strCommand, vMsg);
            }
            if (fShutdown)
                return true;
        }
        catch (std::ios_base::failure& e)
        {
            if (strstr(e.what(), "end of data"))
            {
                // Allow exceptions from under-length message on vRecv
                printf("ProcessMessages(%s, %u bytes) : Exception '%s' caught, normally caused by a message being shorter than its stated length\n", strCommand.c_str(), nMessageSize, e.what());
            }
            else if (strstr(e.what(), "size too large"))
            {
                // Allow exceptions from over-long size
                printf("ProcessMessages(%s, %u bytes) : Exception '%s' caught\n", strCommand.c_str(), nMessageSize, e.what());
            }
            else
            {
                PrintExceptionContinue(&e, "ProcessMessages()");
            }
        }
        catch (std::exception& e) {
            PrintExceptionContinue(&e, "ProcessMessages()");
        } catch (...) {
            PrintExceptionContinue(NULL, "ProcessMessages()");
        }

        if (!fRet)
            printf("ProcessMessage(%s, %u bytes) FAILED\n", strCommand.c_str(), nMessageSize);
    }

    vRecv.Compact();
    return true;
}


bool SendMessages(CNode* pto, bool fSendTrickle)
{
    TRY_LOCK(cs_main, lockMain);
    if (lockMain) {
        // Don't send anything until we get their version message
        if (pto->nVersion == 0)
            return true;

        // Keep-alive ping. We send a nonce of zero because we don't use it anywhere
        // right now.
        if (pto->nLastSend && GetTime() - pto->nLastSend > 30 * 60 && pto->vSend.empty()) {
            uint64 nonce = 0;
            if (pto->nVersion > BIP0031_VERSION)
                pto->PushMessage("ping", nonce);
            else
                pto->PushMessage("ping");
        }

        // Resend wallet transactions that haven't gotten in a block yet
        // Except during IBD, when old wallet transactions become unconfirmed
        // and spams other nodes.
        if (!IsInitialBlockDownload())
        {
            ResendWalletTransactions();
        }

        // Address refresh broadcast
        static int64 nLastRebroadcast;
        if (!IsInitialBlockDownload() && (GetTime() - nLastRebroadcast > 24 * 60 * 60))
        {
            {
                LOCK(cs_vNodes);
                BOOST_FOREACH(CNode* pnode, vNodes)
                {
                    // Periodically clear setAddrKnown to allow refresh broadcasts
                    if (nLastRebroadcast)
                        pnode->setAddrKnown.clear();

                    // Rebroadcast our address
                    if (!fNoListen)
                    {
                        CAddress addr = GetLocalAddress(&pnode->addr);
                        if (addr.IsRoutable())
                            pnode->PushAddress(addr);
                    }
                }
            }
            nLastRebroadcast = GetTime();
        }

        //
        // Message: addr
        //
        if (fSendTrickle)
        {
            vector<CAddress> vAddr;
            vAddr.reserve(pto->vAddrToSend.size());
            BOOST_FOREACH(const CAddress& addr, pto->vAddrToSend)
            {
                // returns true if wasn't already contained in the set
                if (pto->setAddrKnown.insert(addr).second)
                {
                    vAddr.push_back(addr);
                    // receiver rejects addr messages larger than 1000
                    if (vAddr.size() >= 1000)
                    {
                        pto->PushMessage("addr", vAddr);
                        vAddr.clear();
                    }
                }
            }
            pto->vAddrToSend.clear();
            if (!vAddr.empty())
                pto->PushMessage("addr", vAddr);
        }


        //
        // Message: inventory
        //
        vector<CInv> vInv;
        vector<CInv> vInvWait;
        {
            LOCK(pto->cs_inventory);
            vInv.reserve(pto->vInventoryToSend.size());
            vInvWait.reserve(pto->vInventoryToSend.size());
            BOOST_FOREACH(const CInv& inv, pto->vInventoryToSend)
            {
                if (pto->setInventoryKnown.count(inv))
                    continue;

                // trickle out tx inv to protect privacy
                if (inv.type == MSG_TX && !fSendTrickle)
                {
                    // 1/4 of tx invs blast to all immediately
                    static uint256 hashSalt;
                    if (hashSalt == 0)
                        hashSalt = GetRandHash();
                    uint256 hashRand = inv.hash ^ hashSalt;
                    hashRand = Hash(BEGIN(hashRand), END(hashRand));
                    bool fTrickleWait = ((hashRand & 3) != 0);

                    // always trickle our own transactions
                    if (!fTrickleWait)
                    {
                        CWalletTx wtx;
                        if (GetTransaction(inv.hash, wtx))
                            if (wtx.fFromMe)
                                fTrickleWait = true;
                    }

                    if (fTrickleWait)
                    {
                        vInvWait.push_back(inv);
                        continue;
                    }
                }

                // returns true if wasn't already contained in the set
                if (pto->setInventoryKnown.insert(inv).second)
                {
                    vInv.push_back(inv);
                    if (vInv.size() >= 1000)
                    {
                        pto->PushMessage("inv", vInv);
                        vInv.clear();
                    }
                }
            }
            pto->vInventoryToSend = vInvWait;
        }
        if (!vInv.empty())
            pto->PushMessage("inv", vInv);


        //
        // Message: getdata
        //
        vector<CInv> vGetData;
        int64 nNow = GetTime() * 1000000;
        CTxDB txdb("r");
        while (!pto->mapAskFor.empty() && (*pto->mapAskFor.begin()).first <= nNow)
        {
            const CInv& inv = (*pto->mapAskFor.begin()).second;
            if (!AlreadyHave(txdb, inv))
            {
                if (fDebugNet)
                    printf("sending getdata: %s\n", inv.ToString().c_str());
                vGetData.push_back(inv);
                if (vGetData.size() >= 1000)
                {
                    pto->PushMessage("getdata", vGetData);
                    vGetData.clear();
                }
                mapAlreadyAskedFor[inv] = nNow;
            }
            pto->mapAskFor.erase(pto->mapAskFor.begin());
        }
        if (!vGetData.empty())
            pto->PushMessage("getdata", vGetData);

    }
    return true;
}














//////////////////////////////////////////////////////////////////////////////
//
// BitcoinMiner
//

int static FormatHashBlocks(void* pbuffer, unsigned int len)
{
    unsigned char* pdata = (unsigned char*)pbuffer;
    unsigned int blocks = 1 + ((len + 8) / 64);
    unsigned char* pend = pdata + 64 * blocks;
    memset(pdata + len, 0, 64 * blocks - len);
    pdata[len] = 0x80;
    unsigned int bits = len * 8;
    pend[-1] = (bits >> 0) & 0xff;
    pend[-2] = (bits >> 8) & 0xff;
    pend[-3] = (bits >> 16) & 0xff;
    pend[-4] = (bits >> 24) & 0xff;
    return blocks;
}

static const unsigned int pSHA256InitState[8] =
{0x6a09e667, 0xbb67ae85, 0x3c6ef372, 0xa54ff53a, 0x510e527f, 0x9b05688c, 0x1f83d9ab, 0x5be0cd19};

void SHA256Transform(void* pstate, void* pinput, const void* pinit)
{
    SHA256_CTX ctx;
    unsigned char data[64];

    SHA256_Init(&ctx);

    for (int i = 0; i < 16; i++)
        ((uint32_t*)data)[i] = ByteReverse(((uint32_t*)pinput)[i]);

    for (int i = 0; i < 8; i++)
        ctx.h[i] = ((uint32_t*)pinit)[i];

    SHA256_Update(&ctx, data, sizeof(data));
    for (int i = 0; i < 8; i++)
        ((uint32_t*)pstate)[i] = ctx.h[i];
}

//
// ScanHash scans nonces looking for a hash with at least some zero bits.
// It operates on big endian data.  Caller does the byte reversing.
// All input buffers are 16-byte aligned.  nNonce is usually preserved
// between calls, but periodically or if nNonce is 0xffff0000 or above,
// the block is rebuilt and nNonce starts over at zero.
//
unsigned int static ScanHash_CryptoPP(char* pmidstate, char* pdata, char* phash1, char* phash, unsigned int& nHashesDone)
{
    unsigned int& nNonce = *(unsigned int*)(pdata + 12);
    for (;;)
    {
        // Crypto++ SHA256
        // Hash pdata using pmidstate as the starting state into
        // pre-formatted buffer phash1, then hash phash1 into phash
        nNonce++;
        SHA256Transform(phash1, pdata, pmidstate);
        SHA256Transform(phash, phash1, pSHA256InitState);

        // Return the nonce if the hash has at least some zero bits,
        // caller will check if it has enough to reach the target
        if (((unsigned short*)phash)[14] == 0)
            return nNonce;

        // If nothing found after trying for a while, return -1
        if ((nNonce & 0xffff) == 0)
        {
            nHashesDone = 0xffff+1;
            return (unsigned int) -1;
        }
    }
}

// Some explaining would be appreciated
class COrphan
{
public:
    CTransaction* ptx;
    set<uint256> setDependsOn;
    double dPriority;
    double dFeePerKb;

    COrphan(CTransaction* ptxIn)
    {
        ptx = ptxIn;
        dPriority = dFeePerKb = 0;
    }

    void print() const
    {
        printf("COrphan(hash=%s, dPriority=%.1f, dFeePerKb=%.1f)\n",
               ptx->GetHash().ToString().substr(0,10).c_str(), dPriority, dFeePerKb);
        BOOST_FOREACH(uint256 hash, setDependsOn)
            printf("   setDependsOn %s\n", hash.ToString().substr(0,10).c_str());
    }
};


uint64 nLastBlockTx = 0;
uint64 nLastBlockSize = 0;

// We want to sort transactions by priority and fee, so:
typedef boost::tuple<double, double, CTransaction*> TxPriority;
class TxPriorityCompare
{
    bool byFee;
public:
    TxPriorityCompare(bool _byFee) : byFee(_byFee) { }
    bool operator()(const TxPriority& a, const TxPriority& b)
    {
        if (byFee)
        {
            if (a.get<1>() == b.get<1>())
                return a.get<0>() < b.get<0>();
            return a.get<1>() < b.get<1>();
        }
        else
        {
            if (a.get<0>() == b.get<0>())
                return a.get<1>() < b.get<1>();
            return a.get<0>() < b.get<0>();
        }
    }
};

CBlock* CreateNewBlock(CReserveKey& reservekey)
{
    // Create new block
    auto_ptr<CBlock> pblock(new CBlock());
    if (!pblock.get())
        return NULL;

    // Create coinbase tx
    CTransaction txNew;
    txNew.vin.resize(1);
    txNew.vin[0].prevout.SetNull();
    txNew.vout.resize(1);
    txNew.vout[0].scriptPubKey << reservekey.GetReservedKey() << OP_CHECKSIG;

    // Add our coinbase tx as first transaction
    pblock->vtx.push_back(txNew);

    // Largest block you're willing to create:
    unsigned int nBlockMaxSize = GetArg("-blockmaxsize", MAX_BLOCK_SIZE_GEN/2);
    // Limit to betweeen 1K and MAX_BLOCK_SIZE-1K for sanity:
    nBlockMaxSize = std::max((unsigned int)1000, std::min((unsigned int)(MAX_BLOCK_SIZE-1000), nBlockMaxSize));

    // How much of the block should be dedicated to high-priority transactions,
    // included regardless of the fees they pay
    unsigned int nBlockPrioritySize = GetArg("-blockprioritysize", 27000);
    nBlockPrioritySize = std::min(nBlockMaxSize, nBlockPrioritySize);

    // Minimum block size you want to create; block will be filled with free transactions
    // until there are no more or the block reaches this size:
    unsigned int nBlockMinSize = GetArg("-blockminsize", 0);
    nBlockMinSize = std::min(nBlockMaxSize, nBlockMinSize);

    // Fee-per-kilobyte amount considered the same as "free"
    // Be careful setting this: if you set it to zero then
    // a transaction spammer can cheaply fill blocks using
    // 1-satoshi-fee transactions. It should be set above the real
    // cost to you of processing a transaction.
    int64 nMinTxFee = MIN_TX_FEE;
    if (mapArgs.count("-mintxfee"))
        ParseMoney(mapArgs["-mintxfee"], nMinTxFee);

    // Collect memory pool transactions into the block
    int64 nFees = 0;
    {
        LOCK2(cs_main, mempool.cs);
        CBlockIndex* pindexPrev = pindexBest;
        CTxDB txdb("r");

        // Priority order to process transactions
        list<COrphan> vOrphan; // list memory doesn't move
        map<uint256, vector<COrphan*> > mapDependers;

        // This vector will be sorted into a priority queue:
        vector<TxPriority> vecPriority;
        vecPriority.reserve(mempool.mapTx.size());
        for (map<uint256, CTransaction>::iterator mi = mempool.mapTx.begin(); mi != mempool.mapTx.end(); ++mi)
        {
            CTransaction& tx = (*mi).second;
            if (tx.IsCoinBase() || !tx.IsFinal())
                continue;

            COrphan* porphan = NULL;
            double dPriority = 0;
            int64 nTotalIn = 0;
            bool fMissingInputs = false;
            BOOST_FOREACH(const CTxIn& txin, tx.vin)
            {
                // Read prev transaction
                CTransaction txPrev;
                CTxIndex txindex;
                if (!txPrev.ReadFromDisk(txdb, txin.prevout, txindex))
                {
                    // This should never happen; all transactions in the memory
                    // pool should connect to either transactions in the chain
                    // or other transactions in the memory pool.
                    if (!mempool.mapTx.count(txin.prevout.hash))
                    {
                        printf("ERROR: mempool transaction missing input\n");
                        if (fDebug) assert("mempool transaction missing input" == 0);
                        fMissingInputs = true;
                        if (porphan)
                            vOrphan.pop_back();
                        break;
                    }

                    // Has to wait for dependencies
                    if (!porphan)
                    {
                        // Use list for automatic deletion
                        vOrphan.push_back(COrphan(&tx));
                        porphan = &vOrphan.back();
                    }
                    mapDependers[txin.prevout.hash].push_back(porphan);
                    porphan->setDependsOn.insert(txin.prevout.hash);
                    nTotalIn += mempool.mapTx[txin.prevout.hash].vout[txin.prevout.n].nValue;
                    continue;
                }
                int64 nValueIn = txPrev.vout[txin.prevout.n].nValue;
                nTotalIn += nValueIn;

                int nConf = txindex.GetDepthInMainChain();
                dPriority += (double)nValueIn * nConf;
            }
            if (fMissingInputs) continue;

            // Priority is sum(valuein * age) / txsize
            unsigned int nTxSize = ::GetSerializeSize(tx, SER_NETWORK, PROTOCOL_VERSION);
            dPriority /= nTxSize;

            // This is a more accurate fee-per-kilobyte than is used by the client code, because the
            // client code rounds up the size to the nearest 1K. That's good, because it gives an
            // incentive to create smaller transactions.
            double dFeePerKb =  double(nTotalIn-tx.GetValueOut()) / (double(nTxSize)/1000.0);

            if (porphan)
            {
                porphan->dPriority = dPriority;
                porphan->dFeePerKb = dFeePerKb;
            }
            else
                vecPriority.push_back(TxPriority(dPriority, dFeePerKb, &(*mi).second));
        }

        // Collect transactions into block
        map<uint256, CTxIndex> mapTestPool;
        uint64 nBlockSize = 1000;
        uint64 nBlockTx = 0;
        int nBlockSigOps = 100;
        bool fSortedByFee = (nBlockPrioritySize <= 0);

        TxPriorityCompare comparer(fSortedByFee);
        std::make_heap(vecPriority.begin(), vecPriority.end(), comparer);

        while (!vecPriority.empty())
        {
            // Take highest priority transaction off the priority queue:
            double dPriority = vecPriority.front().get<0>();
            double dFeePerKb = vecPriority.front().get<1>();
            CTransaction& tx = *(vecPriority.front().get<2>());

            std::pop_heap(vecPriority.begin(), vecPriority.end(), comparer);
            vecPriority.pop_back();

            // Size limits
            unsigned int nTxSize = ::GetSerializeSize(tx, SER_NETWORK, PROTOCOL_VERSION);
            if (nBlockSize + nTxSize >= nBlockMaxSize)
                continue;

            // Legacy limits on sigOps:
            unsigned int nTxSigOps = tx.GetLegacySigOpCount();
            if (nBlockSigOps + nTxSigOps >= MAX_BLOCK_SIGOPS)
                continue;

            // Skip free transactions if we're past the minimum block size:
            if (fSortedByFee && (dFeePerKb < nMinTxFee) && (nBlockSize + nTxSize >= nBlockMinSize))
                continue;

            // Prioritize by fee once past the priority size or we run out of high-priority
            // transactions:
            if (!fSortedByFee &&
                ((nBlockSize + nTxSize >= nBlockPrioritySize) || (dPriority < COIN * 144 / 250)))
            {
                fSortedByFee = true;
                comparer = TxPriorityCompare(fSortedByFee);
                std::make_heap(vecPriority.begin(), vecPriority.end(), comparer);
            }

            // Connecting shouldn't fail due to dependency on other memory pool transactions
            // because we're already processing them in order of dependency
            map<uint256, CTxIndex> mapTestPoolTmp(mapTestPool);
            MapPrevTx mapInputs;
            bool fInvalid;
            if (!tx.FetchInputs(txdb, mapTestPoolTmp, false, true, mapInputs, fInvalid))
                continue;

            int64 nTxFees = tx.GetValueIn(mapInputs)-tx.GetValueOut();

            nTxSigOps += tx.GetP2SHSigOpCount(mapInputs);
            if (nBlockSigOps + nTxSigOps >= MAX_BLOCK_SIGOPS)
                continue;

            if (!tx.ConnectInputs(mapInputs, mapTestPoolTmp, CDiskTxPos(1,1,1), pindexPrev, false, true))
                continue;
            mapTestPoolTmp[tx.GetHash()] = CTxIndex(CDiskTxPos(1,1,1), tx.vout.size());
            swap(mapTestPool, mapTestPoolTmp);

            // Added
            pblock->vtx.push_back(tx);
            nBlockSize += nTxSize;
            ++nBlockTx;
            nBlockSigOps += nTxSigOps;
            nFees += nTxFees;

            if (fDebug && GetBoolArg("-printpriority"))
            {
                printf("priority %.1f feeperkb %.1f txid %s\n",
                       dPriority, dFeePerKb, tx.GetHash().ToString().c_str());
            }

            // Add transactions that depend on this one to the priority queue
            uint256 hash = tx.GetHash();
            if (mapDependers.count(hash))
            {
                BOOST_FOREACH(COrphan* porphan, mapDependers[hash])
                {
                    if (!porphan->setDependsOn.empty())
                    {
                        porphan->setDependsOn.erase(hash);
                        if (porphan->setDependsOn.empty())
                        {
                            vecPriority.push_back(TxPriority(porphan->dPriority, porphan->dFeePerKb, porphan->ptx));
                            std::push_heap(vecPriority.begin(), vecPriority.end(), comparer);
                        }
                    }
                }
            }
        }

        nLastBlockTx = nBlockTx;
        nLastBlockSize = nBlockSize;
        printf("CreateNewBlock(): total size %"PRI64u"\n", nBlockSize);

    pblock->vtx[0].vout[0].nValue = GetBlockValue(pindexPrev->nHeight+1, nFees);

    // Fill in header
    pblock->hashPrevBlock  = pindexPrev->GetBlockHash();
    pblock->UpdateTime(pindexPrev);
    pblock->nBits          = GetNextWorkRequired(pindexPrev, pblock.get());
    pblock->nNonce         = 0;

        pblock->vtx[0].vin[0].scriptSig = CScript() << OP_0 << OP_0;
        CBlockIndex indexDummy(1, 1, *pblock);
        indexDummy.pprev = pindexPrev;
        indexDummy.nHeight = pindexPrev->nHeight + 1;
        if (!pblock->ConnectBlock(txdb, &indexDummy, true))
            throw std::runtime_error("CreateNewBlock() : ConnectBlock failed");
    }

    return pblock.release();
}


void IncrementExtraNonce(CBlock* pblock, CBlockIndex* pindexPrev, unsigned int& nExtraNonce)
{
    // Update nExtraNonce
    static uint256 hashPrevBlock;
    if (hashPrevBlock != pblock->hashPrevBlock)
    {
        nExtraNonce = 0;
        hashPrevBlock = pblock->hashPrevBlock;
    }
    ++nExtraNonce;
    unsigned int nHeight = pindexPrev->nHeight+1; // Height first in coinbase required for block.version=2
    pblock->vtx[0].vin[0].scriptSig = (CScript() << nHeight << CBigNum(nExtraNonce)) + COINBASE_FLAGS;
    assert(pblock->vtx[0].vin[0].scriptSig.size() <= 100);

    pblock->hashMerkleRoot = pblock->BuildMerkleTree();
}


void FormatHashBuffers(CBlock* pblock, char* pmidstate, char* pdata, char* phash1)
{
    //
    // Pre-build hash buffers
    //
    struct
    {
        struct unnamed2
        {
            int nVersion;
            uint256 hashPrevBlock;
            uint256 hashMerkleRoot;
            unsigned int nTime;
            unsigned int nBits;
            unsigned int nNonce;
        }
        block;
        unsigned char pchPadding0[64];
        uint256 hash1;
        unsigned char pchPadding1[64];
    }
    tmp;
    memset(&tmp, 0, sizeof(tmp));

    tmp.block.nVersion       = pblock->nVersion;
    tmp.block.hashPrevBlock  = pblock->hashPrevBlock;
    tmp.block.hashMerkleRoot = pblock->hashMerkleRoot;
    tmp.block.nTime          = pblock->nTime;
    tmp.block.nBits          = pblock->nBits;
    tmp.block.nNonce         = pblock->nNonce;

    FormatHashBlocks(&tmp.block, sizeof(tmp.block));
    FormatHashBlocks(&tmp.hash1, sizeof(tmp.hash1));

    // Byte swap all the input buffer
    for (unsigned int i = 0; i < sizeof(tmp)/4; i++)
        ((unsigned int*)&tmp)[i] = ByteReverse(((unsigned int*)&tmp)[i]);

    // Precalc the first half of the first hash, which stays constant
    SHA256Transform(pmidstate, &tmp.block, pSHA256InitState);

    memcpy(pdata, &tmp.block, 128);
    memcpy(phash1, &tmp.hash1, 64);
}


bool CheckWork(CBlock* pblock, CWallet& wallet, CReserveKey& reservekey)
{
    uint256 hash = pblock->GetHash();
    uint256 hashTarget = CBigNum().SetCompact(pblock->nBits).getuint256();

    if (hash > hashTarget)
        return false;

    //// debug print
    printf("BitcoinMiner:\n");
    printf("proof-of-work found  \n  hash: %s  \ntarget: %s\n", hash.GetHex().c_str(), hashTarget.GetHex().c_str());
    pblock->print();
    printf("generated %s\n", FormatMoney(pblock->vtx[0].vout[0].nValue).c_str());

    // Found a solution
    {
        LOCK(cs_main);
        if (pblock->hashPrevBlock != hashBestChain)
            return error("BitcoinMiner : generated block is stale");

        // Remove key from key pool
        reservekey.KeepKey();

        // Track how many getdata requests this block gets
        {
            LOCK(wallet.cs_wallet);
            wallet.mapRequestCount[pblock->GetHash()] = 0;
        }

        // Process this block the same as if we had received it from another node
        if (!ProcessBlock(NULL, pblock))
            return error("BitcoinMiner : ProcessBlock, block not accepted");
    }

    return true;
}

void static ThreadBitcoinMiner(void* parg);

static bool fGenerateBitcoins = false;
static bool fLimitProcessors = false;
static int nLimitProcessors = -1;

void static BitcoinMiner(CWallet *pwallet)
{
    printf("BitcoinMiner started\n");
    SetThreadPriority(THREAD_PRIORITY_LOWEST);

    // Make this thread recognisable as the mining thread
    RenameThread("bitcoin-miner");

    // Each thread has its own key and counter
    CReserveKey reservekey(pwallet);
    unsigned int nExtraNonce = 0;

    while (fGenerateBitcoins)
    {
        if (fShutdown)
            return;
        while (vNodes.empty() || IsInitialBlockDownload())
        {
            Sleep(1000);
            if (fShutdown)
                return;
            if (!fGenerateBitcoins)
                return;
        }


        //
        // Create new block
        //
        unsigned int nTransactionsUpdatedLast = nTransactionsUpdated;
        CBlockIndex* pindexPrev = pindexBest;

        auto_ptr<CBlock> pblock(CreateNewBlock(reservekey));
        if (!pblock.get())
            return;
        IncrementExtraNonce(pblock.get(), pindexPrev, nExtraNonce);

        printf("Running BitcoinMiner with %"PRIszu" transactions in block (%u bytes)\n", pblock->vtx.size(),
               ::GetSerializeSize(*pblock, SER_NETWORK, PROTOCOL_VERSION));


        //
        // Pre-build hash buffers
        //
        char pmidstatebuf[32+16]; char* pmidstate = alignup<16>(pmidstatebuf);
        char pdatabuf[128+16];    char* pdata     = alignup<16>(pdatabuf);
        char phash1buf[64+16];    char* phash1    = alignup<16>(phash1buf);

        FormatHashBuffers(pblock.get(), pmidstate, pdata, phash1);

        unsigned int& nBlockTime = *(unsigned int*)(pdata + 64 + 4);
        unsigned int& nBlockBits = *(unsigned int*)(pdata + 64 + 8);
        unsigned int& nBlockNonce = *(unsigned int*)(pdata + 64 + 12);


        //
        // Search
        //
        int64 nStart = GetTime();
        uint256 hashTarget = CBigNum().SetCompact(pblock->nBits).getuint256();
        uint256 hashbuf[2];
        uint256& hash = *alignup<16>(hashbuf);
        loop
        {
            unsigned int nHashesDone = 0;
            unsigned int nNonceFound;

            // Crypto++ SHA256
            nNonceFound = ScanHash_CryptoPP(pmidstate, pdata + 64, phash1,
                                            (char*)&hash, nHashesDone);

            // Check if something found
            if (nNonceFound != (unsigned int) -1)
            {
                for (unsigned int i = 0; i < sizeof(hash)/4; i++)
                    ((unsigned int*)&hash)[i] = ByteReverse(((unsigned int*)&hash)[i]);

                if (hash <= hashTarget)
                {
                    // Found a solution
                    pblock->nNonce = ByteReverse(nNonceFound);
                    assert(hash == pblock->GetHash());

                    SetThreadPriority(THREAD_PRIORITY_NORMAL);
                    CheckWork(pblock.get(), *pwalletMain, reservekey);
                    SetThreadPriority(THREAD_PRIORITY_LOWEST);
                    break;
                }
            }

            // Meter hashes/sec
            static int64 nHashCounter;
            if (nHPSTimerStart == 0)
            {
                nHPSTimerStart = GetTimeMillis();
                nHashCounter = 0;
            }
            else
                nHashCounter += nHashesDone;
            if (GetTimeMillis() - nHPSTimerStart > 4000)
            {
                static CCriticalSection cs;
                {
                    LOCK(cs);
                    if (GetTimeMillis() - nHPSTimerStart > 4000)
                    {
                        dHashesPerSec = 1000.0 * nHashCounter / (GetTimeMillis() - nHPSTimerStart);
                        nHPSTimerStart = GetTimeMillis();
                        nHashCounter = 0;
                        static int64 nLogTime;
                        if (GetTime() - nLogTime > 30 * 60)
                        {
                            nLogTime = GetTime();
                            printf("hashmeter %3d CPUs %6.0f khash/s\n", vnThreadsRunning[THREAD_MINER], dHashesPerSec/1000.0);
                        }
                    }
                }
            }

            // Check for stop or if block needs to be rebuilt
            if (fShutdown)
                return;
            if (!fGenerateBitcoins)
                return;
            if (fLimitProcessors && vnThreadsRunning[THREAD_MINER] > nLimitProcessors)
                return;
            if (vNodes.empty())
                break;
            if (nBlockNonce >= 0xffff0000)
                break;
            if (nTransactionsUpdated != nTransactionsUpdatedLast && GetTime() - nStart > 60)
                break;
            if (pindexPrev != pindexBest)
                break;

            // Update nTime every few seconds
            pblock->UpdateTime(pindexPrev);
            nBlockTime = ByteReverse(pblock->nTime);
            if (fTestNet)
            {
                // Changing pblock->nTime can change work required on testnet:
                nBlockBits = ByteReverse(pblock->nBits);
                hashTarget = CBigNum().SetCompact(pblock->nBits).getuint256();
            }
        }
    }
}

void static ThreadBitcoinMiner(void* parg)
{
    CWallet* pwallet = (CWallet*)parg;
    try
    {
        vnThreadsRunning[THREAD_MINER]++;
        BitcoinMiner(pwallet);
        vnThreadsRunning[THREAD_MINER]--;
    }
    catch (std::exception& e) {
        vnThreadsRunning[THREAD_MINER]--;
        PrintException(&e, "ThreadBitcoinMiner()");
    } catch (...) {
        vnThreadsRunning[THREAD_MINER]--;
        PrintException(NULL, "ThreadBitcoinMiner()");
    }
    nHPSTimerStart = 0;
    if (vnThreadsRunning[THREAD_MINER] == 0)
        dHashesPerSec = 0;
    printf("ThreadBitcoinMiner exiting, %d threads remaining\n", vnThreadsRunning[THREAD_MINER]);
}


void GenerateBitcoins(bool fGenerate, CWallet* pwallet)
{
    fGenerateBitcoins = fGenerate;
    nLimitProcessors = GetArg("-genproclimit", -1);
    if (nLimitProcessors == 0)
        fGenerateBitcoins = false;
    fLimitProcessors = (nLimitProcessors != -1);

    if (fGenerate)
    {
        int nProcessors = boost::thread::hardware_concurrency();
        printf("%d processors\n", nProcessors);
        if (nProcessors < 1)
            nProcessors = 1;
        if (fLimitProcessors && nProcessors > nLimitProcessors)
            nProcessors = nLimitProcessors;
        int nAddThreads = nProcessors - vnThreadsRunning[THREAD_MINER];
        printf("Starting %d BitcoinMiner threads\n", nAddThreads);
        for (int i = 0; i < nAddThreads; i++)
        {
            if (!NewThread(ThreadBitcoinMiner, pwallet))
                printf("Error: NewThread(ThreadBitcoinMiner) failed\n");
            Sleep(10);
        }
    }
}<|MERGE_RESOLUTION|>--- conflicted
+++ resolved
@@ -178,12 +178,7 @@
     unsigned int sz = tx.GetSerializeSize(SER_NETWORK, CTransaction::CURRENT_VERSION);
     if (sz > 5000)
     {
-<<<<<<< HEAD
-        printf("ignoring large orphan tx (size: %"PRIszu", hash: %s)\n", pvMsg->size(), hash.ToString().substr(0,10).c_str());
-        delete pvMsg;
-=======
         printf("ignoring large orphan tx (size: %u, hash: %s)\n", sz, hash.ToString().substr(0,10).c_str());
->>>>>>> 89264448
         return false;
     }
 
@@ -475,7 +470,6 @@
     return true;
 }
 
-<<<<<<< HEAD
 int64 CTransaction::GetMinFee(unsigned int nBlockSize, bool fAllowFree,
                               enum GetMinFee_mode mode) const
 {
@@ -525,10 +519,7 @@
 }
 
 
-bool CTxMemPool::accept_new(CTxDB& txdb, CTransaction &tx, bool fCheckInputs, bool fLimitFree,
-=======
 bool CTxMemPool::accept_new(CTxDB& txdb, const CTransaction &tx, bool fCheckInputs, bool fLimitFree,
->>>>>>> 89264448
                         bool* pfMissingInputs)
 {
     if (pfMissingInputs)
@@ -680,11 +671,7 @@
     return mempool.accept_new(txdb, *this, fCheckInputs, fLimitFree, pfMissingInputs);
 }
 
-<<<<<<< HEAD
-bool CTxMemPool::addUnchecked(const uint256& hash, CTransaction &tx)
-=======
-bool CTxMemPool::addUnchecked(const CTransaction &tx)
->>>>>>> 89264448
+bool CTxMemPool::addUnchecked(const uint256& hash, const CTransaction &tx)
 {
     // Add to memory pool without checking anything.  Don't call this directly,
     // call CTxMemPool::accept to properly check the transaction first.
