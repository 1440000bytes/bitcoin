// Copyright (c) 2009-2010 Satoshi Nakamoto
// Copyright (c) 2009-2012 The Bitcoin developers
// Distributed under the MIT/X11 software license, see the accompanying
// file COPYING or http://www.opensource.org/licenses/mit-license.php.
#include "main.h"

#include "addrman.h"
#include "alert.h"
#include "chainparams.h"
#include "checkpoints.h"
#include "checkqueue.h"
#include "init.h"
#include "net.h"
#include "txdb.h"
#include "ui_interface.h"
#include "util.h"
#include "wallet.h"

#include <inttypes.h>
#include <stdint.h>

#include <boost/algorithm/string/replace.hpp>
#include <boost/filesystem.hpp>
#include <boost/thread/condition_variable.hpp>
#include <boost/thread/locks.hpp>
#include <boost/thread/mutex.hpp>

using namespace std;
using namespace boost;

//
// Global state
//

boost::shared_mutex cs_setpwalletRegistered;
set<CWallet*> setpwalletRegistered;

CCriticalSection cs_main;

CTxMemPool mempool;
unsigned int nTransactionsUpdated = 0;

map<uint256, CBlockIndex*> mapBlockIndex;
std::vector<CBlockIndex*> vBlockIndexByHeight;
CBlockIndex* pindexGenesisBlock = NULL;
int nBestHeight = -1;
uint256 nBestChainWork = 0;
uint256 nBestInvalidWork = 0;
uint256 hashBestChain = 0;
CBlockIndex* pindexBest = NULL;
set<CBlockIndex*, CBlockIndexWorkComparator> setBlockIndexValid; // may contain all CBlockIndex*'s that have validness >=BLOCK_VALID_TRANSACTIONS, and must contain those who aren't failed
int64_t nTimeBestReceived = 0;
boost::mutex csBestBlock;
boost::condition_variable cvBlockChange;
int nScriptCheckThreads = 0;
bool fImporting = false;
bool fReindex = false;
bool fBenchmark = false;
bool fTxIndex = false;
unsigned int nCoinCacheSize = 5000;
bool fHaveGUI = false;

/** Fees smaller than this (in satoshi) are considered zero fee (for transaction creation) */
int64_t CTransaction::nMinTxFee = 10000;  // Override with -mintxfee
/** Fees smaller than this (in satoshi) are considered zero fee (for relaying) */
int64_t CTransaction::nMinRelayTxFee = 10000;

unsigned int nBlockMaxSize = MAX_BLOCK_SIZE_GEN/2;
unsigned int nBlockMinSize = 0;
unsigned int nBlockPrioritySize = 27000;

CMedianFilter<int> cPeerBlockCounts(8, 0); // Amount of blocks that other nodes claim to have

map<uint256, CBlock*> mapOrphanBlocks;
multimap<uint256, CBlock*> mapOrphanBlocksByPrev;

map<uint256, CDataStream*> mapOrphanTransactions;
map<uint256, map<uint256, CDataStream*> > mapOrphanTransactionsByPrev;

// Constant stuff for coinbase transactions we create:
CScript COINBASE_FLAGS;

const string strMessageMagic = "Bitcoin Signed Message:\n";

double dHashesPerSec = 0.0;
int64_t nHPSTimerStart = 0;

// Settings
int64_t nTransactionFee = 0;
int64_t nTransactionFeeMax = CENT;
bool fForceFee = false;

#if USE_ZMQ
#include "bitcoin_zmq.h"
#endif

//////////////////////////////////////////////////////////////////////////////
//
// dispatching functions
//

// These functions dispatch to one or all registered wallets


void RegisterWallet(CWallet* pwalletIn)
{
    boost::unique_lock<boost::shared_mutex> lock(cs_setpwalletRegistered);
    setpwalletRegistered.insert(pwalletIn);
}

void UnregisterWallet(CWallet* pwalletIn)
{
    boost::unique_lock<boost::shared_mutex> lock(cs_setpwalletRegistered);
    setpwalletRegistered.erase(pwalletIn);
}

void UnregisterAllWallets()
{
    boost::unique_lock<boost::shared_mutex> lock(cs_setpwalletRegistered);
    setpwalletRegistered.clear();
}

// get the wallet transaction with the given hash (if it exists)
bool static GetTransaction(const uint256& hashTx, CWalletTx& wtx)
{
    boost::shared_lock<boost::shared_mutex> lock(cs_setpwalletRegistered);
    BOOST_FOREACH(CWallet* pwallet, setpwalletRegistered)
        if (pwallet->GetTransaction(hashTx,wtx))
            return true;
    return false;
}

// erases transaction with the given hash from all wallets
void static EraseFromWallets(uint256 hash)
{
    boost::shared_lock<boost::shared_mutex> lock(cs_setpwalletRegistered);
    BOOST_FOREACH(CWallet* pwallet, setpwalletRegistered)
        pwallet->EraseFromWallet(hash);
}

// make sure all wallets know about the given transaction, in the given block
void SyncWithWallets(const uint256 &hash, const CTransaction& tx, const CBlock* pblock, bool fUpdate)
{
    boost::shared_lock<boost::shared_mutex> lock(cs_setpwalletRegistered);
    BOOST_FOREACH(CWallet* pwallet, setpwalletRegistered)
        pwallet->AddToWalletIfInvolvingMe(hash, tx, pblock, fUpdate);
}

// notify wallets about a new best chain
void static SetBestChain(const CBlockLocator& loc)
{
    boost::shared_lock<boost::shared_mutex> lock(cs_setpwalletRegistered);
    BOOST_FOREACH(CWallet* pwallet, setpwalletRegistered)
        pwallet->SetBestChain(loc);
}

// notify wallets about an updated transaction
void static UpdatedTransaction(const uint256& hashTx)
{
    boost::shared_lock<boost::shared_mutex> lock(cs_setpwalletRegistered);
    BOOST_FOREACH(CWallet* pwallet, setpwalletRegistered)
        pwallet->UpdatedTransaction(hashTx);
}

// dump all wallets
void static PrintWallets(const CBlock& block)
{
    boost::shared_lock<boost::shared_mutex> lock(cs_setpwalletRegistered);
    BOOST_FOREACH(CWallet* pwallet, setpwalletRegistered)
        pwallet->PrintWallet(block);
}

// notify wallets about an incoming inventory (for request counts)
void static Inventory(const uint256& hash)
{
    boost::shared_lock<boost::shared_mutex> lock(cs_setpwalletRegistered);
    BOOST_FOREACH(CWallet* pwallet, setpwalletRegistered)
        pwallet->Inventory(hash);
}

// ask wallets to resend their transactions
void static ResendWalletTransactions()
{
    boost::shared_lock<boost::shared_mutex> lock(cs_setpwalletRegistered);
    BOOST_FOREACH(CWallet* pwallet, setpwalletRegistered)
        pwallet->ResendWalletTransactions();
}

//////////////////////////////////////////////////////////////////////////////
//
// Registration of network node signals.
//

void RegisterNodeSignals(CNodeSignals& nodeSignals)
{
    nodeSignals.ProcessMessages.connect(&ProcessMessages);
    nodeSignals.SendMessages.connect(&SendMessages);
}

void UnregisterNodeSignals(CNodeSignals& nodeSignals)
{
    nodeSignals.ProcessMessages.disconnect(&ProcessMessages);
    nodeSignals.SendMessages.disconnect(&SendMessages);
}

//////////////////////////////////////////////////////////////////////////////
//
// CBlockLocator implementation
//

CBlockLocator::CBlockLocator(uint256 hashBlock)
{
    std::map<uint256, CBlockIndex*>::iterator mi = mapBlockIndex.find(hashBlock);
    if (mi != mapBlockIndex.end())
        Set((*mi).second);
}

void CBlockLocator::Set(const CBlockIndex* pindex)
{
    vHave.clear();
    int nStep = 1;
    while (pindex)
    {
        vHave.push_back(pindex->GetBlockHash());

        // Exponentially larger steps back
        for (int i = 0; pindex && i < nStep; i++)
            pindex = pindex->pprev;
        if (vHave.size() > 10)
            nStep *= 2;
    }
    vHave.push_back(Params().HashGenesisBlock());
}

int CBlockLocator::GetDistanceBack()
{
    // Retrace how far back it was in the sender's branch
    int nDistance = 0;
    int nStep = 1;
    BOOST_FOREACH(const uint256& hash, vHave)
    {
        std::map<uint256, CBlockIndex*>::iterator mi = mapBlockIndex.find(hash);
        if (mi != mapBlockIndex.end())
        {
            CBlockIndex* pindex = (*mi).second;
            if (pindex->IsInMainChain())
                return nDistance;
        }
        nDistance += nStep;
        if (nDistance > 10)
            nStep *= 2;
    }
    return nDistance;
}

CBlockIndex *CBlockLocator::GetBlockIndex()
{
    // Find the first block the caller has in the main chain
    BOOST_FOREACH(const uint256& hash, vHave)
    {
        std::map<uint256, CBlockIndex*>::iterator mi = mapBlockIndex.find(hash);
        if (mi != mapBlockIndex.end())
        {
            CBlockIndex* pindex = (*mi).second;
            if (pindex->IsInMainChain())
                return pindex;
        }
    }
    return pindexGenesisBlock;
}

uint256 CBlockLocator::GetBlockHash()
{
    // Find the first block the caller has in the main chain
    BOOST_FOREACH(const uint256& hash, vHave)
    {
        std::map<uint256, CBlockIndex*>::iterator mi = mapBlockIndex.find(hash);
        if (mi != mapBlockIndex.end())
        {
            CBlockIndex* pindex = (*mi).second;
            if (pindex->IsInMainChain())
                return hash;
        }
    }
    return Params().HashGenesisBlock();
}

int CBlockLocator::GetHeight()
{
    CBlockIndex* pindex = GetBlockIndex();
    if (!pindex)
        return 0;
    return pindex->nHeight;
}

//////////////////////////////////////////////////////////////////////////////
//
// CCoinsView implementations
//

bool CCoinsView::GetCoins(const uint256 &txid, CCoins &coins) { return false; }
bool CCoinsView::SetCoins(const uint256 &txid, const CCoins &coins) { return false; }
bool CCoinsView::HaveCoins(const uint256 &txid) { return false; }
CBlockIndex *CCoinsView::GetBestBlock() { return NULL; }
bool CCoinsView::SetBestBlock(CBlockIndex *pindex) { return false; }
bool CCoinsView::BatchWrite(const std::map<uint256, CCoins> &mapCoins, CBlockIndex *pindex) { return false; }
bool CCoinsView::GetStats(CCoinsStats &stats) { return false; }


CCoinsViewBacked::CCoinsViewBacked(CCoinsView &viewIn) : base(&viewIn) { }
bool CCoinsViewBacked::GetCoins(const uint256 &txid, CCoins &coins) { return base->GetCoins(txid, coins); }
bool CCoinsViewBacked::SetCoins(const uint256 &txid, const CCoins &coins) { return base->SetCoins(txid, coins); }
bool CCoinsViewBacked::HaveCoins(const uint256 &txid) { return base->HaveCoins(txid); }
CBlockIndex *CCoinsViewBacked::GetBestBlock() { return base->GetBestBlock(); }
bool CCoinsViewBacked::SetBestBlock(CBlockIndex *pindex) { return base->SetBestBlock(pindex); }
void CCoinsViewBacked::SetBackend(CCoinsView &viewIn) { base = &viewIn; }
bool CCoinsViewBacked::BatchWrite(const std::map<uint256, CCoins> &mapCoins, CBlockIndex *pindex) { return base->BatchWrite(mapCoins, pindex); }
bool CCoinsViewBacked::GetStats(CCoinsStats &stats) { return base->GetStats(stats); }

CCoinsViewCache::CCoinsViewCache(CCoinsView &baseIn, bool fDummy) : CCoinsViewBacked(baseIn), pindexTip(NULL) { }

bool CCoinsViewCache::GetCoins(const uint256 &txid, CCoins &coins) {
    if (cacheCoins.count(txid)) {
        coins = cacheCoins[txid];
        return true;
    }
    if (base->GetCoins(txid, coins)) {
        cacheCoins[txid] = coins;
        return true;
    }
    return false;
}

std::map<uint256,CCoins>::iterator CCoinsViewCache::FetchCoins(const uint256 &txid) {
    std::map<uint256,CCoins>::iterator it = cacheCoins.lower_bound(txid);
    if (it != cacheCoins.end() && it->first == txid)
        return it;
    CCoins tmp;
    if (!base->GetCoins(txid,tmp))
        return cacheCoins.end();
    std::map<uint256,CCoins>::iterator ret = cacheCoins.insert(it, std::make_pair(txid, CCoins()));
    tmp.swap(ret->second);
    return ret;
}

CCoins &CCoinsViewCache::GetCoins(const uint256 &txid) {
    std::map<uint256,CCoins>::iterator it = FetchCoins(txid);
    assert(it != cacheCoins.end());
    return it->second;
}

bool CCoinsViewCache::SetCoins(const uint256 &txid, const CCoins &coins) {
    cacheCoins[txid] = coins;
    return true;
}

bool CCoinsViewCache::HaveCoins(const uint256 &txid) {
    return FetchCoins(txid) != cacheCoins.end();
}

CBlockIndex *CCoinsViewCache::GetBestBlock() {
    if (pindexTip == NULL)
        pindexTip = base->GetBestBlock();
    return pindexTip;
}

bool CCoinsViewCache::SetBestBlock(CBlockIndex *pindex) {
    pindexTip = pindex;
    return true;
}

bool CCoinsViewCache::BatchWrite(const std::map<uint256, CCoins> &mapCoins, CBlockIndex *pindex) {
    for (std::map<uint256, CCoins>::const_iterator it = mapCoins.begin(); it != mapCoins.end(); it++)
        cacheCoins[it->first] = it->second;
    pindexTip = pindex;
    return true;
}

bool CCoinsViewCache::Flush() {
    bool fOk = base->BatchWrite(cacheCoins, pindexTip);
    if (fOk)
        cacheCoins.clear();
    return fOk;
}

unsigned int CCoinsViewCache::GetCacheSize() {
    return cacheCoins.size();
}

/** CCoinsView that brings transactions from a memorypool into view.
    It does not check for spendings by memory pool transactions. */
CCoinsViewMemPool::CCoinsViewMemPool(CCoinsView &baseIn, CTxMemPool &mempoolIn) : CCoinsViewBacked(baseIn), mempool(mempoolIn) { }

bool CCoinsViewMemPool::GetCoins(const uint256 &txid, CCoins &coins) {
    if (base->GetCoins(txid, coins))
        return true;
    if (mempool.exists(txid)) {
        const CTransaction &tx = mempool.lookup(txid);
        coins = CCoins(tx, MEMPOOL_HEIGHT);
        return true;
    }
    return false;
}

bool CCoinsViewMemPool::HaveCoins(const uint256 &txid) {
    return mempool.exists(txid) || base->HaveCoins(txid);
}

CCoinsViewCache *pcoinsTip = NULL;
CBlockTreeDB *pblocktree = NULL;

//////////////////////////////////////////////////////////////////////////////
//
// mapOrphanTransactions
//

bool AddOrphanTx(const CDataStream& vMsg)
{
    CTransaction tx;
    CDataStream(vMsg) >> tx;
    uint256 hash = tx.GetHash();
    if (mapOrphanTransactions.count(hash))
        return false;

    CDataStream* pvMsg = new CDataStream(vMsg);

    // Ignore big transactions, to avoid a
    // send-big-orphans memory exhaustion attack. If a peer has a legitimate
    // large transaction with a missing parent then we assume
    // it will rebroadcast it later, after the parent transaction(s)
    // have been mined or received.
    // 10,000 orphans, each of which is at most 5,000 bytes big is
    // at most 500 megabytes of orphans:
    if (pvMsg->size() > 5000)
    {
        printf("ignoring large orphan tx (size: %"PRIszu", hash: %s)\n", pvMsg->size(), hash.ToString().c_str());
        delete pvMsg;
        return false;
    }

    mapOrphanTransactions[hash] = pvMsg;
    BOOST_FOREACH(const CTxIn& txin, tx.vin)
        mapOrphanTransactionsByPrev[txin.prevout.hash].insert(make_pair(hash, pvMsg));

    printf("stored orphan tx %s (mapsz %"PRIszu")\n", hash.ToString().c_str(),
        mapOrphanTransactions.size());
    return true;
}

void static EraseOrphanTx(uint256 hash)
{
    if (!mapOrphanTransactions.count(hash))
        return;
    const CDataStream* pvMsg = mapOrphanTransactions[hash];
    CTransaction tx;
    CDataStream(*pvMsg) >> tx;
    BOOST_FOREACH(const CTxIn& txin, tx.vin)
    {
        mapOrphanTransactionsByPrev[txin.prevout.hash].erase(hash);
        if (mapOrphanTransactionsByPrev[txin.prevout.hash].empty())
            mapOrphanTransactionsByPrev.erase(txin.prevout.hash);
    }
    delete pvMsg;
    mapOrphanTransactions.erase(hash);
}

unsigned int LimitOrphanTxSize(unsigned int nMaxOrphans)
{
    unsigned int nEvicted = 0;
    while (mapOrphanTransactions.size() > nMaxOrphans)
    {
        // Evict a random orphan:
        uint256 randomhash = GetRandHash();
        map<uint256, CDataStream*>::iterator it = mapOrphanTransactions.lower_bound(randomhash);
        if (it == mapOrphanTransactions.end())
            it = mapOrphanTransactions.begin();
        EraseOrphanTx(it->first);
        ++nEvicted;
    }
    return nEvicted;
}







bool IsStandardTx(const CTransaction& tx, string& reason)
{
    if (tx.nVersion > CTransaction::CURRENT_VERSION) {
        reason = "version";
        return false;
    }

    // Treat non-final transactions as non-standard to prevent a specific type
    // of double-spend attack, as well as DoS attacks. (if the transaction
    // can't be mined, the attacker isn't expending resources broadcasting it)
    // Basically we don't want to propagate transactions that can't included in
    // the next block.
    //
    // However, IsFinal() is confusing... Without arguments, it uses
    // nBestHeight to evaluate nLockTime; when a block is accepted, nBestHeight
    // is set to the value on nHeight in the block. However, when IsFinal() is
    // called within CBlock::AcceptBlock(), the height of the block *being*
    // evaluated is what is used. Thus if we want to know if a transaction can
    // be part of the *next* block, we need to call IsFinal() with one more
    // than nBestHeight.
    //
    // Finally, because it is sometimes desirable to be able to propagate a
    // transaction just before it can be mined, to ensure everyone has an equal
    // chance of mining it, add one more block to our window. Only an attacker
    // with close to 50% of hashing power could take advantage of such a short
    // time window.
    //
    // Timestamps on the other hand don't get any special treatment, because we
    // can't know what timestamp the next block will have, and there aren't
    // timestamp applications where it matters.
    if (!IsFinalTx(tx, nBestHeight + 2)) {
        reason = "non-final";
        return false;
    }

    // Extremely large transactions with lots of inputs can cost the network
    // almost as much to process as they cost the sender in fees, because
    // computing signature hashes is O(ninputs*txsize). Limiting transactions
    // to MAX_STANDARD_TX_SIZE mitigates CPU exhaustion attacks.
    unsigned int sz = tx.GetSerializeSize(SER_NETWORK, CTransaction::CURRENT_VERSION);
    if (sz >= MAX_STANDARD_TX_SIZE) {
        reason = "tx-size";
        return false;
    }

    BOOST_FOREACH(const CTxIn& txin, tx.vin)
    {
        // Biggest 'standard' txin is a 3-signature 3-of-3 CHECKMULTISIG
        // pay-to-script-hash, which is 3 ~80-byte signatures, 3
        // ~65-byte public keys, plus a few script ops.
        if (txin.scriptSig.size() > 500) {
            reason = "scriptsig-size";
            return false;
        }
        if (!txin.scriptSig.IsPushOnly()) {
            reason = "scriptsig-not-pushonly";
            return false;
        }
    }

    unsigned int nDataOut = 0;
    txnouttype whichType;
    BOOST_FOREACH(const CTxOut& txout, tx.vout) {
        if (!::IsStandard(txout.scriptPubKey, whichType)) {
            reason = "scriptpubkey";
            return false;
        }
        if (whichType == TX_NULL_DATA)
            nDataOut++;
        else if (txout.IsDust(CTransaction::nMinRelayTxFee)) {
            reason = "dust";
            return false;
        }
    }

    // only one OP_RETURN txout is permitted
    if (nDataOut > 1)
    {
        reason = "multiple-data-outputs";
        return false;
    }

    return true;
}

bool IsFinalTx(const CTransaction &tx, int nBlockHeight, int64_t nBlockTime)
{
    // Time based nLockTime implemented in 0.1.6
    if (tx.nLockTime == 0)
        return true;
    if (nBlockHeight == 0)
        nBlockHeight = nBestHeight;
    if (nBlockTime == 0)
        nBlockTime = GetAdjustedTime();
    if ((int64_t)tx.nLockTime < ((int64_t)tx.nLockTime < LOCKTIME_THRESHOLD ? (int64_t)nBlockHeight : nBlockTime))
        return true;
    BOOST_FOREACH(const CTxIn& txin, tx.vin)
        if (!txin.IsFinal())
            return false;
    return true;
}

/** Amount of bitcoins spent by the transaction.
    @return sum of all outputs (note: does not include fees)
 */
int64_t GetValueOut(const CTransaction& tx)
{
    int64_t nValueOut = 0;
    BOOST_FOREACH(const CTxOut& txout, tx.vout)
    {
        nValueOut += txout.nValue;
        if (!MoneyRange(txout.nValue) || !MoneyRange(nValueOut))
            throw std::runtime_error("GetValueOut() : value out of range");
    }
    return nValueOut;
}

//
// Check transaction inputs, and make sure any
// pay-to-script-hash transactions are evaluating IsStandard scripts
//
// Why bother? To avoid denial-of-service attacks; an attacker
// can submit a standard HASH... OP_EQUAL transaction,
// which will get accepted into blocks. The redemption
// script can be anything; an attacker could use a very
// expensive-to-check-upon-redemption script like:
//   DUP CHECKSIG DROP ... repeated 100 times... OP_1
//
bool AreInputsStandard(const CTransaction& tx, CCoinsViewCache& mapInputs)
{
    if (tx.IsCoinBase())
        return true; // Coinbases don't use vin normally

    for (unsigned int i = 0; i < tx.vin.size(); i++)
    {
        const CTxOut& prev = mapInputs.GetOutputFor(tx.vin[i]);

        vector<vector<unsigned char> > vSolutions;
        txnouttype whichType;
        // get the scriptPubKey corresponding to this input:
        const CScript& prevScript = prev.scriptPubKey;
        if (!Solver(prevScript, whichType, vSolutions))
            return false;
        int nArgsExpected = ScriptSigArgsExpected(whichType, vSolutions);
        if (nArgsExpected < 0)
            return false;

        // Transactions with extra stuff in their scriptSigs are
        // non-standard. Note that this EvalScript() call will
        // be quick, because if there are any operations
        // beside "push data" in the scriptSig the
        // IsStandard() call returns false
        vector<vector<unsigned char> > stack;
        if (!EvalScript(stack, tx.vin[i].scriptSig, tx, i, false, 0))
            return false;

        if (whichType == TX_SCRIPTHASH)
        {
            if (stack.empty())
                return false;
            CScript subscript(stack.back().begin(), stack.back().end());
            vector<vector<unsigned char> > vSolutions2;
            txnouttype whichType2;
            if (!Solver(subscript, whichType2, vSolutions2))
                return false;
            if (whichType2 == TX_SCRIPTHASH)
                return false;

            int tmpExpected;
            tmpExpected = ScriptSigArgsExpected(whichType2, vSolutions2);
            if (tmpExpected < 0)
                return false;
            nArgsExpected += tmpExpected;
        }

        if (stack.size() != (unsigned int)nArgsExpected)
            return false;
    }

    return true;
}

unsigned int GetLegacySigOpCount(const CTransaction& tx)
{
    unsigned int nSigOps = 0;
    BOOST_FOREACH(const CTxIn& txin, tx.vin)
    {
        nSigOps += txin.scriptSig.GetSigOpCount(false);
    }
    BOOST_FOREACH(const CTxOut& txout, tx.vout)
    {
        nSigOps += txout.scriptPubKey.GetSigOpCount(false);
    }
    return nSigOps;
}

unsigned int GetP2SHSigOpCount(const CTransaction& tx, CCoinsViewCache& inputs)
{
    if (tx.IsCoinBase())
        return 0;

    unsigned int nSigOps = 0;
    for (unsigned int i = 0; i < tx.vin.size(); i++)
    {
        const CTxOut &prevout = inputs.GetOutputFor(tx.vin[i]);
        if (prevout.scriptPubKey.IsPayToScriptHash())
            nSigOps += prevout.scriptPubKey.GetSigOpCount(tx.vin[i].scriptSig);
    }
    return nSigOps;
}

int CMerkleTx::SetMerkleBranch(const CBlock* pblock)
{
    CBlock blockTmp;

    if (pblock == NULL) {
        CCoins coins;
        if (pcoinsTip->GetCoins(GetHash(), coins)) {
            CBlockIndex *pindex = FindBlockByHeight(coins.nHeight);
            if (pindex) {
                if (!ReadBlockFromDisk(blockTmp, pindex))
                    return 0;
                pblock = &blockTmp;
            }
        }
    }

    if (pblock) {
        // Update the tx's hashBlock
        hashBlock = pblock->GetHash();

        // Locate the transaction
        for (nIndex = 0; nIndex < (int)pblock->vtx.size(); nIndex++)
            if (pblock->vtx[nIndex] == *(CTransaction*)this)
                break;
        if (nIndex == (int)pblock->vtx.size())
        {
            vMerkleBranch.clear();
            nIndex = -1;
            printf("ERROR: SetMerkleBranch() : couldn't find tx in block\n");
            return 0;
        }

        // Fill in merkle branch
        vMerkleBranch = pblock->GetMerkleBranch(nIndex);
    }

    // Is the tx in a block that's in the main chain
    map<uint256, CBlockIndex*>::iterator mi = mapBlockIndex.find(hashBlock);
    if (mi == mapBlockIndex.end())
        return 0;
    CBlockIndex* pindex = (*mi).second;
    if (!pindex || !pindex->IsInMainChain())
        return 0;

    return pindexBest->nHeight - pindex->nHeight + 1;
}







bool CheckTransaction(const CTransaction& tx, CValidationState &state)
{
    // Basic checks that don't depend on any context
    if (tx.vin.empty())
        return state.DoS(10, error("CheckTransaction() : vin empty"));
    if (tx.vout.empty())
        return state.DoS(10, error("CheckTransaction() : vout empty"));
    // Size limits
    if (::GetSerializeSize(tx, SER_NETWORK, PROTOCOL_VERSION) > MAX_BLOCK_SIZE)
        return state.DoS(100, error("CTransaction::CheckTransaction() : size limits failed"));

    // Check for negative or overflow output values
    int64_t nValueOut = 0;
    BOOST_FOREACH(const CTxOut& txout, tx.vout)
    {
        if (txout.nValue < 0)
            return state.DoS(100, error("CheckTransaction() : txout.nValue negative"));
        if (txout.nValue > MAX_MONEY)
            return state.DoS(100, error("CheckTransaction() : txout.nValue too high"));
        nValueOut += txout.nValue;
        if (!MoneyRange(nValueOut))
            return state.DoS(100, error("CTransaction::CheckTransaction() : txout total out of range"));
    }

    // Check for duplicate inputs
    set<COutPoint> vInOutPoints;
    BOOST_FOREACH(const CTxIn& txin, tx.vin)
    {
        if (vInOutPoints.count(txin.prevout))
            return state.DoS(100, error("CTransaction::CheckTransaction() : duplicate inputs"));
        vInOutPoints.insert(txin.prevout);
    }

    if (tx.IsCoinBase())
    {
        if (tx.vin[0].scriptSig.size() < 2 || tx.vin[0].scriptSig.size() > 100)
            return state.DoS(100, error("CheckTransaction() : coinbase script size"));
    }
    else
    {
        BOOST_FOREACH(const CTxIn& txin, tx.vin)
            if (txin.prevout.IsNull())
                return state.DoS(10, error("CheckTransaction() : prevout is null"));
    }

    // watch for double spends of wallet transactions.
    // this scan needs to check every transaction we come in contact with,
    // even ones we ultimately reject, in case another miner could accept it
    tx.ScanForDoubleSpends();

    return true;
}

void CTransaction::ScanForDoubleSpends() const
{
    LOCK(mempool.cs);

    if (IsCoinBase() || mempool.exists(GetHash()))
        return;

    // check all inputs in case it double spends multiple transactions at once
    for (unsigned int i = 0; i < vin.size(); i++)
        ScanInputForDoubleSpends(i);
}

void CTransaction::ScanInputForDoubleSpends(unsigned int input) const
{
    // check if this input conflicts with a transaction in the mempool
    const COutPoint &prevout = vin[input].prevout;
    if (!mempool.mapNextTx.count(prevout))
        return;
    CTransaction *ptxOld = mempool.mapNextTx[prevout].ptx;

    // conflict found!
    vector<CTransaction*> vAffected;
    vAffected.push_back(ptxOld);

    // add dependent transactions so you can't dodge detection
    // by chaining two transactions and double spending the first one
    for (unsigned int a = 0; a < vAffected.size(); a++) {
        CTransaction &tx = *vAffected[a];
        uint256 hashTx = tx.GetHash();
        for (unsigned int i = 0; i < tx.vout.size(); i++) {
            COutPoint outpoint(hashTx, i);
            if (mempool.mapNextTx.count(outpoint))
                vAffected.push_back(mempool.mapNextTx[outpoint].ptx);
        }
    }

    // check if there are any affected transactions in the wallets.
    // this is an optional step... it's only here to avoid verifying the
    // signature unless we definately have to.
    bool fFoundOne = false;
    for (unsigned int a = 0; a < vAffected.size() && !fFoundOne; a++) {
        uint256 hashTx = vAffected[a]->GetHash();
        BOOST_FOREACH(CWallet* pwallet, setpwalletRegistered) {
            LOCK(pwallet->cs_wallet);
            map<uint256, CWalletTx>::iterator mi = pwallet->mapWallet.find(hashTx);
            if (mi != pwallet->mapWallet.end()) {
                CWalletTx &wtx = (*mi).second;
                if (!wtx.mapValue.count("doublespend")) {

                    fFoundOne = true;
                    break;
                }
            }
        }
    }
    if (!fFoundOne)
        return;

    // now we know it affects a wallet transaction
    CCoinsView dummy;
    CCoinsViewCache view(dummy);
    CCoinsViewMemPool viewMemPool(*pcoinsTip, mempool);
    view.SetBackend(viewMemPool);
    CCoins coins;
    if (!view.GetCoins(prevout.hash, coins))
        return;

    // non-standard inputs are subject to signature malleability,
    // which would allow anyone to false alarm someone else's transaction
    if (!AreInputsStandard(*this, view))
        return;

    // malleability in the signature encoding is caught by SCRIPT_VERIFY_STRICTENC
    if (!VerifySignature(coins, *this, input, SCRIPT_VERIFY_P2SH | SCRIPT_VERIFY_STRICTENC, 0))
        return;

    // we caught a real live double spend!
    printf("Double spend found! txid %s and %s\n",
        ptxOld->GetHash().ToString().c_str(),
        this->GetHash().ToString().c_str());

    // flag the affected wallet transactions
    for (unsigned int a = 0; a < vAffected.size(); a++) {
        uint256 hashTx = vAffected[a]->GetHash();
        BOOST_FOREACH(CWallet* pwallet, setpwalletRegistered) {
            LOCK(pwallet->cs_wallet);
            map<uint256, CWalletTx>::iterator mi = pwallet->mapWallet.find(hashTx);
            if (mi != pwallet->mapWallet.end()) {
                CWalletTx &wtx = (*mi).second;
                if (!wtx.mapValue.count("doublespend")) {

                    // danger! you have a double spend!!
                    wtx.mapValue["doublespend"] = this->GetHash().ToString();
                    wtx.WriteToDisk();
                }
            }
        }
    }
}

int64_t GetMinFee(const CTransaction& tx, bool fAllowFree, enum GetMinFee_mode mode)
{
    {
        LOCK(mempool.cs);
        uint256 hash = tx.GetHash();
        double dPriorityDelta = 0;
        int64_t nFeeDelta = 0;
        mempool.ApplyDeltas(hash, dPriorityDelta, nFeeDelta);
        if (dPriorityDelta > 0 || nFeeDelta > 0)
            return 0;
    }

    // Base fee is either nMinTxFee or nMinRelayTxFee
    int64_t nBaseFee = (mode == GMF_RELAY) ? tx.nMinRelayTxFee : tx.nMinTxFee;

    unsigned int nBytes = ::GetSerializeSize(tx, SER_NETWORK, PROTOCOL_VERSION);
    int64_t nMinFee = (1 + (int64_t)nBytes / 1000) * nBaseFee;

    if (fAllowFree)
    {
        // There is a free transaction area in blocks created by most miners,
        // * If we are relaying we allow transactions up to DEFAULT_BLOCK_PRIORITY_SIZE - 1000
        //   to be considered to fall into this category
        // * If we are creating a transaction we allow transactions up to DEFAULT_BLOCK_PRIORITY_SIZE - 17000
        //   (= 10000) to be considered safe and assume they can likely make it into this section
        if (nBytes < (mode == GMF_SEND ? (DEFAULT_BLOCK_PRIORITY_SIZE - 17000) : (DEFAULT_BLOCK_PRIORITY_SIZE - 1000)))
            nMinFee = 0;
    }

    // To limit dust spam, require base fee if any output is less than 0.01
    if (nMinFee < nBaseFee)
    {
        BOOST_FOREACH(const CTxOut& txout, tx.vout)
            if (txout.nValue < CENT)
                nMinFee = nBaseFee;
    }

    if (!MoneyRange(nMinFee))
        nMinFee = MAX_MONEY;
    return nMinFee;
}

void CTxMemPool::pruneSpent(const uint256 &hashTx, CCoins &coins)
{
    LOCK(cs);

    std::map<COutPoint, CInPoint>::iterator it = mapNextTx.lower_bound(COutPoint(hashTx, 0));

    // iterate over all COutPoints in mapNextTx whose hash equals the provided hashTx
    while (it != mapNextTx.end() && it->first.hash == hashTx) {
        coins.Spend(it->first.n); // and remove those outputs from coins
        it++;
    }
}

bool CTxMemPool::accept(CValidationState &state, CTransaction &tx, bool fLimitFree,
                        bool* pfMissingInputs)
{
    if (pfMissingInputs)
        *pfMissingInputs = false;

    if (!CheckTransaction(tx, state))
        return error("CTxMemPool::accept() : CheckTransaction failed");

    // Coinbase is only valid in a block, not as a loose transaction
    if (tx.IsCoinBase())
        return state.DoS(100, error("CTxMemPool::accept() : coinbase as individual tx"));

    unsigned int nSize = ::GetSerializeSize(tx, SER_NETWORK, PROTOCOL_VERSION);

    // To help v0.1.5 clients who would see it as a negative number
    if ((int64_t)tx.nLockTime > std::numeric_limits<int>::max() && !GetBoolArg("-acceptnonstdtxn", false))
        return error("CTxMemPool::accept() : not accepting nLockTime beyond 2038 yet");

    // Rather not work on nonstandard transactions (unless -testnet)
    string reason;
    if (!TestNet() && !IsStandardTx(tx, reason) && !GetBoolArg("-acceptnonstdtxn", false))
        return error("CTxMemPool::accept() : nonstandard transaction: %s",
                     reason.c_str());

    // is it already in the memory pool?
    uint256 hash = tx.GetHash();
    {
        LOCK(cs);
        if (mapTx.count(hash))
            return false;
    }

    int64_t nFees;

    // Check for conflicts with in-memory transactions
    CTransaction* ptxOld = NULL;
    for (unsigned int i = 0; i < tx.vin.size(); i++)
    {
        COutPoint outpoint = tx.vin[i].prevout;
        if (mapNextTx.count(outpoint))
        {
            // Disable replacement feature for now
            return false;

            // Allow replacing with a newer version of the same transaction
            if (i != 0)
                return false;
            ptxOld = mapNextTx[outpoint].ptx;
            if (IsFinalTx(*ptxOld))
                return false;
            if (!tx.IsNewerThan(*ptxOld))
                return false;
            for (unsigned int i = 0; i < tx.vin.size(); i++)
            {
                COutPoint outpoint = tx.vin[i].prevout;
                if (!mapNextTx.count(outpoint) || mapNextTx[outpoint].ptx != ptxOld)
                    return false;
            }
            break;
        }
    }

    {
        CCoinsView dummy;
        CCoinsViewCache view(dummy);

        {
        LOCK(cs);
        CCoinsViewMemPool viewMemPool(*pcoinsTip, *this);
        view.SetBackend(viewMemPool);

        // do we already have it?
        if (view.HaveCoins(hash))
            return false;

        // do all inputs exist?
        // Note that this does not check for the presence of actual outputs (see the next check for that),
        // only helps filling in pfMissingInputs (to determine missing vs spent).
        BOOST_FOREACH(const CTxIn txin, tx.vin) {
            if (!view.HaveCoins(txin.prevout.hash)) {
                if (pfMissingInputs)
                    *pfMissingInputs = true;
                return false;
            }
        }

        // are the actual inputs available?
        if (!view.HaveInputs(tx))
            return state.Invalid(error("CTxMemPool::accept() : inputs already spent"));

        // Bring the best block into scope
        view.GetBestBlock();

        // we have all inputs cached now, so switch back to dummy, so we don't need to keep lock on mempool
        view.SetBackend(dummy);
        }

        // Check for non-standard pay-to-script-hash in inputs
        if (!TestNet() && !AreInputsStandard(tx, view))
        {
            if (!GetBoolArg("-acceptnonstdtxn", false))
                return error("CTxMemPool::accept() : nonstandard transaction input");

            {
                int64_t nBytesPerSigOp = GetArg("-bytespersigop", 0);
                int nSigOps = GetLegacySigOpCount(tx);
                nSigOps += GetP2SHSigOpCount(tx, view);

                if (nBytesPerSigOp && nSigOps > nSize / nBytesPerSigOp)
                    return error("CTxMemPool::accept() : transaction with out-of-bounds SigOpCount");
            }
        }

        // Note: if you modify this code to accept non-standard transactions, then
        // you should add code here to check that the transaction does a
        // reasonable number of ECDSA signature verifications.

        nFees = view.GetValueIn(tx)-GetValueOut(tx);
        unsigned int nSize = ::GetSerializeSize(tx, SER_NETWORK, PROTOCOL_VERSION);

        // Don't accept it if it can't get into a block
        int64_t txMinFee = GetMinFee(tx, true, GMF_RELAY);
        if (fLimitFree && nFees < txMinFee)
            return error("CTxMemPool::accept() : not enough fees %s, %"PRId64" < %"PRId64,
                         hash.ToString().c_str(),
                         nFees, txMinFee);

        // Continuously rate-limit free transactions
        // This mitigates 'penny-flooding' -- sending thousands of free transactions just to
        // be annoying or make others' transactions take longer to confirm.
        if (fLimitFree && nFees < CTransaction::nMinRelayTxFee)
        {
            static double dFreeCount;
            static int64_t nLastTime;
            int64_t nNow = GetTime();

            LOCK(cs);

            // Use an exponentially decaying ~10-minute window:
            dFreeCount *= pow(1.0 - 1.0/600.0, (double)(nNow - nLastTime));
            nLastTime = nNow;
            // -limitfreerelay unit is thousand-bytes-per-minute
            // At default rate it would take over a month to fill 1GB
            if (dFreeCount >= GetArg("-limitfreerelay", 15)*10*1000)
                return error("CTxMemPool::accept() : free transaction rejected by rate limiter");
            if (fDebug)
                printf("Rate limit dFreeCount: %g => %g\n", dFreeCount, dFreeCount+nSize);
            dFreeCount += nSize;
        }

        // Check against previous transactions
        // This is done last to help prevent CPU exhaustion denial-of-service attacks.
        if (!CheckInputs(tx, state, view, true, SCRIPT_VERIFY_P2SH | SCRIPT_VERIFY_STRICTENC))
        {
            return error("CTxMemPool::accept() : ConnectInputs failed %s", hash.ToString().c_str());
        }
    }

    // Store transaction in memory
    {
        LOCK(cs);
        if (ptxOld)
        {
            printf("CTxMemPool::accept() : replacing tx %s with new version\n", ptxOld->GetHash().ToString().c_str());
            remove(ptxOld->GetHash());
        }
        addUnchecked(tx, nFees);
    }

    ///// are we sure this is ok when loading transactions or restoring block txes
    // If updated, erase old tx from wallet
    if (ptxOld)
        EraseFromWallets(ptxOld->GetHash());
    SyncWithWallets(hash, tx, NULL, true);

    std::string strCmd = GetArg("-txnotify", "");

    if (!IsInitialBlockDownload() && !strCmd.empty())
    {
        boost::replace_all(strCmd, "%s", hash.GetHex());
        boost::thread t(runCommand, strCmd); // thread runs free
    }

    printf("CTxMemPool::accept() : accepted %s (poolsz %"PRIszu")\n",
           hash.ToString().c_str(),
           mapTx.size());
#if USE_ZMQ
    BZmq_SendTX(tx);
#endif

    return true;
}

void CMemPoolTx::calcPrioritySums(const CTxMemPool &mempool)
{
    nSumTxSize = ::GetSerializeSize(*this, SER_NETWORK, PROTOCOL_VERSION);
    nSumTxFees = nFees;
    nDepth = 1;

    // FIXME: shouldn't change sums unless we're at a higher priority than our
    // parent, otherwise we're essentially free-riding on their priority
    //
    // So logic should be if we have a higher priority than any parent, then we
    // can sum parent fees.
    //
    // Idea: have a -debugcreateblock flag that can dump the mempool to a log
    // file so that the createnewblock decisions can be analyzed after the
    // fact.
    //
    // Idea2: have a -changemempooltxfee, like luke did, to bump up fees for
    // transactions artificially.

    LOCK(mempool.cs);
    int64_t max_parent_fees = 0;
    BOOST_FOREACH(const CTxIn txin, this->vin){
        std::map<uint256, CMemPoolTx *>::const_iterator it = mempool.mapTx.find(txin.prevout.hash);
        if (it != mempool.mapTx.end()){
            CMemPoolTx &parent = *(it->second);

            // Calculating sums for the purpose of priority is a bit tricky
            // because transactions can have multiple outputs - we need to make
            // sure an attacker can't spend multiple outputs of a single high
            // fee transaction, directly or indirectly, as a way to make their
            // transaction look like it is paying a higher fee than it really
            // is.
            //
            // Thus we take a pessimistic view when we sum the fees and size of
            // unconfirmed transactions we depend on by assuming that only the
            // largest fee seen is the "real one" so we'll never count a fee
            // twice. Since the main reason child-pays-for-parent is useful is
            // to essentially add a fee to a transaction this dodge doesn't
            // badly affect many legit transaction patterns and lets us use
            // a pure memoization implementation safely.
            max_parent_fees = max(parent.nSumTxFees, max_parent_fees);

            // Unconfirmed size is a bad thing, so double-counting is safe. We
            // could create a set of all our direct parents, but spending
            // multiple outputs of an unconfirmed transaction by a second
            // transaction is something rarely done for legit reasons.
            nSumTxSize += parent.nSumTxSize;

            nDepth = max(nDepth, parent.nDepth + 1);
        }
    }
    nSumTxFees += max_parent_fees;
}

bool CTxMemPool::addUnchecked(const CTransaction &new_tx, int64_t nFees)
{
    // Add to memory pool without checking anything.  Don't call this directly,
    // call CTxMemPool::accept to properly check the transaction first.
    {
        // We assume there exists a mapNextTx entry for every transaction in
        // the mempool; sloppily written unittest code sometimes violates this
        // assumption.
        assert(new_tx.vin.size() > 0);

        LOCK(cs);

        // We do need to check for duplicates or you would end up with a heapTx
        // with more elements in it than mapTx*
        uint256 hash = new_tx.GetHash();
        if (mapTx.count(hash))
            return false;

        // FIXME: should use emplace() - what versions of Boost support it?
        CMemPoolTx tx(new_tx, nFees);
        tx.calcPrioritySums(*this);
        boost::heap::fibonacci_heap<CMemPoolTx>::handle_type handle = heapTx.push(tx);

        (*handle).handle = handle; // store heap handle for later
        CMemPoolTx *ptx= &(*handle); // get pointer to actual copy in the heap

        mapTx[hash] = ptx;
        for (unsigned int i = 0; i < ptx->vin.size(); i++){
            assert(mapNextTx.count(ptx->vin[i].prevout) == 0); // double-spends
            mapNextTx[ptx->vin[i].prevout] = CInPoint(ptx, i);
        }

        nTransactionsUpdated++;

        assert(heapTx.size() == mapTx.size());
        assert(mapTx.size() <= mapNextTx.size()); // all tx's have one or more inputs
    }
    return true;
}


bool CTxMemPool::remove(const uint256 hash, bool fRecursive)
{
    // Remove transaction from memory pool
    {
        LOCK(cs);
        std::map<uint256, CMemPoolTx*>::iterator txit = mapTx.find(hash);
        if (txit != mapTx.end())
        {
            CMemPoolTx &tx = *txit->second;

            if (fRecursive){
                for (unsigned int i = 0; i < tx.vout.size(); i++) {
                    std::map<COutPoint, CInPoint>::iterator it = mapNextTx.find(COutPoint(hash, i));
                    if (it != mapNextTx.end())
                        remove(it->second.ptx->GetHash());
                }
            }

            BOOST_FOREACH(const CTxIn& txin, tx.vin)
                mapNextTx.erase(txin.prevout);

            // Boost has a bug with removing the last element of a fibonacci
            // heap, so check for that case separately.
            if (heapTx.size() > 1)
                heapTx.erase(tx.handle);
            else
                heapTx.pop();

            mapTx.erase(hash);
            nTransactionsUpdated++;
        }
    }
    return true;
}

bool CTxMemPool::removeConflicts(const CTransaction &tx)
{
    // Remove transactions which depend on inputs of tx, recursively
    LOCK(cs);
    BOOST_FOREACH(const CTxIn &txin, tx.vin) {
        std::map<COutPoint, CInPoint>::iterator it = mapNextTx.find(txin.prevout);
        if (it != mapNextTx.end()) {
            const CTransaction &txConflict = *it->second.ptx;
            if (txConflict != tx)
                remove(txConflict.GetHash());
        }
    }
    return true;
}

void CTxMemPool::updatePriorities(std::set<uint256> &setChangedHashes)
{
    // Update priorities of transactions depending on any in setChangedHashes.
    // This may be because those transactions were removed from the mempool, or
    // even added in the case of a re-org. The transactions in setChangedHashed
    // are not touched unless they themselves depend on a transaction in
    // setChangedHashed.

    LOCK(cs);

    std::set<uint256> d1,d2;
    std::set<uint256> *dirty = &d1;
    std::set<uint256> *next_dirty = &d2;

    // Populate the initial dirty set with all changed hashes that are either
    // not in this mempool, or don't depend on any inputs in the changed hash
    // set. This ensures that we'll never do more than O(n) work, important in
    // the case of a large re-org.
    BOOST_FOREACH(uint256 hash, setChangedHashes){
        std::map<uint256, CMemPoolTx *>::iterator it = mapTx.find(hash);
        if (it == mapTx.end()){
            // The transaction is not in this mempool, safe.
            dirty->insert(hash);
        } else {
            // The transaction is is in this mempool, check if it has any
            // inputs already in the dirty set.
            bool fOK = true;
            BOOST_FOREACH(const CTxIn txin, it->second->vin){
                if (setChangedHashes.count(txin.prevout.hash)){
                    // tx has a parent already in the set, ignore it.
                    fOK = false;
                    break;
                }
            }
            if (fOK) dirty->insert(hash);
        }
    }

    int n = 0;
    while (!dirty->empty()){
        next_dirty->clear();

        BOOST_FOREACH(uint256 parent_hash, *dirty){

            // Iterate over all the transactions in the mempool that spent an
            // output of this changed transaction.
            std::map<COutPoint, CInPoint>::iterator it = mapNextTx.lower_bound(COutPoint(parent_hash, 0));
            while (it != mapNextTx.end() && it->first.hash == parent_hash){
                it->second.ptx->calcPrioritySums(*this);
                next_dirty->insert(it->second.ptx->GetHash());
                ++it;
                n++;
            }
        }
        std::swap(dirty, next_dirty);
    }

    printf("CTxMemPool::updatePriorities() : updated priorities for %d transactions\n", n);
}

void CTxMemPool::clear()
{
    LOCK(cs);
    mapTx.clear();
    mapNextTx.clear();
    heapTx.clear();
    ++nTransactionsUpdated;
}

void CTxMemPool::queryHashes(std::vector<uint256>& vtxid)
{
    vtxid.clear();

    LOCK(cs);
    vtxid.reserve(heapTx.size());
    boost::heap::fibonacci_heap<CMemPoolTx>::ordered_iterator it;
    for (it = heapTx.ordered_begin(); it != heapTx.ordered_end(); ++it)
        vtxid.push_back((*it).GetHash());
}




int CMerkleTx::GetDepthInMainChain(CBlockIndex* &pindexRet) const
{
    if (hashBlock == 0 || nIndex == -1)
        return 0;

    // Find the block it claims to be in
    map<uint256, CBlockIndex*>::iterator mi = mapBlockIndex.find(hashBlock);
    if (mi == mapBlockIndex.end())
        return 0;
    CBlockIndex* pindex = (*mi).second;
    if (!pindex || !pindex->IsInMainChain())
        return 0;

    // Make sure the merkle branch connects to this block
    if (!fMerkleVerified)
    {
        if (CBlock::CheckMerkleBranch(GetHash(), vMerkleBranch, nIndex) != pindex->hashMerkleRoot)
            return 0;
        fMerkleVerified = true;
    }

    pindexRet = pindex;
    return pindexBest->nHeight - pindex->nHeight + 1;
}


int CMerkleTx::GetBlocksToMaturity() const
{
    if (!IsCoinBase())
        return 0;
    return max(0, (COINBASE_MATURITY+20) - GetDepthInMainChain());
}


bool CMerkleTx::AcceptToMemoryPool(bool fLimitFree)
{
    CValidationState state;
    return mempool.accept(state, *this, fLimitFree, NULL);
}



bool CWalletTx::AcceptWalletTransaction()
{
    {
        LOCK(mempool.cs);
        // Add previous supporting transactions first
        BOOST_FOREACH(CMerkleTx& tx, vtxPrev)
        {
            if (!tx.IsCoinBase())
            {
                uint256 hash = tx.GetHash();
                if (!mempool.exists(hash) && pcoinsTip->HaveCoins(hash))
                    tx.AcceptToMemoryPool(false);
            }
        }
        return AcceptToMemoryPool(false);
    }
    return false;
}


// Return transaction in tx, and if it was found inside a block, its hash is placed in hashBlock
bool GetTransaction(const uint256 &hash, CTransaction &txOut, uint256 &hashBlock, bool fAllowSlow)
{
    CBlockIndex *pindexSlow = NULL;
    {
        LOCK(cs_main);
        {
            LOCK(mempool.cs);
            if (mempool.exists(hash))
            {
                txOut = mempool.lookup(hash);
                return true;
            }
        }

        if (fTxIndex) {
            CDiskTxPos postx;
            if (pblocktree->ReadTxIndex(hash, postx)) {
                CAutoFile file(OpenBlockFile(postx, true), SER_DISK, CLIENT_VERSION);
                CBlockHeader header;
                try {
                    file >> header;
                    fseek(file, postx.nTxOffset, SEEK_CUR);
                    file >> txOut;
                } catch (std::exception &e) {
                    return error("%s() : deserialize or I/O error", __PRETTY_FUNCTION__);
                }
                hashBlock = header.GetHash();
                if (txOut.GetHash() != hash)
                    return error("%s() : txid mismatch", __PRETTY_FUNCTION__);
                return true;
            }
        }

        if (fAllowSlow) { // use coin database to locate block that contains transaction, and scan it
            int nHeight = -1;
            {
                CCoinsViewCache &view = *pcoinsTip;
                CCoins coins;
                if (view.GetCoins(hash, coins))
                    nHeight = coins.nHeight;
            }
            if (nHeight > 0)
                pindexSlow = FindBlockByHeight(nHeight);
        }
    }

    if (pindexSlow) {
        CBlock block;
        if (ReadBlockFromDisk(block, pindexSlow)) {
            BOOST_FOREACH(const CTransaction &tx, block.vtx) {
                if (tx.GetHash() == hash) {
                    txOut = tx;
                    hashBlock = pindexSlow->GetBlockHash();
                    return true;
                }
            }
        }
    }

    return false;
}






//////////////////////////////////////////////////////////////////////////////
//
// CBlock and CBlockIndex
//

static CBlockIndex* pblockindexFBBHLast;
CBlockIndex* FindBlockByHeight(int nHeight)
{
    if (nHeight >= (int)vBlockIndexByHeight.size())
        return NULL;
    return vBlockIndexByHeight[nHeight];
}

bool WriteBlockToDisk(CBlock& block, CDiskBlockPos& pos)
{
    // Open history file to append
    CAutoFile fileout = CAutoFile(OpenBlockFile(pos), SER_DISK, CLIENT_VERSION);
    if (!fileout)
        return error("WriteBlockToDisk() : OpenBlockFile failed");

    // Write index header
    unsigned int nSize = fileout.GetSerializeSize(block);
    fileout << FLATDATA(Params().MessageStart()) << nSize;

    // Write block
    long fileOutPos = ftell(fileout);
    if (fileOutPos < 0)
        return error("WriteBlockToDisk() : ftell failed");
    pos.nPos = (unsigned int)fileOutPos;
    fileout << block;

    // Flush stdio buffers and commit to disk before returning
    fflush(fileout);
    if (!IsInitialBlockDownload())
        FileCommit(fileout);

    return true;
}

bool ReadBlockFromDisk(CBlock& block, const CDiskBlockPos& pos)
{
    block.SetNull();

    // Open history file to read
    CAutoFile filein = CAutoFile(OpenBlockFile(pos, true), SER_DISK, CLIENT_VERSION);
    if (!filein)
        return error("ReadBlockFromDisk(CBlock&, CDiskBlockPos&) : OpenBlockFile failed");

    // Read block
    try {
        filein >> block;
    }
    catch (std::exception &e) {
        return error("%s() : deserialize or I/O error", __PRETTY_FUNCTION__);
    }

    // Check the header
    if (!CheckProofOfWork(block.GetHash(), block.nBits))
        return error("ReadBlockFromDisk(CBlock&, CDiskBlockPos&) : errors in block header");

    return true;
}

bool ReadBlockFromDisk(CBlock& block, const CBlockIndex* pindex)
{
    if (!ReadBlockFromDisk(block, pindex->GetBlockPos()))
        return false;
    if (block.GetHash() != pindex->GetBlockHash())
        return error("ReadBlockFromDisk(CBlock&, CBlockIndex*) : GetHash() doesn't match index");
    return true;
}

uint256 static GetOrphanRoot(const CBlockHeader* pblock)
{
    // Work back to the first block in the orphan chain
    while (mapOrphanBlocks.count(pblock->hashPrevBlock))
        pblock = mapOrphanBlocks[pblock->hashPrevBlock];
    return pblock->GetHash();
}

int64_t static GetBlockValue(int nHeight, int64_t nFees)
{
    int64_t nSubsidy = 50 * COIN;

    // Subsidy is cut in half every 210,000 blocks which will occur approximately every 4 years.
    nSubsidy >>= (nHeight / Params().SubsidyHalvingInterval());

    return nSubsidy + nFees;
}

static const int64_t nTargetTimespan = 14 * 24 * 60 * 60; // two weeks
static const int64_t nTargetSpacing = 10 * 60;
static const int64_t nInterval = nTargetTimespan / nTargetSpacing;

//
// minimum amount of work that could possibly be required nTime after
// minimum work required was nBase
//
unsigned int ComputeMinWork(unsigned int nBase, int64_t nTime)
{
    const CBigNum &bnLimit = Params().ProofOfWorkLimit();
    // Testnet has min-difficulty blocks
    // after nTargetSpacing*2 time between blocks:
    if (TestNet() && nTime > nTargetSpacing*2)
        return bnLimit.GetCompact();

    CBigNum bnResult;
    bnResult.SetCompact(nBase);
    while (nTime > 0 && bnResult < bnLimit)
    {
        // Maximum 400% adjustment...
        bnResult *= 4;
        // ... in best-case exactly 4-times-normal target time
        nTime -= nTargetTimespan*4;
    }
    if (bnResult > bnLimit)
        bnResult = bnLimit;
    return bnResult.GetCompact();
}

unsigned int static GetNextWorkRequired(const CBlockIndex* pindexLast, const CBlockHeader *pblock)
{
    unsigned int nProofOfWorkLimit = Params().ProofOfWorkLimit().GetCompact();

    // Genesis block
    if (pindexLast == NULL)
        return nProofOfWorkLimit;

    // Only change once per interval
    if ((pindexLast->nHeight+1) % nInterval != 0)
    {
        if (TestNet())
        {
            // Special difficulty rule for testnet:
            // If the new block's timestamp is more than 2* 10 minutes
            // then allow mining of a min-difficulty block.
            if (pblock->nTime > pindexLast->nTime + nTargetSpacing*2)
                return nProofOfWorkLimit;
            else
            {
                // Return the last non-special-min-difficulty-rules-block
                const CBlockIndex* pindex = pindexLast;
                while (pindex->pprev && pindex->nHeight % nInterval != 0 && pindex->nBits == nProofOfWorkLimit)
                    pindex = pindex->pprev;
                return pindex->nBits;
            }
        }
        return pindexLast->nBits;
    }

    // Go back by what we want to be 14 days worth of blocks
    const CBlockIndex* pindexFirst = pindexLast;
    for (int i = 0; pindexFirst && i < nInterval-1; i++)
        pindexFirst = pindexFirst->pprev;
    assert(pindexFirst);

    // Limit adjustment step
    int64_t nActualTimespan = pindexLast->GetBlockTime() - pindexFirst->GetBlockTime();
    printf("  nActualTimespan = %"PRId64"  before bounds\n", nActualTimespan);
    if (nActualTimespan < nTargetTimespan/4)
        nActualTimespan = nTargetTimespan/4;
    if (nActualTimespan > nTargetTimespan*4)
        nActualTimespan = nTargetTimespan*4;

    // Retarget
    CBigNum bnNew;
    bnNew.SetCompact(pindexLast->nBits);
    bnNew *= nActualTimespan;
    bnNew /= nTargetTimespan;

    if (bnNew > Params().ProofOfWorkLimit())
        bnNew = Params().ProofOfWorkLimit();

    /// debug print
    printf("GetNextWorkRequired RETARGET\n");
    printf("nTargetTimespan = %"PRId64"    nActualTimespan = %"PRId64"\n", nTargetTimespan, nActualTimespan);
    printf("Before: %08x  %s\n", pindexLast->nBits, CBigNum().SetCompact(pindexLast->nBits).getuint256().ToString().c_str());
    printf("After:  %08x  %s\n", bnNew.GetCompact(), bnNew.getuint256().ToString().c_str());

    return bnNew.GetCompact();
}

bool CheckProofOfWork(uint256 hash, unsigned int nBits, bool fSilent)
{
    CBigNum bnTarget;
    bnTarget.SetCompact(nBits);

    // Check range
    if (bnTarget <= 0 || bnTarget > Params().ProofOfWorkLimit())
        return fSilent ? false : error("CheckProofOfWork() : nBits below minimum work");

    // Check proof of work matches claimed amount
    if (hash > bnTarget.getuint256())
        return fSilent ? false : error("CheckProofOfWork() : hash doesn't match nBits");

    return true;
}

// Return maximum amount of blocks that other nodes claim to have
int GetNumBlocksOfPeers()
{
    return std::max(cPeerBlockCounts.median(), Checkpoints::GetTotalBlocksEstimate());
}

bool IsInitialBlockDownload()
{
    if (pindexBest == NULL || fImporting || fReindex || nBestHeight < Checkpoints::GetTotalBlocksEstimate())
        return true;
    static int64_t nLastUpdate;
    static CBlockIndex* pindexLastBest;
    if (pindexBest != pindexLastBest)
    {
        pindexLastBest = pindexBest;
        nLastUpdate = GetTime();
    }
    return (GetTime() - nLastUpdate < 10 &&
            pindexBest->GetBlockTime() < GetTime() - 24 * 60 * 60);
}

void static InvalidChainFound(CBlockIndex* pindexNew)
{
    if (pindexNew->nChainWork > nBestInvalidWork)
    {
        nBestInvalidWork = pindexNew->nChainWork;
        pblocktree->WriteBestInvalidWork(CBigNum(nBestInvalidWork));
        uiInterface.NotifyBlocksChanged();
    }
    printf("InvalidChainFound: invalid block=%s  height=%d  log2_work=%.8g  date=%s\n",
      pindexNew->GetBlockHash().ToString().c_str(), pindexNew->nHeight,
      log(pindexNew->nChainWork.getdouble())/log(2.0), DateTimeStrFormat("%Y-%m-%d %H:%M:%S",
      pindexNew->GetBlockTime()).c_str());
    printf("InvalidChainFound:  current best=%s  height=%d  log2_work=%.8g  date=%s\n",
      hashBestChain.ToString().c_str(), nBestHeight, log(nBestChainWork.getdouble())/log(2.0),
      DateTimeStrFormat("%Y-%m-%d %H:%M:%S", pindexBest->GetBlockTime()).c_str());
    CheckForkWarningConditions();
}

void InvalidBlockFound(CBlockIndex *pindex) {
    pindex->nStatus |= BLOCK_FAILED_VALID;
    pblocktree->WriteBlockIndex(CDiskBlockIndex(pindex));
    setBlockIndexValid.erase(pindex);
    InvalidChainFound(pindex);
    CBlockIndex *pindexWalk = pindex;
    do {
        CBlockIndex *pindexNext = pindexWalk->GetNextInMainChain();
        if (!pindexNext) break;
        pindexWalk = pindexNext;
        pindexWalk->nStatus |= BLOCK_FAILED_CHILD;
        printf("Marked %s as descending from invalid\n", pindexWalk->GetBlockHash().ToString().c_str());
    } while(true);
    if (pindex->GetNextInMainChain()) {
        setBlockIndexValid.insert(pindex->pprev);
        CValidationState stateDummy;
        ConnectBestBlock(stateDummy); // reorganise away from the failed block
    }
}

bool ConnectBestBlock(CValidationState &state) {
    do {
        CBlockIndex *pindexNewBest;

        {
            std::set<CBlockIndex*,CBlockIndexWorkComparator>::reverse_iterator it = setBlockIndexValid.rbegin();
            while (it != setBlockIndexValid.rend() && (*it)->nStatus & BLOCK_FAILED_MASK) {
                printf("Not considering failed %s (%i)\n", (*it)->GetBlockHash().ToString().c_str(), (*it)->nHeight);
                it++;
            }
            if (it == setBlockIndexValid.rend())
                return true;
            pindexNewBest = *it;
        }

        if ((pindexNewBest == pindexBest || (pindexBest && pindexNewBest->nChainWork == pindexBest->nChainWork)) && !(pindexBest->nStatus & BLOCK_FAILED_MASK))
            return true; // nothing to do

        // check ancestry
        CBlockIndex *pindexTest = pindexNewBest;
        std::vector<CBlockIndex*> vAttach;
        do {
            if (pindexTest->nStatus & BLOCK_FAILED_MASK) {
                // mark descendants failed
                CBlockIndex *pindexFailed = pindexNewBest;
                while (pindexTest != pindexFailed) {
                    pindexFailed->nStatus |= BLOCK_FAILED_CHILD;
                    setBlockIndexValid.erase(pindexFailed);
                    pblocktree->WriteBlockIndex(CDiskBlockIndex(pindexFailed));
                    pindexFailed = pindexFailed->pprev;
                }
                InvalidChainFound(pindexNewBest);
                break;
            }

            if (pindexBest == NULL || pindexTest->nChainWork > pindexBest->nChainWork || (pindexBest->nStatus & BLOCK_FAILED_MASK))
                vAttach.push_back(pindexTest);

            if (pindexTest->pprev == NULL || pindexTest->GetNextInMainChain()) {
                reverse(vAttach.begin(), vAttach.end());
                BOOST_FOREACH(CBlockIndex *pindexSwitch, vAttach) {
                    boost::this_thread::interruption_point();
                    try {
                        if (!SetBestChain(state, pindexSwitch))
                            return false;
                    } catch(std::runtime_error &e) {
                        return state.Abort(_("System error: ") + e.what());
                    }
                }
                return true;
            }
            pindexTest = pindexTest->pprev;
        } while(true);
    } while(true);
}

void UpdateTime(CBlockHeader& block, const CBlockIndex* pindexPrev)
{
    block.nTime = max(pindexPrev->GetMedianTimePast()+1, GetAdjustedTime());

    // Updating time can change work required on testnet:
    if (TestNet())
        block.nBits = GetNextWorkRequired(pindexPrev, &block);
}











const CTxOut &CCoinsViewCache::GetOutputFor(const CTxIn& input)
{
    const CCoins &coins = GetCoins(input.prevout.hash);
    assert(coins.IsAvailable(input.prevout.n));
    return coins.vout[input.prevout.n];
}

int64_t CCoinsViewCache::GetValueIn(const CTransaction& tx)
{
    if (tx.IsCoinBase())
        return 0;

    int64_t nResult = 0;
    for (unsigned int i = 0; i < tx.vin.size(); i++)
        nResult += GetOutputFor(tx.vin[i]).nValue;

    return nResult;
}

void UpdateCoins(const CTransaction& tx, CValidationState &state, CCoinsViewCache &inputs, CTxUndo &txundo, int nHeight, const uint256 &txhash)
{
    // mark inputs spent
    if (!tx.IsCoinBase()) {
        BOOST_FOREACH(const CTxIn &txin, tx.vin) {
            CCoins &coins = inputs.GetCoins(txin.prevout.hash);
            CTxInUndo undo;
            assert(coins.Spend(txin.prevout, undo));
            txundo.vprevout.push_back(undo);
        }
    }

    // add outputs
    assert(inputs.SetCoins(txhash, CCoins(tx, nHeight)));
}

bool CCoinsViewCache::HaveInputs(const CTransaction& tx)
{
    if (!tx.IsCoinBase()) {
        // first check whether information about the prevout hash is available
        for (unsigned int i = 0; i < tx.vin.size(); i++) {
            const COutPoint &prevout = tx.vin[i].prevout;
            if (!HaveCoins(prevout.hash))
                return false;
        }

        // then check whether the actual outputs are available
        for (unsigned int i = 0; i < tx.vin.size(); i++) {
            const COutPoint &prevout = tx.vin[i].prevout;
            const CCoins &coins = GetCoins(prevout.hash);
            if (!coins.IsAvailable(prevout.n))
                return false;
        }
    }
    return true;
}

bool CScriptCheck::operator()() const {
    const CScript &scriptSig = ptxTo->vin[nIn].scriptSig;
    if (!VerifyScript(scriptSig, scriptPubKey, *ptxTo, nIn, nFlags, nHashType))
        return error("CScriptCheck() : %s VerifySignature failed", ptxTo->GetHash().ToString().c_str());
    return true;
}

bool VerifySignature(const CCoins& txFrom, const CTransaction& txTo, unsigned int nIn, unsigned int flags, int nHashType)
{
    return CScriptCheck(txFrom, txTo, nIn, flags, nHashType)();
}

bool CheckInputs(const CTransaction& tx, CValidationState &state, CCoinsViewCache &inputs, bool fScriptChecks, unsigned int flags, std::vector<CScriptCheck> *pvChecks)
{
    if (!tx.IsCoinBase())
    {
        if (pvChecks)
            pvChecks->reserve(tx.vin.size());

        // This doesn't trigger the DoS code on purpose; if it did, it would make it easier
        // for an attacker to attempt to split the network.
        if (!inputs.HaveInputs(tx))
            return state.Invalid(error("CheckInputs() : %s inputs unavailable", tx.GetHash().ToString().c_str()));

        // While checking, GetBestBlock() refers to the parent block.
        // This is also true for mempool checks.
        int nSpendHeight = inputs.GetBestBlock()->nHeight + 1;
        int64_t nValueIn = 0;
        int64_t nFees = 0;
        for (unsigned int i = 0; i < tx.vin.size(); i++)
        {
            const COutPoint &prevout = tx.vin[i].prevout;
            const CCoins &coins = inputs.GetCoins(prevout.hash);

            // If prev is coinbase, check that it's matured
            if (coins.IsCoinBase()) {
                if (nSpendHeight - coins.nHeight < COINBASE_MATURITY)
                    return state.Invalid(error("CheckInputs() : tried to spend coinbase at depth %d", nSpendHeight - coins.nHeight));
            }

            // Check for negative or overflow input values
            nValueIn += coins.vout[prevout.n].nValue;
            if (!MoneyRange(coins.vout[prevout.n].nValue) || !MoneyRange(nValueIn))
                return state.DoS(100, error("CheckInputs() : txin values out of range"));

        }

        if (nValueIn < GetValueOut(tx))
            return state.DoS(100, error("CheckInputs() : %s value in < value out", tx.GetHash().ToString().c_str()));

        // Tally transaction fees
        int64_t nTxFee = nValueIn - GetValueOut(tx);
        if (nTxFee < 0)
            return state.DoS(100, error("CheckInputs() : %s nTxFee < 0", tx.GetHash().ToString().c_str()));
        nFees += nTxFee;
        if (!MoneyRange(nFees))
            return state.DoS(100, error("CheckInputs() : nFees out of range"));

        // The first loop above does all the inexpensive checks.
        // Only if ALL inputs pass do we perform expensive ECDSA signature checks.
        // Helps prevent CPU exhaustion attacks.

        // Skip ECDSA signature verification when connecting blocks
        // before the last block chain checkpoint. This is safe because block merkle hashes are
        // still computed and checked, and any change will be caught at the next checkpoint.
        if (fScriptChecks) {
            for (unsigned int i = 0; i < tx.vin.size(); i++) {
                const COutPoint &prevout = tx.vin[i].prevout;
                const CCoins &coins = inputs.GetCoins(prevout.hash);

                // Verify signature
                CScriptCheck check(coins, tx, i, flags, 0);
                if (pvChecks) {
                    pvChecks->push_back(CScriptCheck());
                    check.swap(pvChecks->back());
                } else if (!check()) {
                    if (flags & SCRIPT_VERIFY_STRICTENC) {
                        // For now, check whether the failure was caused by non-canonical
                        // encodings or not; if so, don't trigger DoS protection.
                        CScriptCheck check(coins, tx, i, flags & (~SCRIPT_VERIFY_STRICTENC), 0);
                        if (check())
                            return state.Invalid();
                    }
                    return state.DoS(100,false);
                }
            }
        }
    }

    return true;
}



bool DisconnectBlock(CBlock& block, CValidationState& state, CBlockIndex* pindex, CCoinsViewCache& view, bool* pfClean)
{
    assert(pindex == view.GetBestBlock());

    if (pfClean)
        *pfClean = false;

    bool fClean = true;

    CBlockUndo blockUndo;
    CDiskBlockPos pos = pindex->GetUndoPos();
    if (pos.IsNull())
        return error("DisconnectBlock() : no undo data available");
    if (!blockUndo.ReadFromDisk(pos, pindex->pprev->GetBlockHash()))
        return error("DisconnectBlock() : failure reading undo data");

    if (blockUndo.vtxundo.size() + 1 != block.vtx.size())
        return error("DisconnectBlock() : block and undo data inconsistent");

    // undo transactions in reverse order
    for (int i = block.vtx.size() - 1; i >= 0; i--) {
        const CTransaction &tx = block.vtx[i];
        uint256 hash = tx.GetHash();

        // check that all outputs are available
        if (!view.HaveCoins(hash)) {
            fClean = fClean && error("DisconnectBlock() : outputs still spent? database corrupted");
            view.SetCoins(hash, CCoins());
        }
        CCoins &outs = view.GetCoins(hash);

        CCoins outsBlock = CCoins(tx, pindex->nHeight);
        if (outs != outsBlock)
            fClean = fClean && error("DisconnectBlock() : added transaction mismatch? database corrupted");

        // remove outputs
        outs = CCoins();

        // restore inputs
        if (i > 0) { // not coinbases
            const CTxUndo &txundo = blockUndo.vtxundo[i-1];
            if (txundo.vprevout.size() != tx.vin.size())
                return error("DisconnectBlock() : transaction and undo data inconsistent");
            for (unsigned int j = tx.vin.size(); j-- > 0;) {
                const COutPoint &out = tx.vin[j].prevout;
                const CTxInUndo &undo = txundo.vprevout[j];
                CCoins coins;
                view.GetCoins(out.hash, coins); // this can fail if the prevout was already entirely spent
                if (undo.nHeight != 0) {
                    // undo data contains height: this is the last output of the prevout tx being spent
                    if (!coins.IsPruned())
                        fClean = fClean && error("DisconnectBlock() : undo data overwriting existing transaction");
                    coins = CCoins();
                    coins.fCoinBase = undo.fCoinBase;
                    coins.nHeight = undo.nHeight;
                    coins.nVersion = undo.nVersion;
                } else {
                    if (coins.IsPruned())
                        fClean = fClean && error("DisconnectBlock() : undo data adding output to missing transaction");
                }
                if (coins.IsAvailable(out.n))
                    fClean = fClean && error("DisconnectBlock() : undo data overwriting existing output");
                if (coins.vout.size() < out.n+1)
                    coins.vout.resize(out.n+1);
                coins.vout[out.n] = undo.txout;
                if (!view.SetCoins(out.hash, coins))
                    return error("DisconnectBlock() : cannot restore coin inputs");
            }
        }
    }

    // move best block pointer to prevout block
    view.SetBestBlock(pindex->pprev);

    if (pfClean) {
        *pfClean = fClean;
        return true;
    } else {
        return fClean;
    }
}

void static FlushBlockFile(bool fFinalize = false)
{
    LOCK(cs_LastBlockFile);

    CDiskBlockPos posOld(nLastBlockFile, 0);

    FILE *fileOld = OpenBlockFile(posOld);
    if (fileOld) {
        if (fFinalize)
            TruncateFile(fileOld, infoLastBlockFile.nSize);
        FileCommit(fileOld);
        fclose(fileOld);
    }

    fileOld = OpenUndoFile(posOld);
    if (fileOld) {
        if (fFinalize)
            TruncateFile(fileOld, infoLastBlockFile.nUndoSize);
        FileCommit(fileOld);
        fclose(fileOld);
    }
}

bool FindUndoPos(CValidationState &state, int nFile, CDiskBlockPos &pos, unsigned int nAddSize);

static CCheckQueue<CScriptCheck> scriptcheckqueue(128);

void ThreadScriptCheck() {
    RenameThread("bitcoin-scriptch");
    scriptcheckqueue.Thread();
}

bool ConnectBlock(CBlock& block, CValidationState& state, CBlockIndex* pindex, CCoinsViewCache& view, bool fJustCheck)
{
    // Check it again in case a previous version let a bad block in
    if (!CheckBlock(block, state, !fJustCheck, !fJustCheck))
        return false;

    // verify that the view's current state corresponds to the previous block
    assert(pindex->pprev == view.GetBestBlock());

    // Special case for the genesis block, skipping connection of its transactions
    // (its coinbase is unspendable)
    if (block.GetHash() == Params().HashGenesisBlock()) {
        view.SetBestBlock(pindex);
        pindexGenesisBlock = pindex;
        return true;
    }

    bool fScriptChecks = pindex->nHeight >= Checkpoints::GetTotalBlocksEstimate();

    // Do not allow blocks that contain transactions which 'overwrite' older transactions,
    // unless those are already completely spent.
    // If such overwrites are allowed, coinbases and transactions depending upon those
    // can be duplicated to remove the ability to spend the first instance -- even after
    // being sent to another address.
    // See BIP30 and http://r6.ca/blog/20120206T005236Z.html for more information.
    // This logic is not necessary for memory pool transactions, as AcceptToMemoryPool
    // already refuses previously-known transaction ids entirely.
    // This rule was originally applied all blocks whose timestamp was after March 15, 2012, 0:00 UTC.
    // Now that the whole chain is irreversibly beyond that time it is applied to all blocks except the
    // two in the chain that violate it. This prevents exploiting the issue against nodes in their
    // initial block download.
    bool fEnforceBIP30 = (!pindex->phashBlock) || // Enforce on CreateNewBlock invocations which don't have a hash.
                          !((pindex->nHeight==91842 && pindex->GetBlockHash() == uint256("0x00000000000a4d0a398161ffc163c503763b1f4360639393e0e4c8e300e0caec")) ||
                           (pindex->nHeight==91880 && pindex->GetBlockHash() == uint256("0x00000000000743f190a18c5577a3c2d2a1f610ae9601ac046a38084ccb7cd721")));
    if (fEnforceBIP30) {
        for (unsigned int i = 0; i < block.vtx.size(); i++) {
            uint256 hash = block.GetTxHash(i);
            if (view.HaveCoins(hash) && !view.GetCoins(hash).IsPruned())
                return state.DoS(100, error("ConnectBlock() : tried to overwrite transaction"));
        }
    }

    // BIP16 didn't become active until Apr 1 2012
    int64_t nBIP16SwitchTime = 1333238400;
    bool fStrictPayToScriptHash = (pindex->nTime >= nBIP16SwitchTime);

    unsigned int flags = SCRIPT_VERIFY_NOCACHE |
                         (fStrictPayToScriptHash ? SCRIPT_VERIFY_P2SH : SCRIPT_VERIFY_NONE);

    CBlockUndo blockundo;

    CCheckQueueControl<CScriptCheck> control(fScriptChecks && nScriptCheckThreads ? &scriptcheckqueue : NULL);

    int64_t nStart = GetTimeMicros();
    int64_t nFees = 0;
    int nInputs = 0;
    unsigned int nSigOps = 0;
    CDiskTxPos pos(pindex->GetBlockPos(), GetSizeOfCompactSize(block.vtx.size()));
    std::vector<std::pair<uint256, CDiskTxPos> > vPos;
    vPos.reserve(block.vtx.size());
    for (unsigned int i = 0; i < block.vtx.size(); i++)
    {
        const CTransaction &tx = block.vtx[i];

        nInputs += tx.vin.size();
        nSigOps += GetLegacySigOpCount(tx);
        if (nSigOps > MAX_BLOCK_SIGOPS)
            return state.DoS(100, "bad-blk-sigops", error("ConnectBlock() : too many sigops"));

        if (!tx.IsCoinBase())
        {
            if (!view.HaveInputs(tx))
                return state.DoS(100, "bad-txns", error("ConnectBlock() : inputs missing/spent"));

            if (fStrictPayToScriptHash)
            {
                // Add in sigops done by pay-to-script-hash inputs;
                // this is to prevent a "rogue miner" from creating
                // an incredibly-expensive-to-validate block.
                nSigOps += GetP2SHSigOpCount(tx, view);
                if (nSigOps > MAX_BLOCK_SIGOPS)
                     return state.DoS(100, "bad-blk-sigops", error("ConnectBlock() : too many sigops"));
            }

            nFees += view.GetValueIn(tx)-GetValueOut(tx);

            std::vector<CScriptCheck> vChecks;
            if (!CheckInputs(tx, state, view, fScriptChecks, flags, nScriptCheckThreads ? &vChecks : NULL))
                return state.Invalid("bad-blk-sigops");
            control.Add(vChecks);
        }

        CTxUndo txundo;
        UpdateCoins(tx, state, view, txundo, pindex->nHeight, block.GetTxHash(i));
        if (!tx.IsCoinBase())
            blockundo.vtxundo.push_back(txundo);

        vPos.push_back(std::make_pair(block.GetTxHash(i), pos));
        pos.nTxOffset += ::GetSerializeSize(tx, SER_DISK, CLIENT_VERSION);
    }
    int64_t nTime = GetTimeMicros() - nStart;
    if (fBenchmark)
        printf("- Connect %u transactions: %.2fms (%.3fms/tx, %.3fms/txin)\n", (unsigned)block.vtx.size(), 0.001 * nTime, 0.001 * nTime / block.vtx.size(), nInputs <= 1 ? 0 : 0.001 * nTime / (nInputs-1));

    if (GetValueOut(block.vtx[0]) > GetBlockValue(pindex->nHeight, nFees))
        return state.DoS(100, "bad-cb-amount", error("ConnectBlock() : coinbase pays too much (actual=%"PRId64" vs limit=%"PRId64")", GetValueOut(block.vtx[0]), GetBlockValue(pindex->nHeight, nFees)));

    if (!control.Wait())
        return state.DoS(100, false);
    int64_t nTime2 = GetTimeMicros() - nStart;
    if (fBenchmark)
        printf("- Verify %u txins: %.2fms (%.3fms/txin)\n", nInputs - 1, 0.001 * nTime2, nInputs <= 1 ? 0 : 0.001 * nTime2 / (nInputs-1));

    if (fJustCheck)
        return true;

    // Write undo information to disk
    if (pindex->GetUndoPos().IsNull() || (pindex->nStatus & BLOCK_VALID_MASK) < BLOCK_VALID_SCRIPTS)
    {
        if (pindex->GetUndoPos().IsNull()) {
            CDiskBlockPos pos;
            if (!FindUndoPos(state, pindex->nFile, pos, ::GetSerializeSize(blockundo, SER_DISK, CLIENT_VERSION) + 40))
                return error("ConnectBlock() : FindUndoPos failed");
            if (!blockundo.WriteToDisk(pos, pindex->pprev->GetBlockHash()))
                return state.Abort(_("Failed to write undo data"));

            // update nUndoPos in block index
            pindex->nUndoPos = pos.nPos;
            pindex->nStatus |= BLOCK_HAVE_UNDO;
        }

        pindex->nStatus = (pindex->nStatus & ~BLOCK_VALID_MASK) | BLOCK_VALID_SCRIPTS;

        CDiskBlockIndex blockindex(pindex);
        if (!pblocktree->WriteBlockIndex(blockindex))
            return state.Abort(_("Failed to write block index"));
    }

    if (fTxIndex)
        if (!pblocktree->WriteTxIndex(vPos))
            return state.Abort(_("Failed to write transaction index"));

    // add this block to the view's block chain
    assert(view.SetBestBlock(pindex));

<<<<<<< HEAD
    // Watch for transactions paying to me
    for (unsigned int i = 0; i < block.vtx.size(); i++)
        SyncWithWallets(block.GetTxHash(i), block.vtx[i], &block, true);
=======
    
    for (unsigned int i=0; i<vtx.size(); i++)
    {
        // Watch for transactions paying to me
        SyncWithWallets(GetTxHash(i), vtx[i], this, true);
>>>>>>> 4a5e4de2

        std::string strCmd = GetArg("-txnotify", "");

        if (!IsInitialBlockDownload() && !strCmd.empty())
        {
            boost::replace_all(strCmd, "%s", GetTxHash(i).GetHex());
            boost::thread t(runCommand, strCmd); // thread runs free
        }

    }

    return true;
}

bool SetBestChain(CValidationState &state, CBlockIndex* pindexNew)
{
    // All modifications to the coin state will be done in this cache.
    // Only when all have succeeded, we push it to pcoinsTip.
    CCoinsViewCache view(*pcoinsTip, true);

    // Find the fork (typically, there is none)
    CBlockIndex* pfork = view.GetBestBlock();
    CBlockIndex* plonger = pindexNew;
    while (pfork && pfork != plonger)
    {
        while (plonger->nHeight > pfork->nHeight) {
            plonger = plonger->pprev;
            assert(plonger != NULL);
        }
        if (pfork == plonger)
            break;
        pfork = pfork->pprev;
        assert(pfork != NULL);
    }

    // List of what to disconnect (typically nothing)
    vector<CBlockIndex*> vDisconnect;
    for (CBlockIndex* pindex = view.GetBestBlock(); pindex != pfork; pindex = pindex->pprev)
        vDisconnect.push_back(pindex);

    // List of what to connect (typically only pindexNew)
    vector<CBlockIndex*> vConnect;
    for (CBlockIndex* pindex = pindexNew; pindex != pfork; pindex = pindex->pprev)
        vConnect.push_back(pindex);
    reverse(vConnect.begin(), vConnect.end());

    if (vDisconnect.size() > 0) {
        printf("REORGANIZE: Disconnect %"PRIszu" blocks; %s..\n", vDisconnect.size(), pfork->GetBlockHash().ToString().c_str());
        printf("REORGANIZE: Connect %"PRIszu" blocks; ..%s\n", vConnect.size(), pindexNew->GetBlockHash().ToString().c_str());
    }

    // Disconnect shorter branch
    vector<CTransaction> vResurrect;
    BOOST_FOREACH(CBlockIndex* pindex, vDisconnect) {
        CBlock block;
        if (!ReadBlockFromDisk(block, pindex))
            return state.Abort(_("Failed to read block"));
        int64_t nStart = GetTimeMicros();
        if (!DisconnectBlock(block, state, pindex, view))
            return error("SetBestBlock() : DisconnectBlock %s failed", pindex->GetBlockHash().ToString().c_str());
        if (fBenchmark)
            printf("- Disconnect: %.2fms\n", (GetTimeMicros() - nStart) * 0.001);

        // Queue memory transactions to resurrect.
        // We only do this for blocks after the last checkpoint (reorganisation before that
        // point should only happen with -reindex/-loadblock, or a misbehaving peer.
        BOOST_FOREACH(const CTransaction& tx, block.vtx)
            if (!tx.IsCoinBase() && pindex->nHeight > Checkpoints::GetTotalBlocksEstimate())
                vResurrect.push_back(tx);
    }

    // Connect longer branch
    vector<CTransaction> vDelete;
    BOOST_FOREACH(CBlockIndex *pindex, vConnect) {
        CBlock block;
        if (!ReadBlockFromDisk(block, pindex))
            return state.Abort(_("Failed to read block"));
        int64_t nStart = GetTimeMicros();
        if (!ConnectBlock(block, state, pindex, view)) {
            if (state.IsInvalid()) {
                InvalidChainFound(pindexNew);
                InvalidBlockFound(pindex);
            }
            return error("SetBestBlock() : ConnectBlock %s failed", pindex->GetBlockHash().ToString().c_str());
        }
        if (fBenchmark)
            printf("- Connect: %.2fms\n", (GetTimeMicros() - nStart) * 0.001);

        // Queue memory transactions to delete
        BOOST_FOREACH(const CTransaction& tx, block.vtx)
            vDelete.push_back(tx);
    }

    // Flush changes to global coin state
    int64_t nStart = GetTimeMicros();
    int nModified = view.GetCacheSize();
    assert(view.Flush());
    int64_t nTime = GetTimeMicros() - nStart;
    if (fBenchmark)
        printf("- Flush %i transactions: %.2fms (%.4fms/tx)\n", nModified, 0.001 * nTime, 0.001 * nTime / nModified);

    // Make sure it's successfully written to disk before changing memory structure
    bool fIsInitialDownload = IsInitialBlockDownload();
    if (!fIsInitialDownload || pcoinsTip->GetCacheSize() > nCoinCacheSize) {
        // Typical CCoins structures on disk are around 100 bytes in size.
        // Pushing a new one to the database can cause it to be written
        // twice (once in the log, and once in the tables). This is already
        // an overestimation, as most will delete an existing entry or
        // overwrite one. Still, use a conservative safety factor of 2.
        if (!CheckDiskSpace(100 * 2 * 2 * pcoinsTip->GetCacheSize()))
            return state.Error("out of disk space");
        FlushBlockFile();
        pblocktree->Sync();
        if (!pcoinsTip->Flush())
            return state.Abort(_("Failed to write to coin database"));
    }

    // At this point, all changes have been done to the database.
    // Proceed by updating the memory structures.

    // Register new best chain
    vBlockIndexByHeight.resize(pindexNew->nHeight + 1);
    BOOST_FOREACH(CBlockIndex* pindex, vConnect)
        vBlockIndexByHeight[pindex->nHeight] = pindex;

    // Resurrect memory transactions that were in the disconnected branch
    BOOST_FOREACH(CTransaction& tx, vResurrect) {
        // ignore validation errors in resurrected transactions
        CValidationState stateDummy;
        mempool.accept(stateDummy, tx, false, NULL);
    }

    // Delete redundant memory transactions that are in the connected branch
    std::set<uint256> removed_txs;
    BOOST_FOREACH(CTransaction& tx, vDelete) {
        uint256 hash = tx.GetHash();
        removed_txs.insert(hash);
        mempool.remove(hash, false);
        mempool.removeConflicts(tx);
    }
    mempool.updatePriorities(removed_txs);

    // Update best block in wallet (so we can detect restored wallets)
    if ((pindexNew->nHeight % 20160) == 0 || (!fIsInitialDownload && (pindexNew->nHeight % 144) == 0))
    {
        const CBlockLocator locator(pindexNew);
        ::SetBestChain(locator);
    }

    {
        boost::lock_guard<boost::mutex> lock(csBestBlock);

    // New best block
    hashBestChain = pindexNew->GetBlockHash();
    pindexBest = pindexNew;
    pblockindexFBBHLast = NULL;
    nBestHeight = pindexBest->nHeight;
    nBestChainWork = pindexNew->nChainWork;
    nTimeBestReceived = GetTime();
    nTransactionsUpdated++;

    }

    printf("SetBestChain: new best=%s  height=%d  log2_work=%.8g  tx=%lu  date=%s progress=%f\n",
      hashBestChain.ToString().c_str(), nBestHeight, log(nBestChainWork.getdouble())/log(2.0), (unsigned long)pindexNew->nChainTx,
      DateTimeStrFormat("%Y-%m-%d %H:%M:%S", pindexBest->GetBlockTime()).c_str(),
      Checkpoints::GuessVerificationProgress(pindexBest));

    cvBlockChange.notify_all();

#if USE_ZMQ
    bool fZmqPDID = GetBoolArg("-zmqpublishduringinitaldownload", false);
    if (fZmqPDID && fIsInitialDownload)
        BZmq_SendBlock(pindexBest);
#endif

    // Check the version of the last 100 blocks to see if we need to upgrade:
    if (!fIsInitialDownload)
    {
        int nUpgraded = 0;
        const CBlockIndex* pindex = pindexBest;
        for (int i = 0; i < 100 && pindex != NULL; i++)
        {
            if (pindex->nVersion > CBlock::CURRENT_VERSION)
                ++nUpgraded;
            pindex = pindex->pprev;
        }
        if (nUpgraded > 0)
            printf("SetBestChain: %d of last 100 blocks above version %d\n", nUpgraded, CBlock::CURRENT_VERSION);
        if (nUpgraded > 100/2)
            // strMiscWarning is read by GetWarnings(), called by Qt and the JSON-RPC code to warn the user:
            strMiscWarning = _("Warning: This version is obsolete, upgrade required!");

        std::string strCmd = GetArg("-blocknotify", "");

        if (!strCmd.empty())
        {
            boost::replace_all(strCmd, "%s", hashBestChain.GetHex());
            boost::thread t(runCommand, strCmd); // thread runs free
        }
#if USE_ZMQ
        BZmq_SendBlock(pindexBest);
#endif
    }

    return true;
}


bool AddToBlockIndex(CBlock& block, CValidationState& state, const CDiskBlockPos& pos)
{
    // Check for duplicate
    uint256 hash = block.GetHash();
    if (mapBlockIndex.count(hash))
        return state.Invalid("duplicate", error("AddToBlockIndex() : %s already exists", hash.ToString().c_str()));

    // Construct new block index object
    CBlockIndex* pindexNew = new CBlockIndex(block);
    assert(pindexNew);
    map<uint256, CBlockIndex*>::iterator mi = mapBlockIndex.insert(make_pair(hash, pindexNew)).first;
    pindexNew->phashBlock = &((*mi).first);
    map<uint256, CBlockIndex*>::iterator miPrev = mapBlockIndex.find(block.hashPrevBlock);
    if (miPrev != mapBlockIndex.end())
    {
        pindexNew->pprev = (*miPrev).second;
        pindexNew->nHeight = pindexNew->pprev->nHeight + 1;
    }
    pindexNew->nTx = block.vtx.size();
    pindexNew->nChainWork = (pindexNew->pprev ? pindexNew->pprev->nChainWork : 0) + pindexNew->GetBlockWork().getuint256();
    pindexNew->nChainTx = (pindexNew->pprev ? pindexNew->pprev->nChainTx : 0) + pindexNew->nTx;
    pindexNew->nFile = pos.nFile;
    pindexNew->nDataPos = pos.nPos;
    pindexNew->nUndoPos = 0;
    pindexNew->nStatus = BLOCK_VALID_TRANSACTIONS | BLOCK_HAVE_DATA;
    setBlockIndexValid.insert(pindexNew);

    if (!pblocktree->WriteBlockIndex(CDiskBlockIndex(pindexNew)))
        return state.Abort(_("Failed to write block index"));

    // New best?
    if (!ConnectBestBlock(state))
        return false;

    if (pindexNew == pindexBest)
    {
        // Clear fork warning if its no longer applicable
        CheckForkWarningConditions();
        // Notify UI to display prev block's coinbase if it was ours
        static uint256 hashPrevBestCoinBase;
        UpdatedTransaction(hashPrevBestCoinBase);
        hashPrevBestCoinBase = block.GetTxHash(0);
    } else
        CheckForkWarningConditionsOnNewFork(pindexNew);

    if (!pblocktree->Flush())
        return state.Abort(_("Failed to sync block index"));

    uiInterface.NotifyBlocksChanged();
    return true;
}


bool FindBlockPos(CValidationState &state, CDiskBlockPos &pos, unsigned int nAddSize, unsigned int nHeight, uint64_t nTime, bool fKnown = false)
{
    bool fUpdatedLast = false;

    LOCK(cs_LastBlockFile);

    if (fKnown) {
        if (nLastBlockFile != pos.nFile) {
            nLastBlockFile = pos.nFile;
            infoLastBlockFile.SetNull();
            pblocktree->ReadBlockFileInfo(nLastBlockFile, infoLastBlockFile);
            fUpdatedLast = true;
        }
    } else {
        while (infoLastBlockFile.nSize + nAddSize >= MAX_BLOCKFILE_SIZE) {
            printf("Leaving block file %i: %s\n", nLastBlockFile, infoLastBlockFile.ToString().c_str());
            FlushBlockFile(true);
            nLastBlockFile++;
            infoLastBlockFile.SetNull();
            pblocktree->ReadBlockFileInfo(nLastBlockFile, infoLastBlockFile); // check whether data for the new file somehow already exist; can fail just fine
            fUpdatedLast = true;
        }
        pos.nFile = nLastBlockFile;
        pos.nPos = infoLastBlockFile.nSize;
    }

    infoLastBlockFile.nSize += nAddSize;
    infoLastBlockFile.AddBlock(nHeight, nTime);

    if (!fKnown) {
        unsigned int nOldChunks = (pos.nPos + BLOCKFILE_CHUNK_SIZE - 1) / BLOCKFILE_CHUNK_SIZE;
        unsigned int nNewChunks = (infoLastBlockFile.nSize + BLOCKFILE_CHUNK_SIZE - 1) / BLOCKFILE_CHUNK_SIZE;
        if (nNewChunks > nOldChunks) {
            if (CheckDiskSpace(nNewChunks * BLOCKFILE_CHUNK_SIZE - pos.nPos)) {
                FILE *file = OpenBlockFile(pos);
                if (file) {
                    printf("Pre-allocating up to position 0x%x in blk%05u.dat\n", nNewChunks * BLOCKFILE_CHUNK_SIZE, pos.nFile);
                    AllocateFileRange(file, pos.nPos, nNewChunks * BLOCKFILE_CHUNK_SIZE - pos.nPos);
                    fclose(file);
                }
            }
            else
                return state.Error("out of disk space");
        }
    }

    if (!pblocktree->WriteBlockFileInfo(nLastBlockFile, infoLastBlockFile))
        return state.Abort(_("Failed to write file info"));
    if (fUpdatedLast)
        pblocktree->WriteLastBlockFile(nLastBlockFile);

    return true;
}

bool FindUndoPos(CValidationState &state, int nFile, CDiskBlockPos &pos, unsigned int nAddSize)
{
    pos.nFile = nFile;

    LOCK(cs_LastBlockFile);

    unsigned int nNewSize;
    if (nFile == nLastBlockFile) {
        pos.nPos = infoLastBlockFile.nUndoSize;
        nNewSize = (infoLastBlockFile.nUndoSize += nAddSize);
        if (!pblocktree->WriteBlockFileInfo(nLastBlockFile, infoLastBlockFile))
            return state.Abort(_("Failed to write block info"));
    } else {
        CBlockFileInfo info;
        if (!pblocktree->ReadBlockFileInfo(nFile, info))
            return state.Abort(_("Failed to read block info"));
        pos.nPos = info.nUndoSize;
        nNewSize = (info.nUndoSize += nAddSize);
        if (!pblocktree->WriteBlockFileInfo(nFile, info))
            return state.Abort(_("Failed to write block info"));
    }

    unsigned int nOldChunks = (pos.nPos + UNDOFILE_CHUNK_SIZE - 1) / UNDOFILE_CHUNK_SIZE;
    unsigned int nNewChunks = (nNewSize + UNDOFILE_CHUNK_SIZE - 1) / UNDOFILE_CHUNK_SIZE;
    if (nNewChunks > nOldChunks) {
        if (CheckDiskSpace(nNewChunks * UNDOFILE_CHUNK_SIZE - pos.nPos)) {
            FILE *file = OpenUndoFile(pos);
            if (file) {
                printf("Pre-allocating up to position 0x%x in rev%05u.dat\n", nNewChunks * UNDOFILE_CHUNK_SIZE, pos.nFile);
                AllocateFileRange(file, pos.nPos, nNewChunks * UNDOFILE_CHUNK_SIZE - pos.nPos);
                fclose(file);
            }
        }
        else
            return state.Error("out of disk space");
    }

    return true;
}


bool CheckBlock(const CBlock& block, CValidationState& state, bool fCheckPOW, bool fCheckMerkleRoot)
{
    // These are checks that are independent of context
    // that can be verified before saving an orphan block.

    // Size limits
    if (block.vtx.empty() || block.vtx.size() > MAX_BLOCK_SIZE || ::GetSerializeSize(block, SER_NETWORK, PROTOCOL_VERSION) > MAX_BLOCK_SIZE)
        return state.DoS(100, "bad-blk-length", error("CheckBlock() : size limits failed"));

    // Check proof of work matches claimed amount
    if (fCheckPOW && !CheckProofOfWork(block.GetHash(), block.nBits))
        return state.DoS(50, "high-hash", error("CheckBlock() : proof of work failed"));

    // Check timestamp
    if (block.GetBlockTime() > GetAdjustedTime() + 2 * 60 * 60)
        return state.Invalid("time-too-new", error("CheckBlock() : block timestamp too far in the future"));

    // First transaction must be coinbase, the rest must not be
    if (block.vtx.empty() || !block.vtx[0].IsCoinBase())
        return state.DoS(100, "bad-cb-missing", error("CheckBlock() : first tx is not coinbase"));
    for (unsigned int i = 1; i < block.vtx.size(); i++)
        if (block.vtx[i].IsCoinBase())
            return state.DoS(100, "bad-cb-multiple", error("CheckBlock() : more than one coinbase"));

    // Check transactions
    BOOST_FOREACH(const CTransaction& tx, block.vtx)
        if (!CheckTransaction(tx, state))
            return state.Invalid("bad-txns", error("CheckBlock() : CheckTransaction failed"));

    // Build the merkle tree already. We need it anyway later, and it makes the
    // block cache the transaction hashes, which means they don't need to be
    // recalculated many times during this block's validation.
    block.BuildMerkleTree();

    // Check for duplicate txids. This is caught by ConnectInputs(),
    // but catching it earlier avoids a potential DoS attack:
    set<uint256> uniqueTx;
    for (unsigned int i = 0; i < block.vtx.size(); i++) {
        uniqueTx.insert(block.GetTxHash(i));
    }
    if (uniqueTx.size() != block.vtx.size())
        return state.DoS(100, "bad-txns", error("CheckBlock() : duplicate transaction"));

    unsigned int nSigOps = 0;
    BOOST_FOREACH(const CTransaction& tx, block.vtx)
    {
        nSigOps += GetLegacySigOpCount(tx);
    }
    if (nSigOps > MAX_BLOCK_SIGOPS)
        return state.DoS(100, "bad-blk-sigops", error("CheckBlock() : out-of-bounds SigOpCount"));

    // Check merkle root
    if (fCheckMerkleRoot && block.hashMerkleRoot != block.BuildMerkleTree())
        return state.DoS(100, "bad-txnmrklroot", error("CheckBlock() : hashMerkleRoot mismatch"));

    return true;
}

bool AcceptBlock(CBlock& block, CValidationState& state, CDiskBlockPos* dbp, bool fWriteToDisk)
{
    // Check for duplicate
    uint256 hash = block.GetHash();
    if (mapBlockIndex.count(hash))
        return state.Invalid("duplicate", error("AcceptBlock() : block already in mapBlockIndex"));

    // Get prev block index
    CBlockIndex* pindexPrev = NULL;
    int nHeight = 0;
    if (hash != Params().HashGenesisBlock()) {
        map<uint256, CBlockIndex*>::iterator mi = mapBlockIndex.find(block.hashPrevBlock);
        if (mi == mapBlockIndex.end())
            return state.DoS(10, "bad-prevblk", error("AcceptBlock() : prev block not found"));
        pindexPrev = (*mi).second;
        nHeight = pindexPrev->nHeight+1;

        // Check proof of work
        if (block.nBits != GetNextWorkRequired(pindexPrev, &block))
            return state.DoS(100, "bad-diffbits", error("AcceptBlock() : incorrect proof of work"));

        // Check timestamp against prev
        if (block.GetBlockTime() <= pindexPrev->GetMedianTimePast())
            return state.Invalid("time-too-old", error("AcceptBlock() : block's timestamp is too early"));

        // Check that all transactions are finalized
        BOOST_FOREACH(const CTransaction& tx, block.vtx)
            if (!IsFinalTx(tx, nHeight, block.GetBlockTime()))
                return state.DoS(10, "bad-txns", error("AcceptBlock() : contains a non-final transaction"));

        // Check that the block chain matches the known block chain up to a checkpoint
        if (!Checkpoints::CheckBlock(nHeight, hash))
            return state.DoS(100, "checkpoint-mismatch", error("AcceptBlock() : rejected by checkpoint lock-in at %d", nHeight));

        // Reject block.nVersion=1 blocks when 95% (75% on testnet) of the network has upgraded:
        if (block.nVersion < 2)
        {
            if ((!TestNet() && CBlockIndex::IsSuperMajority(2, pindexPrev, 950, 1000)) ||
                (TestNet() && CBlockIndex::IsSuperMajority(2, pindexPrev, 75, 100)))
            {
                return state.Invalid("bad-version", error("AcceptBlock() : rejected nVersion=1 block"));
            }
        }
        // Enforce block.nVersion=2 rule that the coinbase starts with serialized block height
        if (block.nVersion >= 2)
        {
            // if 750 of the last 1,000 blocks are version 2 or greater (51/100 if testnet):
            if ((!TestNet() && CBlockIndex::IsSuperMajority(2, pindexPrev, 750, 1000)) ||
                (TestNet() && CBlockIndex::IsSuperMajority(2, pindexPrev, 51, 100)))
            {
                CScript expect = CScript() << nHeight;
                if (!std::equal(expect.begin(), expect.end(), block.vtx[0].vin[0].scriptSig.begin()))
                    return state.DoS(100, "bad-cb-height", error("AcceptBlock() : block height mismatch in coinbase"));
            }
        }
    }

    if (!fWriteToDisk)
        return true;

    // Write block to history file
    try {
        unsigned int nBlockSize = ::GetSerializeSize(block, SER_DISK, CLIENT_VERSION);
        CDiskBlockPos blockPos;
        if (dbp != NULL)
            blockPos = *dbp;
        if (!FindBlockPos(state, blockPos, nBlockSize+8, nHeight, block.nTime, dbp != NULL))
            return error("AcceptBlock() : FindBlockPos failed");
        if (dbp == NULL)
            if (!WriteBlockToDisk(block, blockPos))
                return state.Abort(_("Failed to write block"));
        if (!AddToBlockIndex(block, state, blockPos))
            return error("AcceptBlock() : AddToBlockIndex failed");
    } catch(std::runtime_error &e) {
        return state.Abort(_("System error: ") + e.what());
    }

    // Relay inventory, but don't relay old inventory during initial block download
    int nBlockEstimate = Checkpoints::GetTotalBlocksEstimate();
    if (hashBestChain == hash)
    {
        LOCK(cs_vNodes);
        BOOST_FOREACH(CNode* pnode, vNodes)
            if (nBestHeight > (pnode->nStartingHeight != -1 ? pnode->nStartingHeight - 2000 : nBlockEstimate))
                pnode->PushInventory(CInv(MSG_BLOCK, hash));
    }

    return true;
}

bool CBlockIndex::IsSuperMajority(int minVersion, const CBlockIndex* pstart, unsigned int nRequired, unsigned int nToCheck)
{
    unsigned int nFound = 0;
    for (unsigned int i = 0; i < nToCheck && nFound < nRequired && pstart != NULL; i++)
    {
        if (pstart->nVersion >= minVersion)
            ++nFound;
        pstart = pstart->pprev;
    }
    return (nFound >= nRequired);
}

void PushGetBlocks(CNode* pnode, CBlockIndex* pindexBegin, uint256 hashEnd)
{
    // Filter out duplicate requests
    if (pindexBegin == pnode->pindexLastGetBlocksBegin && hashEnd == pnode->hashLastGetBlocksEnd)
        return;
    pnode->pindexLastGetBlocksBegin = pindexBegin;
    pnode->hashLastGetBlocksEnd = hashEnd;

    pnode->PushMessage("getblocks", CBlockLocator(pindexBegin), hashEnd);
}

bool ProcessBlock(CValidationState &state, CNode* pfrom, CBlock* pblock, CDiskBlockPos *dbp, bool fCheckPOW)
{
    // Check for duplicate
    uint256 hash = pblock->GetHash();
    if (mapBlockIndex.count(hash))
        return state.Invalid("duplicate", error("ProcessBlock() : already have block %d %s", mapBlockIndex[hash]->nHeight, hash.ToString().c_str()));
    if (mapOrphanBlocks.count(hash))
        return state.Invalid("duplicate", error("ProcessBlock() : already have block (orphan) %s", hash.ToString().c_str()));

    // Preliminary checks
    if (!CheckBlock(*pblock, state, fCheckPOW))
        return error("ProcessBlock() : CheckBlock FAILED");

    bool fHasPOW = fCheckPOW;
    if (!fHasPOW)
    {
        CValidationState dummy;
        fHasPOW = CheckProofOfWork(pblock->GetHash(), pblock->nBits, true);
    }

    CBlockIndex* pcheckpoint = Checkpoints::GetLastCheckpoint(mapBlockIndex);
    if (pcheckpoint && pblock->hashPrevBlock != hashBestChain)
    {
        // Extra checks to prevent "fill up memory by spamming with bogus blocks"
        int64_t deltaTime = pblock->GetBlockTime() - pcheckpoint->nTime;
        if (deltaTime < 0)
        {
            return state.DoS(100, "time-too-old", error("ProcessBlock() : block with timestamp before last checkpoint"));
        }
        CBigNum bnNewBlock;
        bnNewBlock.SetCompact(pblock->nBits);
        CBigNum bnRequired;
        bnRequired.SetCompact(ComputeMinWork(pcheckpoint->nBits, deltaTime));
        if (bnNewBlock > bnRequired)
        {
            return state.DoS(100, "bad-diffbits", error("ProcessBlock() : block with too little proof-of-work"));
        }
    }


    // If we don't already have its previous block, shunt it off to holding area until we get it
    if (pblock->hashPrevBlock != 0 && !mapBlockIndex.count(pblock->hashPrevBlock))
    {
        printf("ProcessBlock: ORPHAN BLOCK, prev=%s\n", pblock->hashPrevBlock.ToString().c_str());

        // Accept orphans as long as there is a node to request its parents from
        if (pfrom) {
            CBlock* pblock2 = new CBlock(*pblock);
            mapOrphanBlocks.insert(make_pair(hash, pblock2));
            mapOrphanBlocksByPrev.insert(make_pair(pblock2->hashPrevBlock, pblock2));

            // Ask this guy to fill in what we're missing
            PushGetBlocks(pfrom, pindexBest, GetOrphanRoot(pblock2));
        }
        // The block is accepted, but not immediately processed
        return state.Orphan();
    }

    // Store to disk
    if (!AcceptBlock(*pblock, state, dbp, fHasPOW))
        return error("ProcessBlock() : AcceptBlock FAILED");

    if (!fHasPOW)
    {
        // The block isn't committed to disk since it was just a proposal, but we need to do connect checks still
        CBlockIndex* pindexPrev = mapBlockIndex[pblock->hashPrevBlock];
        if (pindexPrev != pcoinsTip->GetBestBlock())
            return state.Invalid("stale-prevblk", error("ProcessBlock() : proposed block built on non-best %s", pblock->hashPrevBlock.ToString().c_str()));
        CBlockIndex indexDummy(*pblock);
        indexDummy.pprev = pindexPrev;
        indexDummy.nHeight = pindexPrev->nHeight + 1;
        CCoinsViewCache viewNew(*pcoinsTip, true);
        return ConnectBlock(*pblock, state, &indexDummy, viewNew, true);
    }

    // Recursively process any orphan blocks that depended on this one
    vector<uint256> vWorkQueue;
    vWorkQueue.push_back(hash);
    for (unsigned int i = 0; i < vWorkQueue.size(); i++)
    {
        uint256 hashPrev = vWorkQueue[i];
        for (multimap<uint256, CBlock*>::iterator mi = mapOrphanBlocksByPrev.lower_bound(hashPrev);
             mi != mapOrphanBlocksByPrev.upper_bound(hashPrev);
             ++mi)
        {
            CBlock* pblockOrphan = (*mi).second;
            // Use a dummy CValidationState so someone can't setup nodes to counter-DoS based on orphan resolution (that is, feeding people an invalid block based on LegitBlockX in order to get anyone relaying LegitBlockX banned)
            CValidationState stateDummy;
            if (AcceptBlock(*pblockOrphan, stateDummy))
                vWorkQueue.push_back(pblockOrphan->GetHash());
            mapOrphanBlocks.erase(pblockOrphan->GetHash());
            delete pblockOrphan;
        }
        mapOrphanBlocksByPrev.erase(hashPrev);
    }

    printf("ProcessBlock: ACCEPTED\n");
    return true;
}








CMerkleBlock::CMerkleBlock(const CBlock& block, CBloomFilter& filter)
{
    header = block.GetBlockHeader();

    vector<bool> vMatch;
    vector<uint256> vHashes;

    vMatch.reserve(block.vtx.size());
    vHashes.reserve(block.vtx.size());

    for (unsigned int i = 0; i < block.vtx.size(); i++)
    {
        uint256 hash = block.vtx[i].GetHash();
        if (filter.IsRelevantAndUpdate(block.vtx[i], hash))
        {
            vMatch.push_back(true);
            vMatchedTxn.push_back(make_pair(i, hash));
        }
        else
            vMatch.push_back(false);
        vHashes.push_back(hash);
    }

    txn = CPartialMerkleTree(vHashes, vMatch);
}








uint256 CPartialMerkleTree::CalcHash(int height, unsigned int pos, const std::vector<uint256> &vTxid) {
    if (height == 0) {
        // hash at height 0 is the txids themself
        return vTxid[pos];
    } else {
        // calculate left hash
        uint256 left = CalcHash(height-1, pos*2, vTxid), right;
        // calculate right hash if not beyong the end of the array - copy left hash otherwise1
        if (pos*2+1 < CalcTreeWidth(height-1))
            right = CalcHash(height-1, pos*2+1, vTxid);
        else
            right = left;
        // combine subhashes
        return Hash(BEGIN(left), END(left), BEGIN(right), END(right));
    }
}

void CPartialMerkleTree::TraverseAndBuild(int height, unsigned int pos, const std::vector<uint256> &vTxid, const std::vector<bool> &vMatch) {
    // determine whether this node is the parent of at least one matched txid
    bool fParentOfMatch = false;
    for (unsigned int p = pos << height; p < (pos+1) << height && p < nTransactions; p++)
        fParentOfMatch |= vMatch[p];
    // store as flag bit
    vBits.push_back(fParentOfMatch);
    if (height==0 || !fParentOfMatch) {
        // if at height 0, or nothing interesting below, store hash and stop
        vHash.push_back(CalcHash(height, pos, vTxid));
    } else {
        // otherwise, don't store any hash, but descend into the subtrees
        TraverseAndBuild(height-1, pos*2, vTxid, vMatch);
        if (pos*2+1 < CalcTreeWidth(height-1))
            TraverseAndBuild(height-1, pos*2+1, vTxid, vMatch);
    }
}

uint256 CPartialMerkleTree::TraverseAndExtract(int height, unsigned int pos, unsigned int &nBitsUsed, unsigned int &nHashUsed, std::vector<uint256> &vMatch) {
    if (nBitsUsed >= vBits.size()) {
        // overflowed the bits array - failure
        fBad = true;
        return 0;
    }
    bool fParentOfMatch = vBits[nBitsUsed++];
    if (height==0 || !fParentOfMatch) {
        // if at height 0, or nothing interesting below, use stored hash and do not descend
        if (nHashUsed >= vHash.size()) {
            // overflowed the hash array - failure
            fBad = true;
            return 0;
        }
        const uint256 &hash = vHash[nHashUsed++];
        if (height==0 && fParentOfMatch) // in case of height 0, we have a matched txid
            vMatch.push_back(hash);
        return hash;
    } else {
        // otherwise, descend into the subtrees to extract matched txids and hashes
        uint256 left = TraverseAndExtract(height-1, pos*2, nBitsUsed, nHashUsed, vMatch), right;
        if (pos*2+1 < CalcTreeWidth(height-1))
            right = TraverseAndExtract(height-1, pos*2+1, nBitsUsed, nHashUsed, vMatch);
        else
            right = left;
        // and combine them before returning
        return Hash(BEGIN(left), END(left), BEGIN(right), END(right));
    }
}

CPartialMerkleTree::CPartialMerkleTree(const std::vector<uint256> &vTxid, const std::vector<bool> &vMatch) : nTransactions(vTxid.size()), fBad(false) {
    // reset state
    vBits.clear();
    vHash.clear();

    // calculate height of tree
    int nHeight = 0;
    while (CalcTreeWidth(nHeight) > 1)
        nHeight++;

    // traverse the partial tree
    TraverseAndBuild(nHeight, 0, vTxid, vMatch);
}

CPartialMerkleTree::CPartialMerkleTree() : nTransactions(0), fBad(true) {}

uint256 CPartialMerkleTree::ExtractMatches(std::vector<uint256> &vMatch) {
    vMatch.clear();
    // An empty set will not work
    if (nTransactions == 0)
        return 0;
    // check for excessively high numbers of transactions
    if (nTransactions > MAX_BLOCK_SIZE / 60) // 60 is the lower bound for the size of a serialized CTransaction
        return 0;
    // there can never be more hashes provided than one for every txid
    if (vHash.size() > nTransactions)
        return 0;
    // there must be at least one bit per node in the partial tree, and at least one node per hash
    if (vBits.size() < vHash.size())
        return 0;
    // calculate height of tree
    int nHeight = 0;
    while (CalcTreeWidth(nHeight) > 1)
        nHeight++;
    // traverse the partial tree
    unsigned int nBitsUsed = 0, nHashUsed = 0;
    uint256 hashMerkleRoot = TraverseAndExtract(nHeight, 0, nBitsUsed, nHashUsed, vMatch);
    // verify that no problems occured during the tree traversal
    if (fBad)
        return 0;
    // verify that all bits were consumed (except for the padding caused by serializing it as a byte sequence)
    if ((nBitsUsed+7)/8 != (vBits.size()+7)/8)
        return 0;
    // verify that all hashes were consumed
    if (nHashUsed != vHash.size())
        return 0;
    return hashMerkleRoot;
}







bool AbortNode(const std::string &strMessage) {
    strMiscWarning = strMessage;
    printf("*** %s\n", strMessage.c_str());
    uiInterface.ThreadSafeMessageBox(strMessage, "", CClientUIInterface::MSG_ERROR);
    StartShutdown();
    return false;
}

bool CheckDiskSpace(uint64_t nAdditionalBytes)
{
    uint64_t nFreeBytesAvailable = filesystem::space(GetDataDir()).available;

    // Check for nMinDiskSpace bytes (currently 50MB)
    if (nFreeBytesAvailable < nMinDiskSpace + nAdditionalBytes)
        return AbortNode(_("Error: Disk space is low!"));

    return true;
}

CCriticalSection cs_LastBlockFile;
CBlockFileInfo infoLastBlockFile;
int nLastBlockFile = 0;

FILE* OpenDiskFile(const CDiskBlockPos &pos, const char *prefix, bool fReadOnly)
{
    if (pos.IsNull())
        return NULL;
    boost::filesystem::path path = GetDataDir() / "blocks" / strprintf("%s%05u.dat", prefix, pos.nFile);
    boost::filesystem::create_directories(path.parent_path());
    FILE* file = fopen(path.string().c_str(), "rb+");
    if (!file && !fReadOnly)
        file = fopen(path.string().c_str(), "wb+");
    if (!file) {
        printf("Unable to open file %s\n", path.string().c_str());
        return NULL;
    }
    if (pos.nPos) {
        if (fseek(file, pos.nPos, SEEK_SET)) {
            printf("Unable to seek to position %u of %s\n", pos.nPos, path.string().c_str());
            fclose(file);
            return NULL;
        }
    }
    return file;
}

FILE* OpenBlockFile(const CDiskBlockPos &pos, bool fReadOnly) {
    return OpenDiskFile(pos, "blk", fReadOnly);
}

FILE* OpenUndoFile(const CDiskBlockPos &pos, bool fReadOnly) {
    return OpenDiskFile(pos, "rev", fReadOnly);
}

CBlockIndex * InsertBlockIndex(uint256 hash)
{
    if (hash == 0)
        return NULL;

    // Return existing
    map<uint256, CBlockIndex*>::iterator mi = mapBlockIndex.find(hash);
    if (mi != mapBlockIndex.end())
        return (*mi).second;

    // Create new
    CBlockIndex* pindexNew = new CBlockIndex();
    if (!pindexNew)
        throw runtime_error("LoadBlockIndex() : new CBlockIndex failed");
    mi = mapBlockIndex.insert(make_pair(hash, pindexNew)).first;
    pindexNew->phashBlock = &((*mi).first);

    return pindexNew;
}

bool static LoadBlockIndexDB()
{
    if (!pblocktree->LoadBlockIndexGuts())
        return false;

    boost::this_thread::interruption_point();

    // Calculate nChainWork
    vector<pair<int, CBlockIndex*> > vSortedByHeight;
    vSortedByHeight.reserve(mapBlockIndex.size());
    BOOST_FOREACH(const PAIRTYPE(uint256, CBlockIndex*)& item, mapBlockIndex)
    {
        CBlockIndex* pindex = item.second;
        vSortedByHeight.push_back(make_pair(pindex->nHeight, pindex));
    }
    sort(vSortedByHeight.begin(), vSortedByHeight.end());
    BOOST_FOREACH(const PAIRTYPE(int, CBlockIndex*)& item, vSortedByHeight)
    {
        CBlockIndex* pindex = item.second;
        pindex->nChainWork = (pindex->pprev ? pindex->pprev->nChainWork : 0) + pindex->GetBlockWork().getuint256();
        pindex->nChainTx = (pindex->pprev ? pindex->pprev->nChainTx : 0) + pindex->nTx;
        if ((pindex->nStatus & BLOCK_VALID_MASK) >= BLOCK_VALID_TRANSACTIONS && !(pindex->nStatus & BLOCK_FAILED_MASK))
            setBlockIndexValid.insert(pindex);
    }

    // Load block file info
    pblocktree->ReadLastBlockFile(nLastBlockFile);
    printf("LoadBlockIndexDB(): last block file = %i\n", nLastBlockFile);
    if (pblocktree->ReadBlockFileInfo(nLastBlockFile, infoLastBlockFile))
        printf("LoadBlockIndexDB(): last block file info: %s\n", infoLastBlockFile.ToString().c_str());

    // Load nBestInvalidWork, OK if it doesn't exist
    CBigNum bnBestInvalidWork;
    pblocktree->ReadBestInvalidWork(bnBestInvalidWork);
    nBestInvalidWork = bnBestInvalidWork.getuint256();

    // Check whether we need to continue reindexing
    bool fReindexing = false;
    pblocktree->ReadReindexing(fReindexing);
    fReindex |= fReindexing;

    // Check whether we have a transaction index
    pblocktree->ReadFlag("txindex", fTxIndex);
    printf("LoadBlockIndexDB(): transaction index %s\n", fTxIndex ? "enabled" : "disabled");

    // Load hashBestChain pointer to end of best chain
    pindexBest = pcoinsTip->GetBestBlock();
    if (pindexBest == NULL)
        return true;
    hashBestChain = pindexBest->GetBlockHash();
    nBestHeight = pindexBest->nHeight;
    nBestChainWork = pindexBest->nChainWork;

    // register best chain
    CBlockIndex *pindex = pindexBest;
    vBlockIndexByHeight.resize(pindexBest->nHeight + 1);
    while(pindex != NULL) {
         vBlockIndexByHeight[pindex->nHeight] = pindex;
         pindex = pindex->pprev;
    }
    printf("LoadBlockIndexDB(): hashBestChain=%s  height=%d date=%s\n",
        hashBestChain.ToString().c_str(), nBestHeight,
        DateTimeStrFormat("%Y-%m-%d %H:%M:%S", pindexBest->GetBlockTime()).c_str());

    return true;
}

bool VerifyDB(int nCheckLevel, int nCheckDepth)
{
    if (pindexBest == NULL || pindexBest->pprev == NULL)
        return true;

    // Verify blocks in the best chain
    if (nCheckDepth <= 0)
        nCheckDepth = 1000000000; // suffices until the year 19000
    if (nCheckDepth > nBestHeight)
        nCheckDepth = nBestHeight;
    nCheckLevel = std::max(0, std::min(4, nCheckLevel));
    printf("Verifying last %i blocks at level %i\n", nCheckDepth, nCheckLevel);
    CCoinsViewCache coins(*pcoinsTip, true);
    CBlockIndex* pindexState = pindexBest;
    CBlockIndex* pindexFailure = NULL;
    int nGoodTransactions = 0;
    CValidationState state;
    for (CBlockIndex* pindex = pindexBest; pindex && pindex->pprev; pindex = pindex->pprev)
    {
        boost::this_thread::interruption_point();
        if (pindex->nHeight < nBestHeight-nCheckDepth)
            break;
        CBlock block;
        // check level 0: read from disk
        if (!ReadBlockFromDisk(block, pindex))
            return error("VerifyDB() : *** ReadBlockFromDisk failed at %d, hash=%s", pindex->nHeight, pindex->GetBlockHash().ToString().c_str());
        // check level 1: verify block validity
        if (nCheckLevel >= 1 && !CheckBlock(block, state))
            return error("VerifyDB() : *** found bad block at %d, hash=%s\n", pindex->nHeight, pindex->GetBlockHash().ToString().c_str());
        // check level 2: verify undo validity
        if (nCheckLevel >= 2 && pindex) {
            CBlockUndo undo;
            CDiskBlockPos pos = pindex->GetUndoPos();
            if (!pos.IsNull()) {
                if (!undo.ReadFromDisk(pos, pindex->pprev->GetBlockHash()))
                    return error("VerifyDB() : *** found bad undo data at %d, hash=%s\n", pindex->nHeight, pindex->GetBlockHash().ToString().c_str());
            }
        }
        // check level 3: check for inconsistencies during memory-only disconnect of tip blocks
        if (nCheckLevel >= 3 && pindex == pindexState && (coins.GetCacheSize() + pcoinsTip->GetCacheSize()) <= 2*nCoinCacheSize + 32000) {
            bool fClean = true;
            if (!DisconnectBlock(block, state, pindex, coins, &fClean))
                return error("VerifyDB() : *** irrecoverable inconsistency in block data at %d, hash=%s", pindex->nHeight, pindex->GetBlockHash().ToString().c_str());
            pindexState = pindex->pprev;
            if (!fClean) {
                nGoodTransactions = 0;
                pindexFailure = pindex;
            } else
                nGoodTransactions += block.vtx.size();
        }
    }
    if (pindexFailure)
        return error("VerifyDB() : *** coin database inconsistencies found (last %i blocks, %i good transactions before that)\n", pindexBest->nHeight - pindexFailure->nHeight + 1, nGoodTransactions);

    // check level 4: try reconnecting blocks
    if (nCheckLevel >= 4) {
        CBlockIndex *pindex = pindexState;
        while (pindex != pindexBest) {
            boost::this_thread::interruption_point();
            pindex = pindex->GetNextInMainChain();
            CBlock block;
            if (!ReadBlockFromDisk(block, pindex))
                return error("VerifyDB() : *** ReadBlockFromDisk failed at %d, hash=%s", pindex->nHeight, pindex->GetBlockHash().ToString().c_str());
            if (!ConnectBlock(block, state, pindex, coins))
                return error("VerifyDB() : *** found unconnectable block at %d, hash=%s", pindex->nHeight, pindex->GetBlockHash().ToString().c_str());
        }
    }

    printf("No coin database inconsistencies in last %i blocks (%i transactions)\n", pindexBest->nHeight - pindexState->nHeight, nGoodTransactions);

    return true;
}

void UnloadBlockIndex()
{
    mapBlockIndex.clear();
    setBlockIndexValid.clear();
    pindexGenesisBlock = NULL;
    nBestHeight = 0;
    nBestChainWork = 0;
    nBestInvalidWork = 0;
    hashBestChain = 0;
    pindexBest = NULL;
}

bool LoadBlockIndex()
{
    // Load block index from databases
    if (!fReindex && !LoadBlockIndexDB())
        return false;
    return true;
}


bool InitBlockIndex() {
    // Check whether we're already initialized
    if (pindexGenesisBlock != NULL)
        return true;

    // Use the provided setting for -txindex in the new database
    fTxIndex = GetBoolArg("-txindex", false);
    pblocktree->WriteFlag("txindex", fTxIndex);
    printf("Initializing databases...\n");

    // Only add the genesis block if not reindexing (in which case we reuse the one already on disk)
    if (!fReindex) {
        try {
            CBlock &block = const_cast<CBlock&>(Params().GenesisBlock());
            // Start new block file
            unsigned int nBlockSize = ::GetSerializeSize(block, SER_DISK, CLIENT_VERSION);
            CDiskBlockPos blockPos;
            CValidationState state;
            if (!FindBlockPos(state, blockPos, nBlockSize+8, 0, block.nTime))
                return error("LoadBlockIndex() : FindBlockPos failed");
            if (!WriteBlockToDisk(block, blockPos))
                return error("LoadBlockIndex() : writing genesis block to disk failed");
            if (!AddToBlockIndex(block, state, blockPos))
                return error("LoadBlockIndex() : genesis block not accepted");
        } catch(std::runtime_error &e) {
            return error("LoadBlockIndex() : failed to initialize block database: %s", e.what());
        }
    }

    return true;
}



void PrintBlockTree()
{
    // pre-compute tree structure
    map<CBlockIndex*, vector<CBlockIndex*> > mapNext;
    for (map<uint256, CBlockIndex*>::iterator mi = mapBlockIndex.begin(); mi != mapBlockIndex.end(); ++mi)
    {
        CBlockIndex* pindex = (*mi).second;
        mapNext[pindex->pprev].push_back(pindex);
        // test
        //while (rand() % 3 == 0)
        //    mapNext[pindex->pprev].push_back(pindex);
    }

    vector<pair<int, CBlockIndex*> > vStack;
    vStack.push_back(make_pair(0, pindexGenesisBlock));

    int nPrevCol = 0;
    while (!vStack.empty())
    {
        int nCol = vStack.back().first;
        CBlockIndex* pindex = vStack.back().second;
        vStack.pop_back();

        // print split or gap
        if (nCol > nPrevCol)
        {
            for (int i = 0; i < nCol-1; i++)
                printf("| ");
            printf("|\\\n");
        }
        else if (nCol < nPrevCol)
        {
            for (int i = 0; i < nCol; i++)
                printf("| ");
            printf("|\n");
       }
        nPrevCol = nCol;

        // print columns
        for (int i = 0; i < nCol; i++)
            printf("| ");

        // print item
        CBlock block;
        ReadBlockFromDisk(block, pindex);
        printf("%d (blk%05u.dat:0x%x)  %s  tx %"PRIszu"",
            pindex->nHeight,
            pindex->GetBlockPos().nFile, pindex->GetBlockPos().nPos,
            DateTimeStrFormat("%Y-%m-%d %H:%M:%S", block.GetBlockTime()).c_str(),
            block.vtx.size());

        PrintWallets(block);

        // put the main time-chain first
        vector<CBlockIndex*>& vNext = mapNext[pindex];
        for (unsigned int i = 0; i < vNext.size(); i++)
        {
            if (vNext[i]->GetNextInMainChain())
            {
                swap(vNext[0], vNext[i]);
                break;
            }
        }

        // iterate children
        for (unsigned int i = 0; i < vNext.size(); i++)
            vStack.push_back(make_pair(nCol+i, vNext[i]));
    }
}

bool LoadExternalBlockFile(FILE* fileIn, CDiskBlockPos *dbp)
{
    int64_t nStart = GetTimeMillis();

    int nLoaded = 0;
    try {
        CBufferedFile blkdat(fileIn, 2*MAX_BLOCK_SIZE, MAX_BLOCK_SIZE+8, SER_DISK, CLIENT_VERSION);
        uint64_t nStartByte = 0;
        if (dbp) {
            // (try to) skip already indexed part
            CBlockFileInfo info;
            if (pblocktree->ReadBlockFileInfo(dbp->nFile, info)) {
                nStartByte = info.nSize;
                blkdat.Seek(info.nSize);
            }
        }
        uint64_t nRewind = blkdat.GetPos();
        while (blkdat.good() && !blkdat.eof()) {
            boost::this_thread::interruption_point();

            blkdat.SetPos(nRewind);
            nRewind++; // start one byte further next time, in case of failure
            blkdat.SetLimit(); // remove former limit
            unsigned int nSize = 0;
            try {
                // locate a header
                unsigned char buf[4];
                blkdat.FindByte(Params().MessageStart()[0]);
                nRewind = blkdat.GetPos()+1;
                blkdat >> FLATDATA(buf);
                if (memcmp(buf, Params().MessageStart(), 4))
                    continue;
                // read size
                blkdat >> nSize;
                if (nSize < 80 || nSize > MAX_BLOCK_SIZE)
                    continue;
            } catch (std::exception &e) {
                // no valid block header found; don't complain
                break;
            }
            try {
                // read block
                uint64_t nBlockPos = blkdat.GetPos();
                blkdat.SetLimit(nBlockPos + nSize);
                CBlock block;
                blkdat >> block;
                nRewind = blkdat.GetPos();

                // process block
                if (nBlockPos >= nStartByte) {
                    LOCK(cs_main);
                    if (dbp)
                        dbp->nPos = nBlockPos;
                    CValidationState state;
                    if (ProcessBlock(state, NULL, &block, dbp))
                        nLoaded++;
                    if (state.IsError())
                        break;
                }
            } catch (std::exception &e) {
                printf("%s() : Deserialize or I/O error caught during load\n", __PRETTY_FUNCTION__);
            }
        }
        fclose(fileIn);
    } catch(std::runtime_error &e) {
        AbortNode(_("Error: system error: ") + e.what());
    }
    if (nLoaded > 0)
        printf("Loaded %i blocks from external file in %"PRId64"ms\n", nLoaded, GetTimeMillis() - nStart);
    return nLoaded > 0;
}










//////////////////////////////////////////////////////////////////////////////
//
// CAlert
//

extern map<uint256, CAlert> mapAlerts;
extern CCriticalSection cs_mapAlerts;

string GetWarnings(string strFor)
{
    int nPriority = 0;
    string strStatusBar;
    string strRPC;

    if (GetBoolArg("-testsafemode", false))
        strRPC = "test";

    if (!CLIENT_VERSION_IS_RELEASE)
        strStatusBar = _("This is a pre-release test build - use at your own risk - do not use for mining or merchant applications");

    // Misc warnings like out of disk space and clock is wrong
    if (strMiscWarning != "")
    {
        nPriority = 1000;
        strStatusBar = strMiscWarning;
    }

    if (fLargeWorkForkFound)
    {
        nPriority = 2000;
        strStatusBar = strRPC = _("Warning: The network does not appear to fully agree! Some miners appear to be experiencing issues.");
    }
    else if (fLargeWorkInvalidChainFound)
    {
        nPriority = 2000;
        strStatusBar = strRPC = _("Warning: We do not appear to fully agree with our peers! You may need to upgrade, or other nodes may need to upgrade.");
    }

    // Alerts
    {
        LOCK(cs_mapAlerts);
        BOOST_FOREACH(PAIRTYPE(const uint256, CAlert)& item, mapAlerts)
        {
            const CAlert& alert = item.second;
            if (alert.AppliesToMe() && alert.nPriority > nPriority)
            {
                nPriority = alert.nPriority;
                strStatusBar = alert.strStatusBar;
            }
        }
    }

    if (strFor == "statusbar")
        return strStatusBar;
    else if (strFor == "rpc")
        return strRPC;
    assert(!"GetWarnings() : invalid parameter");
    return "error";
}








//////////////////////////////////////////////////////////////////////////////
//
// Messages
//


bool static AlreadyHave(const CInv& inv)
{
    switch (inv.type)
    {
    case MSG_TX:
        {
            bool txInMap = false;
            {
                LOCK(mempool.cs);
                txInMap = mempool.exists(inv.hash);
            }
            return txInMap || mapOrphanTransactions.count(inv.hash) ||
                pcoinsTip->HaveCoins(inv.hash);
        }
    case MSG_BLOCK:
        return mapBlockIndex.count(inv.hash) ||
               mapOrphanBlocks.count(inv.hash);
    }
    // Don't know what it is, just say we already got one
    return true;
}




void static ProcessGetData(CNode* pfrom)
{
    std::deque<CInv>::iterator it = pfrom->vRecvGetData.begin();

    vector<CInv> vNotFound;

    while (it != pfrom->vRecvGetData.end()) {
        // Don't bother if send buffer is too full to respond anyway
        if (pfrom->nSendSize >= SendBufferSize())
            break;

        const CInv &inv = *it;
        {
            boost::this_thread::interruption_point();
            it++;

            if (inv.type == MSG_BLOCK || inv.type == MSG_FILTERED_BLOCK)
            {
                // Send block from disk
                map<uint256, CBlockIndex*>::iterator mi = mapBlockIndex.find(inv.hash);
                if (mi != mapBlockIndex.end())
                {
                    CBlock block;
                    ReadBlockFromDisk(block, (*mi).second);
                    if (inv.type == MSG_BLOCK)
                        pfrom->PushMessage("block", block);
                    else // MSG_FILTERED_BLOCK)
                    {
                        LOCK(pfrom->cs_filter);
                        if (pfrom->pfilter)
                        {
                            CMerkleBlock merkleBlock(block, *pfrom->pfilter);
                            pfrom->PushMessage("merkleblock", merkleBlock);
                            // CMerkleBlock just contains hashes, so also push any transactions in the block the client did not see
                            // This avoids hurting performance by pointlessly requiring a round-trip
                            // Note that there is currently no way for a node to request any single transactions we didnt send here -
                            // they must either disconnect and retry or request the full block.
                            // Thus, the protocol spec specified allows for us to provide duplicate txn here,
                            // however we MUST always provide at least what the remote peer needs
                            typedef std::pair<unsigned int, uint256> PairType;
                            BOOST_FOREACH(PairType& pair, merkleBlock.vMatchedTxn)
                                if (!pfrom->setInventoryKnown.count(CInv(MSG_TX, pair.second)))
                                    pfrom->PushMessage("tx", block.vtx[pair.first]);
                        }
                        // else
                            // no response
                    }

                    // Trigger them to send a getblocks request for the next batch of inventory
                    if (inv.hash == pfrom->hashContinue)
                    {
                        // Bypass PushInventory, this must send even if redundant,
                        // and we want it right after the last block so they don't
                        // wait for other stuff first.
                        vector<CInv> vInv;
                        vInv.push_back(CInv(MSG_BLOCK, hashBestChain));
                        pfrom->PushMessage("inv", vInv);
                        pfrom->hashContinue = 0;
                    }
                }
            }
            else if (inv.IsKnownType())
            {
                // Send stream from relay memory
                bool pushed = false;
                {
                    LOCK(cs_mapRelay);
                    map<CInv, CDataStream>::iterator mi = mapRelay.find(inv);
                    if (mi != mapRelay.end()) {
                        pfrom->PushMessage(inv.GetCommand(), (*mi).second);
                        pushed = true;
                    }
                }
                if (!pushed && inv.type == MSG_TX) {
                    LOCK(mempool.cs);
                    if (mempool.exists(inv.hash)) {
                        CTransaction tx = mempool.lookup(inv.hash);
                        CDataStream ss(SER_NETWORK, PROTOCOL_VERSION);
                        ss.reserve(1000);
                        ss << tx;
                        pfrom->PushMessage("tx", ss);
                        pushed = true;
                    }
                }
                if (!pushed) {
                    vNotFound.push_back(inv);
                }
            }

            // Track requests for our stuff.
            Inventory(inv.hash);
        }
    }

    pfrom->vRecvGetData.erase(pfrom->vRecvGetData.begin(), it);

    if (!vNotFound.empty()) {
        // Let the peer know that we didn't find what it asked for, so it doesn't
        // have to wait around forever. Currently only SPV clients actually care
        // about this message: it's needed when they are recursively walking the
        // dependencies of relevant unconfirmed transactions. SPV clients want to
        // do that because they want to know about (and store and rebroadcast and
        // risk analyze) the dependencies of transactions relevant to them, without
        // having to download the entire memory pool.
        pfrom->PushMessage("notfound", vNotFound);
    }
}

bool static ProcessMessage(CNode* pfrom, string strCommand, CDataStream& vRecv)
{
    RandAddSeedPerfmon();
    if (fDebug)
        printf("received: %s (%"PRIszu" bytes)\n", strCommand.c_str(), vRecv.size());
    if (mapArgs.count("-dropmessagestest") && GetRand(atoi(mapArgs["-dropmessagestest"])) == 0)
    {
        printf("dropmessagestest DROPPING RECV MESSAGE\n");
        return true;
    }





    if (strCommand == "version")
    {
        // Each connection can only send one version message
        if (pfrom->nVersion != 0)
        {
            pfrom->Misbehaving(1);
            return false;
        }

        int64_t nTime;
        CAddress addrMe;
        CAddress addrFrom;
        uint64_t nNonce = 1;
        vRecv >> pfrom->nVersion >> pfrom->nServices >> nTime >> addrMe;
        if (pfrom->nVersion < MIN_PROTO_VERSION)
        {
            // Since February 20, 2012, the protocol is initiated at version 209,
            // and earlier versions are no longer supported
            printf("partner %s using obsolete version %i; disconnecting\n", pfrom->addr.ToString().c_str(), pfrom->nVersion);
            pfrom->fDisconnect = true;
            return false;
        }

        if (pfrom->nVersion == 10300)
            pfrom->nVersion = 300;
        if (!vRecv.empty())
            vRecv >> addrFrom >> nNonce;
        if (!vRecv.empty())
            vRecv >> pfrom->strSubVer;
        if (!vRecv.empty())
            vRecv >> pfrom->nStartingHeight;
        if (!vRecv.empty())
            vRecv >> pfrom->fRelayTxes; // set to true after we get the first filter* message
        else
            pfrom->fRelayTxes = true;

        if (pfrom->fInbound && addrMe.IsRoutable())
        {
            pfrom->addrLocal = addrMe;
            SeenLocal(addrMe);
        }

        // Disconnect if we connected to ourself
        if (nNonce == nLocalHostNonce && nNonce > 1)
        {
            printf("connected to self at %s, disconnecting\n", pfrom->addr.ToString().c_str());
            pfrom->fDisconnect = true;
            return true;
        }

        // Be shy and don't send version until we hear
        if (pfrom->fInbound)
            pfrom->PushVersion();

        pfrom->fClient = !(pfrom->nServices & NODE_NETWORK);

        AddTimeData(pfrom->addr, nTime);

        // Change version
        pfrom->PushMessage("verack");
        pfrom->ssSend.SetVersion(min(pfrom->nVersion, PROTOCOL_VERSION));

        if (!pfrom->fInbound)
        {
            // Advertise our address
            if (!fNoListen && !IsInitialBlockDownload())
            {
                CAddress addr = GetLocalAddress(&pfrom->addr);
                if (addr.IsRoutable())
                    pfrom->PushAddress(addr);
            }

            // Get recent addresses
            if (pfrom->fOneShot || pfrom->nVersion >= CADDR_TIME_VERSION || addrman.size() < 1000)
            {
                pfrom->PushMessage("getaddr");
                pfrom->fGetAddr = true;
            }
            addrman.Good(pfrom->addr);
        } else {
            if (((CNetAddr)pfrom->addr) == (CNetAddr)addrFrom)
            {
                addrman.Add(addrFrom, addrFrom);
                addrman.Good(addrFrom);
            }
        }

        // Relay alerts
        {
            LOCK(cs_mapAlerts);
            BOOST_FOREACH(PAIRTYPE(const uint256, CAlert)& item, mapAlerts)
                item.second.RelayTo(pfrom);
        }

        pfrom->fSuccessfullyConnected = true;

        printf("receive version message: version %d, blocks=%d, us=%s, them=%s, peer=%s\n", pfrom->nVersion, pfrom->nStartingHeight, addrMe.ToString().c_str(), addrFrom.ToString().c_str(), pfrom->addr.ToString().c_str());

        cPeerBlockCounts.input(pfrom->nStartingHeight);
    }


    else if (pfrom->nVersion == 0)
    {
        // Must have a version message before anything else
        pfrom->Misbehaving(1);
        return false;
    }


    else if (strCommand == "verack")
    {
        pfrom->SetRecvVersion(min(pfrom->nVersion, PROTOCOL_VERSION));
    }


    else if (strCommand == "addr")
    {
        vector<CAddress> vAddr;
        vRecv >> vAddr;

        // Don't want addr from older versions unless seeding
        if (pfrom->nVersion < CADDR_TIME_VERSION && addrman.size() > 1000)
            return true;
        if (vAddr.size() > 1000)
        {
            pfrom->Misbehaving(20);
            return error("message addr size() = %"PRIszu"", vAddr.size());
        }

        // Store the new addresses
        vector<CAddress> vAddrOk;
        int64_t nNow = GetAdjustedTime();
        int64_t nSince = nNow - 10 * 60;
        BOOST_FOREACH(CAddress& addr, vAddr)
        {
            boost::this_thread::interruption_point();

            if (addr.nTime <= 100000000 || addr.nTime > nNow + 10 * 60)
                addr.nTime = nNow - 5 * 24 * 60 * 60;
            pfrom->AddAddressKnown(addr);
            bool fReachable = IsReachable(addr);
            if (addr.nTime > nSince && !pfrom->fGetAddr && vAddr.size() <= 10 && addr.IsRoutable())
            {
                // Relay to a limited number of other nodes
                {
                    LOCK(cs_vNodes);
                    // Use deterministic randomness to send to the same nodes for 24 hours
                    // at a time so the setAddrKnowns of the chosen nodes prevent repeats
                    static uint256 hashSalt;
                    if (hashSalt == 0)
                        hashSalt = GetRandHash();
                    uint64_t hashAddr = addr.GetHash();
                    uint256 hashRand = hashSalt ^ (hashAddr<<32) ^ ((GetTime()+hashAddr)/(24*60*60));
                    hashRand = Hash(BEGIN(hashRand), END(hashRand));
                    multimap<uint256, CNode*> mapMix;
                    BOOST_FOREACH(CNode* pnode, vNodes)
                    {
                        if (pnode->nVersion < CADDR_TIME_VERSION)
                            continue;
                        unsigned int nPointer;
                        memcpy(&nPointer, &pnode, sizeof(nPointer));
                        uint256 hashKey = hashRand ^ nPointer;
                        hashKey = Hash(BEGIN(hashKey), END(hashKey));
                        mapMix.insert(make_pair(hashKey, pnode));
                    }
                    int nRelayNodes = fReachable ? 2 : 1; // limited relaying of addresses outside our network(s)
                    for (multimap<uint256, CNode*>::iterator mi = mapMix.begin(); mi != mapMix.end() && nRelayNodes-- > 0; ++mi)
                        ((*mi).second)->PushAddress(addr);
                }
            }
            // Do not store addresses outside our network
            if (fReachable)
                vAddrOk.push_back(addr);
        }
        addrman.Add(vAddrOk, pfrom->addr, 2 * 60 * 60);
        if (vAddr.size() < 1000)
            pfrom->fGetAddr = false;
        if (pfrom->fOneShot)
            pfrom->fDisconnect = true;
    }


    else if (strCommand == "inv")
    {
        vector<CInv> vInv;
        vRecv >> vInv;
        if (vInv.size() > MAX_INV_SZ)
        {
            pfrom->Misbehaving(20);
            return error("message inv size() = %"PRIszu"", vInv.size());
        }

        // find last block in inv vector
        unsigned int nLastBlock = (unsigned int)(-1);
        for (unsigned int nInv = 0; nInv < vInv.size(); nInv++) {
            if (vInv[vInv.size() - 1 - nInv].type == MSG_BLOCK) {
                nLastBlock = vInv.size() - 1 - nInv;
                break;
            }
        }
        for (unsigned int nInv = 0; nInv < vInv.size(); nInv++)
        {
            const CInv &inv = vInv[nInv];

            boost::this_thread::interruption_point();
            pfrom->AddInventoryKnown(inv);

            bool fAlreadyHave = AlreadyHave(inv);
            if (fDebug)
                printf("  got inventory: %s  %s\n", inv.ToString().c_str(), fAlreadyHave ? "have" : "new");

            if (!fAlreadyHave) {
                if (!fImporting && !fReindex)
                    pfrom->AskFor(inv);
            } else if (inv.type == MSG_BLOCK && mapOrphanBlocks.count(inv.hash)) {
                PushGetBlocks(pfrom, pindexBest, GetOrphanRoot(mapOrphanBlocks[inv.hash]));
            } else if (nInv == nLastBlock) {
                // In case we are on a very long side-chain, it is possible that we already have
                // the last block in an inv bundle sent in response to getblocks. Try to detect
                // this situation and push another getblocks to continue.
                PushGetBlocks(pfrom, mapBlockIndex[inv.hash], uint256(0));
                if (fDebug)
                    printf("force request: %s\n", inv.ToString().c_str());
            }

            // Track requests for our stuff
            Inventory(inv.hash);
        }
    }


    else if (strCommand == "getdata")
    {
        vector<CInv> vInv;
        vRecv >> vInv;
        if (vInv.size() > MAX_INV_SZ)
        {
            pfrom->Misbehaving(20);
            return error("message getdata size() = %"PRIszu"", vInv.size());
        }

        if (fDebugNet || (vInv.size() != 1))
            printf("received getdata (%"PRIszu" invsz)\n", vInv.size());

        if ((fDebugNet && vInv.size() > 0) || (vInv.size() == 1))
            printf("received getdata for: %s\n", vInv[0].ToString().c_str());

        pfrom->vRecvGetData.insert(pfrom->vRecvGetData.end(), vInv.begin(), vInv.end());
        ProcessGetData(pfrom);
    }


    else if (strCommand == "getblocks")
    {
        CBlockLocator locator;
        uint256 hashStop;
        vRecv >> locator >> hashStop;

        // Find the last block the caller has in the main chain
        CBlockIndex* pindex = locator.GetBlockIndex();

        // Send the rest of the chain
        if (pindex)
            pindex = pindex->GetNextInMainChain();
        int nLimit = 500;
        printf("getblocks %d to %s limit %d\n", (pindex ? pindex->nHeight : -1), hashStop.ToString().c_str(), nLimit);
        for (; pindex; pindex = pindex->GetNextInMainChain())
        {
            if (pindex->GetBlockHash() == hashStop)
            {
                printf("  getblocks stopping at %d %s\n", pindex->nHeight, pindex->GetBlockHash().ToString().c_str());
                break;
            }
            pfrom->PushInventory(CInv(MSG_BLOCK, pindex->GetBlockHash()));
            if (--nLimit <= 0)
            {
                // When this block is requested, we'll send an inv that'll make them
                // getblocks the next batch of inventory.
                printf("  getblocks stopping at limit %d %s\n", pindex->nHeight, pindex->GetBlockHash().ToString().c_str());
                pfrom->hashContinue = pindex->GetBlockHash();
                break;
            }
        }
    }


    else if (strCommand == "getheaders")
    {
        CBlockLocator locator;
        uint256 hashStop;
        vRecv >> locator >> hashStop;

        CBlockIndex* pindex = NULL;
        if (locator.IsNull())
        {
            // If locator is null, return the hashStop block
            map<uint256, CBlockIndex*>::iterator mi = mapBlockIndex.find(hashStop);
            if (mi == mapBlockIndex.end())
                return true;
            pindex = (*mi).second;
        }
        else
        {
            // Find the last block the caller has in the main chain
            pindex = locator.GetBlockIndex();
            if (pindex)
                pindex = pindex->GetNextInMainChain();
        }

        // we must use CBlocks, as CBlockHeaders won't include the 0x00 nTx count at the end
        vector<CBlock> vHeaders;
        int nLimit = 2000;
        printf("getheaders %d to %s\n", (pindex ? pindex->nHeight : -1), hashStop.ToString().c_str());
        for (; pindex; pindex = pindex->GetNextInMainChain())
        {
            vHeaders.push_back(pindex->GetBlockHeader());
            if (--nLimit <= 0 || pindex->GetBlockHash() == hashStop)
                break;
        }
        pfrom->PushMessage("headers", vHeaders);
    }


    else if (strCommand == "tx")
    {
        vector<uint256> vWorkQueue;
        vector<uint256> vEraseQueue;
        CDataStream vMsg(vRecv);
        CTransaction tx;
        vRecv >> tx;

        CInv inv(MSG_TX, tx.GetHash());
        pfrom->AddInventoryKnown(inv);

        // Truncate messages to the size of the tx in them
        unsigned int nSize = ::GetSerializeSize(tx, SER_NETWORK, PROTOCOL_VERSION);
        unsigned int oldSize = vMsg.size();
        if (nSize < oldSize) {
            vMsg.resize(nSize);
            printf("truncating oversized TX %s (%u -> %u)\n",
                   tx.GetHash().ToString().c_str(),
                   oldSize, nSize);
        }

        bool fMissingInputs = false;
        CValidationState state;
        if (mempool.accept(state, tx, true, &fMissingInputs))
        {
            RelayTransaction(tx, inv.hash, vMsg);
            mapAlreadyAskedFor.erase(inv);
            vWorkQueue.push_back(inv.hash);
            vEraseQueue.push_back(inv.hash);

            // Recursively process any orphan transactions that depended on this one
            for (unsigned int i = 0; i < vWorkQueue.size(); i++)
            {
                uint256 hashPrev = vWorkQueue[i];
                for (map<uint256, CDataStream*>::iterator mi = mapOrphanTransactionsByPrev[hashPrev].begin();
                     mi != mapOrphanTransactionsByPrev[hashPrev].end();
                     ++mi)
                {
                    const CDataStream& vMsg = *((*mi).second);
                    CTransaction tx;
                    CDataStream(vMsg) >> tx;
                    CInv inv(MSG_TX, tx.GetHash());
                    bool fMissingInputs2 = false;
                    // Use a dummy CValidationState so someone can't setup nodes to counter-DoS based on orphan resolution (that is, feeding people an invalid transaction based on LegitTxX in order to get anyone relaying LegitTxX banned)
                    CValidationState stateDummy;

                    if (mempool.accept(stateDummy, tx, true, &fMissingInputs2))
                    {
                        printf("   accepted orphan tx %s\n", inv.hash.ToString().c_str());
                        RelayTransaction(tx, inv.hash, vMsg);
                        mapAlreadyAskedFor.erase(inv);
                        vWorkQueue.push_back(inv.hash);
                        vEraseQueue.push_back(inv.hash);
                    }
                    else if (!fMissingInputs2)
                    {
                        // invalid or too-little-fee orphan
                        vEraseQueue.push_back(inv.hash);
                        printf("   removed orphan tx %s\n", inv.hash.ToString().c_str());
                    }
                }
            }

            BOOST_FOREACH(uint256 hash, vEraseQueue)
                EraseOrphanTx(hash);
        }
        else if (fMissingInputs)
        {
            AddOrphanTx(vMsg);

            // DoS prevention: do not allow mapOrphanTransactions to grow unbounded
            unsigned int nEvicted = LimitOrphanTxSize(MAX_ORPHAN_TRANSACTIONS);
            if (nEvicted > 0)
                printf("mapOrphan overflow, removed %u tx\n", nEvicted);
        }
        int nDoS;
        if (state.IsInvalid(nDoS))
            pfrom->Misbehaving(nDoS);
    }


    else if (strCommand == "block" && !fImporting && !fReindex) // Ignore blocks received while importing
    {
        CBlock block;
        vRecv >> block;

        printf("received block %s\n", block.GetHash().ToString().c_str());
        // block.print();

        CInv inv(MSG_BLOCK, block.GetHash());
        pfrom->AddInventoryKnown(inv);

        CValidationState state;
        if (ProcessBlock(state, pfrom, &block))
            mapAlreadyAskedFor.erase(inv);
        int nDoS;
        if (state.IsInvalid(nDoS))
            pfrom->Misbehaving(nDoS);
    }


    else if (strCommand == "getaddr")
    {
        int64_t cutoff = GetTime() - (7 * 24 * 60 * 60);
        pfrom->vAddrToSend.clear();
        vector<CAddress> vAddr = addrman.GetAddr();
        BOOST_FOREACH(const CAddress &addr, vAddr)
            if (addr.nTime > cutoff)
                pfrom->PushAddress(addr);
    }


    else if (strCommand == "mempool")
    {
        std::vector<uint256> vtxid;
        LOCK2(mempool.cs, pfrom->cs_filter);
        mempool.queryHashes(vtxid);
        vector<CInv> vInv;
        BOOST_FOREACH(uint256& hash, vtxid) {
            CInv inv(MSG_TX, hash);
            if ((pfrom->pfilter && pfrom->pfilter->IsRelevantAndUpdate(mempool.lookup(hash), hash)) ||
               (!pfrom->pfilter))
                vInv.push_back(inv);
            if (vInv.size() == MAX_INV_SZ)
                break;
        }
        if (vInv.size() > 0)
            pfrom->PushMessage("inv", vInv);
    }


    else if (strCommand == "ping")
    {
        if (pfrom->nVersion > BIP0031_VERSION)
        {
            uint64_t nonce = 0;
            vRecv >> nonce;
            // Echo the message back with the nonce. This allows for two useful features:
            //
            // 1) A remote node can quickly check if the connection is operational
            // 2) Remote nodes can measure the latency of the network thread. If this node
            //    is overloaded it won't respond to pings quickly and the remote node can
            //    avoid sending us more work, like chain download requests.
            //
            // The nonce stops the remote getting confused between different pings: without
            // it, if the remote node sends a ping once per second and this node takes 5
            // seconds to respond to each, the 5th ping the remote sends would appear to
            // return very quickly.
            pfrom->PushMessage("pong", nonce);
        }
    }


    else if (strCommand == "alert")
    {
        CAlert alert;
        vRecv >> alert;

        uint256 alertHash = alert.GetHash();
        if (pfrom->setKnown.count(alertHash) == 0)
        {
            if (alert.ProcessAlert())
            {
                // Relay
                pfrom->setKnown.insert(alertHash);
                {
                    LOCK(cs_vNodes);
                    BOOST_FOREACH(CNode* pnode, vNodes)
                        alert.RelayTo(pnode);
                }
            }
            else {
                // Small DoS penalty so peers that send us lots of
                // duplicate/expired/invalid-signature/whatever alerts
                // eventually get banned.
                // This isn't a Misbehaving(100) (immediate ban) because the
                // peer might be an older or different implementation with
                // a different signature key, etc.
                pfrom->Misbehaving(10);
            }
        }
    }


    else if (strCommand == "filterload")
    {
        CBloomFilter filter;
        vRecv >> filter;

        if (!filter.IsWithinSizeConstraints())
            // There is no excuse for sending a too-large filter
            pfrom->Misbehaving(100);
        else
        {
            LOCK(pfrom->cs_filter);
            delete pfrom->pfilter;
            pfrom->pfilter = new CBloomFilter(filter);
        }
        pfrom->fRelayTxes = true;
    }


    else if (strCommand == "filteradd")
    {
        vector<unsigned char> vData;
        vRecv >> vData;

        // Nodes must NEVER send a data item > 520 bytes (the max size for a script data object,
        // and thus, the maximum size any matched object can have) in a filteradd message
        if (vData.size() > MAX_SCRIPT_ELEMENT_SIZE)
        {
            pfrom->Misbehaving(100);
        } else {
            LOCK(pfrom->cs_filter);
            if (pfrom->pfilter)
                pfrom->pfilter->insert(vData);
            else
                pfrom->Misbehaving(100);
        }
    }


    else if (strCommand == "filterclear")
    {
        LOCK(pfrom->cs_filter);
        delete pfrom->pfilter;
        pfrom->pfilter = NULL;
        pfrom->fRelayTxes = true;
    }


    else
    {
        // Ignore unknown commands for extensibility
    }


    // Update the last seen time for this node's address
    if (pfrom->fNetworkNode)
        if (strCommand == "version" || strCommand == "addr" || strCommand == "inv" || strCommand == "getdata" || strCommand == "ping")
            AddressCurrentlyConnected(pfrom->addr);


    return true;
}

// requires LOCK(cs_vRecvMsg)
bool ProcessMessages(CNode* pfrom)
{
    //if (fDebug)
    //    printf("ProcessMessages(%zu messages)\n", pfrom->vRecvMsg.size());

    //
    // Message format
    //  (4) message start
    //  (12) command
    //  (4) size
    //  (4) checksum
    //  (x) data
    //
    bool fOk = true;

    if (!pfrom->vRecvGetData.empty())
        ProcessGetData(pfrom);

    std::deque<CNetMessage>::iterator it = pfrom->vRecvMsg.begin();
    while (!pfrom->fDisconnect && it != pfrom->vRecvMsg.end()) {
        // Don't bother if send buffer is too full to respond anyway
        if (pfrom->nSendSize >= SendBufferSize())
            break;

        // get next message
        CNetMessage& msg = *it;

        //if (fDebug)
        //    printf("ProcessMessages(message %u msgsz, %zu bytes, complete:%s)\n",
        //            msg.hdr.nMessageSize, msg.vRecv.size(),
        //            msg.complete() ? "Y" : "N");

        // end, if an incomplete message is found
        if (!msg.complete())
            break;

        // at this point, any failure means we can delete the current message
        it++;

        // Scan for message start
        if (memcmp(msg.hdr.pchMessageStart, Params().MessageStart(), MESSAGE_START_SIZE) != 0) {
            printf("\n\nPROCESSMESSAGE: INVALID MESSAGESTART\n\n");
            fOk = false;
            break;
        }

        // Read header
        CMessageHeader& hdr = msg.hdr;
        if (!hdr.IsValid())
        {
            printf("\n\nPROCESSMESSAGE: ERRORS IN HEADER %s\n\n\n", hdr.GetCommand().c_str());
            continue;
        }
        string strCommand = hdr.GetCommand();

        // Message size
        unsigned int nMessageSize = hdr.nMessageSize;

        // Checksum
        CDataStream& vRecv = msg.vRecv;
        uint256 hash = Hash(vRecv.begin(), vRecv.begin() + nMessageSize);
        unsigned int nChecksum = 0;
        memcpy(&nChecksum, &hash, sizeof(nChecksum));
        if (nChecksum != hdr.nChecksum)
        {
            printf("ProcessMessages(%s, %u bytes) : CHECKSUM ERROR nChecksum=%08x hdr.nChecksum=%08x\n",
               strCommand.c_str(), nMessageSize, nChecksum, hdr.nChecksum);
            continue;
        }

        // Process message
        bool fRet = false;
        try
        {
            {
                LOCK(cs_main);
                fRet = ProcessMessage(pfrom, strCommand, vRecv);
            }
            boost::this_thread::interruption_point();
        }
        catch (std::ios_base::failure& e)
        {
            if (strstr(e.what(), "end of data"))
            {
                // Allow exceptions from under-length message on vRecv
                printf("ProcessMessages(%s, %u bytes) : Exception '%s' caught, normally caused by a message being shorter than its stated length\n", strCommand.c_str(), nMessageSize, e.what());
            }
            else if (strstr(e.what(), "size too large"))
            {
                // Allow exceptions from over-long size
                printf("ProcessMessages(%s, %u bytes) : Exception '%s' caught\n", strCommand.c_str(), nMessageSize, e.what());
            }
            else
            {
                PrintExceptionContinue(&e, "ProcessMessages()");
            }
        }
        catch (boost::thread_interrupted) {
            throw;
        }
        catch (std::exception& e) {
            PrintExceptionContinue(&e, "ProcessMessages()");
        } catch (...) {
            PrintExceptionContinue(NULL, "ProcessMessages()");
        }

        if (!fRet)
            printf("ProcessMessage(%s, %u bytes) FAILED\n", strCommand.c_str(), nMessageSize);
        else
            break; // give other peers a chance
    } // loop

    // In case the connection got shut down, its receive buffer was wiped
    if (!pfrom->fDisconnect)
        pfrom->vRecvMsg.erase(pfrom->vRecvMsg.begin(), it);

    return fOk;
}


bool SendMessages(CNode* pto, bool fSendTrickle)
{
    // Don't send anything until we get their version message
    if (pto->nVersion == 0)
        return true;

    // Keep-alive ping. We send a nonce of zero because we don't use it anywhere
    // right now.
    if (pto->nLastSend && GetTime() - pto->nLastSend > 30 * 60 && pto->vSendMsg.empty()) {
        uint64_t nonce = 0;
        if (pto->nVersion > BIP0031_VERSION)
            pto->PushMessage("ping", nonce);
        else
            pto->PushMessage("ping");
    }

    // Address refresh broadcast
    static int64_t nLastRebroadcast;
    if (!IsInitialBlockDownload() && (GetTime() - nLastRebroadcast > 24 * 60 * 60))
    {
        {
            LOCK(cs_vNodes);
            BOOST_FOREACH(CNode* pnode, vNodes)
            {
                // Periodically clear setAddrKnown to allow refresh broadcasts
                if (nLastRebroadcast)
                    pnode->setAddrKnown.clear();

                // Rebroadcast our address
                if (!fNoListen)
                {
                    CAddress addr = GetLocalAddress(&pnode->addr);
                    if (addr.IsRoutable())
                        pnode->PushAddress(addr);
                }
            }
        }
        nLastRebroadcast = GetTime();
    }

    //
    // Message: addr
    //
    if (fSendTrickle)
    {
        vector<CAddress> vAddr;
        vAddr.reserve(pto->vAddrToSend.size());
        BOOST_FOREACH(const CAddress& addr, pto->vAddrToSend)
        {
            // returns true if wasn't already contained in the set
            if (pto->setAddrKnown.insert(addr).second)
            {
                vAddr.push_back(addr);
                // receiver rejects addr messages larger than 1000
                if (vAddr.size() >= 1000)
                {
                    pto->PushMessage("addr", vAddr);
                    vAddr.clear();
                }
            }
        }
        pto->vAddrToSend.clear();
        if (!vAddr.empty())
            pto->PushMessage("addr", vAddr);
    }

    TRY_LOCK(cs_main, lockMain);

    if (!lockMain)
        return true;

    // Start block sync
    if (pto->fStartSync && !fImporting && !fReindex) {
        pto->fStartSync = false;
        PushGetBlocks(pto, pindexBest, uint256(0));
    }

    // Resend wallet transactions that haven't gotten in a block yet
    // Except during reindex, importing and IBD, when old wallet
    // transactions become unconfirmed and spams other nodes.
    if (!fReindex && !fImporting && !IsInitialBlockDownload())
    {
        ResendWalletTransactions();
    }

    //
    // Message: inventory
    //
    vector<CInv> vInv;
    vector<CInv> vInvWait;
    {
        LOCK(pto->cs_inventory);
        vInv.reserve(pto->vInventoryToSend.size());
        vInvWait.reserve(pto->vInventoryToSend.size());
        BOOST_FOREACH(const CInv& inv, pto->vInventoryToSend)
        {
            if (pto->setInventoryKnown.count(inv))
                continue;

            // trickle out tx inv to protect privacy
            if (inv.type == MSG_TX && !fSendTrickle)
            {
                // 1/4 of tx invs blast to all immediately
                static uint256 hashSalt;
                if (hashSalt == 0)
                    hashSalt = GetRandHash();
                uint256 hashRand = inv.hash ^ hashSalt;
                hashRand = Hash(BEGIN(hashRand), END(hashRand));
                bool fTrickleWait = ((hashRand & 3) != 0);

                // always trickle our own transactions
                if (!fTrickleWait)
                {
                    CWalletTx wtx;
                    if (GetTransaction(inv.hash, wtx))
                        if (wtx.fFromMe)
                            fTrickleWait = true;
                }

                if (fTrickleWait)
                {
                    vInvWait.push_back(inv);
                    continue;
                }
            }

            // returns true if wasn't already contained in the set
            if (pto->setInventoryKnown.insert(inv).second)
            {
                vInv.push_back(inv);
                if (vInv.size() >= 1000)
                {
                    pto->PushMessage("inv", vInv);
                    vInv.clear();
                }
            }
        }
        pto->vInventoryToSend = vInvWait;
    }
    if (!vInv.empty())
        pto->PushMessage("inv", vInv);

    //
    // Message: getdata
    //
    vector<CInv> vGetData;
    int64_t nNow = GetTime() * 1000000;
    while (!pto->mapAskFor.empty() && (*pto->mapAskFor.begin()).first <= nNow)
    {
        const CInv& inv = (*pto->mapAskFor.begin()).second;
        if (!AlreadyHave(inv))
        {
            if (fDebugNet)
                printf("sending getdata: %s\n", inv.ToString().c_str());
            vGetData.push_back(inv);
            if (vGetData.size() >= 1000)
            {
                pto->PushMessage("getdata", vGetData);
                vGetData.clear();
            }
        }
        pto->mapAskFor.erase(pto->mapAskFor.begin());
    }
    if (!vGetData.empty())
        pto->PushMessage("getdata", vGetData);

    return true;
}














//////////////////////////////////////////////////////////////////////////////
//
// BitcoinMiner
//

int static FormatHashBlocks(void* pbuffer, unsigned int len)
{
    unsigned char* pdata = (unsigned char*)pbuffer;
    unsigned int blocks = 1 + ((len + 8) / 64);
    unsigned char* pend = pdata + 64 * blocks;
    memset(pdata + len, 0, 64 * blocks - len);
    pdata[len] = 0x80;
    unsigned int bits = len * 8;
    pend[-1] = (bits >> 0) & 0xff;
    pend[-2] = (bits >> 8) & 0xff;
    pend[-3] = (bits >> 16) & 0xff;
    pend[-4] = (bits >> 24) & 0xff;
    return blocks;
}

static const unsigned int pSHA256InitState[8] =
{0x6a09e667, 0xbb67ae85, 0x3c6ef372, 0xa54ff53a, 0x510e527f, 0x9b05688c, 0x1f83d9ab, 0x5be0cd19};

void SHA256Transform(void* pstate, void* pinput, const void* pinit)
{
    SHA256_CTX ctx;
    unsigned char data[64];

    SHA256_Init(&ctx);

    for (int i = 0; i < 16; i++)
        ((uint32_t*)data)[i] = ByteReverse(((uint32_t*)pinput)[i]);

    for (int i = 0; i < 8; i++)
        ctx.h[i] = ((uint32_t*)pinit)[i];

    SHA256_Update(&ctx, data, sizeof(data));
    for (int i = 0; i < 8; i++)
        ((uint32_t*)pstate)[i] = ctx.h[i];
}

//
// ScanHash scans nonces looking for a hash with at least some zero bits.
// It operates on big endian data.  Caller does the byte reversing.
// All input buffers are 16-byte aligned.  nNonce is usually preserved
// between calls, but periodically or if nNonce is 0xffff0000 or above,
// the block is rebuilt and nNonce starts over at zero.
//
unsigned int static ScanHash_CryptoPP(char* pmidstate, char* pdata, char* phash1, char* phash, unsigned int& nHashesDone)
{
    unsigned int& nNonce = *(unsigned int*)(pdata + 12);
    for (;;)
    {
        // Crypto++ SHA256
        // Hash pdata using pmidstate as the starting state into
        // pre-formatted buffer phash1, then hash phash1 into phash
        nNonce++;
        SHA256Transform(phash1, pdata, pmidstate);
        SHA256Transform(phash, phash1, pSHA256InitState);

        // Return the nonce if the hash has at least some zero bits,
        // caller will check if it has enough to reach the target
        if (((unsigned short*)phash)[14] == 0)
            return nNonce;

        // If nothing found after trying for a while, return -1
        if ((nNonce & 0xffff) == 0)
        {
            nHashesDone = 0xffff+1;
            return (unsigned int) -1;
        }
        if ((nNonce & 0xfff) == 0)
            boost::this_thread::interruption_point();
    }
}

// CTxInfo represents a logical transaction to potentially be included in blocks
// It stores extra metadata such as the subjective priority of a transaction at the time of building the block
// When there are unconfirmed transactions that depend on other unconfirmed transactions, these "child" transactions' CTxInfo object factors in its "parents" to its priority and effective size; this way, the "child" can cover the "cost" of its "parents", and the "parents" are included into the block as part of the "child"

class CTxInfo;
typedef std::map<uint256, CTxInfo> mapInfo_t;

class CTxInfo
{
public:
    mapInfo_t *pmapInfoById;
    CMemPoolTx* ptx;
    uint256 hash;
private:
    set<uint256> setDependsOn;
public:
    set<uint256> setDependents;
    double dPriority;
    double dPriorityDelta;
    uint64_t nTxFee;
    int nTxSigOps;
    bool fInvalid;
    unsigned int nSize;
    unsigned int nEffectiveSizeCached;

    CTxInfo()
    {
        pmapInfoById = NULL;
        ptx = NULL;
        hash = 0;
        dPriority = 0;
        dPriorityDelta = 0;
        nTxFee = 0;
        fInvalid = false;
        nSize = 0;
        nEffectiveSizeCached = 0;
    }

    void print() const
    {
        printf("CTxInfo(hash=%s, dPriority=%.1f, dPriorityDelta=%.1f, nTxFee=%"PRIu64")\n",
               ptx->GetHash().ToString().c_str(), dPriority, dPriorityDelta, nTxFee);
        BOOST_FOREACH(uint256 hash, setDependsOn)
            printf("   setDependsOn %s\n", hash.ToString().c_str());
    }

    void addDependsOn(const uint256& hashPrev)
    {
        setDependsOn.insert(hashPrev);
        nEffectiveSizeCached = 0;
    }

    void rmDependsOn(const uint256& hashPrev)
    {
        setDependsOn.erase(hashPrev);
        nEffectiveSizeCached = 0;
    }

    // effectiveSize handles inheriting the fInvalid flag as a side effect
    unsigned int effectiveSize()
    {
        if (fInvalid)
            return -1;

        if (nEffectiveSizeCached)
            return nEffectiveSizeCached;

        assert(pmapInfoById);

        if (!nSize)
            nSize = ::GetSerializeSize(*ptx, SER_NETWORK, PROTOCOL_VERSION);
        unsigned int nEffectiveSize = nSize;
        BOOST_FOREACH(const uint256& dephash, setDependsOn)
        {
            CTxInfo& depinfo = (*pmapInfoById)[dephash];
            nEffectiveSize += depinfo.effectiveSize();

            if (depinfo.fInvalid)
            {
                fInvalid = true;
                return -1;
            }
        }
        nEffectiveSizeCached = nEffectiveSize;
        return nEffectiveSize;
    }

    double getPriority()
    {
        // Priority is sum(valuein * age) / txsize
        return dPriority / effectiveSize();
    }

    double getFeePerKB()
    {
        return double(nTxFee) / (double(effectiveSize()) / 1000);
    }

    unsigned int GetLegacySigOpCount()
    {
        assert(pmapInfoById);

        unsigned int n = ::GetLegacySigOpCount(*ptx);
        BOOST_FOREACH(const uint256& dephash, setDependsOn)
        {
            CTxInfo& depinfo = (*pmapInfoById)[dephash];
            n += depinfo.GetLegacySigOpCount();
        }
        return n;
    }

    bool DoInputs(CCoinsViewCache& view, CBlockIndex*pindexPrev, std::vector<CTxInfo*>& vAdded, unsigned int& nSigOpCounter)
    {
        CTransaction& tx = *ptx;

        if (view.HaveCoins(hash))
            // Already included in block template
            return true;

        assert(pmapInfoById);

        BOOST_FOREACH(const uint256& dephash, setDependsOn)
        {
            CTxInfo& depinfo = (*pmapInfoById)[dephash];
            if (!depinfo.DoInputs(view, pindexPrev, vAdded, nSigOpCounter))
                return false;
        }

        if (!view.HaveInputs(tx))
            return false;

        nTxSigOps = GetP2SHSigOpCount(tx, view);
        nSigOpCounter += nTxSigOps;

        CValidationState state;
        if (!CheckInputs(tx, state, view, true, SCRIPT_VERIFY_P2SH))
            return false;

        CTxUndo txundo;
        UpdateCoins(tx, state, view, txundo, pindexPrev->nHeight+1, hash);

        vAdded.push_back(this);

        return true;
    }
};


void CTxMemPool::PrioritiseTransaction(const uint256 hash, const string strHash, double dPriorityDelta, int64_t nFeeDelta)
{
    {
        LOCK(cs);
        std::pair<double, int64_t> &deltas = mapDeltas[hash];
        deltas.first += dPriorityDelta;
        deltas.second += nFeeDelta;
    }
    printf("PrioritiseTransaction: %s priority += %f, fee += %"PRId64"\n", strHash.c_str(), dPriorityDelta, nFeeDelta);
}

void CTxMemPool::ApplyDeltas(const uint256 hash, double &dPriorityDelta, int64_t &nFeeDelta)
{
    LOCK(cs);
    std::map<uint256, std::pair<double, int64_t> >::iterator pos = mapDeltas.find(hash);
    if (pos == mapDeltas.end())
        return;
    const std::pair<double, int64_t> &deltas = pos->second;
    dPriorityDelta += deltas.first;
    nFeeDelta += deltas.second;
}


uint64_t nLastBlockTx = 0;
uint64_t nLastBlockSize = 0;

// We want to sort transactions by priority and fee, so:
typedef CTxInfo* TxPriority;
class TxPriorityCompare
{
    bool byFee;
public:
    TxPriorityCompare(bool _byFee) : byFee(_byFee) { }
    bool operator()(const TxPriority& a, const TxPriority& b)
    {
        if (byFee)
        {
            if (a->getFeePerKB() == b->getFeePerKB())
                return a->getPriority() < b->getPriority();
            return a->getFeePerKB() < b->getFeePerKB();
        }
        else
        {
            if (a->getPriority() == b->getPriority())
                return a->getFeePerKB() < b->getFeePerKB();
            return a->getPriority() < b->getPriority();
        }
    }
};

CBlockTemplate* CreateNewBlock(CReserveKey& reservekey)
{
    // Create new block
    auto_ptr<CBlockTemplate> pblocktemplate(new CBlockTemplate());
    if(!pblocktemplate.get())
        return NULL;
    CBlock *pblock = &pblocktemplate->block; // pointer for convenience

    // Create coinbase tx
    CTransaction txNew;
    txNew.vin.resize(1);
    txNew.vin[0].prevout.SetNull();
    txNew.vout.resize(1);
    CPubKey pubkey;
    if (!reservekey.GetReservedKey(pubkey))
        return NULL;
    txNew.vout[0].scriptPubKey << pubkey << OP_CHECKSIG;

    // Add our coinbase tx as first transaction
    pblock->vtx.push_back(txNew);
    pblocktemplate->vTxFees.push_back(-1); // updated at end
    pblocktemplate->vTxSigOps.push_back(-1); // updated at end

    // Collect memory pool transactions into the block
    int64_t nFees = 0;
    {
        LOCK2(cs_main, mempool.cs);
        CBlockIndex* pindexPrev = pindexBest;
        CCoinsViewCache view(*pcoinsTip, true);

        // Priority order to process transactions
        mapInfo_t mapInfoById;
        bool fPrintPriority = GetBoolArg("-printpriority", false);

        // This vector will be sorted into a priority queue:
        vector<TxPriority> vecPriority;
        vecPriority.reserve(mempool.mapTx.size());

        for (map<uint256, CMemPoolTx *>::iterator mi = mempool.mapTx.begin(); mi != mempool.mapTx.end(); ++mi)
        {
            CMemPoolTx& tx = *mi->second;

            const uint256& hash = tx.GetHash();
            CTxInfo& txinfo = mapInfoById[hash];
            txinfo.hash = hash;
            txinfo.pmapInfoById = &mapInfoById;
            txinfo.ptx = &tx;

            // Note how we want to know if the tx is considered final in the
            // block we are mining, not the current best block.
            if (tx.IsCoinBase() || !IsFinalTx(tx, pindexPrev->nHeight + 1))
            {
                txinfo.fInvalid = true;
                continue;
            }

            double& dPriority = txinfo.dPriority;
            uint64_t& nTxFee = txinfo.nTxFee;
            int64_t nTotalIn = 0;
            BOOST_FOREACH(const CTxIn& txin, tx.vin)
            {
                // Read prev transaction
                int64_t nValueIn;
                int nConf;
                if (view.HaveCoins(txin.prevout.hash))
                {
                    const CCoins &coins = view.GetCoins(txin.prevout.hash);
                    // Input is confirmed
                    nConf = pindexPrev->nHeight - coins.nHeight + 1;
                    nValueIn = coins.vout[txin.prevout.n].nValue;
                    dPriority += (double)nValueIn * nConf;
                }
                else
                if (mempool.mapTx.count(txin.prevout.hash))
                {
                    // Input is still unconfirmed
                    const uint256& hashPrev = txin.prevout.hash;
                    nValueIn = mempool.mapTx[hashPrev]->vout[txin.prevout.n].nValue;
                    txinfo.addDependsOn(hashPrev);
                    mapInfoById[hashPrev].setDependents.insert(hash);
                    nConf = 0;
                }
                else
                {
                    // We don't know where the input is
                    // In this case, it's impossible to include this transaction in a block, so mark it invalid and move on
                    txinfo.fInvalid = true;
                    printf("priority %s invalid input %s\n", txinfo.hash.ToString().substr(0,10).c_str(), txin.prevout.hash.ToString().substr(0,10).c_str());
                    goto nexttxn;
                }

                nTotalIn += nValueIn;
            }

            mempool.ApplyDeltas(hash, txinfo.dPriorityDelta, nTotalIn);

            nTxFee = nTotalIn - GetValueOut(tx);

            vecPriority.push_back(&txinfo);

nexttxn:    (void)1;
        }

        // Collect transactions into block
        uint64_t nBlockSize = 1000;
        uint64_t nBlockTx = 0;
        int nBlockSigOps = 100;
        bool fSortedByFee = (nBlockPrioritySize <= 0);

        TxPriorityCompare comparer(fSortedByFee);
        std::make_heap(vecPriority.begin(), vecPriority.end(), comparer);

        while (!vecPriority.empty())
        {
            // Take highest priority transaction off the priority queue:
            CTxInfo& txinfo = *(vecPriority.front());
            std::pop_heap(vecPriority.begin(), vecPriority.end(), comparer);
            vecPriority.pop_back();

            if (txinfo.fInvalid)
                continue;

            CTransaction& tx = *txinfo.ptx;
            double dPriority = txinfo.getPriority();
            double dFeePerKb = txinfo.getFeePerKB();

            // Size limits
            unsigned int nTxSize = txinfo.effectiveSize();
            if (nBlockSize + nTxSize >= nBlockMaxSize)
                continue;

            // Legacy limits on sigOps:
            unsigned int nTxSigOps = txinfo.GetLegacySigOpCount();
            if (nBlockSigOps + nTxSigOps >= MAX_BLOCK_SIGOPS)
                continue;

            // Skip free transactions if we're past the minimum block size:
            uint256 hash = tx.GetHash();
            double dPriorityDelta = 0;
            int64_t nFeeDelta = 0;
            mempool.ApplyDeltas(hash, dPriorityDelta, nFeeDelta);
            if (fSortedByFee && (dPriorityDelta <= 0) && (nFeeDelta <= 0) && (dFeePerKb < CTransaction::nMinTxFee) && (nBlockSize + nTxSize >= nBlockMinSize))
                continue;

            // Prioritise by fee once past the priority size or we run out of high-priority
            // transactions:
            if (!fSortedByFee &&
                ((nBlockSize + nTxSize >= nBlockPrioritySize) || !AllowFree(dPriority)))
            {
                fSortedByFee = true;
                comparer = TxPriorityCompare(fSortedByFee);
                std::make_heap(vecPriority.begin(), vecPriority.end(), comparer);
            }

            // second layer cached modifications just for this transaction
            CCoinsViewCache viewTemp(view, true);

            std::vector<CTxInfo*> vAdded;
            if (!txinfo.DoInputs(viewTemp, pindexPrev, vAdded, nTxSigOps))
                continue;

            if (nBlockSigOps + nTxSigOps >= MAX_BLOCK_SIGOPS)
                continue;

            // push changes from the second layer cache to the first one
            viewTemp.Flush();

            // Added
            nBlockSize += nTxSize;
            nBlockTx += vAdded.size();
            nBlockSigOps += nTxSigOps;

            if (fPrintPriority)
            {
                printf("priority %.1f feeperkb %.1f txid %s\n",
                       dPriority, dFeePerKb, tx.GetHash().ToString().c_str());
            }

            bool fResort = false;
            BOOST_FOREACH(CTxInfo* ptxinfo, vAdded)
            {
                pblock->vtx.push_back(*ptxinfo->ptx);
                pblocktemplate->vTxFees.push_back(ptxinfo->nTxFee);
                pblocktemplate->vTxSigOps.push_back(ptxinfo->nTxSigOps);
                nFees += ptxinfo->nTxFee;

                ptxinfo->fInvalid = true;
                if (!ptxinfo->setDependents.empty())
                {
                    fResort = true;
                    BOOST_FOREACH(const uint256& dhash, ptxinfo->setDependents)
                    {
                        CTxInfo& dtxinfo = mapInfoById[dhash];
                        dtxinfo.rmDependsOn(ptxinfo->hash);
                        fResort = true;
                    }
                }
            }
            if (fResort)
                // Re-sort the priority queue to pick up on improved standing
                std::make_heap(vecPriority.begin(), vecPriority.end(), comparer);
        }

        nLastBlockTx = nBlockTx;
        nLastBlockSize = nBlockSize;
        printf("CreateNewBlock(): total size %"PRIu64"\n", nBlockSize);

        pblock->vtx[0].vout[0].nValue = GetBlockValue(pindexPrev->nHeight+1, nFees);
        pblocktemplate->vTxFees[0] = -nFees;

        // Fill in header
        pblock->hashPrevBlock  = pindexPrev->GetBlockHash();
        UpdateTime(*pblock, pindexPrev);
        pblock->nBits          = GetNextWorkRequired(pindexPrev, pblock);
        pblock->nNonce         = 0;
        pblock->vtx[0].vin[0].scriptSig = CScript() << OP_0 << OP_0;
        pblocktemplate->vTxSigOps[0] = GetLegacySigOpCount(pblock->vtx[0]);

        CBlockIndex indexDummy(*pblock);
        indexDummy.pprev = pindexPrev;
        indexDummy.nHeight = pindexPrev->nHeight + 1;
        CCoinsViewCache viewNew(*pcoinsTip, true);
        CValidationState state;
        if (!ConnectBlock(*pblock, state, &indexDummy, viewNew, true))
            throw std::runtime_error("CreateNewBlock() : ConnectBlock failed");
    }

    return pblocktemplate.release();
}


void IncrementExtraNonce(CBlock* pblock, CBlockIndex* pindexPrev, unsigned int& nExtraNonce)
{
    // Update nExtraNonce
    static uint256 hashPrevBlock;
    if (hashPrevBlock != pblock->hashPrevBlock)
    {
        nExtraNonce = 0;
        hashPrevBlock = pblock->hashPrevBlock;
    }
    ++nExtraNonce;
    unsigned int nHeight = pindexPrev->nHeight+1; // Height first in coinbase required for block.version=2
    pblock->vtx[0].vin[0].scriptSig = (CScript() << nHeight << CBigNum(nExtraNonce)) + COINBASE_FLAGS;
    assert(pblock->vtx[0].vin[0].scriptSig.size() <= 100);

    pblock->hashMerkleRoot = pblock->BuildMerkleTree();
}


void FormatHashBuffers(CBlock* pblock, char* pmidstate, char* pdata, char* phash1)
{
    //
    // Pre-build hash buffers
    //
    struct
    {
        struct unnamed2
        {
            int nVersion;
            uint256 hashPrevBlock;
            uint256 hashMerkleRoot;
            unsigned int nTime;
            unsigned int nBits;
            unsigned int nNonce;
        }
        block;
        unsigned char pchPadding0[64];
        uint256 hash1;
        unsigned char pchPadding1[64];
    }
    tmp;
    memset(&tmp, 0, sizeof(tmp));

    tmp.block.nVersion       = pblock->nVersion;
    tmp.block.hashPrevBlock  = pblock->hashPrevBlock;
    tmp.block.hashMerkleRoot = pblock->hashMerkleRoot;
    tmp.block.nTime          = pblock->nTime;
    tmp.block.nBits          = pblock->nBits;
    tmp.block.nNonce         = pblock->nNonce;

    FormatHashBlocks(&tmp.block, sizeof(tmp.block));
    FormatHashBlocks(&tmp.hash1, sizeof(tmp.hash1));

    // Byte swap all the input buffer
    for (unsigned int i = 0; i < sizeof(tmp)/4; i++)
        ((unsigned int*)&tmp)[i] = ByteReverse(((unsigned int*)&tmp)[i]);

    // Precalc the first half of the first hash, which stays constant
    SHA256Transform(pmidstate, &tmp.block, pSHA256InitState);

    memcpy(pdata, &tmp.block, 128);
    memcpy(phash1, &tmp.hash1, 64);
}


bool CheckWork(CBlock* pblock, CWallet& wallet, CReserveKey& reservekey)
{
    uint256 hash = pblock->GetHash();
    uint256 hashTarget = CBigNum().SetCompact(pblock->nBits).getuint256();

    if (hash > hashTarget)
        return false;

    //// debug print
    printf("BitcoinMiner:\n");
    printf("proof-of-work found  \n  hash: %s  \ntarget: %s\n", hash.GetHex().c_str(), hashTarget.GetHex().c_str());
    pblock->print();
    printf("generated %s\n", FormatMoney(pblock->vtx[0].vout[0].nValue).c_str());

    // Found a solution
    {
        LOCK(cs_main);
        if (pblock->hashPrevBlock != hashBestChain)
            return error("BitcoinMiner : generated block is stale");

        // Remove key from key pool
        reservekey.KeepKey();

        // Track how many getdata requests this block gets
        {
            LOCK(wallet.cs_wallet);
            wallet.mapRequestCount[pblock->GetHash()] = 0;
        }

        // Process this block the same as if we had received it from another node
        CValidationState state;
        if (!ProcessBlock(state, NULL, pblock))
            return error("BitcoinMiner : ProcessBlock, block not accepted");
    }

    return true;
}

void static BitcoinMiner(CWallet *pwallet)
{
    printf("BitcoinMiner started\n");
    SetThreadPriority(THREAD_PRIORITY_LOWEST);
    RenameThread("bitcoin-miner");

    // Each thread has its own key and counter
    CReserveKey reservekey(pwallet);
    unsigned int nExtraNonce = 0;

    try { loop {
        if (Params().NetworkID() != CChainParams::REGTEST) {
            // Busy-wait for the network to come online so we don't waste time mining
            // on an obsolete chain. In regtest mode we expect to fly solo.
            while (vNodes.empty())
                MilliSleep(1000);
        }

        //
        // Create new block
        //
        unsigned int nTransactionsUpdatedLast = nTransactionsUpdated;
        CBlockIndex* pindexPrev = pindexBest;

        auto_ptr<CBlockTemplate> pblocktemplate(CreateNewBlock(reservekey));
        if (!pblocktemplate.get())
            return;
        CBlock *pblock = &pblocktemplate->block;
        IncrementExtraNonce(pblock, pindexPrev, nExtraNonce);

        printf("Running BitcoinMiner with %"PRIszu" transactions in block (%u bytes)\n", pblock->vtx.size(),
               ::GetSerializeSize(*pblock, SER_NETWORK, PROTOCOL_VERSION));

        //
        // Pre-build hash buffers
        //
        char pmidstatebuf[32+16]; char* pmidstate = alignup<16>(pmidstatebuf);
        char pdatabuf[128+16];    char* pdata     = alignup<16>(pdatabuf);
        char phash1buf[64+16];    char* phash1    = alignup<16>(phash1buf);

        FormatHashBuffers(pblock, pmidstate, pdata, phash1);

        unsigned int& nBlockTime = *(unsigned int*)(pdata + 64 + 4);
        unsigned int& nBlockBits = *(unsigned int*)(pdata + 64 + 8);
        unsigned int& nBlockNonce = *(unsigned int*)(pdata + 64 + 12);


        //
        // Search
        //
        int64_t nStart = GetTime();
        uint256 hashTarget = CBigNum().SetCompact(pblock->nBits).getuint256();
        uint256 hashbuf[2];
        uint256& hash = *alignup<16>(hashbuf);
        loop
        {
            unsigned int nHashesDone = 0;
            unsigned int nNonceFound;

            // Crypto++ SHA256
            nNonceFound = ScanHash_CryptoPP(pmidstate, pdata + 64, phash1,
                                            (char*)&hash, nHashesDone);

            // Check if something found
            if (nNonceFound != (unsigned int) -1)
            {
                for (unsigned int i = 0; i < sizeof(hash)/4; i++)
                    ((unsigned int*)&hash)[i] = ByteReverse(((unsigned int*)&hash)[i]);

                if (hash <= hashTarget)
                {
                    // Found a solution
                    pblock->nNonce = ByteReverse(nNonceFound);
                    assert(hash == pblock->GetHash());

                    SetThreadPriority(THREAD_PRIORITY_NORMAL);
                    CheckWork(pblock, *pwalletMain, reservekey);
                    SetThreadPriority(THREAD_PRIORITY_LOWEST);

                    // In regression test mode, stop mining after a block is found. This
                    // allows developers to controllably generate a block on demand.
                    if (Params().NetworkID() == CChainParams::REGTEST)
                        throw boost::thread_interrupted();

                    break;
                }
            }

            // Meter hashes/sec
            static int64_t nHashCounter;
            if (nHPSTimerStart == 0)
            {
                nHPSTimerStart = GetTimeMillis();
                nHashCounter = 0;
            }
            else
                nHashCounter += nHashesDone;
            if (GetTimeMillis() - nHPSTimerStart > 4000)
            {
                static CCriticalSection cs;
                {
                    LOCK(cs);
                    if (GetTimeMillis() - nHPSTimerStart > 4000)
                    {
                        dHashesPerSec = 1000.0 * nHashCounter / (GetTimeMillis() - nHPSTimerStart);
                        nHPSTimerStart = GetTimeMillis();
                        nHashCounter = 0;
                        static int64_t nLogTime;
                        if (GetTime() - nLogTime > 30 * 60)
                        {
                            nLogTime = GetTime();
                            printf("hashmeter %6.0f khash/s\n", dHashesPerSec/1000.0);
                        }
                    }
                }
            }

            // Check for stop or if block needs to be rebuilt
            boost::this_thread::interruption_point();
            if (vNodes.empty() && Params().NetworkID() != CChainParams::REGTEST)
                break;
            if (nBlockNonce >= 0xffff0000)
                break;
            if (nTransactionsUpdated != nTransactionsUpdatedLast && GetTime() - nStart > 60)
                break;
            if (pindexPrev != pindexBest)
                break;

            // Update nTime every few seconds
            UpdateTime(*pblock, pindexPrev);
            nBlockTime = ByteReverse(pblock->nTime);
            if (TestNet())
            {
                // Changing pblock->nTime can change work required on testnet:
                nBlockBits = ByteReverse(pblock->nBits);
                hashTarget = CBigNum().SetCompact(pblock->nBits).getuint256();
            }
        }
    } }
    catch (boost::thread_interrupted)
    {
        printf("BitcoinMiner terminated\n");
        throw;
    }
}

void GenerateBitcoins(bool fGenerate, CWallet* pwallet)
{
    static boost::thread_group* minerThreads = NULL;

    int nThreads = GetArg("-genproclimit", -1);
    if (nThreads < 0) {
        if (Params().NetworkID() == CChainParams::REGTEST)
            nThreads = 1;
        else
            nThreads = boost::thread::hardware_concurrency();
    }

    if (minerThreads != NULL)
    {
        minerThreads->interrupt_all();
        delete minerThreads;
        minerThreads = NULL;
    }

    if (nThreads == 0 || !fGenerate)
        return;

    minerThreads = new boost::thread_group();
    for (int i = 0; i < nThreads; i++)
        minerThreads->create_thread(boost::bind(&BitcoinMiner, pwallet));
}



class CMainCleanup
{
public:
    CMainCleanup() {}
    ~CMainCleanup() {
        // block headers
        std::map<uint256, CBlockIndex*>::iterator it1 = mapBlockIndex.begin();
        for (; it1 != mapBlockIndex.end(); it1++)
            delete (*it1).second;
        mapBlockIndex.clear();

        // orphan blocks
        std::map<uint256, CBlock*>::iterator it2 = mapOrphanBlocks.begin();
        for (; it2 != mapOrphanBlocks.end(); it2++)
            delete (*it2).second;
        mapOrphanBlocks.clear();

        // orphan transactions
        std::map<uint256, CDataStream*>::iterator it3 = mapOrphanTransactions.begin();
        for (; it3 != mapOrphanTransactions.end(); it3++)
            delete (*it3).second;
        mapOrphanTransactions.clear();
    }
} instance_of_cmaincleanup;<|MERGE_RESOLUTION|>--- conflicted
+++ resolved
@@ -2251,23 +2251,17 @@
     // add this block to the view's block chain
     assert(view.SetBestBlock(pindex));
 
-<<<<<<< HEAD
-    // Watch for transactions paying to me
+    
     for (unsigned int i = 0; i < block.vtx.size(); i++)
+    {
+        // Watch for transactions paying to me
         SyncWithWallets(block.GetTxHash(i), block.vtx[i], &block, true);
-=======
-    
-    for (unsigned int i=0; i<vtx.size(); i++)
-    {
-        // Watch for transactions paying to me
-        SyncWithWallets(GetTxHash(i), vtx[i], this, true);
->>>>>>> 4a5e4de2
 
         std::string strCmd = GetArg("-txnotify", "");
 
         if (!IsInitialBlockDownload() && !strCmd.empty())
         {
-            boost::replace_all(strCmd, "%s", GetTxHash(i).GetHex());
+            boost::replace_all(strCmd, "%s", block.GetTxHash(i).GetHex());
             boost::thread t(runCommand, strCmd); // thread runs free
         }
 
