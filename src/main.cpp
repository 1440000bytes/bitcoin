// Copyright (c) 2009-2010 Satoshi Nakamoto
// Distributed under the MIT/X11 software license, see the accompanying
// file license.txt or http://www.opensource.org/licenses/mit-license.php.
#include "headers.h"
#include "cryptopp/sha.h"

using namespace std;
using namespace boost;

//
// Global state
//

CCriticalSection cs_main;

map<uint256, CTransaction> mapTransactions;
CCriticalSection cs_mapTransactions;
unsigned int nTransactionsUpdated = 0;
map<COutPoint, CInPoint> mapNextTx;

map<uint256, CBlockIndex*> mapBlockIndex;
uint256 hashGenesisBlock("0x000000000019d6689c085ae165831e934ff763ae46a2a6c172b3f1b60a8ce26f");
CBigNum bnProofOfWorkLimit(~uint256(0) >> 32);
CBlockIndex* pindexGenesisBlock = NULL;
int nBestHeight = -1;
CBigNum bnBestChainWork = 0;
CBigNum bnBestInvalidWork = 0;
uint256 hashBestChain = 0;
CBlockIndex* pindexBest = NULL;
int64 nTimeBestReceived = 0;

map<uint256, CBlock*> mapOrphanBlocks;
multimap<uint256, CBlock*> mapOrphanBlocksByPrev;

map<uint256, CDataStream*> mapOrphanTransactions;
multimap<uint256, CDataStream*> mapOrphanTransactionsByPrev;

map<uint256, CWalletTx> mapWallet;
vector<uint256> vWalletUpdated;
CCriticalSection cs_mapWallet;

map<vector<unsigned char>, CPrivKey> mapKeys;
map<uint160, vector<unsigned char> > mapPubKeys;
CCriticalSection cs_mapKeys;
CKey keyUser;

map<uint256, int> mapRequestCount;
CCriticalSection cs_mapRequestCount;

map<string, string> mapAddressBook;
CCriticalSection cs_mapAddressBook;

vector<unsigned char> vchDefaultKey;

double dHashesPerSec;
int64 nHPSTimerStart;

// Settings
int fGenerateBitcoins = false;
int64 nTransactionFee = 0;
bool fForceFee = false;
CAddress addrIncoming;
int fLimitProcessors = false;
int nLimitProcessors = 1;
int fMinimizeToTray = true;
int fMinimizeOnClose = true;
#if USE_UPNP
int fUseUPnP = true;
#else
int fUseUPnP = false;
#endif







//////////////////////////////////////////////////////////////////////////////
//
// mapKeys
//

bool AddKey(const CKey& key)
{
    CRITICAL_BLOCK(cs_mapKeys)
    {
        mapKeys[key.GetPubKey()] = key.GetPrivKey();
        mapPubKeys[Hash160(key.GetPubKey())] = key.GetPubKey();
    }
    return CWalletDB().WriteKey(key.GetPubKey(), key.GetPrivKey());
}

vector<unsigned char> GenerateNewKey()
{
    RandAddSeedPerfmon();
    CKey key;
    key.MakeNewKey();
    if (!AddKey(key))
        throw runtime_error("GenerateNewKey() : AddKey failed");
    return key.GetPubKey();
}




//////////////////////////////////////////////////////////////////////////////
//
// mapWallet
//

bool AddToWallet(const CWalletTx& wtxIn)
{
    uint256 hash = wtxIn.GetHash();
    CRITICAL_BLOCK(cs_mapWallet)
    {
        // Inserts only if not already there, returns tx inserted or tx found
        pair<map<uint256, CWalletTx>::iterator, bool> ret = mapWallet.insert(make_pair(hash, wtxIn));
        CWalletTx& wtx = (*ret.first).second;
        bool fInsertedNew = ret.second;
        if (fInsertedNew)
            wtx.nTimeReceived = GetAdjustedTime();

        bool fUpdated = false;
        if (!fInsertedNew)
        {
            // Merge
            if (wtxIn.hashBlock != 0 && wtxIn.hashBlock != wtx.hashBlock)
            {
                wtx.hashBlock = wtxIn.hashBlock;
                fUpdated = true;
            }
            if (wtxIn.nIndex != -1 && (wtxIn.vMerkleBranch != wtx.vMerkleBranch || wtxIn.nIndex != wtx.nIndex))
            {
                wtx.vMerkleBranch = wtxIn.vMerkleBranch;
                wtx.nIndex = wtxIn.nIndex;
                fUpdated = true;
            }
            if (wtxIn.fFromMe && wtxIn.fFromMe != wtx.fFromMe)
            {
                wtx.fFromMe = wtxIn.fFromMe;
                fUpdated = true;
            }
            fUpdated |= wtx.UpdateSpent(wtxIn.vfSpent);
        }

        //// debug print
        printf("AddToWallet %s  %s%s\n", wtxIn.GetHash().ToString().substr(0,10).c_str(), (fInsertedNew ? "new" : ""), (fUpdated ? "update" : ""));

        // Write to disk
        if (fInsertedNew || fUpdated)
            if (!wtx.WriteToDisk())
                return false;

        // If default receiving address gets used, replace it with a new one
        CScript scriptDefaultKey;
        scriptDefaultKey.SetBitcoinAddress(vchDefaultKey);
        BOOST_FOREACH(const CTxOut& txout, wtx.vout)
        {
            if (txout.scriptPubKey == scriptDefaultKey)
            {
                CWalletDB walletdb;
                vchDefaultKey = GetKeyFromKeyPool();
                walletdb.WriteDefaultKey(vchDefaultKey);
                walletdb.WriteName(PubKeyToAddress(vchDefaultKey), "");
            }
        }

        // Notify UI
        vWalletUpdated.push_back(hash);
    }

    // Refresh UI
    MainFrameRepaint();
    return true;
}

bool AddToWalletIfInvolvingMe(const CTransaction& tx, const CBlock* pblock, bool fUpdate = false)
{
    uint256 hash = tx.GetHash();
    bool fExisted = mapWallet.count(hash);
    if (fExisted && !fUpdate) return false;
    if (fExisted || tx.IsMine() || tx.IsFromMe())
    {
        CWalletTx wtx(tx);
        // Get merkle branch if transaction was found in a block
        if (pblock)
            wtx.SetMerkleBranch(pblock);
        return AddToWallet(wtx);
    }
    return false;
}

bool EraseFromWallet(uint256 hash)
{
    CRITICAL_BLOCK(cs_mapWallet)
    {
        if (mapWallet.erase(hash))
            CWalletDB().EraseTx(hash);
    }
    return true;
}

void WalletUpdateSpent(const COutPoint& prevout)
{
    // Anytime a signature is successfully verified, it's proof the outpoint is spent.
    // Update the wallet spent flag if it doesn't know due to wallet.dat being
    // restored from backup or the user making copies of wallet.dat.
    CRITICAL_BLOCK(cs_mapWallet)
    {
        map<uint256, CWalletTx>::iterator mi = mapWallet.find(prevout.hash);
        if (mi != mapWallet.end())
        {
            CWalletTx& wtx = (*mi).second;
            if (!wtx.IsSpent(prevout.n) && wtx.vout[prevout.n].IsMine())
            {
                printf("WalletUpdateSpent found spent coin %sbc %s\n", FormatMoney(wtx.GetCredit()).c_str(), wtx.GetHash().ToString().c_str());
                wtx.MarkSpent(prevout.n);
                wtx.WriteToDisk();
                vWalletUpdated.push_back(prevout.hash);
            }
        }
    }
}








//////////////////////////////////////////////////////////////////////////////
//
// mapOrphanTransactions
//

void AddOrphanTx(const CDataStream& vMsg)
{
    CTransaction tx;
    CDataStream(vMsg) >> tx;
    uint256 hash = tx.GetHash();
    if (mapOrphanTransactions.count(hash))
        return;
    CDataStream* pvMsg = mapOrphanTransactions[hash] = new CDataStream(vMsg);
    BOOST_FOREACH(const CTxIn& txin, tx.vin)
        mapOrphanTransactionsByPrev.insert(make_pair(txin.prevout.hash, pvMsg));
}

void EraseOrphanTx(uint256 hash)
{
    if (!mapOrphanTransactions.count(hash))
        return;
    const CDataStream* pvMsg = mapOrphanTransactions[hash];
    CTransaction tx;
    CDataStream(*pvMsg) >> tx;
    BOOST_FOREACH(const CTxIn& txin, tx.vin)
    {
        for (multimap<uint256, CDataStream*>::iterator mi = mapOrphanTransactionsByPrev.lower_bound(txin.prevout.hash);
             mi != mapOrphanTransactionsByPrev.upper_bound(txin.prevout.hash);)
        {
            if ((*mi).second == pvMsg)
                mapOrphanTransactionsByPrev.erase(mi++);
            else
                mi++;
        }
    }
    delete pvMsg;
    mapOrphanTransactions.erase(hash);
}








//////////////////////////////////////////////////////////////////////////////
//
// CTransaction and CTxIndex
//

bool CTransaction::ReadFromDisk(CTxDB& txdb, COutPoint prevout, CTxIndex& txindexRet)
{
    SetNull();
    if (!txdb.ReadTxIndex(prevout.hash, txindexRet))
        return false;
    if (!ReadFromDisk(txindexRet.pos))
        return false;
    if (prevout.n >= vout.size())
    {
        SetNull();
        return false;
    }
    return true;
}

bool CTransaction::ReadFromDisk(CTxDB& txdb, COutPoint prevout)
{
    CTxIndex txindex;
    return ReadFromDisk(txdb, prevout, txindex);
}

bool CTransaction::ReadFromDisk(COutPoint prevout)
{
    CTxDB txdb("r");
    CTxIndex txindex;
    return ReadFromDisk(txdb, prevout, txindex);
}

bool CTxIn::IsMine() const
{
    CRITICAL_BLOCK(cs_mapWallet)
    {
        map<uint256, CWalletTx>::iterator mi = mapWallet.find(prevout.hash);
        if (mi != mapWallet.end())
        {
            const CWalletTx& prev = (*mi).second;
            if (prevout.n < prev.vout.size())
                if (prev.vout[prevout.n].IsMine())
                    return true;
        }
    }
    return false;
}

int64 CTxIn::GetDebit() const
{
    CRITICAL_BLOCK(cs_mapWallet)
    {
        map<uint256, CWalletTx>::iterator mi = mapWallet.find(prevout.hash);
        if (mi != mapWallet.end())
        {
            const CWalletTx& prev = (*mi).second;
            if (prevout.n < prev.vout.size())
                if (prev.vout[prevout.n].IsMine())
                    return prev.vout[prevout.n].nValue;
        }
    }
    return 0;
}

int64 CWalletTx::GetTxTime() const
{
    if (!fTimeReceivedIsTxTime)
    {
        // If we did not receive the transaction directly, we rely on the block's
        // time to figure out when it happened.  We use the median over a range
        // of blocks to try to filter out inaccurate block times.
        map<uint256, CBlockIndex*>::iterator mi = mapBlockIndex.find(hashBlock);
        if (mi != mapBlockIndex.end())
        {
            CBlockIndex* pindex = (*mi).second;
            if (pindex)
                return pindex->GetMedianTime();
        }
    }
    return nTimeReceived;
}

int CWalletTx::GetRequestCount() const
{
    // Returns -1 if it wasn't being tracked
    int nRequests = -1;
    CRITICAL_BLOCK(cs_mapRequestCount)
    {
        if (IsCoinBase())
        {
            // Generated block
            if (hashBlock != 0)
            {
                map<uint256, int>::iterator mi = mapRequestCount.find(hashBlock);
                if (mi != mapRequestCount.end())
                    nRequests = (*mi).second;
            }
        }
        else
        {
            // Did anyone request this transaction?
            map<uint256, int>::iterator mi = mapRequestCount.find(GetHash());
            if (mi != mapRequestCount.end())
            {
                nRequests = (*mi).second;

                // How about the block it's in?
                if (nRequests == 0 && hashBlock != 0)
                {
                    map<uint256, int>::iterator mi = mapRequestCount.find(hashBlock);
                    if (mi != mapRequestCount.end())
                        nRequests = (*mi).second;
                    else
                        nRequests = 1; // If it's in someone else's block it must have got out
                }
            }
        }
    }
    return nRequests;
}

void CWalletTx::GetAmounts(int64& nGeneratedImmature, int64& nGeneratedMature, list<pair<string, int64> >& listReceived,
                           list<pair<string, int64> >& listSent, int64& nFee, string& strSentAccount) const
{
    nGeneratedImmature = nGeneratedMature = nFee = 0;
    listReceived.clear();
    listSent.clear();
    strSentAccount = strFromAccount;

    if (IsCoinBase())
    {
        if (GetBlocksToMaturity() > 0)
            nGeneratedImmature = CTransaction::GetCredit();
        else
            nGeneratedMature = GetCredit();
        return;
    }

    // Compute fee:
    int64 nDebit = GetDebit();
    if (nDebit > 0) // debit>0 means we signed/sent this transaction
    {
        int64 nValueOut = GetValueOut();
        nFee = nDebit - nValueOut;
    }

    // Sent/received.  Standard client will never generate a send-to-multiple-recipients,
    // but non-standard clients might (so return a list of address/amount pairs)
    BOOST_FOREACH(const CTxOut& txout, vout)
    {
        string address;
        uint160 hash160;
        vector<unsigned char> vchPubKey;
        if (ExtractHash160(txout.scriptPubKey, hash160))
            address = Hash160ToAddress(hash160);
        else if (ExtractPubKey(txout.scriptPubKey, false, vchPubKey))
            address = PubKeyToAddress(vchPubKey);
        else
        {
            printf("CWalletTx::GetAmounts: Unknown transaction type found, txid %s\n",
                   this->GetHash().ToString().c_str());
            address = " unknown ";
        }

        // Don't report 'change' txouts
        if (nDebit > 0 && txout.IsChange())
            continue;

        if (nDebit > 0)
            listSent.push_back(make_pair(address, txout.nValue));

        if (txout.IsMine())
            listReceived.push_back(make_pair(address, txout.nValue));
    }

}

void CWalletTx::GetAccountAmounts(const string& strAccount, int64& nGenerated, int64& nReceived, 
                                  int64& nSent, int64& nFee) const
{
    nGenerated = nReceived = nSent = nFee = 0;

    int64 allGeneratedImmature, allGeneratedMature, allFee;
    allGeneratedImmature = allGeneratedMature = allFee = 0;
    string strSentAccount;
    list<pair<string, int64> > listReceived;
    list<pair<string, int64> > listSent;
    GetAmounts(allGeneratedImmature, allGeneratedMature, listReceived, listSent, allFee, strSentAccount);

    if (strAccount == "")
        nGenerated = allGeneratedMature;
    if (strAccount == strSentAccount)
    {
        BOOST_FOREACH(const PAIRTYPE(string,int64)& s, listSent)
            nSent += s.second;
        nFee = allFee;
    }
    CRITICAL_BLOCK(cs_mapAddressBook)
    {
        BOOST_FOREACH(const PAIRTYPE(string,int64)& r, listReceived)
        {
            if (mapAddressBook.count(r.first))
            {
                if (mapAddressBook[r.first] == strAccount)
                {
                    nReceived += r.second;
                }
            }
            else if (strAccount.empty())
            {
                nReceived += r.second;
            }
        }
    }
}



int CMerkleTx::SetMerkleBranch(const CBlock* pblock)
{
    if (fClient)
    {
        if (hashBlock == 0)
            return 0;
    }
    else
    {
        CBlock blockTmp;
        if (pblock == NULL)
        {
            // Load the block this tx is in
            CTxIndex txindex;
            if (!CTxDB("r").ReadTxIndex(GetHash(), txindex))
                return 0;
            if (!blockTmp.ReadFromDisk(txindex.pos.nFile, txindex.pos.nBlockPos))
                return 0;
            pblock = &blockTmp;
        }

        // Update the tx's hashBlock
        hashBlock = pblock->GetHash();

        // Locate the transaction
        for (nIndex = 0; nIndex < pblock->vtx.size(); nIndex++)
            if (pblock->vtx[nIndex] == *(CTransaction*)this)
                break;
        if (nIndex == pblock->vtx.size())
        {
            vMerkleBranch.clear();
            nIndex = -1;
            printf("ERROR: SetMerkleBranch() : couldn't find tx in block\n");
            return 0;
        }

        // Fill in merkle branch
        vMerkleBranch = pblock->GetMerkleBranch(nIndex);
    }

    // Is the tx in a block that's in the main chain
    map<uint256, CBlockIndex*>::iterator mi = mapBlockIndex.find(hashBlock);
    if (mi == mapBlockIndex.end())
        return 0;
    CBlockIndex* pindex = (*mi).second;
    if (!pindex || !pindex->IsInMainChain())
        return 0;

    return pindexBest->nHeight - pindex->nHeight + 1;
}



void CWalletTx::AddSupportingTransactions(CTxDB& txdb)
{
    vtxPrev.clear();

    const int COPY_DEPTH = 3;
    if (SetMerkleBranch() < COPY_DEPTH)
    {
        vector<uint256> vWorkQueue;
        BOOST_FOREACH(const CTxIn& txin, vin)
            vWorkQueue.push_back(txin.prevout.hash);

        // This critsect is OK because txdb is already open
        CRITICAL_BLOCK(cs_mapWallet)
        {
            map<uint256, const CMerkleTx*> mapWalletPrev;
            set<uint256> setAlreadyDone;
            for (int i = 0; i < vWorkQueue.size(); i++)
            {
                uint256 hash = vWorkQueue[i];
                if (setAlreadyDone.count(hash))
                    continue;
                setAlreadyDone.insert(hash);

                CMerkleTx tx;
                if (mapWallet.count(hash))
                {
                    tx = mapWallet[hash];
                    BOOST_FOREACH(const CMerkleTx& txWalletPrev, mapWallet[hash].vtxPrev)
                        mapWalletPrev[txWalletPrev.GetHash()] = &txWalletPrev;
                }
                else if (mapWalletPrev.count(hash))
                {
                    tx = *mapWalletPrev[hash];
                }
                else if (!fClient && txdb.ReadDiskTx(hash, tx))
                {
                    ;
                }
                else
                {
                    printf("ERROR: AddSupportingTransactions() : unsupported transaction\n");
                    continue;
                }

                int nDepth = tx.SetMerkleBranch();
                vtxPrev.push_back(tx);

                if (nDepth < COPY_DEPTH)
                    BOOST_FOREACH(const CTxIn& txin, tx.vin)
                        vWorkQueue.push_back(txin.prevout.hash);
            }
        }
    }

    reverse(vtxPrev.begin(), vtxPrev.end());
}











bool CTransaction::CheckTransaction() const
{
    // Basic checks that don't depend on any context
    if (vin.empty() || vout.empty())
        return error("CTransaction::CheckTransaction() : vin or vout empty");

    // Size limits
    if (::GetSerializeSize(*this, SER_NETWORK) > MAX_BLOCK_SIZE)
        return error("CTransaction::CheckTransaction() : size limits failed");

    // Check for negative or overflow output values
    int64 nValueOut = 0;
    BOOST_FOREACH(const CTxOut& txout, vout)
    {
        if (txout.nValue < 0)
            return error("CTransaction::CheckTransaction() : txout.nValue negative");
        if (txout.nValue > MAX_MONEY)
            return error("CTransaction::CheckTransaction() : txout.nValue too high");
        nValueOut += txout.nValue;
        if (!MoneyRange(nValueOut))
            return error("CTransaction::CheckTransaction() : txout total out of range");
    }

    if (IsCoinBase())
    {
        if (vin[0].scriptSig.size() < 2 || vin[0].scriptSig.size() > 100)
            return error("CTransaction::CheckTransaction() : coinbase script size");
    }
    else
    {
        BOOST_FOREACH(const CTxIn& txin, vin)
            if (txin.prevout.IsNull())
                return error("CTransaction::CheckTransaction() : prevout is null");
    }

    return true;
}

bool CTransaction::AcceptToMemoryPool(CTxDB& txdb, bool fCheckInputs, bool* pfMissingInputs)
{
    if (pfMissingInputs)
        *pfMissingInputs = false;

    if (!CheckTransaction())
        return error("AcceptToMemoryPool() : CheckTransaction failed");

    // Coinbase is only valid in a block, not as a loose transaction
    if (IsCoinBase())
        return error("AcceptToMemoryPool() : coinbase as individual tx");

#if 0
    // To help v0.1.5 clients who would see it as a negative number
    if ((int64)nLockTime > INT_MAX)
        return error("AcceptToMemoryPool() : not accepting nLockTime beyond 2038 yet");

    // Safety limits
#endif
    unsigned int nSize = ::GetSerializeSize(*this, SER_NETWORK);
#if 0
    // Checking ECDSA signatures is a CPU bottleneck, so to avoid denial-of-service
    // attacks disallow transactions with more than one SigOp per 34 bytes.
    // 34 bytes because a TxOut is:
    //   20-byte address + 8 byte bitcoin amount + 5 bytes of ops + 1 byte script length
    if (GetSigOpCount() > nSize / 34 || nSize < 100)
        return error("AcceptToMemoryPool() : nonstandard transaction");

    // Rather not work on nonstandard transactions (unless -testnet)
    if (!fTestNet && !IsStandard())
        return error("AcceptToMemoryPool() : nonstandard transaction type");
#endif

    // Do we already have it?
    uint256 hash = GetHash();
    CRITICAL_BLOCK(cs_mapTransactions)
        if (mapTransactions.count(hash))
            return false;
    if (fCheckInputs)
        if (txdb.ContainsTx(hash))
            return false;

    // Check for conflicts with in-memory transactions
    CTransaction* ptxOld = NULL;
    for (int i = 0; i < vin.size(); i++)
    {
        COutPoint outpoint = vin[i].prevout;
        if (mapNextTx.count(outpoint))
        {
            // Disable replacement feature for now
            return false;

            // Allow replacing with a newer version of the same transaction
            if (i != 0)
                return false;
            ptxOld = mapNextTx[outpoint].ptx;
            if (ptxOld->IsFinal())
                return false;
            if (!IsNewerThan(*ptxOld))
                return false;
            for (int i = 0; i < vin.size(); i++)
            {
                COutPoint outpoint = vin[i].prevout;
                if (!mapNextTx.count(outpoint) || mapNextTx[outpoint].ptx != ptxOld)
                    return false;
            }
            break;
        }
    }

    if (fCheckInputs)
    {
        // Check against previous transactions
        map<uint256, CTxIndex> mapUnused;
        int64 nFees = 0;
        if (!ConnectInputs(txdb, mapUnused, CDiskTxPos(1,1,1), pindexBest, nFees, false, false))
        {
            if (pfMissingInputs)
                *pfMissingInputs = true;
            return error("AcceptToMemoryPool() : ConnectInputs failed %s", hash.ToString().substr(0,10).c_str());
        }

#if 0
        if (!IsFromMe())
        {

        // Don't accept it if it can't get into a block
        if (nFees < GetMinFee(1000, true, 0))
            return error("AcceptToMemoryPool() : not enough fees");

        // Continuously rate-limit free transactions
        // This mitigates 'penny-flooding' -- sending thousands of free transactions just to
        // be annoying or make other's transactions take longer to confirm.
        if (nFees < GetMinFee(1000, false, 0))
        {
            static CCriticalSection cs;
            static double dFreeCount;
            static int64 nLastTime;
            int64 nNow = GetTime();

            CRITICAL_BLOCK(cs)
            {
                // Use an exponentially decaying ~10-minute window:
                dFreeCount *= pow(1.0 - 1.0/600.0, (double)(nNow - nLastTime));
                nLastTime = nNow;
                // -limitfreerelay unit is thousand-bytes-per-minute
                // At default rate it would take over a month to fill 1GB
                if (dFreeCount > GetArg("-limitfreerelay", 15)*10*1000 && !IsFromMe())
                    return error("AcceptToMemoryPool() : free transaction rejected by rate limiter");
                if (fDebug)
                    printf("Rate limit dFreeCount: %g => %g\n", dFreeCount, dFreeCount+nSize);
                dFreeCount += nSize;
            }
        }

        }
#endif
    }

    // Store transaction in memory
    CRITICAL_BLOCK(cs_mapTransactions)
    {
        if (ptxOld)
        {
            printf("AcceptToMemoryPool() : replacing tx %s with new version\n", ptxOld->GetHash().ToString().c_str());
            ptxOld->RemoveFromMemoryPool();
        }
        AddToMemoryPoolUnchecked();
    }

    ///// are we sure this is ok when loading transactions or restoring block txes
    // If updated, erase old tx from wallet
    if (ptxOld)
        EraseFromWallet(ptxOld->GetHash());

    printf("AcceptToMemoryPool(): accepted %s\n", hash.ToString().substr(0,10).c_str());
    return true;
}


bool CTransaction::AddToMemoryPoolUnchecked()
{
    printf("AcceptToMemoryPoolUnchecked(): size %lu\n",  mapTransactions.size());
    // Add to memory pool without checking anything.  Don't call this directly,
    // call AcceptToMemoryPool to properly check the transaction first.
    CRITICAL_BLOCK(cs_mapTransactions)
    {
        uint256 hash = GetHash();
        mapTransactions[hash] = *this;
        for (int i = 0; i < vin.size(); i++)
            mapNextTx[vin[i].prevout] = CInPoint(&mapTransactions[hash], i);
        nTransactionsUpdated++;
    }
    return true;
}


bool CTransaction::RemoveFromMemoryPool()
{
    // Remove transaction from memory pool
    CRITICAL_BLOCK(cs_mapTransactions)
    {
        BOOST_FOREACH(const CTxIn& txin, vin)
            mapNextTx.erase(txin.prevout);
        mapTransactions.erase(GetHash());
        nTransactionsUpdated++;
    }
    return true;
}






int CMerkleTx::GetDepthInMainChain(int& nHeightRet) const
{
    if (hashBlock == 0 || nIndex == -1)
        return 0;

    // Find the block it claims to be in
    map<uint256, CBlockIndex*>::iterator mi = mapBlockIndex.find(hashBlock);
    if (mi == mapBlockIndex.end())
        return 0;
    CBlockIndex* pindex = (*mi).second;
    if (!pindex || !pindex->IsInMainChain())
        return 0;

    // Make sure the merkle branch connects to this block
    if (!fMerkleVerified)
    {
        if (CBlock::CheckMerkleBranch(GetHash(), vMerkleBranch, nIndex) != pindex->hashMerkleRoot)
            return 0;
        fMerkleVerified = true;
    }

    nHeightRet = pindex->nHeight;
    return pindexBest->nHeight - pindex->nHeight + 1;
}


int CMerkleTx::GetBlocksToMaturity() const
{
    if (!IsCoinBase())
        return 0;
    return max(0, (COINBASE_MATURITY+20) - GetDepthInMainChain());
}


bool CMerkleTx::AcceptToMemoryPool(CTxDB& txdb, bool fCheckInputs)
{
    if (fClient)
    {
        if (!IsInMainChain() && !ClientConnectInputs())
            return false;
        return CTransaction::AcceptToMemoryPool(txdb, false);
    }
    else
    {
        return CTransaction::AcceptToMemoryPool(txdb, fCheckInputs);
    }
}



bool CWalletTx::AcceptWalletTransaction(CTxDB& txdb, bool fCheckInputs)
{
    CRITICAL_BLOCK(cs_mapTransactions)
    {
        // Add previous supporting transactions first
        BOOST_FOREACH(CMerkleTx& tx, vtxPrev)
        {
            if (!tx.IsCoinBase())
            {
                uint256 hash = tx.GetHash();
                if (!mapTransactions.count(hash) && !txdb.ContainsTx(hash))
                    tx.AcceptToMemoryPool(txdb, fCheckInputs);
            }
        }
        return AcceptToMemoryPool(txdb, fCheckInputs);
    }
    return false;
}

int ScanForWalletTransactions(CBlockIndex* pindexStart, bool fUpdate)
{
    int ret = 0;

    CBlockIndex* pindex = pindexStart;
    CRITICAL_BLOCK(cs_mapWallet)
    {
        while (pindex)
        {
            CBlock block;
            block.ReadFromDisk(pindex, true);
            BOOST_FOREACH(CTransaction& tx, block.vtx)
            {
                if (AddToWalletIfInvolvingMe(tx, &block, fUpdate))
                    ret++;
            }
            pindex = pindex->pnext;
        }
    }
    return ret;
}

void ReacceptWalletTransactions()
{
    CTxDB txdb("r");
    bool fRepeat = true;
    while (fRepeat) CRITICAL_BLOCK(cs_mapWallet)
    {
        fRepeat = false;
        vector<CDiskTxPos> vMissingTx;
        BOOST_FOREACH(PAIRTYPE(const uint256, CWalletTx)& item, mapWallet)
        {
            CWalletTx& wtx = item.second;
            if (wtx.IsCoinBase() && wtx.IsSpent(0))
                continue;

            CTxIndex txindex;
            bool fUpdated = false;
            if (txdb.ReadTxIndex(wtx.GetHash(), txindex))
            {
                // Update fSpent if a tx got spent somewhere else by a copy of wallet.dat
                if (txindex.vSpent.size() != wtx.vout.size())
                {
                    printf("ERROR: ReacceptWalletTransactions() : txindex.vSpent.size() %d != wtx.vout.size() %d\n", txindex.vSpent.size(), wtx.vout.size());
                    continue;
                }
                for (int i = 0; i < txindex.vSpent.size(); i++)
                {
                    if (wtx.IsSpent(i))
                        continue;
                    if (!txindex.vSpent[i].IsNull() && wtx.vout[i].IsMine())
                    {
                        wtx.MarkSpent(i);
                        fUpdated = true;
                        vMissingTx.push_back(txindex.vSpent[i]);
                    }
                }
                if (fUpdated)
                {
                    printf("ReacceptWalletTransactions found spent coin %sbc %s\n", FormatMoney(wtx.GetCredit()).c_str(), wtx.GetHash().ToString().c_str());
                    wtx.MarkDirty();
                    wtx.WriteToDisk();
                }
            }
            else
            {
                // Reaccept any txes of ours that aren't already in a block
                if (!wtx.IsCoinBase())
                    wtx.AcceptWalletTransaction(txdb, false);
            }
        }
        if (!vMissingTx.empty())
        {
            // TODO: optimize this to scan just part of the block chain?
            if (ScanForWalletTransactions(pindexGenesisBlock))
                fRepeat = true;  // Found missing transactions: re-do Reaccept.
        }
    }
}


void CWalletTx::RelayWalletTransaction(CTxDB& txdb)
{
    BOOST_FOREACH(const CMerkleTx& tx, vtxPrev)
    {
        if (!tx.IsCoinBase())
        {
            uint256 hash = tx.GetHash();
            if (!txdb.ContainsTx(hash))
                RelayMessage(CInv(MSG_TX, hash), (CTransaction)tx);
        }
    }
    if (!IsCoinBase())
    {
        uint256 hash = GetHash();
        if (!txdb.ContainsTx(hash))
        {
            printf("Relaying wtx %s\n", hash.ToString().substr(0,10).c_str());
            RelayMessage(CInv(MSG_TX, hash), (CTransaction)*this);
        }
    }
}

void ResendWalletTransactions()
{
    // Do this infrequently and randomly to avoid giving away
    // that these are our transactions.
    static int64 nNextTime;
    if (GetTime() < nNextTime)
        return;
    bool fFirst = (nNextTime == 0);
    nNextTime = GetTime() + GetRand(30 * 60);
    if (fFirst)
        return;

    // Only do it if there's been a new block since last time
    static int64 nLastTime;
    if (nTimeBestReceived < nLastTime)
        return;
    nLastTime = GetTime();

    // Rebroadcast any of our txes that aren't in a block yet
    printf("ResendWalletTransactions()\n");
    CTxDB txdb("r");
    CRITICAL_BLOCK(cs_mapWallet)
    {
        // Sort them in chronological order
        multimap<unsigned int, CWalletTx*> mapSorted;
        BOOST_FOREACH(PAIRTYPE(const uint256, CWalletTx)& item, mapWallet)
        {
            CWalletTx& wtx = item.second;
            // Don't rebroadcast until it's had plenty of time that
            // it should have gotten in already by now.
            if (nTimeBestReceived - (int64)wtx.nTimeReceived > 5 * 60)
                mapSorted.insert(make_pair(wtx.nTimeReceived, &wtx));
        }
        BOOST_FOREACH(PAIRTYPE(const unsigned int, CWalletTx*)& item, mapSorted)
        {
            CWalletTx& wtx = *item.second;
            wtx.RelayWalletTransaction(txdb);
        }
    }
}

int CTxIndex::GetDepthInMainChain() const
{
    // Read block header
    CBlock block;
    if (!block.ReadFromDisk(pos.nFile, pos.nBlockPos, false))
        return 0;
    // Find the block in the index
    map<uint256, CBlockIndex*>::iterator mi = mapBlockIndex.find(block.GetHash());
    if (mi == mapBlockIndex.end())
        return 0;
    CBlockIndex* pindex = (*mi).second;
    if (!pindex || !pindex->IsInMainChain())
        return 0;
    return 1 + nBestHeight - pindex->nHeight;
}










//////////////////////////////////////////////////////////////////////////////
//
// CBlock and CBlockIndex
//

bool CBlock::ReadFromDisk(const CBlockIndex* pindex, bool fReadTransactions)
{
    if (!fReadTransactions)
    {
        *this = pindex->GetBlockHeader();
        return true;
    }
    if (!ReadFromDisk(pindex->nFile, pindex->nBlockPos, fReadTransactions))
        return false;
    if (GetHash() != pindex->GetBlockHash())
        return error("CBlock::ReadFromDisk() : GetHash() doesn't match index");
    return true;
}

uint256 GetOrphanRoot(const CBlock* pblock)
{
    // Work back to the first block in the orphan chain
    while (mapOrphanBlocks.count(pblock->hashPrevBlock))
        pblock = mapOrphanBlocks[pblock->hashPrevBlock];
    return pblock->GetHash();
}

int64 GetBlockValue(int nHeight, int64 nFees)
{
    int64 nSubsidy = 50 * COIN;

    // Subsidy is cut in half every 4 years
    nSubsidy >>= (nHeight / 210000);

    return nSubsidy + nFees;
}

unsigned int GetNextWorkRequired(const CBlockIndex* pindexLast)
{
    const int64 nTargetTimespan = 14 * 24 * 60 * 60; // two weeks
    const int64 nTargetSpacing = 10 * 60;
    const int64 nInterval = nTargetTimespan / nTargetSpacing;

    // Genesis block
    if (pindexLast == NULL)
        return bnProofOfWorkLimit.GetCompact();

    // Only change once per interval
    if ((pindexLast->nHeight+1) % nInterval != 0)
        return pindexLast->nBits;

    // Go back by what we want to be 14 days worth of blocks
    const CBlockIndex* pindexFirst = pindexLast;
    for (int i = 0; pindexFirst && i < nInterval-1; i++)
        pindexFirst = pindexFirst->pprev;
    assert(pindexFirst);

    // Limit adjustment step
    int64 nActualTimespan = pindexLast->GetBlockTime() - pindexFirst->GetBlockTime();
    printf("  nActualTimespan = %"PRI64d"  before bounds\n", nActualTimespan);
    if (nActualTimespan < nTargetTimespan/4)
        nActualTimespan = nTargetTimespan/4;
    if (nActualTimespan > nTargetTimespan*4)
        nActualTimespan = nTargetTimespan*4;

    // Retarget
    CBigNum bnNew;
    bnNew.SetCompact(pindexLast->nBits);
    bnNew *= nActualTimespan;
    bnNew /= nTargetTimespan;

    if (bnNew > bnProofOfWorkLimit)
        bnNew = bnProofOfWorkLimit;

    /// debug print
    printf("GetNextWorkRequired RETARGET\n");
    printf("nTargetTimespan = %"PRI64d"    nActualTimespan = %"PRI64d"\n", nTargetTimespan, nActualTimespan);
    printf("Before: %08x  %s\n", pindexLast->nBits, CBigNum().SetCompact(pindexLast->nBits).getuint256().ToString().c_str());
    printf("After:  %08x  %s\n", bnNew.GetCompact(), bnNew.getuint256().ToString().c_str());

    return bnNew.GetCompact();
}

bool CheckProofOfWork(uint256 hash, unsigned int nBits)
{
    CBigNum bnTarget;
    bnTarget.SetCompact(nBits);

    // Check range
    if (bnTarget <= 0 || bnTarget > bnProofOfWorkLimit)
        return error("CheckProofOfWork() : nBits below minimum work");

    // Check proof of work matches claimed amount
    if (hash > bnTarget.getuint256())
        return error("CheckProofOfWork() : hash doesn't match nBits");

    return true;
}

bool IsInitialBlockDownload()
{
    if (pindexBest == NULL || (!fTestNet && nBestHeight < 118000))
        return true;
    static int64 nLastUpdate;
    static CBlockIndex* pindexLastBest;
    if (pindexBest != pindexLastBest)
    {
        pindexLastBest = pindexBest;
        nLastUpdate = GetTime();
    }
    return (GetTime() - nLastUpdate < 10 &&
            pindexBest->GetBlockTime() < GetTime() - 24 * 60 * 60);
}

void InvalidChainFound(CBlockIndex* pindexNew)
{
    if (pindexNew->bnChainWork > bnBestInvalidWork)
    {
        bnBestInvalidWork = pindexNew->bnChainWork;
        CTxDB().WriteBestInvalidWork(bnBestInvalidWork);
        MainFrameRepaint();
    }
    printf("InvalidChainFound: invalid block=%s  height=%d  work=%s\n", pindexNew->GetBlockHash().ToString().substr(0,20).c_str(), pindexNew->nHeight, pindexNew->bnChainWork.ToString().c_str());
    printf("InvalidChainFound:  current best=%s  height=%d  work=%s\n", hashBestChain.ToString().substr(0,20).c_str(), nBestHeight, bnBestChainWork.ToString().c_str());
    if (pindexBest && bnBestInvalidWork > bnBestChainWork + pindexBest->GetBlockWork() * 6)
        printf("InvalidChainFound: WARNING: Displayed transactions may not be correct!  You may need to upgrade, or other nodes may need to upgrade.\n");
}











bool CTransaction::DisconnectInputs(CTxDB& txdb)
{
    // Relinquish previous transactions' spent pointers
    if (!IsCoinBase())
    {
        BOOST_FOREACH(const CTxIn& txin, vin)
        {
            COutPoint prevout = txin.prevout;

            // Get prev txindex from disk
            CTxIndex txindex;
            if (!txdb.ReadTxIndex(prevout.hash, txindex))
                return error("DisconnectInputs() : ReadTxIndex failed");

            if (prevout.n >= txindex.vSpent.size())
                return error("DisconnectInputs() : prevout.n out of range");

            // Mark outpoint as not spent
            txindex.vSpent[prevout.n].SetNull();

            // Write back
            if (!txdb.UpdateTxIndex(prevout.hash, txindex))
                return error("DisconnectInputs() : UpdateTxIndex failed");
        }
    }

    // Remove transaction from index
    if (!txdb.EraseTxIndex(*this))
        return error("DisconnectInputs() : EraseTxPos failed");

    return true;
}


bool CTransaction::ConnectInputs(CTxDB& txdb, map<uint256, CTxIndex>& mapTestPool, CDiskTxPos posThisTx,
                                 CBlockIndex* pindexBlock, int64& nFees, bool fBlock, bool fMiner, int64 nMinFee)
{
    // Take over previous transactions' spent pointers
    if (!IsCoinBase())
    {
        int64 nValueIn = 0;
        for (int i = 0; i < vin.size(); i++)
        {
            COutPoint prevout = vin[i].prevout;

            // Read txindex
            CTxIndex txindex;
            bool fFound = true;
            if (fMiner && mapTestPool.count(prevout.hash))
            {
                // Get txindex from current proposed changes
                txindex = mapTestPool[prevout.hash];
            }
            else
            {
                // Read txindex from txdb
                fFound = txdb.ReadTxIndex(prevout.hash, txindex);
            }
            if (!fFound && (fBlock || fMiner))
                return fMiner ? false : error("ConnectInputs() : %s prev tx %s index entry not found", GetHash().ToString().substr(0,10).c_str(),  prevout.hash.ToString().substr(0,10).c_str());

            // Read txPrev
            CTransaction txPrev;
            if (!fFound || txindex.pos == CDiskTxPos(1,1,1))
            {
                // Get prev tx from single transactions in memory
                CRITICAL_BLOCK(cs_mapTransactions)
                {
                    if (!mapTransactions.count(prevout.hash))
                        return error("ConnectInputs() : %s mapTransactions prev not found %s", GetHash().ToString().substr(0,10).c_str(),  prevout.hash.ToString().substr(0,10).c_str());
                    txPrev = mapTransactions[prevout.hash];
                }
                if (!fFound)
                    txindex.vSpent.resize(txPrev.vout.size());
            }
            else
            {
                // Get prev tx from disk
                if (!txPrev.ReadFromDisk(txindex.pos))
                    return error("ConnectInputs() : %s ReadFromDisk prev tx %s failed", GetHash().ToString().substr(0,10).c_str(),  prevout.hash.ToString().substr(0,10).c_str());
            }

            if (prevout.n >= txPrev.vout.size() || prevout.n >= txindex.vSpent.size())
                return error("ConnectInputs() : %s prevout.n out of range %d %d %d prev tx %s\n%s", GetHash().ToString().substr(0,10).c_str(), prevout.n, txPrev.vout.size(), txindex.vSpent.size(), prevout.hash.ToString().substr(0,10).c_str(), txPrev.ToString().c_str());

            // If prev is coinbase, check that it's matured
            if (txPrev.IsCoinBase())
                for (CBlockIndex* pindex = pindexBlock; pindex && pindexBlock->nHeight - pindex->nHeight < COINBASE_MATURITY; pindex = pindex->pprev)
                    if (pindex->nBlockPos == txindex.pos.nBlockPos && pindex->nFile == txindex.pos.nFile)
                        return error("ConnectInputs() : tried to spend coinbase at depth %d", pindexBlock->nHeight - pindex->nHeight);

            bool fStrictOpEval = true;
            // This code should be removed when OP_EVAL has
            // a majority of hashing power on the network.
            if (fBlock)
            {
                // To avoid being on the short end of a block-chain split,
                // interpret OP_EVAL as a NO_OP until blocks with timestamps
                // after opevaltime:
                int64 nEvalSwitchTime = GetArg("opevaltime", 1328054400); // Feb 1, 2012
                fStrictOpEval = (pindexBlock->nTime >= nEvalSwitchTime);
            }
            // if !fBlock, then always be strict-- don't accept
            // invalid-under-new-rules OP_EVAL transactions into
            // our memory pool (don't relay them, don't include them
            // in blocks we mine).

            // Verify signature
            int nSigOps = 0;
            if (!VerifySignature(txPrev, *this, i, nSigOps, fStrictOpEval))
                return error("ConnectInputs() : %s VerifySignature failed", GetHash().ToString().substr(0,10).c_str());

            // Check for conflicts
            if (!txindex.vSpent[prevout.n].IsNull())
                return fMiner ? false : error("ConnectInputs() : %s prev tx already used at %s", GetHash().ToString().substr(0,10).c_str(), txindex.vSpent[prevout.n].ToString().c_str());

            // Check for negative or overflow input values
            nValueIn += txPrev.vout[prevout.n].nValue;
            if (!MoneyRange(txPrev.vout[prevout.n].nValue) || !MoneyRange(nValueIn))
                return error("ConnectInputs() : txin values out of range");

            // Mark outpoints as spent
            txindex.vSpent[prevout.n] = posThisTx;

            // Write back
            if (fBlock)
            {
                if (!txdb.UpdateTxIndex(prevout.hash, txindex))
                    return error("ConnectInputs() : UpdateTxIndex failed");
            }
            else if (fMiner)
            {
                mapTestPool[prevout.hash] = txindex;
            }
        }

        if (nValueIn < GetValueOut())
            return error("ConnectInputs() : %s value in < value out", GetHash().ToString().substr(0,10).c_str());

        // Tally transaction fees
        int64 nTxFee = nValueIn - GetValueOut();
        if (nTxFee < 0)
            return error("ConnectInputs() : %s nTxFee < 0", GetHash().ToString().substr(0,10).c_str());
        if (nTxFee < nMinFee)
            return false;
        nFees += nTxFee;
        if (!MoneyRange(nFees))
            return error("ConnectInputs() : nFees out of range");
    }

    if (fBlock)
    {
        // Add transaction to disk index
        if (!txdb.AddTxIndex(*this, posThisTx, pindexBlock->nHeight))
            return error("ConnectInputs() : AddTxPos failed");
    }
    else if (fMiner)
    {
        // Add transaction to test pool
        mapTestPool[GetHash()] = CTxIndex(CDiskTxPos(1,1,1), vout.size());
    }

    return true;
}


bool CTransaction::ClientConnectInputs()
{
    if (IsCoinBase())
        return false;

    // Take over previous transactions' spent pointers
    CRITICAL_BLOCK(cs_mapTransactions)
    {
        int64 nValueIn = 0;
        for (int i = 0; i < vin.size(); i++)
        {
            // Get prev tx from single transactions in memory
            COutPoint prevout = vin[i].prevout;
            if (!mapTransactions.count(prevout.hash))
                return false;
            CTransaction& txPrev = mapTransactions[prevout.hash];

            if (prevout.n >= txPrev.vout.size())
                return false;

            // Verify signature
            int nSigOps = 0;
            if (!VerifySignature(txPrev, *this, i, nSigOps, false))
                return error("ConnectInputs() : VerifySignature failed");

            ///// this is redundant with the mapNextTx stuff, not sure which I want to get rid of
            ///// this has to go away now that posNext is gone
            // // Check for conflicts
            // if (!txPrev.vout[prevout.n].posNext.IsNull())
            //     return error("ConnectInputs() : prev tx already used");
            //
            // // Flag outpoints as used
            // txPrev.vout[prevout.n].posNext = posThisTx;

            nValueIn += txPrev.vout[prevout.n].nValue;

            if (!MoneyRange(txPrev.vout[prevout.n].nValue) || !MoneyRange(nValueIn))
                return error("ClientConnectInputs() : txin values out of range");
        }
        if (GetValueOut() > nValueIn)
            return false;
    }

    return true;
}




bool CBlock::DisconnectBlock(CTxDB& txdb, CBlockIndex* pindex)
{
    // Disconnect in reverse order
    for (int i = vtx.size()-1; i >= 0; i--)
        if (!vtx[i].DisconnectInputs(txdb))
            return false;

    // Update block index on disk without changing it in memory.
    // The memory index structure will be changed after the db commits.
    if (pindex->pprev)
    {
        CDiskBlockIndex blockindexPrev(pindex->pprev);
        blockindexPrev.hashNext = 0;
        if (!txdb.WriteBlockIndex(blockindexPrev))
            return error("DisconnectBlock() : WriteBlockIndex failed");
    }

    return true;
}

bool CBlock::ConnectBlock(CTxDB& txdb, CBlockIndex* pindex)
{
    // Check it again in case a previous version let a bad block in
    if (!CheckBlock())
        return false;

    //// issue here: it doesn't know the version
    unsigned int nTxPos = pindex->nBlockPos + ::GetSerializeSize(CBlock(), SER_DISK) - 1 + GetSizeOfCompactSize(vtx.size());

    map<uint256, CTxIndex> mapUnused;
    int64 nFees = 0;
    BOOST_FOREACH(CTransaction& tx, vtx)
    {
        CDiskTxPos posThisTx(pindex->nFile, pindex->nBlockPos, nTxPos);
        nTxPos += ::GetSerializeSize(tx, SER_DISK);

        if (!tx.ConnectInputs(txdb, mapUnused, posThisTx, pindex, nFees, true, false))
            return false;
    }

    if (vtx[0].GetValueOut() > GetBlockValue(pindex->nHeight, nFees))
        return false;

    // Update block index on disk without changing it in memory.
    // The memory index structure will be changed after the db commits.
    if (pindex->pprev)
    {
        CDiskBlockIndex blockindexPrev(pindex->pprev);
        blockindexPrev.hashNext = pindex->GetBlockHash();
        if (!txdb.WriteBlockIndex(blockindexPrev))
            return error("ConnectBlock() : WriteBlockIndex failed");
    }

    // Watch for transactions paying to me
    BOOST_FOREACH(CTransaction& tx, vtx)
        AddToWalletIfInvolvingMe(tx, this, true);

    return true;
}

bool Reorganize(CTxDB& txdb, CBlockIndex* pindexNew)
{
    printf("REORGANIZE\n");

    // Find the fork
    CBlockIndex* pfork = pindexBest;
    CBlockIndex* plonger = pindexNew;
    while (pfork != plonger)
    {
        while (plonger->nHeight > pfork->nHeight)
            if (!(plonger = plonger->pprev))
                return error("Reorganize() : plonger->pprev is null");
        if (pfork == plonger)
            break;
        if (!(pfork = pfork->pprev))
            return error("Reorganize() : pfork->pprev is null");
    }

    // List of what to disconnect
    vector<CBlockIndex*> vDisconnect;
    for (CBlockIndex* pindex = pindexBest; pindex != pfork; pindex = pindex->pprev)
        vDisconnect.push_back(pindex);

    // List of what to connect
    vector<CBlockIndex*> vConnect;
    for (CBlockIndex* pindex = pindexNew; pindex != pfork; pindex = pindex->pprev)
        vConnect.push_back(pindex);
    reverse(vConnect.begin(), vConnect.end());

    // Disconnect shorter branch
    vector<CTransaction> vResurrect;
    BOOST_FOREACH(CBlockIndex* pindex, vDisconnect)
    {
        CBlock block;
        if (!block.ReadFromDisk(pindex))
            return error("Reorganize() : ReadFromDisk for disconnect failed");
        if (!block.DisconnectBlock(txdb, pindex))
            return error("Reorganize() : DisconnectBlock failed");

        // Queue memory transactions to resurrect
        BOOST_FOREACH(const CTransaction& tx, block.vtx)
            if (!tx.IsCoinBase())
                vResurrect.push_back(tx);
    }

    // Connect longer branch
    vector<CTransaction> vDelete;
    for (int i = 0; i < vConnect.size(); i++)
    {
        CBlockIndex* pindex = vConnect[i];
        CBlock block;
        if (!block.ReadFromDisk(pindex))
            return error("Reorganize() : ReadFromDisk for connect failed");
        if (!block.ConnectBlock(txdb, pindex))
        {
            // Invalid block
            txdb.TxnAbort();
            return error("Reorganize() : ConnectBlock failed");
        }

        // Queue memory transactions to delete
        BOOST_FOREACH(const CTransaction& tx, block.vtx)
            vDelete.push_back(tx);
    }
    if (!txdb.WriteHashBestChain(pindexNew->GetBlockHash()))
        return error("Reorganize() : WriteHashBestChain failed");

    // Make sure it's successfully written to disk before changing memory structure
    if (!txdb.TxnCommit())
        return error("Reorganize() : TxnCommit failed");

    // Disconnect shorter branch
    BOOST_FOREACH(CBlockIndex* pindex, vDisconnect)
        if (pindex->pprev)
            pindex->pprev->pnext = NULL;

    // Connect longer branch
    BOOST_FOREACH(CBlockIndex* pindex, vConnect)
        if (pindex->pprev)
            pindex->pprev->pnext = pindex;

    // Resurrect memory transactions that were in the disconnected branch
    BOOST_FOREACH(CTransaction& tx, vResurrect)
        tx.AcceptToMemoryPool(txdb, false);

    // Delete redundant memory transactions that are in the connected branch
    BOOST_FOREACH(CTransaction& tx, vDelete)
        tx.RemoveFromMemoryPool();

    return true;
}


bool CBlock::SetBestChain(CTxDB& txdb, CBlockIndex* pindexNew)
{
    uint256 hash = GetHash();

    txdb.TxnBegin();
    if (pindexGenesisBlock == NULL && hash == hashGenesisBlock)
    {
        txdb.WriteHashBestChain(hash);
        if (!txdb.TxnCommit())
            return error("SetBestChain() : TxnCommit failed");
        pindexGenesisBlock = pindexNew;
    }
    else if (hashPrevBlock == hashBestChain)
    {
        // Adding to current best branch
        if (!ConnectBlock(txdb, pindexNew) || !txdb.WriteHashBestChain(hash))
        {
            txdb.TxnAbort();
            InvalidChainFound(pindexNew);
            return error("SetBestChain() : ConnectBlock failed");
        }
        if (!txdb.TxnCommit())
            return error("SetBestChain() : TxnCommit failed");

        // Add to current best branch
        pindexNew->pprev->pnext = pindexNew;

        // Delete redundant memory transactions
        BOOST_FOREACH(CTransaction& tx, vtx)
            tx.RemoveFromMemoryPool();
    }
    else
    {
        // New best branch
        if (!Reorganize(txdb, pindexNew))
        {
            txdb.TxnAbort();
            InvalidChainFound(pindexNew);
            return error("SetBestChain() : Reorganize failed");
        }
    }

    // Update best block in wallet (so we can detect restored wallets)
    bool fInitialDownload = IsInitialBlockDownload();
    if (!fInitialDownload)
    {
        CWalletDB walletdb;
        const CBlockLocator locator(pindexNew);
        if (!walletdb.WriteBestBlock(locator))
            return error("SetBestChain() : WriteWalletBest failed");
    }

    // New best block
    hashBestChain = hash;
    pindexBest = pindexNew;
    nBestHeight = pindexBest->nHeight;
    bnBestChainWork = pindexNew->bnChainWork;
    nTimeBestReceived = GetTime();
    nTransactionsUpdated++;
    printf("SetBestChain: new best=%s  height=%d  work=%s\n", hashBestChain.ToString().substr(0,20).c_str(), nBestHeight, bnBestChainWork.ToString().c_str());

    if (!fInitialDownload)
    {
        // Support block notification
        string strPidfile = mapArgs["-blknotifypidfile"];
        if(strPidfile != "")
        {
            FILE *file = fopen(strPidfile.c_str(), "r");
            if(file)
            {
                int nPid = 0;
                if ((fscanf(file, "%d", &nPid) == 1) && (nPid > 1))
                    kill((pid_t) nPid, SIGUSR1);
                fclose(file);
            }
        }
    }

    return true;
}


bool CBlock::AddToBlockIndex(unsigned int nFile, unsigned int nBlockPos)
{
    // Check for duplicate
    uint256 hash = GetHash();
    if (mapBlockIndex.count(hash))
        return error("AddToBlockIndex() : %s already exists", hash.ToString().substr(0,20).c_str());

    // Construct new block index object
    CBlockIndex* pindexNew = new CBlockIndex(nFile, nBlockPos, *this);
    if (!pindexNew)
        return error("AddToBlockIndex() : new CBlockIndex failed");
    map<uint256, CBlockIndex*>::iterator mi = mapBlockIndex.insert(make_pair(hash, pindexNew)).first;
    pindexNew->phashBlock = &((*mi).first);
    map<uint256, CBlockIndex*>::iterator miPrev = mapBlockIndex.find(hashPrevBlock);
    if (miPrev != mapBlockIndex.end())
    {
        pindexNew->pprev = (*miPrev).second;
        pindexNew->nHeight = pindexNew->pprev->nHeight + 1;
    }
    pindexNew->bnChainWork = (pindexNew->pprev ? pindexNew->pprev->bnChainWork : 0) + pindexNew->GetBlockWork();

    CTxDB txdb;
    txdb.TxnBegin();
    txdb.WriteBlockIndex(CDiskBlockIndex(pindexNew));
    if (!txdb.TxnCommit())
        return false;

    // New best
    if (pindexNew->bnChainWork > bnBestChainWork)
        if (!SetBestChain(txdb, pindexNew))
            return false;

    txdb.Close();

    if (pindexNew == pindexBest)
    {
        // Notify UI to display prev block's coinbase if it was ours
        static uint256 hashPrevBestCoinBase;
        CRITICAL_BLOCK(cs_mapWallet)
            vWalletUpdated.push_back(hashPrevBestCoinBase);
        hashPrevBestCoinBase = vtx[0].GetHash();
    }

    MainFrameRepaint();
    return true;
}




bool CBlock::CheckBlock() const
{
    // These are checks that are independent of context
    // that can be verified before saving an orphan block.

    // Size limits
    if (vtx.empty() || vtx.size() > MAX_BLOCK_SIZE || ::GetSerializeSize(*this, SER_NETWORK) > MAX_BLOCK_SIZE)
        return error("CheckBlock() : size limits failed");

    // Check proof of work matches claimed amount
    if (!CheckProofOfWork(GetHash(), nBits))
        return error("CheckBlock() : proof of work failed");

    // Check timestamp
    if (GetBlockTime() > GetAdjustedTime() + 2 * 60 * 60)
        return error("CheckBlock() : block timestamp too far in the future");

    // First transaction must be coinbase, the rest must not be
    if (vtx.empty() || !vtx[0].IsCoinBase())
        return error("CheckBlock() : first tx is not coinbase");
    for (int i = 1; i < vtx.size(); i++)
        if (vtx[i].IsCoinBase())
            return error("CheckBlock() : more than one coinbase");

    // Check transactions
    BOOST_FOREACH(const CTransaction& tx, vtx)
        if (!tx.CheckTransaction())
            return error("CheckBlock() : CheckTransaction failed");

    // Check that it's not full of nonstandard transactions
    if (GetSigOpCount() > MAX_BLOCK_SIGOPS)
        return error("CheckBlock() : too many nonstandard transactions");

    // Check merkleroot
    if (hashMerkleRoot != BuildMerkleTree())
        return error("CheckBlock() : hashMerkleRoot mismatch");

    return true;
}

bool CBlock::AcceptBlock()
{
    // Check for duplicate
    uint256 hash = GetHash();
    if (mapBlockIndex.count(hash))
        return error("AcceptBlock() : block already in mapBlockIndex");

    // Get prev block index
    map<uint256, CBlockIndex*>::iterator mi = mapBlockIndex.find(hashPrevBlock);
    if (mi == mapBlockIndex.end())
        return error("AcceptBlock() : prev block not found");
    CBlockIndex* pindexPrev = (*mi).second;
    int nHeight = pindexPrev->nHeight+1;

    // Check proof of work
    if (nBits != GetNextWorkRequired(pindexPrev))
        return error("AcceptBlock() : incorrect proof of work");

    // Check timestamp against prev
    if (GetBlockTime() <= pindexPrev->GetMedianTimePast())
        return error("AcceptBlock() : block's timestamp is too early");

    // Check that all transactions are finalized
    BOOST_FOREACH(const CTransaction& tx, vtx)
        if (!tx.IsFinal(nHeight, GetBlockTime()))
            return error("AcceptBlock() : contains a non-final transaction");

    // Check that the block chain matches the known block chain up to a checkpoint
    if (!fTestNet)
        if ((nHeight ==  11111 && hash != uint256("0x0000000069e244f73d78e8fd29ba2fd2ed618bd6fa2ee92559f542fdb26e7c1d")) ||
            (nHeight ==  33333 && hash != uint256("0x000000002dd5588a74784eaa7ab0507a18ad16a236e7b1ce69f00d7ddfb5d0a6")) ||
            (nHeight ==  68555 && hash != uint256("0x00000000001e1b4903550a0b96e9a9405c8a95f387162e4944e8d9fbe501cd6a")) ||
            (nHeight ==  70567 && hash != uint256("0x00000000006a49b14bcf27462068f1264c961f11fa2e0eddd2be0791e1d4124a")) ||
            (nHeight ==  74000 && hash != uint256("0x0000000000573993a3c9e41ce34471c079dcf5f52a0e824a81e7f953b8661a20")) ||
            (nHeight == 105000 && hash != uint256("0x00000000000291ce28027faea320c8d2b054b2e0fe44a773f3eefb151d6bdc97")) ||
            (nHeight == 118000 && hash != uint256("0x000000000000774a7f8a7a12dc906ddb9e17e75d684f15e00f8767f9e8f36553")))
            return error("AcceptBlock() : rejected by checkpoint lockin at %d", nHeight);

    // Write block to history file
    if (!CheckDiskSpace(::GetSerializeSize(*this, SER_DISK)))
        return error("AcceptBlock() : out of disk space");
    unsigned int nFile = -1;
    unsigned int nBlockPos = 0;
    if (!WriteToDisk(nFile, nBlockPos))
        return error("AcceptBlock() : WriteToDisk failed");
    if (!AddToBlockIndex(nFile, nBlockPos))
        return error("AcceptBlock() : AddToBlockIndex failed");

    // Relay inventory, but don't relay old inventory during initial block download
    if (hashBestChain == hash)
        CRITICAL_BLOCK(cs_vNodes)
            BOOST_FOREACH(CNode* pnode, vNodes)
                if (nBestHeight > (pnode->nStartingHeight != -1 ? pnode->nStartingHeight - 2000 : 118000))
                    pnode->PushInventory(CInv(MSG_BLOCK, hash));

    return true;
}

bool ProcessBlock(CNode* pfrom, CBlock* pblock)
{
    // Check for duplicate
    uint256 hash = pblock->GetHash();
    if (mapBlockIndex.count(hash))
        return error("ProcessBlock() : already have block %d %s", mapBlockIndex[hash]->nHeight, hash.ToString().substr(0,20).c_str());
    if (mapOrphanBlocks.count(hash))
        return error("ProcessBlock() : already have block (orphan) %s", hash.ToString().substr(0,20).c_str());

    // Preliminary checks
    if (!pblock->CheckBlock())
        return error("ProcessBlock() : CheckBlock FAILED");

    // If don't already have its previous block, shunt it off to holding area until we get it
    if (!mapBlockIndex.count(pblock->hashPrevBlock))
    {
        printf("ProcessBlock: ORPHAN BLOCK, prev=%s\n", pblock->hashPrevBlock.ToString().substr(0,20).c_str());
        CBlock* pblock2 = new CBlock(*pblock);
        mapOrphanBlocks.insert(make_pair(hash, pblock2));
        mapOrphanBlocksByPrev.insert(make_pair(pblock2->hashPrevBlock, pblock2));

        // Ask this guy to fill in what we're missing
        if (pfrom)
            pfrom->PushGetBlocks(pindexBest, GetOrphanRoot(pblock2));
        return true;
    }

    // Store to disk
    if (!pblock->AcceptBlock())
        return error("ProcessBlock() : AcceptBlock FAILED");

    // Recursively process any orphan blocks that depended on this one
    vector<uint256> vWorkQueue;
    vWorkQueue.push_back(hash);
    for (int i = 0; i < vWorkQueue.size(); i++)
    {
        uint256 hashPrev = vWorkQueue[i];
        for (multimap<uint256, CBlock*>::iterator mi = mapOrphanBlocksByPrev.lower_bound(hashPrev);
             mi != mapOrphanBlocksByPrev.upper_bound(hashPrev);
             ++mi)
        {
            CBlock* pblockOrphan = (*mi).second;
            if (pblockOrphan->AcceptBlock())
                vWorkQueue.push_back(pblockOrphan->GetHash());
            mapOrphanBlocks.erase(pblockOrphan->GetHash());
            delete pblockOrphan;
        }
        mapOrphanBlocksByPrev.erase(hashPrev);
    }

    printf("ProcessBlock: ACCEPTED\n");
    return true;
}








template<typename Stream>
bool ScanMessageStart(Stream& s)
{
    // Scan ahead to the next pchMessageStart, which should normally be immediately
    // at the file pointer.  Leaves file pointer at end of pchMessageStart.
    s.clear(0);
    short prevmask = s.exceptions(0);
    const char* p = BEGIN(pchMessageStart);
    try
    {
        loop
        {
            char c;
            s.read(&c, 1);
            if (s.fail())
            {
                s.clear(0);
                s.exceptions(prevmask);
                return false;
            }
            if (*p != c)
                p = BEGIN(pchMessageStart);
            if (*p == c)
            {
                if (++p == END(pchMessageStart))
                {
                    s.clear(0);
                    s.exceptions(prevmask);
                    return true;
                }
            }
        }
    }
    catch (...)
    {
        s.clear(0);
        s.exceptions(prevmask);
        return false;
    }
}

bool CheckDiskSpace(uint64 nAdditionalBytes)
{
    uint64 nFreeBytesAvailable = filesystem::space(GetDataDir()).available;

    // Check for 15MB because database could create another 10MB log file at any time
    if (nFreeBytesAvailable < (uint64)15000000 + nAdditionalBytes)
    {
        fShutdown = true;
        string strMessage = _("Warning: Disk space is low  ");
        strMiscWarning = strMessage;
        printf("*** %s\n", strMessage.c_str());
        ThreadSafeMessageBox(strMessage, "Bitcoin", wxOK | wxICON_EXCLAMATION);
        CreateThread(Shutdown, NULL);
        return false;
    }
    return true;
}

FILE* OpenBlockFile(unsigned int nFile, unsigned int nBlockPos, const char* pszMode)
{
    if (nFile == -1)
        return NULL;
    FILE* file = fopen(strprintf("%s/blk%04d.dat", GetDataDir().c_str(), nFile).c_str(), pszMode);
    if (!file)
        return NULL;
    if (nBlockPos != 0 && !strchr(pszMode, 'a') && !strchr(pszMode, 'w'))
    {
        if (fseek(file, nBlockPos, SEEK_SET) != 0)
        {
            fclose(file);
            return NULL;
        }
    }
    return file;
}

static unsigned int nCurrentBlockFile = 1;

FILE* AppendBlockFile(unsigned int& nFileRet)
{
    nFileRet = 0;
    loop
    {
        FILE* file = OpenBlockFile(nCurrentBlockFile, 0, "ab");
        if (!file)
            return NULL;
        if (fseek(file, 0, SEEK_END) != 0)
            return NULL;
        // FAT32 filesize max 4GB, fseek and ftell max 2GB, so we must stay under 2GB
        if (ftell(file) < 0x7F000000 - MAX_SIZE)
        {
            nFileRet = nCurrentBlockFile;
            return file;
        }
        fclose(file);
        nCurrentBlockFile++;
    }
}

bool LoadBlockIndex(bool fAllowNew)
{
    if (fTestNet)
    {
        hashGenesisBlock = uint256("0x00000007199508e34a9ff81e6ec0c477a4cccff2a4767a8eee39c11db367b008");
        bnProofOfWorkLimit = CBigNum(~uint256(0) >> 28);
        pchMessageStart[0] = 0xfa;
        pchMessageStart[1] = 0xbf;
        pchMessageStart[2] = 0xb5;
        pchMessageStart[3] = 0xda;
    }

    //
    // Load block index
    //
    CTxDB txdb("cr");
    if (!txdb.LoadBlockIndex())
        return false;
    txdb.Close();

    //
    // Init with genesis block
    //
    if (mapBlockIndex.empty())
    {
        if (!fAllowNew)
            return false;

        // Genesis Block:
        // CBlock(hash=000000000019d6, ver=1, hashPrevBlock=00000000000000, hashMerkleRoot=4a5e1e, nTime=1231006505, nBits=1d00ffff, nNonce=2083236893, vtx=1)
        //   CTransaction(hash=4a5e1e, ver=1, vin.size=1, vout.size=1, nLockTime=0)
        //     CTxIn(COutPoint(000000, -1), coinbase 04ffff001d0104455468652054696d65732030332f4a616e2f32303039204368616e63656c6c6f72206f6e206272696e6b206f66207365636f6e64206261696c6f757420666f722062616e6b73)
        //     CTxOut(nValue=50.00000000, scriptPubKey=0x5F1DF16B2B704C8A578D0B)
        //   vMerkleTree: 4a5e1e

        // Genesis block
        const char* pszTimestamp = "The Times 03/Jan/2009 Chancellor on brink of second bailout for banks";
        CTransaction txNew;
        txNew.vin.resize(1);
        txNew.vout.resize(1);
        txNew.vin[0].scriptSig = CScript() << 486604799 << CBigNum(4) << vector<unsigned char>((const unsigned char*)pszTimestamp, (const unsigned char*)pszTimestamp + strlen(pszTimestamp));
        txNew.vout[0].nValue = 50 * COIN;
        txNew.vout[0].scriptPubKey = CScript() << ParseHex("04678afdb0fe5548271967f1a67130b7105cd6a828e03909a67962e0ea1f61deb649f6bc3f4cef38c4f35504e51ec112de5c384df7ba0b8d578a4c702b6bf11d5f") << OP_CHECKSIG;
        CBlock block;
        block.vtx.push_back(txNew);
        block.hashPrevBlock = 0;
        block.hashMerkleRoot = block.BuildMerkleTree();
        block.nVersion = 1;
        block.nTime    = 1231006505;
        block.nBits    = 0x1d00ffff;
        block.nNonce   = 2083236893;

        if (fTestNet)
        {
            block.nTime    = 1296688602;
            block.nBits    = 0x1d07fff8;
            block.nNonce   = 384568319;
        }

        //// debug print
        printf("%s\n", block.GetHash().ToString().c_str());
        printf("%s\n", hashGenesisBlock.ToString().c_str());
        printf("%s\n", block.hashMerkleRoot.ToString().c_str());
        assert(block.hashMerkleRoot == uint256("0x4a5e1e4baab89f3a32518a88c31bc87f618f76673e2cc77ab2127b7afdeda33b"));
        block.print();
        assert(block.GetHash() == hashGenesisBlock);

        // Start new block file
        unsigned int nFile;
        unsigned int nBlockPos;
        if (!block.WriteToDisk(nFile, nBlockPos))
            return error("LoadBlockIndex() : writing genesis block to disk failed");
        if (!block.AddToBlockIndex(nFile, nBlockPos))
            return error("LoadBlockIndex() : genesis block not accepted");
    }

    return true;
}



void PrintBlockTree()
{
    // precompute tree structure
    map<CBlockIndex*, vector<CBlockIndex*> > mapNext;
    for (map<uint256, CBlockIndex*>::iterator mi = mapBlockIndex.begin(); mi != mapBlockIndex.end(); ++mi)
    {
        CBlockIndex* pindex = (*mi).second;
        mapNext[pindex->pprev].push_back(pindex);
        // test
        //while (rand() % 3 == 0)
        //    mapNext[pindex->pprev].push_back(pindex);
    }

    vector<pair<int, CBlockIndex*> > vStack;
    vStack.push_back(make_pair(0, pindexGenesisBlock));

    int nPrevCol = 0;
    while (!vStack.empty())
    {
        int nCol = vStack.back().first;
        CBlockIndex* pindex = vStack.back().second;
        vStack.pop_back();

        // print split or gap
        if (nCol > nPrevCol)
        {
            for (int i = 0; i < nCol-1; i++)
                printf("| ");
            printf("|\\\n");
        }
        else if (nCol < nPrevCol)
        {
            for (int i = 0; i < nCol; i++)
                printf("| ");
            printf("|\n");
        }
        nPrevCol = nCol;

        // print columns
        for (int i = 0; i < nCol; i++)
            printf("| ");

        // print item
        CBlock block;
        block.ReadFromDisk(pindex);
        printf("%d (%u,%u) %s  %s  tx %d",
            pindex->nHeight,
            pindex->nFile,
            pindex->nBlockPos,
            block.GetHash().ToString().substr(0,20).c_str(),
            DateTimeStrFormat("%x %H:%M:%S", block.GetBlockTime()).c_str(),
            block.vtx.size());

        CRITICAL_BLOCK(cs_mapWallet)
        {
            if (mapWallet.count(block.vtx[0].GetHash()))
            {
                CWalletTx& wtx = mapWallet[block.vtx[0].GetHash()];
                printf("    mine:  %d  %d  %d", wtx.GetDepthInMainChain(), wtx.GetBlocksToMaturity(), wtx.GetCredit());
            }
        }
        printf("\n");


        // put the main timechain first
        vector<CBlockIndex*>& vNext = mapNext[pindex];
        for (int i = 0; i < vNext.size(); i++)
        {
            if (vNext[i]->pnext)
            {
                swap(vNext[0], vNext[i]);
                break;
            }
        }

        // iterate children
        for (int i = 0; i < vNext.size(); i++)
            vStack.push_back(make_pair(nCol+i, vNext[i]));
    }
}










//////////////////////////////////////////////////////////////////////////////
//
// CAlert
//

map<uint256, CAlert> mapAlerts;
CCriticalSection cs_mapAlerts;

string GetWarnings(string strFor)
{
    int nPriority = 0;
    string strStatusBar;
    string strRPC;
    if (GetBoolArg("-testsafemode"))
        strRPC = "test";

    // Misc warnings like out of disk space and clock is wrong
    if (strMiscWarning != "")
    {
        nPriority = 1000;
        strStatusBar = strMiscWarning;
    }

    // Longer invalid proof-of-work chain
    if (pindexBest && bnBestInvalidWork > bnBestChainWork + pindexBest->GetBlockWork() * 6)
    {
        nPriority = 2000;
        strStatusBar = strRPC = "WARNING: Displayed transactions may not be correct!  You may need to upgrade, or other nodes may need to upgrade.";
    }

    // Alerts
    CRITICAL_BLOCK(cs_mapAlerts)
    {
        BOOST_FOREACH(PAIRTYPE(const uint256, CAlert)& item, mapAlerts)
        {
            const CAlert& alert = item.second;
            if (alert.AppliesToMe() && alert.nPriority > nPriority)
            {
                nPriority = alert.nPriority;
                strStatusBar = alert.strStatusBar;
            }
        }
    }

    if (strFor == "statusbar")
        return strStatusBar;
    else if (strFor == "rpc")
        return strRPC;
    assert(("GetWarnings() : invalid parameter", false));
    return "error";
}

bool CAlert::ProcessAlert()
{
    if (!CheckSignature())
        return false;
    if (!IsInEffect())
        return false;

    CRITICAL_BLOCK(cs_mapAlerts)
    {
        // Cancel previous alerts
        for (map<uint256, CAlert>::iterator mi = mapAlerts.begin(); mi != mapAlerts.end();)
        {
            const CAlert& alert = (*mi).second;
            if (Cancels(alert))
            {
                printf("cancelling alert %d\n", alert.nID);
                mapAlerts.erase(mi++);
            }
            else if (!alert.IsInEffect())
            {
                printf("expiring alert %d\n", alert.nID);
                mapAlerts.erase(mi++);
            }
            else
                mi++;
        }

        // Check if this alert has been cancelled
        BOOST_FOREACH(PAIRTYPE(const uint256, CAlert)& item, mapAlerts)
        {
            const CAlert& alert = item.second;
            if (alert.Cancels(*this))
            {
                printf("alert already cancelled by %d\n", alert.nID);
                return false;
            }
        }

        // Add to mapAlerts
        mapAlerts.insert(make_pair(GetHash(), *this));
    }

    printf("accepted alert %d, AppliesToMe()=%d\n", nID, AppliesToMe());
    MainFrameRepaint();
    return true;
}








//////////////////////////////////////////////////////////////////////////////
//
// Messages
//


bool AlreadyHave(CTxDB& txdb, const CInv& inv)
{
    switch (inv.type)
    {
    case MSG_TX:    return mapTransactions.count(inv.hash) || mapOrphanTransactions.count(inv.hash) || txdb.ContainsTx(inv.hash);
    case MSG_BLOCK: return mapBlockIndex.count(inv.hash) || mapOrphanBlocks.count(inv.hash);
    }
    // Don't know what it is, just say we already got one
    return true;
}




// The message start string is designed to be unlikely to occur in normal data.
// The characters are rarely used upper ascii, not valid as UTF-8, and produce
// a large 4-byte int at any alignment.
char pchMessageStart[4] = { 0xf9, 0xbe, 0xb4, 0xd9 };


bool ProcessMessages(CNode* pfrom)
{
    CDataStream& vRecv = pfrom->vRecv;
    if (vRecv.empty())
        return true;
    //if (fDebug)
    //    printf("ProcessMessages(%u bytes)\n", vRecv.size());

    //
    // Message format
    //  (4) message start
    //  (12) command
    //  (4) size
    //  (4) checksum
    //  (x) data
    //

    loop
    {
        // Scan for message start
        CDataStream::iterator pstart = search(vRecv.begin(), vRecv.end(), BEGIN(pchMessageStart), END(pchMessageStart));
        int nHeaderSize = vRecv.GetSerializeSize(CMessageHeader());
        if (vRecv.end() - pstart < nHeaderSize)
        {
            if (vRecv.size() > nHeaderSize)
            {
                printf("\n\nPROCESSMESSAGE MESSAGESTART NOT FOUND\n\n");
                vRecv.erase(vRecv.begin(), vRecv.end() - nHeaderSize);
            }
            break;
        }
        if (pstart - vRecv.begin() > 0)
            printf("\n\nPROCESSMESSAGE SKIPPED %d BYTES\n\n", pstart - vRecv.begin());
        vRecv.erase(vRecv.begin(), pstart);

        // Read header
        vector<char> vHeaderSave(vRecv.begin(), vRecv.begin() + nHeaderSize);
        CMessageHeader hdr;
        vRecv >> hdr;
        if (!hdr.IsValid())
        {
            printf("\n\nPROCESSMESSAGE: ERRORS IN HEADER %s\n\n\n", hdr.GetCommand().c_str());
            continue;
        }
        string strCommand = hdr.GetCommand();

        // Message size
        unsigned int nMessageSize = hdr.nMessageSize;
        if (nMessageSize > MAX_SIZE)
        {
            printf("ProcessMessage(%s, %u bytes) : nMessageSize > MAX_SIZE\n", strCommand.c_str(), nMessageSize);
            continue;
        }
        if (nMessageSize > vRecv.size())
        {
            // Rewind and wait for rest of message
            vRecv.insert(vRecv.begin(), vHeaderSave.begin(), vHeaderSave.end());
            break;
        }

        // Checksum
        if (vRecv.GetVersion() >= 209)
        {
            uint256 hash = Hash(vRecv.begin(), vRecv.begin() + nMessageSize);
            unsigned int nChecksum = 0;
            memcpy(&nChecksum, &hash, sizeof(nChecksum));
            if (nChecksum != hdr.nChecksum)
            {
                printf("ProcessMessage(%s, %u bytes) : CHECKSUM ERROR nChecksum=%08x hdr.nChecksum=%08x\n",
                       strCommand.c_str(), nMessageSize, nChecksum, hdr.nChecksum);
                continue;
            }
        }

        // Copy message to its own buffer
        CDataStream vMsg(vRecv.begin(), vRecv.begin() + nMessageSize, vRecv.nType, vRecv.nVersion);
        vRecv.ignore(nMessageSize);

        // Process message
        bool fRet = false;
        try
        {
            CRITICAL_BLOCK(cs_main)
                fRet = ProcessMessage(pfrom, strCommand, vMsg);
            if (fShutdown)
                return true;
        }
        catch (std::ios_base::failure& e)
        {
            if (strstr(e.what(), "end of data"))
            {
                // Allow exceptions from underlength message on vRecv
                printf("ProcessMessage(%s, %u bytes) : Exception '%s' caught, normally caused by a message being shorter than its stated length\n", strCommand.c_str(), nMessageSize, e.what());
            }
            else if (strstr(e.what(), "size too large"))
            {
                // Allow exceptions from overlong size
                printf("ProcessMessage(%s, %u bytes) : Exception '%s' caught\n", strCommand.c_str(), nMessageSize, e.what());
            }
            else
            {
                PrintExceptionContinue(&e, "ProcessMessage()");
            }
        }
        catch (std::exception& e) {
            PrintExceptionContinue(&e, "ProcessMessage()");
        } catch (...) {
            PrintExceptionContinue(NULL, "ProcessMessage()");
        }

        if (!fRet)
            printf("ProcessMessage(%s, %u bytes) FAILED\n", strCommand.c_str(), nMessageSize);
    }

    vRecv.Compact();
    return true;
}




bool ProcessMessage(CNode* pfrom, string strCommand, CDataStream& vRecv)
{
    static map<unsigned int, vector<unsigned char> > mapReuseKey;
    RandAddSeedPerfmon();
    if (fDebug)
        printf("%s ", DateTimeStrFormat("%x %H:%M:%S", GetTime()).c_str());
    printf("received: %s (%d bytes)\n", strCommand.c_str(), vRecv.size());
    if (mapArgs.count("-dropmessagestest") && GetRand(atoi(mapArgs["-dropmessagestest"])) == 0)
    {
        printf("dropmessagestest DROPPING RECV MESSAGE\n");
        return true;
    }





    if (strCommand == "version")
    {
        // Each connection can only send one version message
        if (pfrom->nVersion != 0)
            return false;

        int64 nTime;
        CAddress addrMe;
        CAddress addrFrom;
        uint64 nNonce = 1;
        vRecv >> pfrom->nVersion >> pfrom->nServices >> nTime >> addrMe;
        if (pfrom->nVersion == 10300)
            pfrom->nVersion = 300;
        if (pfrom->nVersion >= 106 && !vRecv.empty())
            vRecv >> addrFrom >> nNonce;
        if (pfrom->nVersion >= 106 && !vRecv.empty())
            vRecv >> pfrom->strSubVer;
        if (pfrom->nVersion >= 209 && !vRecv.empty())
            vRecv >> pfrom->nStartingHeight;

        if (pfrom->nVersion == 0)
            return false;

        // Disconnect if we connected to ourself
        if (nNonce == nLocalHostNonce && nNonce > 1)
        {
            printf("connected to self at %s, disconnecting\n", pfrom->addr.ToString().c_str());
            pfrom->fDisconnect = true;
            return true;
        }

        // Be shy and don't send version until we hear
        if (pfrom->fInbound)
            pfrom->PushVersion();

        pfrom->fClient = !(pfrom->nServices & NODE_NETWORK);

        AddTimeData(pfrom->addr.ip, nTime);

        // Change version
        if (pfrom->nVersion >= 209)
            pfrom->PushMessage("verack");
        pfrom->vSend.SetVersion(min(pfrom->nVersion, VERSION));
        if (pfrom->nVersion < 209)
            pfrom->vRecv.SetVersion(min(pfrom->nVersion, VERSION));

        if (!pfrom->fInbound)
        {
            // Advertise our address
            if (addrLocalHost.IsRoutable() && !fUseProxy)
            {
                CAddress addr(addrLocalHost);
                addr.nTime = GetAdjustedTime();
                pfrom->PushAddress(addr);
            }

            // Get recent addresses
            if (pfrom->nVersion >= 31402 || mapAddresses.size() < 1000)
            {
                pfrom->PushMessage("getaddr");
                pfrom->fGetAddr = true;
            }
        }

        // Ask the first connected node for block updates
        static int nAskedForBlocks;
        if (!pfrom->fClient && (nAskedForBlocks < 1 || vNodes.size() <= 1))
        {
            nAskedForBlocks++;
            pfrom->PushGetBlocks(pindexBest, uint256(0));
        }

        // Relay alerts
        CRITICAL_BLOCK(cs_mapAlerts)
            BOOST_FOREACH(PAIRTYPE(const uint256, CAlert)& item, mapAlerts)
                item.second.RelayTo(pfrom);

        pfrom->fSuccessfullyConnected = true;

        printf("version message: version %d, blocks=%d\n", pfrom->nVersion, pfrom->nStartingHeight);
    }


    else if (pfrom->nVersion == 0)
    {
        // Must have a version message before anything else
        return false;
    }


    else if (strCommand == "verack")
    {
        pfrom->vRecv.SetVersion(min(pfrom->nVersion, VERSION));
    }


    else if (strCommand == "addr")
    {
        vector<CAddress> vAddr;
        vRecv >> vAddr;

        // Don't want addr from older versions unless seeding
        if (pfrom->nVersion < 209)
            return true;
        if (pfrom->nVersion < 31402 && mapAddresses.size() > 1000)
            return true;
        if (vAddr.size() > 1000)
            return error("message addr size() = %d", vAddr.size());

        // Store the new addresses
        int64 nNow = GetAdjustedTime();
        int64 nSince = nNow - 10 * 60;
        BOOST_FOREACH(CAddress& addr, vAddr)
        {
            if (fShutdown)
                return true;
            // ignore IPv6 for now, since it isn't implemented anyway
            if (!addr.IsIPv4())
                continue;
            if (addr.nTime <= 100000000 || addr.nTime > nNow + 10 * 60)
                addr.nTime = nNow - 5 * 24 * 60 * 60;
            AddAddress(addr, 2 * 60 * 60);
            pfrom->AddAddressKnown(addr);
            if (addr.nTime > nSince && !pfrom->fGetAddr && vAddr.size() <= 10 && addr.IsRoutable())
            {
                // Relay to a limited number of other nodes
                CRITICAL_BLOCK(cs_vNodes)
                {
                    // Use deterministic randomness to send to the same nodes for 24 hours
                    // at a time so the setAddrKnowns of the chosen nodes prevent repeats
                    static uint256 hashSalt;
                    if (hashSalt == 0)
                        RAND_bytes((unsigned char*)&hashSalt, sizeof(hashSalt));
                    uint256 hashRand = hashSalt ^ (((int64)addr.ip)<<32) ^ ((GetTime()+addr.ip)/(24*60*60));
                    hashRand = Hash(BEGIN(hashRand), END(hashRand));
                    multimap<uint256, CNode*> mapMix;
                    BOOST_FOREACH(CNode* pnode, vNodes)
                    {
                        if (pnode->nVersion < 31402)
                            continue;
                        unsigned int nPointer;
                        memcpy(&nPointer, &pnode, sizeof(nPointer));
                        uint256 hashKey = hashRand ^ nPointer;
                        hashKey = Hash(BEGIN(hashKey), END(hashKey));
                        mapMix.insert(make_pair(hashKey, pnode));
                    }
                    int nRelayNodes = 2;
                    for (multimap<uint256, CNode*>::iterator mi = mapMix.begin(); mi != mapMix.end() && nRelayNodes-- > 0; ++mi)
                        ((*mi).second)->PushAddress(addr);
                }
            }
        }
        if (vAddr.size() < 1000)
            pfrom->fGetAddr = false;
    }


    else if (strCommand == "inv")
    {
        vector<CInv> vInv;
        vRecv >> vInv;
        if (vInv.size() > 50000)
            return error("message inv size() = %d", vInv.size());

        CTxDB txdb("r");
        BOOST_FOREACH(const CInv& inv, vInv)
        {
            if (fShutdown)
                return true;
            pfrom->AddInventoryKnown(inv);

            bool fAlreadyHave = AlreadyHave(txdb, inv);
            printf("  got inventory: %s  %s\n", inv.ToString().c_str(), fAlreadyHave ? "have" : "new");

            if (!fAlreadyHave)
                pfrom->AskFor(inv);
            else if (inv.type == MSG_BLOCK && mapOrphanBlocks.count(inv.hash))
                pfrom->PushGetBlocks(pindexBest, GetOrphanRoot(mapOrphanBlocks[inv.hash]));

            // Track requests for our stuff
            CRITICAL_BLOCK(cs_mapRequestCount)
            {
                map<uint256, int>::iterator mi = mapRequestCount.find(inv.hash);
                if (mi != mapRequestCount.end())
                    (*mi).second++;
            }
        }
    }


    else if (strCommand == "getdata")
    {
        vector<CInv> vInv;
        vRecv >> vInv;
        if (vInv.size() > 50000)
            return error("message getdata size() = %d", vInv.size());

        BOOST_FOREACH(const CInv& inv, vInv)
        {
            if (fShutdown)
                return true;
            printf("received getdata for: %s\n", inv.ToString().c_str());

            if (inv.type == MSG_BLOCK)
            {
                // Send block from disk
                map<uint256, CBlockIndex*>::iterator mi = mapBlockIndex.find(inv.hash);
                if (mi != mapBlockIndex.end())
                {
                    CBlock block;
                    block.ReadFromDisk((*mi).second);
                    pfrom->PushMessage("block", block);

                    // Trigger them to send a getblocks request for the next batch of inventory
                    if (inv.hash == pfrom->hashContinue)
                    {
                        // Bypass PushInventory, this must send even if redundant,
                        // and we want it right after the last block so they don't
                        // wait for other stuff first.
                        vector<CInv> vInv;
                        vInv.push_back(CInv(MSG_BLOCK, hashBestChain));
                        pfrom->PushMessage("inv", vInv);
                        pfrom->hashContinue = 0;
                    }
                }
            }
            else if (inv.IsKnownType())
            {
                // Send stream from relay memory
                CRITICAL_BLOCK(cs_mapRelay)
                {
                    map<CInv, CDataStream>::iterator mi = mapRelay.find(inv);
                    if (mi != mapRelay.end())
                        pfrom->PushMessage(inv.GetCommand(), (*mi).second);
                }
            }

            // Track requests for our stuff
            CRITICAL_BLOCK(cs_mapRequestCount)
            {
                map<uint256, int>::iterator mi = mapRequestCount.find(inv.hash);
                if (mi != mapRequestCount.end())
                    (*mi).second++;
            }
        }
    }


    else if (strCommand == "getblocks")
    {
        CBlockLocator locator;
        uint256 hashStop;
        vRecv >> locator >> hashStop;

        // Find the last block the caller has in the main chain
        CBlockIndex* pindex = locator.GetBlockIndex();

        // Send the rest of the chain
        if (pindex)
            pindex = pindex->pnext;
        int nLimit = 500 + locator.GetDistanceBack();
        unsigned int nBytes = 0;
        printf("getblocks %d to %s limit %d\n", (pindex ? pindex->nHeight : -1), hashStop.ToString().substr(0,20).c_str(), nLimit);
        for (; pindex; pindex = pindex->pnext)
        {
            if (pindex->GetBlockHash() == hashStop)
            {
                printf("  getblocks stopping at %d %s (%u bytes)\n", pindex->nHeight, pindex->GetBlockHash().ToString().substr(0,20).c_str(), nBytes);
                break;
            }
            pfrom->PushInventory(CInv(MSG_BLOCK, pindex->GetBlockHash()));
            CBlock block;
            block.ReadFromDisk(pindex, true);
            nBytes += block.GetSerializeSize(SER_NETWORK);
            if (--nLimit <= 0 || nBytes >= SendBufferSize()/2)
            {
                // When this block is requested, we'll send an inv that'll make them
                // getblocks the next batch of inventory.
                printf("  getblocks stopping at limit %d %s (%u bytes)\n", pindex->nHeight, pindex->GetBlockHash().ToString().substr(0,20).c_str(), nBytes);
                pfrom->hashContinue = pindex->GetBlockHash();
                break;
            }
        }
    }


    else if (strCommand == "getheaders")
    {
        CBlockLocator locator;
        uint256 hashStop;
        vRecv >> locator >> hashStop;

        CBlockIndex* pindex = NULL;
        if (locator.IsNull())
        {
            // If locator is null, return the hashStop block
            map<uint256, CBlockIndex*>::iterator mi = mapBlockIndex.find(hashStop);
            if (mi == mapBlockIndex.end())
                return true;
            pindex = (*mi).second;
        }
        else
        {
            // Find the last block the caller has in the main chain
            pindex = locator.GetBlockIndex();
            if (pindex)
                pindex = pindex->pnext;
        }

        vector<CBlock> vHeaders;
        int nLimit = 2000 + locator.GetDistanceBack();
        printf("getheaders %d to %s limit %d\n", (pindex ? pindex->nHeight : -1), hashStop.ToString().substr(0,20).c_str(), nLimit);
        for (; pindex; pindex = pindex->pnext)
        {
            vHeaders.push_back(pindex->GetBlockHeader());
            if (--nLimit <= 0 || pindex->GetBlockHash() == hashStop)
                break;
        }
        pfrom->PushMessage("headers", vHeaders);
    }


    else if (strCommand == "tx")
    {
        vector<uint256> vWorkQueue;
        CDataStream vMsg(vRecv);
        CTransaction tx;
        vRecv >> tx;

        CInv inv(MSG_TX, tx.GetHash());
        pfrom->AddInventoryKnown(inv);

        bool fMissingInputs = false;
        if (tx.AcceptToMemoryPool(true, &fMissingInputs))
        {
            AddToWalletIfInvolvingMe(tx, NULL, true);
            RelayMessage(inv, vMsg);
            mapAlreadyAskedFor.erase(inv);
            vWorkQueue.push_back(inv.hash);

            // Recursively process any orphan transactions that depended on this one
            for (int i = 0; i < vWorkQueue.size(); i++)
            {
                uint256 hashPrev = vWorkQueue[i];
                for (multimap<uint256, CDataStream*>::iterator mi = mapOrphanTransactionsByPrev.lower_bound(hashPrev);
                     mi != mapOrphanTransactionsByPrev.upper_bound(hashPrev);
                     ++mi)
                {
                    const CDataStream& vMsg = *((*mi).second);
                    CTransaction tx;
                    CDataStream(vMsg) >> tx;
                    CInv inv(MSG_TX, tx.GetHash());

                    if (tx.AcceptToMemoryPool(true))
                    {
                        printf("   accepted orphan tx %s\n", inv.hash.ToString().substr(0,10).c_str());
                        AddToWalletIfInvolvingMe(tx, NULL, true);
                        RelayMessage(inv, vMsg);
                        mapAlreadyAskedFor.erase(inv);
                        vWorkQueue.push_back(inv.hash);
                    }
                }
            }

            BOOST_FOREACH(uint256 hash, vWorkQueue)
                EraseOrphanTx(hash);
        }
        else if (fMissingInputs)
        {
            printf("storing orphan tx %s\n", inv.hash.ToString().substr(0,10).c_str());
            AddOrphanTx(vMsg);
        }
    }


    else if (strCommand == "block")
    {
        CBlock block;
        vRecv >> block;

        printf("received block %s\n", block.GetHash().ToString().substr(0,20).c_str());
        // block.print();

        CInv inv(MSG_BLOCK, block.GetHash());
        pfrom->AddInventoryKnown(inv);

        if (ProcessBlock(pfrom, &block))
            mapAlreadyAskedFor.erase(inv);
    }


    else if (strCommand == "getaddr")
    {
        // Nodes rebroadcast an addr every 24 hours
        pfrom->vAddrToSend.clear();
        int64 nSince = GetAdjustedTime() - 3 * 60 * 60; // in the last 3 hours
        CRITICAL_BLOCK(cs_mapAddresses)
        {
            unsigned int nCount = 0;
            BOOST_FOREACH(const PAIRTYPE(vector<unsigned char>, CAddress)& item, mapAddresses)
            {
                const CAddress& addr = item.second;
                if (addr.nTime > nSince)
                    nCount++;
            }
            BOOST_FOREACH(const PAIRTYPE(vector<unsigned char>, CAddress)& item, mapAddresses)
            {
                const CAddress& addr = item.second;
                if (addr.nTime > nSince && GetRand(nCount) < 2500)
                    pfrom->PushAddress(addr);
            }
        }
    }


    else if (strCommand == "checkorder")
    {
        uint256 hashReply;
        vRecv >> hashReply;

        if (!GetBoolArg("-allowreceivebyip"))
        {
            pfrom->PushMessage("reply", hashReply, (int)2, string(""));
            return true;
        }

        CWalletTx order;
        vRecv >> order;

        /// we have a chance to check the order here

        // Keep giving the same key to the same ip until they use it
        if (!mapReuseKey.count(pfrom->addr.ip))
            mapReuseKey[pfrom->addr.ip] = GetKeyFromKeyPool();

        // Send back approval of order and pubkey to use
        CScript scriptPubKey;
        scriptPubKey << mapReuseKey[pfrom->addr.ip] << OP_CHECKSIG;
        pfrom->PushMessage("reply", hashReply, (int)0, scriptPubKey);
    }


    else if (strCommand == "submitorder")
    {
        uint256 hashReply;
        vRecv >> hashReply;

        if (!GetBoolArg("-allowreceivebyip"))
        {
            pfrom->PushMessage("reply", hashReply, (int)2);
            return true;
        }

        CWalletTx wtxNew;
        vRecv >> wtxNew;
        wtxNew.fFromMe = false;

        // Broadcast
        if (!wtxNew.AcceptWalletTransaction())
        {
            pfrom->PushMessage("reply", hashReply, (int)1);
            return error("submitorder AcceptWalletTransaction() failed, returning error 1");
        }
        wtxNew.fTimeReceivedIsTxTime = true;
        AddToWallet(wtxNew);
        wtxNew.RelayWalletTransaction();
        mapReuseKey.erase(pfrom->addr.ip);

        // Send back confirmation
        pfrom->PushMessage("reply", hashReply, (int)0);
    }


    else if (strCommand == "reply")
    {
        uint256 hashReply;
        vRecv >> hashReply;

        CRequestTracker tracker;
        CRITICAL_BLOCK(pfrom->cs_mapRequests)
        {
            map<uint256, CRequestTracker>::iterator mi = pfrom->mapRequests.find(hashReply);
            if (mi != pfrom->mapRequests.end())
            {
                tracker = (*mi).second;
                pfrom->mapRequests.erase(mi);
            }
        }
        if (!tracker.IsNull())
            tracker.fn(tracker.param1, vRecv);
    }


    else if (strCommand == "ping")
    {
    }


    else if (strCommand == "alert")
    {
        CAlert alert;
        vRecv >> alert;

        if (alert.ProcessAlert())
        {
            // Relay
            pfrom->setKnown.insert(alert.GetHash());
            CRITICAL_BLOCK(cs_vNodes)
                BOOST_FOREACH(CNode* pnode, vNodes)
                    alert.RelayTo(pnode);
        }
    }


    else
    {
        // Ignore unknown commands for extensibility
    }


    // Update the last seen time for this node's address
    if (pfrom->fNetworkNode)
        if (strCommand == "version" || strCommand == "addr" || strCommand == "inv" || strCommand == "getdata" || strCommand == "ping")
            AddressCurrentlyConnected(pfrom->addr);


    return true;
}









bool SendMessages(CNode* pto, bool fSendTrickle)
{
    CRITICAL_BLOCK(cs_main)
    {
        // Don't send anything until we get their version message
        if (pto->nVersion == 0)
            return true;

        // Keep-alive ping
        if (pto->nLastSend && GetTime() - pto->nLastSend > 30 * 60 && pto->vSend.empty())
            pto->PushMessage("ping");

        // Resend wallet transactions that haven't gotten in a block yet
        ResendWalletTransactions();

        // Address refresh broadcast
        static int64 nLastRebroadcast;
        if (GetTime() - nLastRebroadcast > 24 * 60 * 60)
        {
            nLastRebroadcast = GetTime();
            CRITICAL_BLOCK(cs_vNodes)
            {
                BOOST_FOREACH(CNode* pnode, vNodes)
                {
                    // Periodically clear setAddrKnown to allow refresh broadcasts
                    pnode->setAddrKnown.clear();

                    // Rebroadcast our address
                    if (addrLocalHost.IsRoutable() && !fUseProxy)
                    {
                        CAddress addr(addrLocalHost);
                        addr.nTime = GetAdjustedTime();
                        pnode->PushAddress(addr);
                    }
                }
            }
        }

        // Clear out old addresses periodically so it's not too much work at once
        static int64 nLastClear;
        if (nLastClear == 0)
            nLastClear = GetTime();
        if (GetTime() - nLastClear > 10 * 60 && vNodes.size() >= 3)
        {
            nLastClear = GetTime();
            CRITICAL_BLOCK(cs_mapAddresses)
            {
                CAddrDB addrdb;
                int64 nSince = GetAdjustedTime() - 14 * 24 * 60 * 60;
                for (map<vector<unsigned char>, CAddress>::iterator mi = mapAddresses.begin();
                     mi != mapAddresses.end();)
                {
                    const CAddress& addr = (*mi).second;
                    if (addr.nTime < nSince)
                    {
                        if (mapAddresses.size() < 1000 || GetTime() > nLastClear + 20)
                            break;
                        addrdb.EraseAddress(addr);
                        mapAddresses.erase(mi++);
                    }
                    else
                        mi++;
                }
            }
        }


        //
        // Message: addr
        //
        if (fSendTrickle)
        {
            vector<CAddress> vAddr;
            vAddr.reserve(pto->vAddrToSend.size());
            BOOST_FOREACH(const CAddress& addr, pto->vAddrToSend)
            {
                // returns true if wasn't already contained in the set
                if (pto->setAddrKnown.insert(addr).second)
                {
                    vAddr.push_back(addr);
                    // receiver rejects addr messages larger than 1000
                    if (vAddr.size() >= 1000)
                    {
                        pto->PushMessage("addr", vAddr);
                        vAddr.clear();
                    }
                }
            }
            pto->vAddrToSend.clear();
            if (!vAddr.empty())
                pto->PushMessage("addr", vAddr);
        }


        //
        // Message: inventory
        //
        vector<CInv> vInv;
        vector<CInv> vInvWait;
        CRITICAL_BLOCK(pto->cs_inventory)
        {
            vInv.reserve(pto->vInventoryToSend.size());
            vInvWait.reserve(pto->vInventoryToSend.size());
            BOOST_FOREACH(const CInv& inv, pto->vInventoryToSend)
            {
                if (pto->setInventoryKnown.count(inv))
                    continue;

                // trickle out tx inv to protect privacy
                if (inv.type == MSG_TX && !fSendTrickle)
                {
                    // 1/4 of tx invs blast to all immediately
                    static uint256 hashSalt;
                    if (hashSalt == 0)
                        RAND_bytes((unsigned char*)&hashSalt, sizeof(hashSalt));
                    uint256 hashRand = inv.hash ^ hashSalt;
                    hashRand = Hash(BEGIN(hashRand), END(hashRand));
                    bool fTrickleWait = ((hashRand & 3) != 0);

                    // always trickle our own transactions
                    if (!fTrickleWait)
                    {
                        TRY_CRITICAL_BLOCK(cs_mapWallet)
                        {
                            map<uint256, CWalletTx>::iterator mi = mapWallet.find(inv.hash);
                            if (mi != mapWallet.end())
                            {
                                CWalletTx& wtx = (*mi).second;
                                if (wtx.fFromMe)
                                    fTrickleWait = true;
                            }
                        }
                    }

                    if (fTrickleWait)
                    {
                        vInvWait.push_back(inv);
                        continue;
                    }
                }

                // returns true if wasn't already contained in the set
                if (pto->setInventoryKnown.insert(inv).second)
                {
                    vInv.push_back(inv);
                    if (vInv.size() >= 1000)
                    {
                        pto->PushMessage("inv", vInv);
                        vInv.clear();
                    }
                }
            }
            pto->vInventoryToSend = vInvWait;
        }
        if (!vInv.empty())
            pto->PushMessage("inv", vInv);


        //
        // Message: getdata
        //
        vector<CInv> vGetData;
        int64 nNow = GetTime() * 1000000;
        CTxDB txdb("r");
        while (!pto->mapAskFor.empty() && (*pto->mapAskFor.begin()).first <= nNow)
        {
            const CInv& inv = (*pto->mapAskFor.begin()).second;
            if (!AlreadyHave(txdb, inv))
            {
                printf("sending getdata: %s\n", inv.ToString().c_str());
                vGetData.push_back(inv);
                if (vGetData.size() >= 1000)
                {
                    pto->PushMessage("getdata", vGetData);
                    vGetData.clear();
                }
            }
            pto->mapAskFor.erase(pto->mapAskFor.begin());
        }
        if (!vGetData.empty())
            pto->PushMessage("getdata", vGetData);

    }
    return true;
}














//////////////////////////////////////////////////////////////////////////////
//
// BitcoinMiner
//

void GenerateBitcoins(bool fGenerate)
{
    if (fGenerateBitcoins != fGenerate)
    {
        fGenerateBitcoins = fGenerate;
        CWalletDB().WriteSetting("fGenerateBitcoins", fGenerateBitcoins);
        MainFrameRepaint();
    }
    if (fGenerateBitcoins)
    {
        int nProcessors = boost::thread::hardware_concurrency();
        printf("%d processors\n", nProcessors);
        if (nProcessors < 1)
            nProcessors = 1;
        if (fLimitProcessors && nProcessors > nLimitProcessors)
            nProcessors = nLimitProcessors;
        int nAddThreads = nProcessors - vnThreadsRunning[3];
        printf("Starting %d BitcoinMiner threads\n", nAddThreads);
        for (int i = 0; i < nAddThreads; i++)
        {
            if (!CreateThread(ThreadBitcoinMiner, NULL))
                printf("Error: CreateThread(ThreadBitcoinMiner) failed\n");
            Sleep(10);
        }
    }
}

void ThreadBitcoinMiner(void* parg)
{
    try
    {
        vnThreadsRunning[3]++;
        BitcoinMiner();
        vnThreadsRunning[3]--;
    }
    catch (std::exception& e) {
        vnThreadsRunning[3]--;
        PrintException(&e, "ThreadBitcoinMiner()");
    } catch (...) {
        vnThreadsRunning[3]--;
        PrintException(NULL, "ThreadBitcoinMiner()");
    }
    UIThreadCall(boost::bind(CalledSetStatusBar, "", 0));
    nHPSTimerStart = 0;
    if (vnThreadsRunning[3] == 0)
        dHashesPerSec = 0;
    printf("ThreadBitcoinMiner exiting, %d threads remaining\n", vnThreadsRunning[3]);
}


int FormatHashBlocks(void* pbuffer, unsigned int len)
{
    unsigned char* pdata = (unsigned char*)pbuffer;
    unsigned int blocks = 1 + ((len + 8) / 64);
    unsigned char* pend = pdata + 64 * blocks;
    memset(pdata + len, 0, 64 * blocks - len);
    pdata[len] = 0x80;
    unsigned int bits = len * 8;
    pend[-1] = (bits >> 0) & 0xff;
    pend[-2] = (bits >> 8) & 0xff;
    pend[-3] = (bits >> 16) & 0xff;
    pend[-4] = (bits >> 24) & 0xff;
    return blocks;
}

using CryptoPP::ByteReverse;

static const unsigned int pSHA256InitState[8] =
{0x6a09e667, 0xbb67ae85, 0x3c6ef372, 0xa54ff53a, 0x510e527f, 0x9b05688c, 0x1f83d9ab, 0x5be0cd19};

inline void SHA256Transform(void* pstate, void* pinput, const void* pinit)
{
    memcpy(pstate, pinit, 32);
    CryptoPP::SHA256::Transform((CryptoPP::word32*)pstate, (CryptoPP::word32*)pinput);
}

//
// ScanHash scans nonces looking for a hash with at least some zero bits.
// It operates on big endian data.  Caller does the byte reversing.
// All input buffers are 16-byte aligned.  nNonce is usually preserved
// between calls, but periodically or if nNonce is 0xffff0000 or above,
// the block is rebuilt and nNonce starts over at zero.
//
unsigned int ScanHash_CryptoPP(char* pmidstate, char* pdata, char* phash1, char* phash, unsigned int& nHashesDone)
{
    unsigned int& nNonce = *(unsigned int*)(pdata + 12);
    for (;;)
    {
        // Crypto++ SHA-256
        // Hash pdata using pmidstate as the starting state into
        // preformatted buffer phash1, then hash phash1 into phash
        nNonce++;
        SHA256Transform(phash1, pdata, pmidstate);
        SHA256Transform(phash, phash1, pSHA256InitState);

        // Return the nonce if the hash has at least some zero bits,
        // caller will check if it has enough to reach the target
        if (((unsigned short*)phash)[14] == 0)
            return nNonce;

        // If nothing found after trying for a while, return -1
        if ((nNonce & 0xffff) == 0)
        {
            nHashesDone = 0xffff+1;
            return -1;
        }
    }
}


class COrphan
{
public:
    CTransaction* ptx;
    set<uint256> setDependsOn;
    double dPriority;

    COrphan(CTransaction* ptxIn)
    {
        ptx = ptxIn;
        dPriority = 0;
    }

    void print() const
    {
        printf("COrphan(hash=%s, dPriority=%.1f)\n", ptx->GetHash().ToString().substr(0,10).c_str(), dPriority);
        BOOST_FOREACH(uint256 hash, setDependsOn)
            printf("   setDependsOn %s\n", hash.ToString().substr(0,10).c_str());
    }
};


#ifndef __WXMSW__
int DoCoinbaser_I(CBlock* pblock, uint64 nTotal, FILE* file)
{
    int nCount;
    if (fscanf(file, "%d\n", &nCount) != 1)
    {
        printf("DoCoinbaser(): failed to fscanf count\n");
        return -2;
    }
    pblock->vtx[0].vout.resize(nCount + 1);
    uint64 nDistributed = 0;
    for (int i = 1; i <= nCount; ++i)
    {
        uint64 nValue;
        if (fscanf(file, "%" PRI64u "\n", &nValue) != 1)
        {
            printf("DoCoinbaser(): failed to fscanf amount for transaction #%d\n", i);
            return -(0x1000 | i);
        }
        pblock->vtx[0].vout[i].nValue = nValue;
        nDistributed += nValue;
        char strAddr[35];
        if (fscanf(file, "%34s\n", strAddr) != 1)
        {
            printf("DoCoinbaser(): failed to fscanf address for transaction #%d\n", i);
            return -(0x2000 | i);
        }
        if (!pblock->vtx[0].vout[i].scriptPubKey.SetBitcoinAddress(string(strAddr)))
        {
            printf("DoCoinbaser(): invalid bitcoin address for transaction #%d\n", i);
            return -(0x3000 | i);
        }
    }
    if (nTotal < nDistributed)
    {
        printf("DoCoinbaser(): attempt to distribute %" PRI64u "/%" PRI64u "\n", nDistributed, nTotal);
        return -3;
    }
    uint64 nMine = nTotal - nDistributed;
    printf("DoCoinbaser(): total distributed: %" PRI64u "/%" PRI64u " = %" PRI64u " for me\n", nDistributed, nTotal, nMine);
    pblock->vtx[0].vout[0].nValue = nMine;
    return 0;
}

int DoCoinbaser(CBlock* pblock, uint64 nTotal)
{
    string strCmd = mapArgs["-coinbaser"];
    FILE* file = NULL;
    if (!strCmd.compare(0, 4, "tcp:"))
    {
        CAddress addrCoinbaser(strCmd.substr(4), true, 0);
        SOCKET hSocket;
        if (!ConnectSocket(addrCoinbaser, hSocket))
        {
            perror("DoCoinbaser(): failed to connect");
            return -3;
        }
        file = fdopen(hSocket, "r+");
        if (file)
            fprintf(file, "total: %" PRI64u "\n\n", nTotal);
    }
    else
    {

    try
    {
        char strTotal[11];
        int nTotalLen = snprintf(strTotal, 11, "%" PRI64u, nTotal);
        if (nTotalLen < 1 || nTotalLen > 10)
        {
            strTotal[0] = '\0';
            nTotalLen = 0;
        }
        string::size_type nPos;
        while ((nPos = strCmd.find("%d")) != string::npos)
        {
            strCmd.replace(nPos, 2, strTotal, nTotalLen);
        }
    }
    catch (...)
    {
        return 1;
    }
    file = popen(strCmd.c_str(), "r");

    }

    if (!file)
    {
        printf("DoCoinbaser(): failed to popen: %s", strerror(errno));
        return -1;
    }

    int rv;
    try
    {
        rv = DoCoinbaser_I(pblock, nTotal, file);
    }
    catch (...)
    {
        rv = 1;
    }
    pclose(file);
    if (rv)
        pblock->vtx[0].vout.resize(1);
    return rv;
}
#endif

uint64 nLastBlockTx = 0;
uint64 nLastBlockSize = 0;

CBlock* CreateNewBlock(CReserveKey& reservekey, bool fUseCoinbaser)
{
    CBlockIndex* pindexPrev = pindexBest;

    // Create new block
    auto_ptr<CBlock> pblock(new CBlock());
    if (!pblock.get())
        return NULL;

    // Create coinbase tx
    CTransaction txNew;
    txNew.vin.resize(1);
    txNew.vin[0].prevout.SetNull();
    txNew.vout.resize(1);
    txNew.vout[0].scriptPubKey << reservekey.GetReservedKey() << OP_CHECKSIG;

    // Add our coinbase tx as first transaction
    pblock->vtx.push_back(txNew);

    // Collect memory pool transactions into the block
    int64 nFees = 0;
    CRITICAL_BLOCK(cs_main)
    CRITICAL_BLOCK(cs_mapTransactions)
    {
        CTxDB txdb("r");

        // Priority order to process transactions
        list<COrphan> vOrphan; // list memory doesn't move
        map<uint256, vector<COrphan*> > mapDependers;
        multimap<double, CTransaction*> mapPriority;
        for (map<uint256, CTransaction>::iterator mi = mapTransactions.begin(); mi != mapTransactions.end(); ++mi)
        {
            CTransaction& tx = (*mi).second;
            if (tx.IsCoinBase() || !tx.IsFinal())
                continue;

            COrphan* porphan = NULL;
            double dPriority = 0;
            BOOST_FOREACH(const CTxIn& txin, tx.vin)
            {
                // Read prev transaction
                CTransaction txPrev;
                CTxIndex txindex;
                if (!txPrev.ReadFromDisk(txdb, txin.prevout, txindex))
                {
                    // Has to wait for dependencies
                    if (!porphan)
                    {
                        // Use list for automatic deletion
                        vOrphan.push_back(COrphan(&tx));
                        porphan = &vOrphan.back();
                    }
                    mapDependers[txin.prevout.hash].push_back(porphan);
                    porphan->setDependsOn.insert(txin.prevout.hash);
                    continue;
                }
                int64 nValueIn = txPrev.vout[txin.prevout.n].nValue;

                // Read block header
                int nConf = txindex.GetDepthInMainChain();

                dPriority += (double)nValueIn * nConf;

                if (fDebug && GetBoolArg("-printpriority"))
                    printf("priority     nValueIn=%-12I64d nConf=%-5d dPriority=%-20.1f\n", nValueIn, nConf, dPriority);
            }

            // Priority is sum(valuein * age) / txsize
            dPriority /= ::GetSerializeSize(tx, SER_NETWORK);

            if (porphan)
                porphan->dPriority = dPriority;
            else
                mapPriority.insert(make_pair(-dPriority, &(*mi).second));

            if (fDebug && GetBoolArg("-printpriority"))
            {
                printf("priority %-20.1f %s\n%s", dPriority, tx.GetHash().ToString().substr(0,10).c_str(), tx.ToString().c_str());
                if (porphan)
                    porphan->print();
                printf("\n");
            }
        }

        // Collect transactions into block
        map<uint256, CTxIndex> mapTestPool;
        uint64 nBlockSize = 1000;
        uint64 nBlockTx = 0;
        int nBlockSigOps = 100;
        while (!mapPriority.empty())
        {
            // Take highest priority transaction off priority queue
            double dPriority = -(*mapPriority.begin()).first;
            CTransaction& tx = *(*mapPriority.begin()).second;
            mapPriority.erase(mapPriority.begin());

            // Size limits
            unsigned int nTxSize = ::GetSerializeSize(tx, SER_NETWORK);
            if (nBlockSize + nTxSize >= MAX_BLOCK_SIZE_GEN)
                continue;
            int nTxSigOps = tx.GetSigOpCount();
            if (nBlockSigOps + nTxSigOps >= MAX_BLOCK_SIGOPS)
                continue;

            // Transaction fee required depends on block size
            bool fAllowFree = (nBlockSize + nTxSize < 4000 || CTransaction::AllowFree(dPriority));
            int64 nMinFee = tx.GetMinFee(nBlockSize, fAllowFree, 2);

            // If our wallet has a key for one of the outputs >= nMinFee, allow it without a fee
            if (tx.IsFromMe() || tx.GetCredit() > nMinFee || mapWallet.count(tx.GetHash()))
                nMinFee = 0;

            // Connecting shouldn't fail due to dependency on other memory pool transactions
            // because we're already processing them in order of dependency
            map<uint256, CTxIndex> mapTestPoolTmp(mapTestPool);
            if (!tx.ConnectInputs(txdb, mapTestPoolTmp, CDiskTxPos(1,1,1), pindexPrev, nFees, false, true, nMinFee))
                continue;
            swap(mapTestPool, mapTestPoolTmp);

            // Added
            pblock->vtx.push_back(tx);
            nBlockSize += nTxSize;
            nBlockSigOps += nTxSigOps;
            ++nBlockTx;

            // Add transactions that depend on this one to the priority queue
            uint256 hash = tx.GetHash();
            if (mapDependers.count(hash))
            {
                BOOST_FOREACH(COrphan* porphan, mapDependers[hash])
                {
                    if (!porphan->setDependsOn.empty())
                    {
                        porphan->setDependsOn.erase(hash);
                        if (porphan->setDependsOn.empty())
                            mapPriority.insert(make_pair(-porphan->dPriority, porphan->ptx));
                    }
                }
            }
        }

        nLastBlockTx = nBlockTx;
        nLastBlockSize = nBlockSize;
        printf("CreateNewBlock(): total size %lu\n", nBlockSize);

    }
    int64 nBlkValue = GetBlockValue(pindexPrev->nHeight+1, nFees);
    pblock->vtx[0].vout[0].nValue = nBlkValue;
#ifndef __WXMSW__
    if (fUseCoinbaser && mapArgs.count("-coinbaser"))
        DoCoinbaser(&*pblock, nBlkValue);
#endif

    // Fill in header
    pblock->hashPrevBlock  = pindexPrev->GetBlockHash();
    pblock->hashMerkleRoot = pblock->BuildMerkleTree();
    pblock->nTime          = max(pindexPrev->GetMedianTimePast()+1, GetAdjustedTime());
    pblock->nBits          = GetNextWorkRequired(pindexPrev);
    pblock->nNonce         = 0;

    pblock->print();
    return pblock.release();
}


static const char *pszEligius = "Eligius";
vector<unsigned char> pvcEligius((const unsigned char*)pszEligius, (const unsigned char*)pszEligius + strlen(pszEligius));
std::map<std::string, CScript> mapAuxCoinbases;

CScript BuildCoinbaseScriptSig(unsigned int nExtraNonce, bool *pfOverflow)
{
    CScript scriptSig = CScript() << pvcEligius << CBigNum(nExtraNonce);

    map<std::string, CScript>::iterator it;
    for (it = mapAuxCoinbases.begin() ; it != mapAuxCoinbases.end(); ++it)
        scriptSig += (*it).second;

    if (scriptSig.size() > 100)
    {
        scriptSig.resize(100);
        if (pfOverflow)
            *pfOverflow = true;
    }
    else
        if (pfOverflow)
            *pfOverflow = false;

    return scriptSig;
}

void IncrementExtraNonce(CBlock* pblock, CBlockIndex* pindexPrev, unsigned int& nExtraNonce, int64& nPrevTime)
{
    // Update nExtraNonce
    static uint256 hashPrevBlock;
    if (hashPrevBlock != pblock->hashPrevBlock)
    {
        nExtraNonce = 0;
        hashPrevBlock = pblock->hashPrevBlock;
    }
<<<<<<< HEAD
    ++nExtraNonce;
    pblock->vtx[0].vin[0].scriptSig = BuildCoinbaseScriptSig(nExtraNonce);
=======
    // Put "OP_EVAL" in the coinbase so everybody can tell when
    // a majority of miners support it
    const char* pOpEvalName = GetOpName(OP_EVAL);
    pblock->vtx[0].vin[0].scriptSig = CScript() << pblock->nBits << CBigNum(nExtraNonce) <<
        std::vector<unsigned char>(pOpEvalName, pOpEvalName+strlen(pOpEvalName));
    assert(pblock->vtx[0].vin[0].scriptSig.size() <= 100);

>>>>>>> 94677dc5
    pblock->hashMerkleRoot = pblock->BuildMerkleTree();
}


void FormatHashBuffers(CBlock* pblock, char* pmidstate, char* pdata, char* phash1)
{
    //
    // Prebuild hash buffers
    //
    struct
    {
        struct unnamed2
        {
            int nVersion;
            uint256 hashPrevBlock;
            uint256 hashMerkleRoot;
            unsigned int nTime;
            unsigned int nBits;
            unsigned int nNonce;
        }
        block;
        unsigned char pchPadding0[64];
        uint256 hash1;
        unsigned char pchPadding1[64];
    }
    tmp;
    memset(&tmp, 0, sizeof(tmp));

    tmp.block.nVersion       = pblock->nVersion;
    tmp.block.hashPrevBlock  = pblock->hashPrevBlock;
    tmp.block.hashMerkleRoot = pblock->hashMerkleRoot;
    tmp.block.nTime          = pblock->nTime;
    tmp.block.nBits          = pblock->nBits;
    tmp.block.nNonce         = pblock->nNonce;

    FormatHashBlocks(&tmp.block, sizeof(tmp.block));
    FormatHashBlocks(&tmp.hash1, sizeof(tmp.hash1));

    // Byte swap all the input buffer
    for (int i = 0; i < sizeof(tmp)/4; i++)
        ((unsigned int*)&tmp)[i] = ByteReverse(((unsigned int*)&tmp)[i]);

    // Precalc the first half of the first hash, which stays constant
    SHA256Transform(pmidstate, &tmp.block, pSHA256InitState);

    memcpy(pdata, &tmp.block, 128);
    memcpy(phash1, &tmp.hash1, 64);
}


bool CheckWork(CBlock* pblock, CReserveKey& reservekey)
{
    uint256 hash = pblock->GetHash();
    uint256 hashTarget = CBigNum().SetCompact(pblock->nBits).getuint256();

    if (hash > hashTarget)
        return false;

    //// debug print
    printf("BitcoinMiner:\n");
    printf("proof-of-work found  \n  hash: %s  \ntarget: %s\n", hash.GetHex().c_str(), hashTarget.GetHex().c_str());
    pblock->print();
    printf("%s ", DateTimeStrFormat("%x %H:%M", GetTime()).c_str());
    printf("generated %s\n", FormatMoney(pblock->vtx[0].vout[0].nValue).c_str());

    // Found a solution
    CRITICAL_BLOCK(cs_main)
    {
        if (pblock->hashPrevBlock != hashBestChain)
            return error("BitcoinMiner : generated block is stale");

        // Remove key from key pool
        reservekey.KeepKey();

        // Track how many getdata requests this block gets
        CRITICAL_BLOCK(cs_mapRequestCount)
            mapRequestCount[pblock->GetHash()] = 0;

        // Process this block the same as if we had received it from another node
        if (!ProcessBlock(NULL, pblock))
            return error("BitcoinMiner : ProcessBlock, block not accepted");
    }

    Sleep(2000);
    return true;
}


void BitcoinMiner()
{
    printf("BitcoinMiner started\n");
    SetThreadPriority(THREAD_PRIORITY_LOWEST);

    // Each thread has its own key and counter
    CReserveKey reservekey;
    unsigned int nExtraNonce = 0;
    int64 nPrevTime = 0;

    while (fGenerateBitcoins)
    {
        if (AffinityBugWorkaround(ThreadBitcoinMiner))
            return;
        if (fShutdown)
            return;
        while (vNodes.empty() || IsInitialBlockDownload())
        {
            Sleep(1000);
            if (fShutdown)
                return;
            if (!fGenerateBitcoins)
                return;
        }


        //
        // Create new block
        //
        unsigned int nTransactionsUpdatedLast = nTransactionsUpdated;
        CBlockIndex* pindexPrev = pindexBest;

        auto_ptr<CBlock> pblock(CreateNewBlock(reservekey));
        if (!pblock.get())
            return;
        IncrementExtraNonce(pblock.get(), pindexPrev, nExtraNonce, nPrevTime);

        printf("Running BitcoinMiner with %d transactions in block\n", pblock->vtx.size());


        //
        // Prebuild hash buffers
        //
        char pmidstatebuf[32+16]; char* pmidstate = alignup<16>(pmidstatebuf);
        char pdatabuf[128+16];    char* pdata     = alignup<16>(pdatabuf);
        char phash1buf[64+16];    char* phash1    = alignup<16>(phash1buf);

        FormatHashBuffers(pblock.get(), pmidstate, pdata, phash1);

        unsigned int& nBlockTime = *(unsigned int*)(pdata + 64 + 4);
        unsigned int& nBlockNonce = *(unsigned int*)(pdata + 64 + 12);


        //
        // Search
        //
        int64 nStart = GetTime();
        uint256 hashTarget = CBigNum().SetCompact(pblock->nBits).getuint256();
        uint256 hashbuf[2];
        uint256& hash = *alignup<16>(hashbuf);
        loop
        {
            unsigned int nHashesDone = 0;
            unsigned int nNonceFound;

            // Crypto++ SHA-256
            nNonceFound = ScanHash_CryptoPP(pmidstate, pdata + 64, phash1,
                                            (char*)&hash, nHashesDone);

            // Check if something found
            if (nNonceFound != -1)
            {
                for (int i = 0; i < sizeof(hash)/4; i++)
                    ((unsigned int*)&hash)[i] = ByteReverse(((unsigned int*)&hash)[i]);

                if (hash <= hashTarget)
                {
                    // Found a solution
                    pblock->nNonce = ByteReverse(nNonceFound);
                    assert(hash == pblock->GetHash());

                    SetThreadPriority(THREAD_PRIORITY_NORMAL);
                    CheckWork(pblock.get(), reservekey);
                    SetThreadPriority(THREAD_PRIORITY_LOWEST);
                    break;
                }
            }

            // Meter hashes/sec
            static int64 nHashCounter;
            if (nHPSTimerStart == 0)
            {
                nHPSTimerStart = GetTimeMillis();
                nHashCounter = 0;
            }
            else
                nHashCounter += nHashesDone;
            if (GetTimeMillis() - nHPSTimerStart > 4000)
            {
                static CCriticalSection cs;
                CRITICAL_BLOCK(cs)
                {
                    if (GetTimeMillis() - nHPSTimerStart > 4000)
                    {
                        dHashesPerSec = 1000.0 * nHashCounter / (GetTimeMillis() - nHPSTimerStart);
                        nHPSTimerStart = GetTimeMillis();
                        nHashCounter = 0;
                        string strStatus = strprintf("    %.0f khash/s", dHashesPerSec/1000.0);
                        UIThreadCall(boost::bind(CalledSetStatusBar, strStatus, 0));
                        static int64 nLogTime;
                        if (GetTime() - nLogTime > 30 * 60)
                        {
                            nLogTime = GetTime();
                            printf("%s ", DateTimeStrFormat("%x %H:%M", GetTime()).c_str());
                            printf("hashmeter %3d CPUs %6.0f khash/s\n", vnThreadsRunning[3], dHashesPerSec/1000.0);
                        }
                    }
                }
            }

            // Check for stop or if block needs to be rebuilt
            if (fShutdown)
                return;
            if (!fGenerateBitcoins)
                return;
            if (fLimitProcessors && vnThreadsRunning[3] > nLimitProcessors)
                return;
            if (vNodes.empty())
                break;
            if (nBlockNonce >= 0xffff0000)
                break;
            if (nTransactionsUpdated != nTransactionsUpdatedLast && GetTime() - nStart > 60)
                break;
            if (pindexPrev != pindexBest)
                break;

            // Update nTime every few seconds
            pblock->nTime = max(pindexPrev->GetMedianTimePast()+1, GetAdjustedTime());
            nBlockTime = ByteReverse(pblock->nTime);
        }
    }
}


















//////////////////////////////////////////////////////////////////////////////
//
// Actions
//


int64 GetBalance()
{
    int64 nStart = GetTimeMillis();

    int64 nTotal = 0;
    CRITICAL_BLOCK(cs_mapWallet)
    {
        for (map<uint256, CWalletTx>::iterator it = mapWallet.begin(); it != mapWallet.end(); ++it)
        {
            CWalletTx* pcoin = &(*it).second;
            if (!pcoin->IsFinal() || !pcoin->IsConfirmed())
                continue;
            nTotal += pcoin->GetAvailableCredit();
        }
    }

    //printf("GetBalance() %"PRI64d"ms\n", GetTimeMillis() - nStart);
    return nTotal;
}


bool SelectCoinsMinConf(int64 nTargetValue, int nConfMine, int nConfTheirs, set<pair<CWalletTx*,unsigned int> >& setCoinsRet, int64& nValueRet)
{
    setCoinsRet.clear();
    nValueRet = 0;

    // List of values less than target
    pair<int64, pair<CWalletTx*,unsigned int> > coinLowestLarger;
    coinLowestLarger.first = INT64_MAX;
    coinLowestLarger.second.first = NULL;
    vector<pair<int64, pair<CWalletTx*,unsigned int> > > vValue;
    int64 nTotalLower = 0;

    CRITICAL_BLOCK(cs_mapWallet)
    {
       vector<CWalletTx*> vCoins;
       vCoins.reserve(mapWallet.size());
       for (map<uint256, CWalletTx>::iterator it = mapWallet.begin(); it != mapWallet.end(); ++it)
           vCoins.push_back(&(*it).second);
       random_shuffle(vCoins.begin(), vCoins.end(), GetRandInt);

       BOOST_FOREACH(CWalletTx* pcoin, vCoins)
       {
            if (!pcoin->IsFinal() || !pcoin->IsConfirmed())
                continue;

            if (pcoin->IsCoinBase() && pcoin->GetBlocksToMaturity() > 0)
                continue;

            int nDepth = pcoin->GetDepthInMainChain();
            if (nDepth < (pcoin->IsFromMe() ? nConfMine : nConfTheirs))
                continue;

            for (int i = 0; i < pcoin->vout.size(); i++)
            {
                if (pcoin->IsSpent(i) || !pcoin->vout[i].IsMine())
                    continue;

                int64 n = pcoin->vout[i].nValue;

                if (n <= 0)
                    continue;

                pair<int64,pair<CWalletTx*,unsigned int> > coin = make_pair(n,make_pair(pcoin,i));

                if (n == nTargetValue)
                {
                    setCoinsRet.insert(coin.second);
                    nValueRet += coin.first;
                    return true;
                }
                else if (n < nTargetValue + CENT)
                {
                    vValue.push_back(coin);
                    nTotalLower += n;
                }
                else if (n < coinLowestLarger.first)
                {
                    coinLowestLarger = coin;
                }
            }
        }
    }

    if (nTotalLower == nTargetValue || nTotalLower == nTargetValue + CENT)
    {
        for (int i = 0; i < vValue.size(); ++i)
        {
            setCoinsRet.insert(vValue[i].second);
            nValueRet += vValue[i].first;
        }
        return true;
    }

    if (nTotalLower < nTargetValue + (coinLowestLarger.second.first ? CENT : 0))
    {
        if (coinLowestLarger.second.first == NULL)
            return false;
        setCoinsRet.insert(coinLowestLarger.second);
        nValueRet += coinLowestLarger.first;
        return true;
    }

    if (nTotalLower >= nTargetValue + CENT)
        nTargetValue += CENT;

    // Solve subset sum by stochastic approximation
    sort(vValue.rbegin(), vValue.rend());
    vector<char> vfIncluded;
    vector<char> vfBest(vValue.size(), true);
    int64 nBest = nTotalLower;

    for (int nRep = 0; nRep < 1000 && nBest != nTargetValue; nRep++)
    {
        vfIncluded.assign(vValue.size(), false);
        int64 nTotal = 0;
        bool fReachedTarget = false;
        for (int nPass = 0; nPass < 2 && !fReachedTarget; nPass++)
        {
            for (int i = 0; i < vValue.size(); i++)
            {
                if (nPass == 0 ? rand() % 2 : !vfIncluded[i])
                {
                    nTotal += vValue[i].first;
                    vfIncluded[i] = true;
                    if (nTotal >= nTargetValue)
                    {
                        fReachedTarget = true;
                        if (nTotal < nBest)
                        {
                            nBest = nTotal;
                            vfBest = vfIncluded;
                        }
                        nTotal -= vValue[i].first;
                        vfIncluded[i] = false;
                    }
                }
            }
        }
    }

    // If the next larger is still closer, return it
    if (coinLowestLarger.second.first && coinLowestLarger.first - nTargetValue <= nBest - nTargetValue)
    {
        setCoinsRet.insert(coinLowestLarger.second);
        nValueRet += coinLowestLarger.first;
    }
    else {
        for (int i = 0; i < vValue.size(); i++)
            if (vfBest[i])
            {
                setCoinsRet.insert(vValue[i].second);
                nValueRet += vValue[i].first;
            }

        //// debug print
        printf("SelectCoins() best subset: ");
        for (int i = 0; i < vValue.size(); i++)
            if (vfBest[i])
                printf("%s ", FormatMoney(vValue[i].first).c_str());
        printf("total %s\n", FormatMoney(nBest).c_str());
    }

    return true;
}

bool SelectCoins(int64 nTargetValue, set<pair<CWalletTx*,unsigned int> >& setCoinsRet, int64& nValueRet)
{
    return (SelectCoinsMinConf(nTargetValue, 1, 6, setCoinsRet, nValueRet) ||
            SelectCoinsMinConf(nTargetValue, 1, 1, setCoinsRet, nValueRet) ||
            SelectCoinsMinConf(nTargetValue, 0, 1, setCoinsRet, nValueRet));
}




bool CreateTransaction(const vector<pair<CScript, int64> >& vecSend, CWalletTx& wtxNew, CReserveKey& reservekey, int64& nFeeRet, bool fForceFee)
{
    int64 nValue = 0;
    BOOST_FOREACH (const PAIRTYPE(CScript, int64)& s, vecSend)
    {
        if (nValue < 0)
            return false;
        nValue += s.second;
    }
    if (vecSend.empty() || nValue < 0)
        return false;

    CRITICAL_BLOCK(cs_main)
    {
        // txdb must be opened before the mapWallet lock
        CTxDB txdb("r");
        CRITICAL_BLOCK(cs_mapWallet)
        {
            nFeeRet = nTransactionFee;
            loop
            {
                wtxNew.vin.clear();
                wtxNew.vout.clear();
                wtxNew.fFromMe = true;

                int64 nTotalValue = nValue + nFeeRet;
                double dPriority = 0;
                // vouts to the payees
                BOOST_FOREACH (const PAIRTYPE(CScript, int64)& s, vecSend)
                    wtxNew.vout.push_back(CTxOut(s.second, s.first));

                // Choose coins to use
                set<pair<CWalletTx*,unsigned int> > setCoins;
                int64 nValueIn = 0;
                if (!SelectCoins(nTotalValue, setCoins, nValueIn))
                    return false;
                BOOST_FOREACH(PAIRTYPE(CWalletTx*, unsigned int) pcoin, setCoins)
                {
                    int64 nCredit = pcoin.first->vout[pcoin.second].nValue;
                    dPriority += (double)nCredit * pcoin.first->GetDepthInMainChain();
                }

                int64 nChange = nValueIn - nValue - nFeeRet;

                // if sub-cent change is required, the fee must be raised to at least MIN_TX_FEE
                // or until nChange becomes zero
                if (nFeeRet < MIN_TX_FEE && nChange > 0 && nChange < CENT)
                {
                    int64 nMoveToFee = min(nChange, MIN_TX_FEE - nFeeRet);
                    nChange -= nMoveToFee;
                    nFeeRet += nMoveToFee;
                }

                if (nChange > 0)
                {
                    // Note: We use a new key here to keep it from being obvious which side is the change.
                    //  The drawback is that by not reusing a previous key, the change may be lost if a
                    //  backup is restored, if the backup doesn't have the new private key for the change.
                    //  If we reused the old key, it would be possible to add code to look for and
                    //  rediscover unknown transactions that were written with keys of ours to recover
                    //  post-backup change.

                    // Reserve a new key pair from key pool
                    vector<unsigned char> vchPubKey = reservekey.GetReservedKey();
                    assert(mapKeys.count(vchPubKey));

                    // Fill a vout to ourself, using same address type as the payment
                    CScript scriptChange;
                    if (vecSend[0].first.GetBitcoinAddressHash160() != 0)
                        scriptChange.SetBitcoinAddress(vchPubKey);
                    else
                        scriptChange << vchPubKey << OP_CHECKSIG;

                    // Insert change txn at random position:
                    vector<CTxOut>::iterator position = wtxNew.vout.begin()+GetRandInt(wtxNew.vout.size());
                    wtxNew.vout.insert(position, CTxOut(nChange, scriptChange));
                }
                else
                    reservekey.ReturnKey();

                // Fill vin
                BOOST_FOREACH(const PAIRTYPE(CWalletTx*,unsigned int)& coin, setCoins)
                    wtxNew.vin.push_back(CTxIn(coin.first->GetHash(),coin.second));

                // Sign
                int nIn = 0;
                BOOST_FOREACH(const PAIRTYPE(CWalletTx*,unsigned int)& coin, setCoins)
                    if (!SignSignature(*coin.first, wtxNew, nIn++))
                        return false;

                // Limit size
                unsigned int nBytes = ::GetSerializeSize(*(CTransaction*)&wtxNew, SER_NETWORK);
                if (nBytes >= MAX_BLOCK_SIZE_GEN/5)
                    return false;
                dPriority /= nBytes;

#if 0
                // Check that enough fee is included
                int64 nPayFee = nTransactionFee * (1 + (int64)nBytes / 1000);
                if (!fForceFee)
                {

                bool fAllowFree = CTransaction::AllowFree(dPriority);
                int64 nMinFee = wtxNew.GetMinFee(1, fAllowFree, 1);
                if (nFeeRet < max(nPayFee, nMinFee))
                {
                    nFeeRet = max(nPayFee, nMinFee);
                    continue;
                }

                }
#endif

                // Fill vtxPrev by copying from previous transactions vtxPrev
                wtxNew.AddSupportingTransactions(txdb);
                wtxNew.fTimeReceivedIsTxTime = true;

                break;
            }
        }
    }
    return true;
}

bool CreateTransaction(CScript scriptPubKey, int64 nValue, CWalletTx& wtxNew, CReserveKey& reservekey, int64& nFeeRet, bool fForceFee)
{
    vector< pair<CScript, int64> > vecSend;
    vecSend.push_back(make_pair(scriptPubKey, nValue));
    return CreateTransaction(vecSend, wtxNew, reservekey, nFeeRet, fForceFee);
}

// Call after CreateTransaction unless you want to abort
bool CommitTransaction(CWalletTx& wtxNew, CReserveKey& reservekey)
{
    CRITICAL_BLOCK(cs_main)
    {
        printf("CommitTransaction:\n%s", wtxNew.ToString().c_str());
        CRITICAL_BLOCK(cs_mapWallet)
        {
            // This is only to keep the database open to defeat the auto-flush for the
            // duration of this scope.  This is the only place where this optimization
            // maybe makes sense; please don't do it anywhere else.
            CWalletDB walletdb("r");

            // Take key pair from key pool so it won't be used again
            reservekey.KeepKey();

            // Add tx to wallet, because if it has change it's also ours,
            // otherwise just for transaction history.
            AddToWallet(wtxNew);

            // Mark old coins as spent
            set<CWalletTx*> setCoins;
            BOOST_FOREACH(const CTxIn& txin, wtxNew.vin)
            {
                CWalletTx &pcoin = mapWallet[txin.prevout.hash];
                pcoin.MarkSpent(txin.prevout.n);
                pcoin.WriteToDisk();
                vWalletUpdated.push_back(pcoin.GetHash());
            }
        }

        // Track how many getdata requests our transaction gets
        CRITICAL_BLOCK(cs_mapRequestCount)
            mapRequestCount[wtxNew.GetHash()] = 0;

        // Broadcast
        if (!wtxNew.AcceptToMemoryPool())
        {
            // This must not fail. The transaction has already been signed and recorded.
            printf("CommitTransaction() : Error: Transaction not valid");
            return false;
        }
        wtxNew.RelayWalletTransaction();
    }
    MainFrameRepaint();
    return true;
}




// requires cs_main lock
string SendMoney(CScript scriptPubKey, int64 nValue, CWalletTx& wtxNew, bool fAskFee, bool fForceFee)
{
    CReserveKey reservekey;
    int64 nFeeRequired;
    if (!CreateTransaction(scriptPubKey, nValue, wtxNew, reservekey, nFeeRequired, fForceFee))
    {
        string strError;
        if (nValue + nFeeRequired > GetBalance())
            strError = strprintf(_("Error: This transaction requires a transaction fee of at least %s because of its amount, complexity, or use of recently received funds  "), FormatMoney(nFeeRequired).c_str());
        else
            strError = _("Error: Transaction creation failed  ");
        printf("SendMoney() : %s", strError.c_str());
        return strError;
    }

    if (fAskFee && !ThreadSafeAskFee(nFeeRequired, _("Sending..."), NULL))
        return strprintf(_("Error: This transaction requires a transaction fee of at least %s because of its amount, complexity, or use of recently received funds  "), FormatMoney(nFeeRequired).c_str());

    if (!CommitTransaction(wtxNew, reservekey))
        return _("Error: The transaction was rejected.  This might happen if some of the coins in your wallet were already spent, such as if you used a copy of wallet.dat and coins were spent in the copy but not marked as spent here.");

    MainFrameRepaint();
    return "";
}



// requires cs_main lock
string SendMoneyToBitcoinAddress(string strAddress, int64 nValue, CWalletTx& wtxNew, bool fAskFee, bool fForceFee)
{
    // Check amount
    if (nValue <= 0)
        return _("Invalid amount");
    if (nValue + nTransactionFee > GetBalance())
        return _("Insufficient funds");

    // Parse bitcoin address
    CScript scriptPubKey;
    if (!scriptPubKey.SetBitcoinAddress(strAddress))
        return _("Invalid bitcoin address");

    return SendMoney(scriptPubKey, nValue, wtxNew, fAskFee, fForceFee);
}<|MERGE_RESOLUTION|>--- conflicted
+++ resolved
@@ -3588,18 +3588,8 @@
         nExtraNonce = 0;
         hashPrevBlock = pblock->hashPrevBlock;
     }
-<<<<<<< HEAD
     ++nExtraNonce;
     pblock->vtx[0].vin[0].scriptSig = BuildCoinbaseScriptSig(nExtraNonce);
-=======
-    // Put "OP_EVAL" in the coinbase so everybody can tell when
-    // a majority of miners support it
-    const char* pOpEvalName = GetOpName(OP_EVAL);
-    pblock->vtx[0].vin[0].scriptSig = CScript() << pblock->nBits << CBigNum(nExtraNonce) <<
-        std::vector<unsigned char>(pOpEvalName, pOpEvalName+strlen(pOpEvalName));
-    assert(pblock->vtx[0].vin[0].scriptSig.size() <= 100);
-
->>>>>>> 94677dc5
     pblock->hashMerkleRoot = pblock->BuildMerkleTree();
 }
 
