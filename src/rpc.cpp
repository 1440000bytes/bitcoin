--- conflicted
+++ resolved
@@ -1599,22 +1599,7 @@
 
         pblock->nTime = pdata->nTime;
         pblock->nNonce = pdata->nNonce;
-<<<<<<< HEAD
         pblock->vtx[0].vin[0].scriptSig = mapNewBlock[pdata->hashMerkleRoot].second;
-=======
-        pblock->vtx[0].vin[0].scriptSig = CScript() << pblock->nBits << CBigNum(nExtraNonce);
-
-        // Put "p2sh/CHV" in the coinbase to express support for the new "Pay to Script Hash"
-        // transaction type:
-        const char* pszP2SH = "p2sh/CHV";
-        pblock->vtx[0].vin[0].scriptSig += CScript(std::vector<unsigned char>(pszP2SH, pszP2SH+strlen(pszP2SH)));
-        if (pblock->vtx[0].vin[0].scriptSig.size() > 100)
-        {
-            printf("ERROR: IncrementExtraNonce() overflowed coinbase; truncating\n");
-            pblock->vtx[0].vin[0].scriptSig.resize(100);
-        }
-
->>>>>>> 0130ab8c
         pblock->hashMerkleRoot = pblock->BuildMerkleTree();
 
         bool rv = CheckWork(pblock, reservekey);
