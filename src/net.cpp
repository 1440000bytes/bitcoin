--- conflicted
+++ resolved
@@ -67,11 +67,7 @@
 CNode* pnodeLocalHost = NULL;
 uint64 nLocalHostNonce = 0;
 array<int, 10> vnThreadsRunning;
-<<<<<<< HEAD
-boost::detail::atomic_count vaMultiThreads0(0);
-=======
-boost::detail::atomic_count vaMultiThreads1(0);
->>>>>>> 5e3bcff4
+boost::detail::atomic_count vaMultiThreads0(0), vaMultiThreads1(0);
 SOCKET hListenSocket = INVALID_SOCKET;
 
 vector<CNode*> vNodes;
@@ -1815,11 +1811,7 @@
     nTransactionsUpdated++;
     int64 nStart = GetTime();
     while (vnThreadsRunning[0] > 0 || vnThreadsRunning[2] > 0 || vnThreadsRunning[3] > 0 || vnThreadsRunning[4] > 0
-<<<<<<< HEAD
-        || vaMultiThreads0 > 0
-=======
-        || vaMultiThreads1 > 0
->>>>>>> 5e3bcff4
+        || vaMultiThreads0 > 0 || vaMultiThreads1 > 0
 #ifdef USE_UPNP
         || vnThreadsRunning[5] > 0
 #endif
@@ -1833,13 +1825,9 @@
     if (vnThreadsRunning[1] > 0) printf("ThreadOpenConnections still running\n");
     if (vnThreadsRunning[2] > 0) printf("ThreadMessageHandler still running\n");
     if (vnThreadsRunning[3] > 0) printf("ThreadBitcoinMiner still running\n");
-<<<<<<< HEAD
-    if (vnThreadsRunning[4] > 0) printf("ThreadRPCServer still running\n");
+    if (vnThreadsRunning[4] > 0) printf("ThreadRPCListener still running\n");
     if (vaMultiThreads0 > 0) printf("ThreadsConnect still running\n");
-=======
-    if (vnThreadsRunning[4] > 0) printf("ThreadRPCListener still running\n");
     if (vaMultiThreads1 > 0) printf("ThreadsRPCServer still running\n");
->>>>>>> 5e3bcff4
     if (fHaveUPnP && vnThreadsRunning[5] > 0) printf("ThreadMapPort still running\n");
     while (vnThreadsRunning[2] > 0 || vnThreadsRunning[4] > 0)
         Sleep(20);
