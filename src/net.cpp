--- conflicted
+++ resolved
@@ -1173,17 +1173,6 @@
     uint64_t nonce = GetDeterministicRandomizer(RANDOMIZER_ID_LOCALHOSTNONCE).Write(id).Finalize();
     CAddress addr_bind = GetBindAddress(hSocket);
 
-<<<<<<< HEAD
-    ServiceFlags nodeServices = nLocalServices;
-    if (NetPermissions::HasFlag(permissionFlags, PF_BLOOMFILTER)) {
-        nodeServices = static_cast<ServiceFlags>(nodeServices | NODE_BLOOM);
-    }
-    if (NetPermissions::HasFlag(permissionFlags, PF_BLOCKFILTERS)) {
-        nodeServices = static_cast<ServiceFlags>(nodeServices | NODE_COMPACT_FILTERS);
-    }
-
-=======
->>>>>>> dff3dfaa
     const bool inbound_onion = std::find(m_onion_binds.begin(), m_onion_binds.end(), addr_bind) != m_onion_binds.end();
     CNode* pnode = new CNode(id, nodeServices, GetBestHeight(), hSocket, addr, CalculateKeyedNetGroup(addr), nonce, addr_bind, "", ConnectionType::INBOUND, inbound_onion);
     pnode->AddRef();
