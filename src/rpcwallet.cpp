--- conflicted
+++ resolved
@@ -119,48 +119,6 @@
     return CBitcoinAddress(keyID).ToString();
 }
 
-<<<<<<< HEAD
-=======
-
-CBitcoinAddress GetAccountAddress(string strAccount, bool bForceNew=false)
-{
-    CWalletDB walletdb(pwalletMain->strWalletFile);
-
-    CAccount account;
-    walletdb.ReadAccount(strAccount, account);
-
-    bool bKeyUsed = false;
-
-    // Check if the current key has been used
-    if (account.vchPubKey.IsValid())
-    {
-        CScript scriptPubKey;
-        scriptPubKey.SetDestination(account.vchPubKey.GetID());
-        for (map<uint256, CWalletTx>::iterator it = pwalletMain->mapWallet.begin();
-             it != pwalletMain->mapWallet.end() && account.vchPubKey.IsValid();
-             ++it)
-        {
-            const CWalletTx& wtx = (*it).second;
-            BOOST_FOREACH(const CTxOut& txout, wtx.vout)
-                if (txout.scriptPubKey == scriptPubKey)
-                    bKeyUsed = true;
-        }
-    }
-
-    // Generate a new key
-    if (!account.vchPubKey.IsValid() || bForceNew || bKeyUsed)
-    {
-        if (!pwalletMain->GetKeyFromPool(account.vchPubKey, false))
-            throw JSONRPCError(RPC_WALLET_KEYPOOL_RAN_OUT, "Error: Keypool ran out, please call keypoolrefill first");
-
-        pwalletMain->SetAddressBook(account.vchPubKey.GetID(), strAccount, "receive");
-        walletdb.WriteAccount(strAccount, account);
-    }
-
-    return CBitcoinAddress(account.vchPubKey.GetID());
-}
-
->>>>>>> 6c48bd44
 Value getaccountaddress(const Array& params, bool fHelp)
 {
     if (fHelp || params.size() != 1)
@@ -191,20 +149,7 @@
     if (params.size() > 1)
         strAccount = AccountFromValue(params[1]);
 
-<<<<<<< HEAD
     pwalletMain->SetAccount(address.Get(), strAccount);
-=======
-    // Detect when changing the account of an address that is the 'unused current key' of another account:
-    if (pwalletMain->mapAddressBook.count(address.Get()))
-    {
-        string strOldAccount = pwalletMain->mapAddressBook[address.Get()].name;
-        if (address == GetAccountAddress(strOldAccount))
-            GetAccountAddress(strOldAccount, true);
-    }
-
-    pwalletMain->SetAddressBook(address.Get(), strAccount, "receive");
-
->>>>>>> 6c48bd44
     return Value::null;
 }
 
@@ -238,18 +183,8 @@
     // Find all addresses that have the given account
     std::set<CTxDestination> setAddress = pwalletMain->GetAccountAddresses(strAccount);
     Array ret;
-<<<<<<< HEAD
     BOOST_FOREACH(const CTxDestination& item, setAddress)
         ret.push_back(CBitcoinAddress(item).ToString());
-=======
-    BOOST_FOREACH(const PAIRTYPE(CBitcoinAddress, CAddressBookData)& item, pwalletMain->mapAddressBook)
-    {
-        const CBitcoinAddress& address = item.first;
-        const string& strName = item.second.name;
-        if (strName == strAccount)
-            ret.push_back(address.ToString());
-    }
->>>>>>> 6c48bd44
     return ret;
 }
 
@@ -313,22 +248,16 @@
         {
             if (showEmptyAddresses || balances[address] > 0)
             {
-<<<<<<< HEAD
                 Object addressInfo;
                 addressInfo.push_back(Pair("address", CBitcoinAddress(address).ToString()));
                 addressInfo.push_back(Pair("balance", ValueFromAmount(balances[address])));
                 {
                     LOCK(pwalletMain->cs_wallet);
                     if (pwalletMain->mapAddressBook.find(CBitcoinAddress(address).Get()) != pwalletMain->mapAddressBook.end())
-                        addressInfo.push_back(Pair("account", pwalletMain->mapAddressBook.find(CBitcoinAddress(address).Get())->second));
+                        addressInfo.push_back(Pair("account", pwalletMain->mapAddressBook.find(CBitcoinAddress(address).Get())->second.name));
                 }
                 jsonGrouping.push_back(addressInfo);
                 groupBalance += balances[address];
-=======
-                LOCK(pwalletMain->cs_wallet);
-                if (pwalletMain->mapAddressBook.find(CBitcoinAddress(address).Get()) != pwalletMain->mapAddressBook.end())
-                    addressInfo.push_back(pwalletMain->mapAddressBook.find(CBitcoinAddress(address).Get())->second.name);
->>>>>>> 6c48bd44
             }
         }
         if (showEmptyGroups || groupBalance > 0)
@@ -423,30 +352,9 @@
     if (params.size() > 1)
         nMinDepth = params[1].get_int();
 
-<<<<<<< HEAD
     return ValueFromAmount(pwalletMain->GetAddressTally(address.Get(), nMinDepth));
 }
 
-=======
-    // Tally
-    int64 nAmount = 0;
-    for (map<uint256, CWalletTx>::iterator it = pwalletMain->mapWallet.begin(); it != pwalletMain->mapWallet.end(); ++it)
-    {
-        const CWalletTx& wtx = (*it).second;
-        if (wtx.IsCoinBase() || !IsFinalTx(wtx))
-            continue;
-
-        BOOST_FOREACH(const CTxOut& txout, wtx.vout)
-            if (txout.scriptPubKey == scriptPubKey)
-                if (wtx.GetDepthInMainChain() >= nMinDepth)
-                    nAmount += txout.nValue;
-    }
-
-    return  ValueFromAmount(nAmount);
-}
-
-
->>>>>>> 6c48bd44
 Value getreceivedbyaccount(const Array& params, bool fHelp)
 {
     if (fHelp || params.size() < 1 || params.size() > 2)
@@ -1058,15 +966,9 @@
         nMinDepth = params[0].get_int();
 
     map<string, int64> mapAccountBalances;
-<<<<<<< HEAD
-    BOOST_FOREACH(const PAIRTYPE(CTxDestination, string)& entry, pwalletMain->mapAddressBook) {
+    BOOST_FOREACH(const PAIRTYPE(CTxDestination, CAddressBookData)& entry, pwalletMain->mapAddressBook) {
         if (pwalletMain->IsMine(entry.first)) // This address belongs to me
-            mapAccountBalances[entry.second] = 0;
-=======
-    BOOST_FOREACH(const PAIRTYPE(CTxDestination, CAddressBookData)& entry, pwalletMain->mapAddressBook) {
-        if (IsMine(*pwalletMain, entry.first)) // This address belongs to me
             mapAccountBalances[entry.second.name] = 0;
->>>>>>> 6c48bd44
     }
 
     for (map<uint256, CWalletTx>::iterator it = pwalletMain->mapWallet.begin(); it != pwalletMain->mapWallet.end(); ++it)
