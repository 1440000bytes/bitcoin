// Copyright (c) 2009-2010 Satoshi Nakamoto
// Copyright (c) 2009-2012 The Bitcoin developers
// Distributed under the MIT/X11 software license, see the accompanying
// file COPYING or http://www.opensource.org/licenses/mit-license.php.
#ifndef BITCOIN_UTIL_H
#define BITCOIN_UTIL_H

#include "uint256.h"

#include <stdarg.h>

#ifndef WIN32
#include <sys/types.h>
#include <sys/time.h>
#include <sys/resource.h>
#else
typedef int pid_t; /* define for Windows compatibility */
#endif
#include <map>
#include <list>
#include <utility>
#include <vector>
#include <string>

#include <boost/version.hpp>
#include <boost/thread.hpp>
#include <boost/filesystem.hpp>
#include <boost/filesystem/path.hpp>
#include <boost/date_time/gregorian/gregorian_types.hpp>
#include <boost/date_time/posix_time/posix_time_types.hpp>

#include "netbase.h" // for AddTimeData

typedef long long  int64;
typedef unsigned long long  uint64;

static const int64 COIN = 100000000;
static const int64 CENT = 1000000;

#define loop                for (;;)
#define BEGIN(a)            ((char*)&(a))
#define END(a)              ((char*)&((&(a))[1]))
#define UBEGIN(a)           ((unsigned char*)&(a))
#define UEND(a)             ((unsigned char*)&((&(a))[1]))
#define ARRAYLEN(array)     (sizeof(array)/sizeof((array)[0]))

#ifndef PRI64d
#if defined(_MSC_VER) || defined(__MSVCRT__)
#define PRI64d  "I64d"
#define PRI64u  "I64u"
#define PRI64x  "I64x"
#else
#define PRI64d  "lld"
#define PRI64u  "llu"
#define PRI64x  "llx"
#endif
#endif

/* Format characters for (s)size_t and ptrdiff_t */
#if defined(_MSC_VER) || defined(__MSVCRT__)
  /* (s)size_t and ptrdiff_t have the same size specifier in MSVC:
     http://msdn.microsoft.com/en-us/library/tcxf1dw6%28v=vs.100%29.aspx
   */
  #define PRIszx    "Ix"
  #define PRIszu    "Iu"
  #define PRIszd    "Id"
  #define PRIpdx    "Ix"
  #define PRIpdu    "Iu"
  #define PRIpdd    "Id"
#else /* C99 standard */
  #define PRIszx    "zx"
  #define PRIszu    "zu"
  #define PRIszd    "zd"
  #define PRIpdx    "tx"
  #define PRIpdu    "tu"
  #define PRIpdd    "td"
#endif

// This is needed because the foreach macro can't get over the comma in pair<t1, t2>
#define PAIRTYPE(t1, t2)    std::pair<t1, t2>

// Align by increasing pointer, must have extra space at end of buffer
template <size_t nBytes, typename T>
T* alignup(T* p)
{
    union
    {
        T* ptr;
        size_t n;
    } u;
    u.ptr = p;
    u.n = (u.n + (nBytes-1)) & ~(nBytes-1);
    return u.ptr;
}

#ifdef WIN32
#define MSG_NOSIGNAL        0
#define MSG_DONTWAIT        0

#ifndef S_IRUSR
#define S_IRUSR             0400
#define S_IWUSR             0200
#endif
#else
#define MAX_PATH            1024
#endif

inline void MilliSleep(int64 n)
{
// Boost's sleep_for was uninterruptable when backed by nanosleep from 1.50
// until fixed in 1.52. Use the deprecated sleep method for the broken case.
// See: https://svn.boost.org/trac/boost/ticket/7238

#if BOOST_VERSION >= 105000 && (!defined(BOOST_HAS_NANOSLEEP) || BOOST_VERSION >= 105200)
    boost::this_thread::sleep_for(boost::chrono::milliseconds(n));
#else
    boost::this_thread::sleep(boost::posix_time::milliseconds(n));
#endif
}

/* This GNU C extension enables the compiler to check the format string against the parameters provided.
 * X is the number of the "format string" parameter, and Y is the number of the first variadic parameter.
 * Parameters count from 1.
 */
#ifdef __GNUC__
#define ATTR_WARN_PRINTF(X,Y) __attribute__((format(printf,X,Y)))
#else
#define ATTR_WARN_PRINTF(X,Y)
#endif








extern std::map<std::string, std::string> mapArgs;
extern std::map<std::string, std::vector<std::string> > mapMultiArgs;
extern bool fDebug;
extern bool fDebugNet;
extern bool fPrintToConsole;
extern bool fPrintToDebugger;
extern bool fDaemon;
extern bool fServer;
extern bool fCommandLine;
extern std::string strMiscWarning;
extern bool fTestNet;
extern bool fNoListen;
extern bool fLogTimestamps;
extern volatile bool fReopenDebugLog;

void RandAddSeed();
void RandAddSeedPerfmon();
int ATTR_WARN_PRINTF(1,2) OutputDebugStringF(const char* pszFormat, ...);

/*
  Rationale for the real_strprintf / strprintf construction:
    It is not allowed to use va_start with a pass-by-reference argument.
    (C++ standard, 18.7, paragraph 3). Use a dummy argument to work around this, and use a
    macro to keep similar semantics.
*/

/** Overload strprintf for char*, so that GCC format type warnings can be given */
std::string ATTR_WARN_PRINTF(1,3) real_strprintf(const char *format, int dummy, ...);
/** Overload strprintf for std::string, to be able to use it with _ (translation).
 * This will not support GCC format type warnings (-Wformat) so be careful.
 */
std::string real_strprintf(const std::string &format, int dummy, ...);
#define strprintf(format, ...) real_strprintf(format, 0, __VA_ARGS__)
std::string vstrprintf(const char *format, va_list ap);

bool ATTR_WARN_PRINTF(1,2) error(const char *format, ...);

/* Redefine printf so that it directs output to debug.log
 *
 * Do this *after* defining the other printf-like functions, because otherwise the
 * __attribute__((format(printf,X,Y))) gets expanded to __attribute__((format(OutputDebugStringF,X,Y)))
 * which confuses gcc.
 */
#define printf OutputDebugStringF

void LogException(std::exception* pex, const char* pszThread);
void PrintException(std::exception* pex, const char* pszThread);
void PrintExceptionContinue(std::exception* pex, const char* pszThread);
void ParseString(const std::string& str, char c, std::vector<std::string>& v);
std::string FormatMoney(int64 n, bool fPlus=false);
bool ParseMoney(const std::string& str, int64& nRet);
bool ParseMoney(const char* pszIn, int64& nRet);
std::vector<unsigned char> ParseHex(const char* psz);
std::vector<unsigned char> ParseHex(const std::string& str);
bool IsHex(const std::string& str);
std::vector<unsigned char> DecodeBase64(const char* p, bool* pfInvalid = NULL);
std::string DecodeBase64(const std::string& str);
std::string EncodeBase64(const unsigned char* pch, size_t len);
std::string EncodeBase64(const std::string& str);
std::vector<unsigned char> DecodeBase32(const char* p, bool* pfInvalid = NULL);
std::string DecodeBase32(const std::string& str);
std::string EncodeBase32(const unsigned char* pch, size_t len);
std::string EncodeBase32(const std::string& str);
void ParseParameters(int argc, const char*const argv[]);
bool WildcardMatch(const char* psz, const char* mask);
bool WildcardMatch(const std::string& str, const std::string& mask);
void FileCommit(FILE *fileout);
int GetFilesize(FILE* file);
bool TruncateFile(FILE *file, unsigned int length);
int RaiseFileDescriptorLimit(int nMinFD);
void AllocateFileRange(FILE *file, unsigned int offset, unsigned int length);
bool RenameOver(boost::filesystem::path src, boost::filesystem::path dest);
boost::filesystem::path GetDefaultDataDir();
const boost::filesystem::path &GetDataDir(bool fNetSpecific = true);
boost::filesystem::path GetConfigFile();
boost::filesystem::path GetPidFile();
void CreatePidFile(const boost::filesystem::path &path, pid_t pid);
void ReadConfigFile(std::map<std::string, std::string>& mapSettingsRet, std::map<std::string, std::vector<std::string> >& mapMultiSettingsRet);
#ifdef WIN32
boost::filesystem::path GetSpecialFolderPath(int nFolder, bool fCreate = true);
#endif
boost::filesystem::path GetTempPath();
void ShrinkDebugFile();
int GetRandInt(int nMax);
uint64 GetRand(uint64 nMax);
uint256 GetRandHash();
int64 GetTime();
void SetMockTime(int64 nMockTimeIn);
int64 GetAdjustedTime();
int64 GetTimeOffset();
std::string FormatFullVersion();
std::string FormatSubVersion(const std::string& name, int nClientVersion, const std::vector<std::string>& comments);
void AddTimeData(const CNetAddr& ip, int64 nTime);
void runCommand(std::string strCommand);









inline std::string i64tostr(int64 n)
{
    return strprintf("%"PRI64d, n);
}

inline std::string itostr(int n)
{
    return strprintf("%d", n);
}

inline int64 atoi64(const char* psz)
{
#ifdef _MSC_VER
    return _atoi64(psz);
#else
    return strtoll(psz, NULL, 10);
#endif
}

inline int64 atoi64(const std::string& str)
{
#ifdef _MSC_VER
    return _atoi64(str.c_str());
#else
    return strtoll(str.c_str(), NULL, 10);
#endif
}

inline int atoi(const std::string& str)
{
    return atoi(str.c_str());
}

inline int roundint(double d)
{
    return (int)(d > 0 ? d + 0.5 : d - 0.5);
}

inline int64 roundint64(double d)
{
    return (int64)(d > 0 ? d + 0.5 : d - 0.5);
}

inline int64 abs64(int64 n)
{
    return (n >= 0 ? n : -n);
}

template<typename T>
std::string HexStr(const T itbegin, const T itend, bool fSpaces=false)
{
    std::string rv;
    static const char hexmap[16] = { '0', '1', '2', '3', '4', '5', '6', '7',
                                     '8', '9', 'a', 'b', 'c', 'd', 'e', 'f' };
    rv.reserve((itend-itbegin)*3);
    for(T it = itbegin; it < itend; ++it)
    {
        unsigned char val = (unsigned char)(*it);
        if(fSpaces && it != itbegin)
            rv.push_back(' ');
        rv.push_back(hexmap[val>>4]);
        rv.push_back(hexmap[val&15]);
    }

    return rv;
}

inline std::string HexStr(const std::vector<unsigned char>& vch, bool fSpaces=false)
{
    return HexStr(vch.begin(), vch.end(), fSpaces);
}

template<typename T>
void PrintHex(const T pbegin, const T pend, const char* pszFormat="%s", bool fSpaces=true)
{
    printf(pszFormat, HexStr(pbegin, pend, fSpaces).c_str());
}

inline void PrintHex(const std::vector<unsigned char>& vch, const char* pszFormat="%s", bool fSpaces=true)
{
    printf(pszFormat, HexStr(vch, fSpaces).c_str());
}

inline int64 GetPerformanceCounter()
{
    int64 nCounter = 0;
#ifdef WIN32
    QueryPerformanceCounter((LARGE_INTEGER*)&nCounter);
#else
    timeval t;
    gettimeofday(&t, NULL);
    nCounter = (int64) t.tv_sec * 1000000 + t.tv_usec;
#endif
    return nCounter;
}

inline int64 GetTimeMillis()
{
    return (boost::posix_time::ptime(boost::posix_time::microsec_clock::universal_time()) -
            boost::posix_time::ptime(boost::gregorian::date(1970,1,1))).total_milliseconds();
}

inline int64 GetTimeMicros()
{
    return (boost::posix_time::ptime(boost::posix_time::microsec_clock::universal_time()) -
            boost::posix_time::ptime(boost::gregorian::date(1970,1,1))).total_microseconds();
}

inline std::string DateTimeStrFormat(const char* pszFormat, int64 nTime)
{
    time_t n = nTime;
    struct tm* ptmTime = gmtime(&n);
    char pszTime[200];
    strftime(pszTime, sizeof(pszTime), pszFormat, ptmTime);
    return pszTime;
}

template<typename T>
void skipspaces(T& it)
{
    while (isspace(*it))
        ++it;
}

inline bool IsSwitchChar(char c)
{
#ifdef WIN32
    return c == '-' || c == '/';
#else
    return c == '-';
#endif
}

/**
 * Return string argument or default value
 *
 * @param strArg Argument to get (e.g. "-foo")
 * @param default (e.g. "1")
 * @return command-line argument or default value
 */
std::string GetArg(const std::string& strArg, const std::string& strDefault);

/**
 * Return integer argument or default value
 *
 * @param strArg Argument to get (e.g. "-foo")
 * @param default (e.g. 1)
 * @return command-line argument (0 if invalid number) or default value
 */
int64 GetArg(const std::string& strArg, int64 nDefault);

/**
 * Return boolean argument or default value
 *
 * @param strArg Argument to get (e.g. "-foo")
 * @param default (true or false)
 * @return command-line argument or default value
 */
bool GetBoolArg(const std::string& strArg, bool fDefault=false);

/**
 * Set an argument if it doesn't already have a value
 *
 * @param strArg Argument to set (e.g. "-foo")
 * @param strValue Value (e.g. "1")
 * @return true if argument gets set, false if it already had a value
 */
bool SoftSetArg(const std::string& strArg, const std::string& strValue);

/**
 * Set a boolean argument if it doesn't already have a value
 *
 * @param strArg Argument to set (e.g. "-foo")
 * @param fValue Value (e.g. false)
 * @return true if argument gets set, false if it already had a value
 */
bool SoftSetBoolArg(const std::string& strArg, bool fValue);

<<<<<<< HEAD
/**
 * MWC RNG of George Marsaglia
 * This is intended to be fast. It has a period of 2^59.3, though the
 * least significant 16 bits only have a period of about 2^30.1.
 *
 * @return random value
 */
extern uint32_t insecure_rand_Rz;
extern uint32_t insecure_rand_Rw;
static inline uint32_t insecure_rand(void)
=======








/**
 * Timing-attack-resistant comparison.
 * Takes time proportional to length
 * of first argument.
 */
template <typename T>
bool TimingResistantEqual(const T& a, const T& b)
{
    if (b.size() == 0) return a.size() == 0;
    size_t accumulator = a.size() ^ b.size();
    for (size_t i = 0; i < a.size(); i++)
        accumulator |= a[i] ^ b[i%b.size()];
    return accumulator == 0;
}

template<typename T1>
inline uint256 Hash(const T1 pbegin, const T1 pend)
{
    static unsigned char pblank[1];
    uint256 hash1;
    SHA256((pbegin == pend ? pblank : (unsigned char*)&pbegin[0]), (pend - pbegin) * sizeof(pbegin[0]), (unsigned char*)&hash1);
    uint256 hash2;
    SHA256((unsigned char*)&hash1, sizeof(hash1), (unsigned char*)&hash2);
    return hash2;
}

class CHashWriter
{
private:
    SHA256_CTX ctx;

public:
    int nType;
    int nVersion;

    void Init() {
        SHA256_Init(&ctx);
    }

    CHashWriter(int nTypeIn, int nVersionIn) : nType(nTypeIn), nVersion(nVersionIn) {
        Init();
    }

    CHashWriter& write(const char *pch, size_t size) {
        SHA256_Update(&ctx, pch, size);
        return (*this);
    }

    // invalidates the object
    uint256 GetHash() {
        uint256 hash1;
        SHA256_Final((unsigned char*)&hash1, &ctx);
        uint256 hash2;
        SHA256((unsigned char*)&hash1, sizeof(hash1), (unsigned char*)&hash2);
        return hash2;
    }

    template<typename T>
    CHashWriter& operator<<(const T& obj) {
        // Serialize to this stream
        ::Serialize(*this, obj, nType, nVersion);
        return (*this);
    }
};


template<typename T1, typename T2>
inline uint256 Hash(const T1 p1begin, const T1 p1end,
                    const T2 p2begin, const T2 p2end)
{
    static unsigned char pblank[1];
    uint256 hash1;
    SHA256_CTX ctx;
    SHA256_Init(&ctx);
    SHA256_Update(&ctx, (p1begin == p1end ? pblank : (unsigned char*)&p1begin[0]), (p1end - p1begin) * sizeof(p1begin[0]));
    SHA256_Update(&ctx, (p2begin == p2end ? pblank : (unsigned char*)&p2begin[0]), (p2end - p2begin) * sizeof(p2begin[0]));
    SHA256_Final((unsigned char*)&hash1, &ctx);
    uint256 hash2;
    SHA256((unsigned char*)&hash1, sizeof(hash1), (unsigned char*)&hash2);
    return hash2;
}

template<typename T1, typename T2, typename T3>
inline uint256 Hash(const T1 p1begin, const T1 p1end,
                    const T2 p2begin, const T2 p2end,
                    const T3 p3begin, const T3 p3end)
{
    static unsigned char pblank[1];
    uint256 hash1;
    SHA256_CTX ctx;
    SHA256_Init(&ctx);
    SHA256_Update(&ctx, (p1begin == p1end ? pblank : (unsigned char*)&p1begin[0]), (p1end - p1begin) * sizeof(p1begin[0]));
    SHA256_Update(&ctx, (p2begin == p2end ? pblank : (unsigned char*)&p2begin[0]), (p2end - p2begin) * sizeof(p2begin[0]));
    SHA256_Update(&ctx, (p3begin == p3end ? pblank : (unsigned char*)&p3begin[0]), (p3end - p3begin) * sizeof(p3begin[0]));
    SHA256_Final((unsigned char*)&hash1, &ctx);
    uint256 hash2;
    SHA256((unsigned char*)&hash1, sizeof(hash1), (unsigned char*)&hash2);
    return hash2;
}

template<typename T>
uint256 SerializeHash(const T& obj, int nType=SER_GETHASH, int nVersion=PROTOCOL_VERSION)
{
    CHashWriter ss(nType, nVersion);
    ss << obj;
    return ss.GetHash();
}

inline uint160 Hash160(const std::vector<unsigned char>& vch)
>>>>>>> 94b296b6
{
    insecure_rand_Rz = 36969 * (insecure_rand_Rz & 65535) + (insecure_rand_Rz >> 16);
    insecure_rand_Rw = 18000 * (insecure_rand_Rw & 65535) + (insecure_rand_Rw >> 16);
    return (insecure_rand_Rw << 16) + insecure_rand_Rz;
}

/**
 * Seed insecure_rand using the random pool.
 * @param Deterministic Use a determinstic seed
 */
void seed_insecure_rand(bool fDeterministic=false);

/** Median filter over a stream of values.
 * Returns the median of the last N numbers
 */
template <typename T> class CMedianFilter
{
private:
    std::vector<T> vValues;
    std::vector<T> vSorted;
    unsigned int nSize;
public:
    CMedianFilter(unsigned int size, T initial_value):
        nSize(size)
    {
        vValues.reserve(size);
        vValues.push_back(initial_value);
        vSorted = vValues;
    }

    void input(T value)
    {
        if(vValues.size() == nSize)
        {
            vValues.erase(vValues.begin());
        }
        vValues.push_back(value);

        vSorted.resize(vValues.size());
        std::copy(vValues.begin(), vValues.end(), vSorted.begin());
        std::sort(vSorted.begin(), vSorted.end());
    }

    T median() const
    {
        int size = vSorted.size();
        assert(size>0);
        if(size & 1) // Odd number of elements
        {
            return vSorted[size/2];
        }
        else // Even number of elements
        {
            return (vSorted[size/2-1] + vSorted[size/2]) / 2;
        }
    }

    int size() const
    {
        return vValues.size();
    }

    std::vector<T> sorted () const
    {
        return vSorted;
    }
};

bool NewThread(void(*pfn)(void*), void* parg);

#ifdef WIN32
inline void SetThreadPriority(int nPriority)
{
    SetThreadPriority(GetCurrentThread(), nPriority);
}
#else

#define THREAD_PRIORITY_LOWEST          PRIO_MAX
#define THREAD_PRIORITY_BELOW_NORMAL    2
#define THREAD_PRIORITY_NORMAL          0
#define THREAD_PRIORITY_ABOVE_NORMAL    0

inline void SetThreadPriority(int nPriority)
{
    // It's unclear if it's even possible to change thread priorities on Linux,
    // but we really and truly need it for the generation threads.
#ifdef PRIO_THREAD
    setpriority(PRIO_THREAD, 0, nPriority);
#else
    setpriority(PRIO_PROCESS, 0, nPriority);
#endif
}

inline void ExitThread(size_t nExitCode)
{
    pthread_exit((void*)nExitCode);
}
#endif

void RenameThread(const char* name);

inline uint32_t ByteReverse(uint32_t value)
{
    value = ((value & 0xFF00FF00) >> 8) | ((value & 0x00FF00FF) << 8);
    return (value<<16) | (value>>16);
}

// Standard wrapper for do-something-forever thread functions.
// "Forever" really means until the thread is interrupted.
// Use it like:
//   new boost::thread(boost::bind(&LoopForever<void (*)()>, "dumpaddr", &DumpAddresses, 900000));
// or maybe:
//    boost::function<void()> f = boost::bind(&FunctionWithArg, argument);
//    threadGroup.create_thread(boost::bind(&LoopForever<boost::function<void()> >, "nothing", f, milliseconds));
template <typename Callable> void LoopForever(const char* name,  Callable func, int64 msecs)
{
    std::string s = strprintf("bitcoin-%s", name);
    RenameThread(s.c_str());
    printf("%s thread start\n", name);
    try
    {
        while (1)
        {
            MilliSleep(msecs);
            func();
        }
    }
    catch (boost::thread_interrupted)
    {
        printf("%s thread stop\n", name);
        throw;
    }
    catch (std::exception& e) {
        PrintException(&e, name);
    }
    catch (...) {
        PrintException(NULL, name);
    }
}
// .. and a wrapper that just calls func once
template <typename Callable> void TraceThread(const char* name,  Callable func)
{
    std::string s = strprintf("bitcoin-%s", name);
    RenameThread(s.c_str());
    try
    {
        printf("%s thread start\n", name);
        func();
        printf("%s thread exit\n", name);
    }
    catch (boost::thread_interrupted)
    {
        printf("%s thread interrupt\n", name);
        throw;
    }
    catch (std::exception& e) {
        PrintException(&e, name);
    }
    catch (...) {
        PrintException(NULL, name);
    }
}

#endif<|MERGE_RESOLUTION|>--- conflicted
+++ resolved
@@ -416,7 +416,6 @@
  */
 bool SoftSetBoolArg(const std::string& strArg, bool fValue);
 
-<<<<<<< HEAD
 /**
  * MWC RNG of George Marsaglia
  * This is intended to be fast. It has a period of 2^59.3, though the
@@ -427,14 +426,17 @@
 extern uint32_t insecure_rand_Rz;
 extern uint32_t insecure_rand_Rw;
 static inline uint32_t insecure_rand(void)
-=======
-
-
-
-
-
-
-
+{
+    insecure_rand_Rz = 36969 * (insecure_rand_Rz & 65535) + (insecure_rand_Rz >> 16);
+    insecure_rand_Rw = 18000 * (insecure_rand_Rw & 65535) + (insecure_rand_Rw >> 16);
+    return (insecure_rand_Rw << 16) + insecure_rand_Rz;
+}
+
+/**
+ * Seed insecure_rand using the random pool.
+ * @param Deterministic Use a determinstic seed
+ */
+void seed_insecure_rand(bool fDeterministic=false);
 
 /**
  * Timing-attack-resistant comparison.
@@ -450,113 +452,6 @@
         accumulator |= a[i] ^ b[i%b.size()];
     return accumulator == 0;
 }
-
-template<typename T1>
-inline uint256 Hash(const T1 pbegin, const T1 pend)
-{
-    static unsigned char pblank[1];
-    uint256 hash1;
-    SHA256((pbegin == pend ? pblank : (unsigned char*)&pbegin[0]), (pend - pbegin) * sizeof(pbegin[0]), (unsigned char*)&hash1);
-    uint256 hash2;
-    SHA256((unsigned char*)&hash1, sizeof(hash1), (unsigned char*)&hash2);
-    return hash2;
-}
-
-class CHashWriter
-{
-private:
-    SHA256_CTX ctx;
-
-public:
-    int nType;
-    int nVersion;
-
-    void Init() {
-        SHA256_Init(&ctx);
-    }
-
-    CHashWriter(int nTypeIn, int nVersionIn) : nType(nTypeIn), nVersion(nVersionIn) {
-        Init();
-    }
-
-    CHashWriter& write(const char *pch, size_t size) {
-        SHA256_Update(&ctx, pch, size);
-        return (*this);
-    }
-
-    // invalidates the object
-    uint256 GetHash() {
-        uint256 hash1;
-        SHA256_Final((unsigned char*)&hash1, &ctx);
-        uint256 hash2;
-        SHA256((unsigned char*)&hash1, sizeof(hash1), (unsigned char*)&hash2);
-        return hash2;
-    }
-
-    template<typename T>
-    CHashWriter& operator<<(const T& obj) {
-        // Serialize to this stream
-        ::Serialize(*this, obj, nType, nVersion);
-        return (*this);
-    }
-};
-
-
-template<typename T1, typename T2>
-inline uint256 Hash(const T1 p1begin, const T1 p1end,
-                    const T2 p2begin, const T2 p2end)
-{
-    static unsigned char pblank[1];
-    uint256 hash1;
-    SHA256_CTX ctx;
-    SHA256_Init(&ctx);
-    SHA256_Update(&ctx, (p1begin == p1end ? pblank : (unsigned char*)&p1begin[0]), (p1end - p1begin) * sizeof(p1begin[0]));
-    SHA256_Update(&ctx, (p2begin == p2end ? pblank : (unsigned char*)&p2begin[0]), (p2end - p2begin) * sizeof(p2begin[0]));
-    SHA256_Final((unsigned char*)&hash1, &ctx);
-    uint256 hash2;
-    SHA256((unsigned char*)&hash1, sizeof(hash1), (unsigned char*)&hash2);
-    return hash2;
-}
-
-template<typename T1, typename T2, typename T3>
-inline uint256 Hash(const T1 p1begin, const T1 p1end,
-                    const T2 p2begin, const T2 p2end,
-                    const T3 p3begin, const T3 p3end)
-{
-    static unsigned char pblank[1];
-    uint256 hash1;
-    SHA256_CTX ctx;
-    SHA256_Init(&ctx);
-    SHA256_Update(&ctx, (p1begin == p1end ? pblank : (unsigned char*)&p1begin[0]), (p1end - p1begin) * sizeof(p1begin[0]));
-    SHA256_Update(&ctx, (p2begin == p2end ? pblank : (unsigned char*)&p2begin[0]), (p2end - p2begin) * sizeof(p2begin[0]));
-    SHA256_Update(&ctx, (p3begin == p3end ? pblank : (unsigned char*)&p3begin[0]), (p3end - p3begin) * sizeof(p3begin[0]));
-    SHA256_Final((unsigned char*)&hash1, &ctx);
-    uint256 hash2;
-    SHA256((unsigned char*)&hash1, sizeof(hash1), (unsigned char*)&hash2);
-    return hash2;
-}
-
-template<typename T>
-uint256 SerializeHash(const T& obj, int nType=SER_GETHASH, int nVersion=PROTOCOL_VERSION)
-{
-    CHashWriter ss(nType, nVersion);
-    ss << obj;
-    return ss.GetHash();
-}
-
-inline uint160 Hash160(const std::vector<unsigned char>& vch)
->>>>>>> 94b296b6
-{
-    insecure_rand_Rz = 36969 * (insecure_rand_Rz & 65535) + (insecure_rand_Rz >> 16);
-    insecure_rand_Rw = 18000 * (insecure_rand_Rw & 65535) + (insecure_rand_Rw >> 16);
-    return (insecure_rand_Rw << 16) + insecure_rand_Rz;
-}
-
-/**
- * Seed insecure_rand using the random pool.
- * @param Deterministic Use a determinstic seed
- */
-void seed_insecure_rand(bool fDeterministic=false);
 
 /** Median filter over a stream of values.
  * Returns the median of the last N numbers
