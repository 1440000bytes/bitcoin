--- conflicted
+++ resolved
@@ -82,8 +82,6 @@
 bool DirIsWritable(const fs::path& directory);
 bool CheckDiskSpace(const fs::path& dir, uint64_t additional_bytes = 0);
 
-<<<<<<< HEAD
-=======
 /** Get the size of a file by scanning it.
  *
  * @param[in] path The file path
@@ -92,7 +90,6 @@
  */
 std::streampos GetFileSize(const char* path, std::streamsize max = std::numeric_limits<std::streamsize>::max());
 
->>>>>>> 0366d069
 //! Return the original FILE* unchanged. On systems that support it,
 //! also advise the OS that the file will be accessed sequentially.
 FILE* AdviseSequential(FILE*);
