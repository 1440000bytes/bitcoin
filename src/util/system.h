// Copyright (c) 2009-2010 Satoshi Nakamoto
// Copyright (c) 2009-2020 The Bitcoin Core developers
// Distributed under the MIT software license, see the accompanying
// file COPYING or http://www.opensource.org/licenses/mit-license.php.

/**
 * Server/client environment: argument handling, config file parsing,
 * thread wrappers, startup time
 */
#ifndef BITCOIN_UTIL_SYSTEM_H
#define BITCOIN_UTIL_SYSTEM_H

#if defined(HAVE_CONFIG_H)
#include <config/bitcoin-config.h>
#endif

#include <attributes.h>
#include <compat.h>
#include <compat/assumptions.h>
#include <fs.h>
#include <logging.h>
#include <optional.h>
#include <sync.h>
#include <tinyformat.h>
#include <util/memory.h>
#include <util/settings.h>
#include <util/strencodings.h>
#include <util/threadnames.h>
#include <util/time.h>

#include <exception>
#include <map>
#include <set>
#include <stdint.h>
#include <string>
#include <utility>
#include <vector>

#include <boost/thread/condition_variable.hpp> // for boost::thread_interrupted

#if defined(HAVE_BOOST_PROCESS) && defined(BOOST_POSIX_API)
#include <unistd.h>
#include <fcntl.h>

#if defined(WIN32) && !defined(__kernel_entry)
// A workaround for boost 1.71 incompatibility with mingw-w64 compiler.
// For details see https://github.com/bitcoin/bitcoin/pull/22348.
#define __kernel_entry
#endif
#include <boost/process.hpp>
#include <boost/process/extend.hpp>
#endif

class UniValue;

// Application startup time (used for uptime calculation)
int64_t GetStartupTime();

extern const char * const BITCOIN_CONF_FILENAME;
extern const char * const BITCOIN_SETTINGS_FILENAME;
extern const char * const BITCOIN_RW_CONF_FILENAME;

void SetupEnvironment();
bool SetupNetworking();

template<typename... Args>
bool error(const char* fmt, const Args&... args)
{
    LogPrintf("ERROR: %s\n", tfm::format(fmt, args...));
    return false;
}

template<typename... Args>
bool error_with_debug_log(const BCLog::LogFlags category, const char* fmt, const Args&... args)
{
    LogPrint(category, "ERROR: %s\n", tfm::format(fmt, args...));
    return false;
}

void PrintExceptionContinue(const std::exception *pex, const char* pszThread);

/**
 * Ensure file contents are fully committed to disk, using a platform-specific
 * feature analogous to fsync().
 */
bool FileCommit(FILE *file);

/**
 * Sync directory contents. This is required on some environments to ensure that
 * newly created files are committed to disk.
 */
void DirectoryCommit(const fs::path &dirname);

bool TruncateFile(FILE *file, unsigned int length);
int RaiseFileDescriptorLimit(int nMinFD);
void AllocateFileRange(FILE *file, unsigned int offset, unsigned int length);
bool RenameOver(fs::path src, fs::path dest);
bool LockDirectory(const fs::path& directory, const std::string lockfile_name, bool probe_only=false);
void UnlockDirectory(const fs::path& directory, const std::string& lockfile_name);
bool DirIsWritable(const fs::path& directory);
bool CheckDiskSpace(const fs::path& dir, uint64_t additional_bytes = 0);

/** Get the size of a file by scanning it.
 *
 * @param[in] path The file path
 * @param[in] max Stop seeking beyond this limit
 * @return The file size or max
 */
std::streampos GetFileSize(const char* path, std::streamsize max = std::numeric_limits<std::streamsize>::max());

//! Return the original FILE* unchanged. On systems that support it,
//! also advise the OS that the file will be accessed sequentially.
FILE* AdviseSequential(FILE*);

//! Close a file and return the result of fclose(). On systems that
//! support it, advise the OS to remove the file contents from the page
//! cache (which can help on memory-constrained systems).
int CloseAndUncache(FILE*);

/** Release all directory locks. This is used for unit testing only, at runtime
 * the global destructor will take care of the locks.
 */
void ReleaseDirectoryLocks();

bool TryCreateDirectories(const fs::path& p);
fs::path GetDefaultDataDir();
// The blocks directory is always net specific.
const fs::path &GetBlocksDir();
const fs::path &GetDataDir(bool fNetSpecific = true);
// Return true if -datadir option points to a valid directory or is not specified.
bool CheckDataDirOption();
/** Tests only */
void ClearDatadirCache();
fs::path GetConfigFile(const std::string& confPath);
fs::path GetRWConfigFile(const std::string& confPath);
#ifdef WIN32
fs::path GetSpecialFolderPath(int nFolder, bool fCreate = true);
#endif
std::string ShellEscape(const std::string& arg);
#if HAVE_SYSTEM
void runCommand(const std::string& strCommand);
#endif
#ifdef HAVE_BOOST_PROCESS
#  if defined(BOOST_POSIX_API) && defined(FD_CLOEXEC)
/**
 * Ensure a boost::process::child has its non-std fds all closed when exec
 * is called.
 */
struct bpe_close_excess_fds : boost::process::extend::handler
{
    template<typename Executor>
    void on_exec_setup(Executor&exec) const
    {
        try {
            for (auto it : fs::directory_iterator("/dev/fd")) {
                int64_t fd;
                if (!ParseInt64(it.path().filename().native(), &fd)) continue;
                if (fd <= 2) continue;  // leave std{in,out,err} alone
                ::fcntl(fd, F_SETFD, ::fcntl(fd, F_GETFD) | FD_CLOEXEC);
            }
        } catch (...) {
            // TODO: maybe log this - but we're in a child process, so maybe non-trivial!
        }
    }
};
#    define HAVE_BPE_CLOSE_EXCESS_FDS
#  endif

/**
 * Execute a command which returns JSON, and parse the result.
 *
 * @param str_command The command to execute, including any arguments
 * @param str_std_in string to pass to stdin
 * @return parsed JSON
 */
UniValue RunCommandParseJSON(const std::string& str_command, const std::string& str_std_in="");
#endif // HAVE_BOOST_PROCESS

/**
 * Most paths passed as configuration arguments are treated as relative to
 * the datadir if they are not absolute.
 *
 * @param path The path to be conditionally prefixed with datadir.
 * @param net_specific Forwarded to GetDataDir().
 * @return The normalized path.
 */
fs::path AbsPathForConfigVal(const fs::path& path, bool net_specific = true);

inline bool IsSwitchChar(char c)
{
#ifdef WIN32
    return c == '-' || c == '/';
#else
    return c == '-';
#endif
}

enum class OptionsCategory {
    OPTIONS,
    CONNECTION,
    WALLET,
    WALLET_DEBUG_TEST,
    ZMQ,
    DEBUG_TEST,
    CHAINPARAMS,
    NODE_RELAY,
    BLOCK_CREATION,
    RPC,
    GUI,
    COMMANDS,
    REGISTER_COMMANDS,
    STATS,

    HIDDEN // Always the last option to avoid printing these in the help
};

struct SectionInfo
{
    std::string m_name;
    std::string m_file;
    int m_line;
};

void ModifyRWConfigStream(std::istream& stream_in, std::ostream& stream_out, const std::map<std::string, std::string>& settings_to_change);

class ArgsManager
{
public:
    enum Flags {
        // Boolean options can accept negation syntax -noOPTION or -noOPTION=1
        ALLOW_BOOL = 0x01,
        ALLOW_INT = 0x02,
        ALLOW_STRING = 0x04,
        ALLOW_ANY = ALLOW_BOOL | ALLOW_INT | ALLOW_STRING,
        DEBUG_ONLY = 0x100,
        /* Some options would cause cross-contamination if values for
         * mainnet were used while running on regtest/testnet (or vice-versa).
         * Setting them as NETWORK_ONLY ensures that sharing a config file
         * between mainnet and regtest/testnet won't cause problems due to these
         * parameters by accident. */
        NETWORK_ONLY = 0x200,
        // This argument's value is sensitive (such as a password).
        SENSITIVE = 0x400,
    };

protected:
    struct Arg
    {
        std::string m_help_param;
        std::string m_help_text;
        unsigned int m_flags;
    };

    mutable RecursiveMutex cs_args;
    util::Settings m_settings GUARDED_BY(cs_args);
    std::string m_network GUARDED_BY(cs_args);
    std::set<std::string> m_network_only_args GUARDED_BY(cs_args);
    std::map<OptionsCategory, std::map<std::string, Arg>> m_available_args GUARDED_BY(cs_args);
    std::list<SectionInfo> m_config_sections GUARDED_BY(cs_args);

    NODISCARD bool ReadConfigStream(std::istream& stream, const std::string& filepath, std::string& error, bool ignore_invalid_keys = false, std::map<std::string, std::vector<util::SettingsValue>>* settings_target = nullptr);

    /**
     * Returns true if settings values from the default section should be used,
     * depending on the current network and whether the setting is
     * network-specific.
     */
    bool UseDefaultSection(const std::string& arg) const EXCLUSIVE_LOCKS_REQUIRED(cs_args);

    /**
     * Get setting value.
     *
     * Result will be null if setting was unset, true if "-setting" argument was passed
     * false if "-nosetting" argument was passed, and a string if a "-setting=value"
     * argument was passed.
     */
    util::SettingsValue GetSetting(const std::string& arg) const;

    /**
     * Get list of setting values.
     */
    std::vector<util::SettingsValue> GetSettingsList(const std::string& arg) const;

private:
    fs::path rwconf_path GUARDED_BY(cs_args);
<<<<<<< HEAD
=======
    bool rwconf_had_prune_option{false};
>>>>>>> f99ffa2e

public:
    ArgsManager();
    ~ArgsManager();

    /**
     * Select the network in use
     */
    void SelectConfigNetwork(const std::string& network);

    NODISCARD bool ParseParameters(int argc, const char* const argv[], std::string& error);
    NODISCARD bool ReadConfigFiles(std::string& error, bool ignore_invalid_keys = false);

<<<<<<< HEAD
    void ModifyRWConfigFile(const std::map<std::string, std::string>& settings_to_change);
    void ModifyRWConfigFile(const std::string& setting_to_change, const std::string& new_value);
=======
    bool RWConfigHasPruneOption() const { return rwconf_had_prune_option; }
    void ModifyRWConfigFile(const std::map<std::string, std::string>& settings_to_change, bool also_settings_json = true);
    void ModifyRWConfigFile(const std::string& setting_to_change, const std::string& new_value, bool also_settings_json = true);
>>>>>>> f99ffa2e
    void EraseRWConfigFile();

    /**
     * Log warnings for options in m_section_only_args when
     * they are specified in the default section but not overridden
     * on the command line or in a network-specific section in the
     * config file.
     */
    const std::set<std::string> GetUnsuitableSectionOnlyArgs() const;

    /**
     * Log warnings for unrecognized section names in the config file.
     */
    const std::list<SectionInfo> GetUnrecognizedSections() const;

    /**
     * Return a vector of strings of the given argument
     *
     * @param strArg Argument to get (e.g. "-foo")
     * @return command-line arguments
     */
    std::vector<std::string> GetArgs(const std::string& strArg) const;

    /**
     * Return true if the given argument has been manually set
     *
     * @param strArg Argument to get (e.g. "-foo")
     * @return true if the argument has been set
     */
    bool IsArgSet(const std::string& strArg) const;

    /**
     * Return true if the argument was originally passed as a negated option,
     * i.e. -nofoo.
     *
     * @param strArg Argument to get (e.g. "-foo")
     * @return true if the argument was passed negated
     */
    bool IsArgNegated(const std::string& strArg) const;

    /**
     * Return string argument or default value
     *
     * @param strArg Argument to get (e.g. "-foo")
     * @param strDefault (e.g. "1")
     * @return command-line argument or default value
     */
    std::string GetArg(const std::string& strArg, const std::string& strDefault) const;

    /**
     * Return integer argument or default value
     *
     * @param strArg Argument to get (e.g. "-foo")
     * @param nDefault (e.g. 1)
     * @return command-line argument (0 if invalid number) or default value
     */
    int64_t GetArg(const std::string& strArg, int64_t nDefault) const;

    /**
     * Return boolean argument or default value
     *
     * @param strArg Argument to get (e.g. "-foo")
     * @param fDefault (true or false)
     * @return command-line argument or default value
     */
    bool GetBoolArg(const std::string& strArg, bool fDefault) const;

    /**
     * Set an argument if it doesn't already have a value
     *
     * @param strArg Argument to set (e.g. "-foo")
     * @param strValue Value (e.g. "1")
     * @return true if argument gets set, false if it already had a value
     */
    bool SoftSetArg(const std::string& strArg, const std::string& strValue);

    /**
     * Set a boolean argument if it doesn't already have a value
     *
     * @param strArg Argument to set (e.g. "-foo")
     * @param fValue Value (e.g. false)
     * @return true if argument gets set, false if it already had a value
     */
    bool SoftSetBoolArg(const std::string& strArg, bool fValue);

    // Forces an arg setting. Called by SoftSetArg() if the arg hasn't already
    // been set. Also called directly in testing.
    void ForceSetArg(const std::string& strArg, const std::string& strValue);
    void ForceSetArg(const std::string& strArg, int64_t nValue);

    /**
     * Returns the appropriate chain name from the program arguments.
     * @return CBaseChainParams::MAIN by default; raises runtime error if an invalid combination is given.
     */
    std::string GetChainName() const;

    /**
     * Add argument
     */
    void AddArg(const std::string& name, const std::string& help, unsigned int flags, const OptionsCategory& cat);

    /**
     * Add many hidden arguments
     */
    void AddHiddenArgs(const std::vector<std::string>& args);

    /**
     * Clear available arguments
     */
    void ClearArgs() {
        LOCK(cs_args);
        m_available_args.clear();
        m_network_only_args.clear();
    }

    /**
     * Get the help string
     */
    std::string GetHelpMessage() const;

    /**
     * Return Flags for known arg.
     * Return nullopt for unknown arg.
     */
    Optional<unsigned int> GetArgFlags(const std::string& name) const;

    /**
     * Read and update settings file with saved settings. This needs to be
     * called after SelectParams() because the settings file location is
     * network-specific.
     */
    bool InitSettings(std::string& error);

    /**
     * Get settings file path, or return false if read-write settings were
     * disabled with -nosettings.
     */
    bool GetSettingsPath(fs::path* filepath = nullptr, bool temp = false) const;

    /**
     * Read settings file. Push errors to vector, or log them if null.
     */
    bool ReadSettingsFile(std::vector<std::string>* errors = nullptr);

    /**
     * Write settings file. Push errors to vector, or log them if null.
     */
    bool WriteSettingsFile(std::vector<std::string>* errors = nullptr) const;

    /**
     * Access settings with lock held.
     */
    template <typename Fn>
    void LockSettings(Fn&& fn)
    {
        LOCK(cs_args);
        fn(m_settings);
    }

    /**
     * Log the config file options and the command line arguments,
     * useful for troubleshooting.
     */
    void LogArgs() const;

private:
    // Helper function for LogArgs().
    void logArgsPrefix(
        const std::string& prefix,
        const std::string& section,
        const std::map<std::string, std::vector<util::SettingsValue>>& args) const;
};

extern ArgsManager gArgs;

/**
 * @return true if help has been requested via a command-line arg
 */
bool HelpRequested(const ArgsManager& args);

/** Add help options to the args manager */
void SetupHelpOptions(ArgsManager& args);

/**
 * Format a string to be used as group of options in help messages
 *
 * @param message Group name (e.g. "RPC server options:")
 * @return the formatted string
 */
std::string HelpMessageGroup(const std::string& message);

/**
 * Format a string to be used as option description in help messages
 *
 * @param option Option message (e.g. "-rpcuser=<user>")
 * @param message Option description (e.g. "Username for JSON-RPC connections")
 * @return the formatted string
 */
std::string HelpMessageOpt(const std::string& option, const std::string& message);

/**
 * Return the number of cores available on the current system.
 * @note This does count virtual cores, such as those provided by HyperThreading.
 */
int GetNumCores();

/**
 * .. and a wrapper that just calls func once
 */
template <typename Callable> void TraceThread(const char* name,  Callable func)
{
    util::ThreadRename(name);
    try
    {
        LogPrintf("%s thread start\n", name);
        func();
        LogPrintf("%s thread exit\n", name);
    }
    catch (const boost::thread_interrupted&)
    {
        LogPrintf("%s thread interrupt\n", name);
        throw;
    }
    catch (const std::exception& e) {
        PrintExceptionContinue(&e, name);
        throw;
    }
    catch (...) {
        PrintExceptionContinue(nullptr, name);
        throw;
    }
}

std::string CopyrightHolders(const std::string& strPrefix);

/**
 * On platforms that support it, tell the kernel the calling thread is
 * CPU-intensive and non-interactive. See SCHED_BATCH in sched(7) for details.
 *
 */
void ScheduleBatchPriority();

namespace util {

//! Simplification of std insertion
template <typename Tdst, typename Tsrc>
inline void insert(Tdst& dst, const Tsrc& src) {
    dst.insert(dst.begin(), src.begin(), src.end());
}
template <typename TsetT, typename Tsrc>
inline void insert(std::set<TsetT>& dst, const Tsrc& src) {
    dst.insert(src.begin(), src.end());
}

#ifdef WIN32
class WinCmdLineArgs
{
public:
    WinCmdLineArgs();
    ~WinCmdLineArgs();
    std::pair<int, char**> get();

private:
    int argc;
    char** argv;
    std::vector<std::string> args;
};
#endif

extern size_t g_low_memory_threshold;

bool SystemNeedsMemoryReleased();

} // namespace util

#endif // BITCOIN_UTIL_SYSTEM_H<|MERGE_RESOLUTION|>--- conflicted
+++ resolved
@@ -283,10 +283,7 @@
 
 private:
     fs::path rwconf_path GUARDED_BY(cs_args);
-<<<<<<< HEAD
-=======
     bool rwconf_had_prune_option{false};
->>>>>>> f99ffa2e
 
 public:
     ArgsManager();
@@ -300,14 +297,9 @@
     NODISCARD bool ParseParameters(int argc, const char* const argv[], std::string& error);
     NODISCARD bool ReadConfigFiles(std::string& error, bool ignore_invalid_keys = false);
 
-<<<<<<< HEAD
-    void ModifyRWConfigFile(const std::map<std::string, std::string>& settings_to_change);
-    void ModifyRWConfigFile(const std::string& setting_to_change, const std::string& new_value);
-=======
     bool RWConfigHasPruneOption() const { return rwconf_had_prune_option; }
     void ModifyRWConfigFile(const std::map<std::string, std::string>& settings_to_change, bool also_settings_json = true);
     void ModifyRWConfigFile(const std::string& setting_to_change, const std::string& new_value, bool also_settings_json = true);
->>>>>>> f99ffa2e
     void EraseRWConfigFile();
 
     /**
