--- conflicted
+++ resolved
@@ -872,10 +872,7 @@
         LOCK(cs_args);
         m_settings.ro_config.clear();
         m_settings.rw_config.clear();
-<<<<<<< HEAD
-=======
         rwconf_had_prune_option = false;
->>>>>>> f99ffa2e
         m_config_sections.clear();
     }
 
@@ -973,10 +970,7 @@
         if (!ReadConfigStream(rwconf_stream, rwconf_path_str, error, ignore_invalid_keys, &m_settings.rw_config)) {
             return false;
         }
-<<<<<<< HEAD
-=======
         rwconf_had_prune_option = m_settings.rw_config.count("prune");
->>>>>>> f99ffa2e
     }
 
     return true;
@@ -1221,11 +1215,7 @@
     }
 }
 
-<<<<<<< HEAD
-void ArgsManager::ModifyRWConfigFile(const std::map<std::string, std::string>& settings_to_change)
-=======
 void ArgsManager::ModifyRWConfigFile(const std::map<std::string, std::string>& settings_to_change, const bool also_settings_json)
->>>>>>> f99ffa2e
 {
     LOCK(csPathCached);  // HACK for lock ordering (needed within WriteSettingsFile)
     LOCK(cs_args);
@@ -1251,26 +1241,13 @@
         std::remove(new_path_str.c_str());
         throw std::ios_base::failure(strprintf("Failed to replace %s", new_path_str));
     }
-<<<<<<< HEAD
-    if (!IsArgNegated("-settings")) {
-=======
     if (also_settings_json && !IsArgNegated("-settings")) {
->>>>>>> f99ffa2e
         // Also save to settings.json for Core (0.21+) compatibility
         for (const auto& setting_change : settings_to_change) {
             m_settings.rw_settings[setting_change.first] = setting_change.second;
         }
         WriteSettingsFile();
     }
-<<<<<<< HEAD
-}
-
-void ArgsManager::ModifyRWConfigFile(const std::string& setting_to_change, const std::string& new_value)
-{
-    std::map<std::string, std::string> settings_to_change;
-    settings_to_change[setting_to_change] = new_value;
-    ModifyRWConfigFile(settings_to_change);
-=======
     if (settings_to_change.count("prune")) {
         rwconf_had_prune_option = true;
     }
@@ -1281,7 +1258,6 @@
     std::map<std::string, std::string> settings_to_change;
     settings_to_change[setting_to_change] = new_value;
     ModifyRWConfigFile(settings_to_change, also_settings_json);
->>>>>>> f99ffa2e
 }
 
 void ArgsManager::EraseRWConfigFile()
