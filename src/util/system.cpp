--- conflicted
+++ resolved
@@ -6,14 +6,11 @@
 #include <util/system.h>
 
 #ifdef ENABLE_EXTERNAL_SIGNER
-<<<<<<< HEAD
 #if defined(WIN32) && !defined(__kernel_entry)
 // A workaround for boost 1.71 incompatibility with mingw-w64 compiler.
 // For details see https://github.com/bitcoin/bitcoin/pull/22348.
 #define __kernel_entry
 #endif
-=======
->>>>>>> 061cd3f4
 #if defined(__GNUC__)
 // Boost 1.78 requires the following workaround.
 // See: https://github.com/boostorg/process/issues/235
@@ -665,14 +662,11 @@
     ForceSetArgV(strArg, util::SettingsValue{strValue});
 }
 
-<<<<<<< HEAD
-=======
 void ArgsManager::ForceSetArg(const std::string& arg, const int64_t value)
 {
     ForceSetArg(arg, ToString(value));
 }
 
->>>>>>> 061cd3f4
 void ArgsManager::ForceSetArgV(const std::string& arg, const util::SettingsValue& value)
 {
     LOCK(cs_args);
