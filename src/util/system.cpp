// Copyright (c) 2009-2010 Satoshi Nakamoto
// Copyright (c) 2009-2019 The Bitcoin Core developers
// Distributed under the MIT software license, see the accompanying
// file COPYING or http://www.opensource.org/licenses/mit-license.php.

#include <util/system.h>

#include <chainparamsbase.h>
#include <util/strencodings.h>
#include <util/translation.h>

#include <stdarg.h>

#if (defined(__FreeBSD__) || defined(__OpenBSD__) || defined(__DragonFly__))
#include <pthread.h>
#include <pthread_np.h>
#endif

#ifndef WIN32

#include <algorithm>
#include <fcntl.h>
#include <sched.h>
#include <sys/resource.h>
#include <sys/stat.h>

#else

#ifdef _MSC_VER
#pragma warning(disable:4786)
#pragma warning(disable:4804)
#pragma warning(disable:4805)
#pragma warning(disable:4717)
#endif

#ifndef NOMINMAX
#define NOMINMAX
#endif
#include <codecvt>

#include <io.h> /* for _commit */
#include <shellapi.h>
#include <shlobj.h>
#endif

#ifdef HAVE_MALLOPT_ARENA_MAX
#include <malloc.h>
#endif

<<<<<<< HEAD
#include <boost/algorithm/string/replace.hpp>
#include <thread>
#include <typeinfo>
=======
#include <string>
#include <thread>
#include <unordered_set>
>>>>>>> c08c84fd

// Application startup time (used for uptime calculation)
const int64_t nStartupTime = GetTime();

const char * const BITCOIN_CONF_FILENAME = "bitcoin.conf";
const char * const BITCOIN_RW_CONF_FILENAME = "bitcoin_rw.conf";

ArgsManager gArgs;

/** A map that contains all the currently held directory locks. After
 * successful locking, these will be held here until the global destructor
 * cleans them up and thus automatically unlocks them, or ReleaseDirectoryLocks
 * is called.
 */
static std::map<std::string, std::unique_ptr<fsbridge::FileLock>> dir_locks;
/** Mutex to protect dir_locks. */
static std::mutex cs_dir_locks;

bool LockDirectory(const fs::path& directory, const std::string lockfile_name, bool probe_only)
{
    std::lock_guard<std::mutex> ulock(cs_dir_locks);
    fs::path pathLockFile = directory / lockfile_name;

    // If a lock for this directory already exists in the map, don't try to re-lock it
    if (dir_locks.count(pathLockFile.string())) {
        return true;
    }

    // Create empty lock file if it doesn't exist.
    FILE* file = fsbridge::fopen(pathLockFile, "a");
    if (file) fclose(file);
    auto lock = MakeUnique<fsbridge::FileLock>(pathLockFile);
    if (!lock->TryLock()) {
        return error("Error while attempting to lock directory %s: %s", directory.string(), lock->GetReason());
    }
    if (!probe_only) {
        // Lock successful and we're not just probing, put it into the map
        dir_locks.emplace(pathLockFile.string(), std::move(lock));
    }
    return true;
}

void UnlockDirectory(const fs::path& directory, const std::string& lockfile_name)
{
    std::lock_guard<std::mutex> lock(cs_dir_locks);
    dir_locks.erase((directory / lockfile_name).string());
}

void ReleaseDirectoryLocks()
{
    std::lock_guard<std::mutex> ulock(cs_dir_locks);
    dir_locks.clear();
}

bool DirIsWritable(const fs::path& directory)
{
    fs::path tmpFile = directory / fs::unique_path();

    FILE* file = fsbridge::fopen(tmpFile, "a");
    if (!file) return false;

    fclose(file);
    remove(tmpFile);

    return true;
}

bool CheckDiskSpace(const fs::path& dir, uint64_t additional_bytes)
{
    constexpr uint64_t min_disk_space = 52428800; // 50 MiB

    uint64_t free_bytes_available = fs::space(dir).available;
    return free_bytes_available >= min_disk_space + additional_bytes;
}

/**
 * Interpret a string argument as a boolean.
 *
 * The definition of atoi() requires that non-numeric string values like "foo",
 * return 0. This means that if a user unintentionally supplies a non-integer
 * argument here, the return value is always false. This means that -foo=false
 * does what the user probably expects, but -foo=true is well defined but does
 * not do what they probably expected.
 *
 * The return value of atoi() is undefined when given input not representable as
 * an int. On most systems this means string value between "-2147483648" and
 * "2147483647" are well defined (this method will return true). Setting
 * -txindex=2147483648 on most systems, however, is probably undefined.
 *
 * For a more extensive discussion of this topic (and a wide range of opinions
 * on the Right Way to change this code), see PR12713.
 */
static bool InterpretBool(const std::string& strValue)
{
    if (strValue.empty())
        return true;
    return (atoi(strValue) != 0);
}

/** Internal helper functions for ArgsManager */
class ArgsManagerHelper {
public:
    typedef std::map<std::string, std::vector<std::string>> MapArgs;

    /** Determine whether to use config settings in the default section,
     *  See also comments around ArgsManager::ArgsManager() below. */
    static inline bool UseDefaultSection(const ArgsManager& am, const std::string& arg) EXCLUSIVE_LOCKS_REQUIRED(am.cs_args)
    {
        return (am.m_network == CBaseChainParams::MAIN || am.m_network_only_args.count(arg) == 0);
    }

    /** Convert regular argument into the network-specific setting */
    static inline std::string NetworkArg(const ArgsManager& am, const std::string& arg)
    {
        assert(arg.length() > 1 && arg[0] == '-');
        return "-" + am.m_network + "." + arg.substr(1);
    }

    /** Find arguments in a map and add them to a vector */
    static inline void AddArgs(std::vector<std::string>& res, const MapArgs& map_args, const std::string& arg)
    {
        auto it = map_args.find(arg);
        if (it != map_args.end()) {
            res.insert(res.end(), it->second.begin(), it->second.end());
        }
    }

    /** Return true/false if an argument is set in a map, and also
     *  return the first (or last) of the possibly multiple values it has
     */
    static inline std::pair<bool,std::string> GetArgHelper(const MapArgs& map_args, const std::string& arg, bool getLast = false)
    {
        auto it = map_args.find(arg);

        if (it == map_args.end() || it->second.empty()) {
            return std::make_pair(false, std::string());
        }

        if (getLast) {
            return std::make_pair(true, it->second.back());
        } else {
            return std::make_pair(true, it->second.front());
        }
    }

    /* Get the string value of an argument, returning a pair of a boolean
     * indicating the argument was found, and the value for the argument
     * if it was found (or the empty string if not found).
     */
    static inline std::pair<bool,std::string> GetArg(const ArgsManager &am, const std::string& arg)
    {
        LOCK(am.cs_args);
        std::pair<bool,std::string> found_result(false, std::string());

        // We pass "true" to GetArgHelper in order to return the last
        // argument value seen from the command line (so "bitcoind -foo=bar
        // -foo=baz" gives GetArg(am,"foo")=={true,"baz"}
        found_result = GetArgHelper(am.m_override_args, arg, true);
        if (found_result.first) {
            return found_result;
        }

        // But in contrast we return the first argument seen in a config file,
        // so "foo=bar \n foo=baz" in the config file gives
        // GetArg(am,"foo")={true,"bar"}
        if (!am.m_network.empty()) {
            found_result = GetArgHelper(am.m_config_args, NetworkArg(am, arg));
            if (found_result.first) {
                return found_result;
            }
        }

        if (UseDefaultSection(am, arg)) {
            found_result = GetArgHelper(am.m_config_args, arg);
            if (found_result.first) {
                return found_result;
            }
        }

        return found_result;
    }

    /* Special test for -testnet and -regtest args, because we
     * don't want to be confused by craziness like "[regtest] testnet=1"
     */
    static inline bool GetNetBoolArg(const ArgsManager &am, const std::string& net_arg) EXCLUSIVE_LOCKS_REQUIRED(am.cs_args)
    {
        std::pair<bool,std::string> found_result(false,std::string());
        found_result = GetArgHelper(am.m_override_args, net_arg, true);
        if (!found_result.first) {
            found_result = GetArgHelper(am.m_config_args, net_arg, true);
            if (!found_result.first) {
                return false; // not set
            }
        }
        return InterpretBool(found_result.second); // is set, so evaluate
    }
};

/**
 * Interpret -nofoo as if the user supplied -foo=0.
 *
 * This method also tracks when the -no form was supplied, and if so,
 * checks whether there was a double-negative (-nofoo=0 -> -foo=1).
 *
 * If there was not a double negative, it removes the "no" from the key
 * and clears the args vector to indicate a negated option.
 *
 * If there was a double negative, it removes "no" from the key, sets the
 * value to "1" and pushes the key and the updated value to the args vector.
 *
 * If there was no "no", it leaves key and value untouched and pushes them
 * to the args vector.
 *
 * Where an option was negated can be later checked using the
 * IsArgNegated() method. One use case for this is to have a way to disable
 * options that are not normally boolean (e.g. using -nodebuglogfile to request
 * that debug log output is not sent to any file at all).
 *
 * If offsets is provided, options are being prepended.
 */

NODISCARD static bool InterpretOption(std::string key, std::string val, unsigned int flags,
                                      std::map<std::string, std::vector<std::string>>& args,
                                      std::string& error, std::map<std::string, size_t>* offsets)
{
    assert(key[0] == '-');

    size_t option_index = key.find('.');
    if (option_index == std::string::npos) {
        option_index = 1;
    } else {
        ++option_index;
    }
    if (key.substr(option_index, 2) == "no") {
        key.erase(option_index, 2);
        if (flags & ArgsManager::ALLOW_BOOL) {
            if (InterpretBool(val)) {
                auto& opt_values = args[key];
                if (offsets) {
                    // only clear entries created by this config file
                    if (offsets->count(key)) {
                        opt_values.erase(opt_values.begin(), opt_values.begin() + offsets->at(key));
                        offsets->erase(key);
                    }
                } else {
                    opt_values.clear();
                }
                return true;
            }
            // Double negatives like -nofoo=0 are supported (but discouraged)
            LogPrintf("Warning: parsed potentially confusing double-negative %s=%s\n", key, val);
            val = "1";
        } else {
            error = strprintf("Negating of %s is meaningless and therefore forbidden", key.c_str());
            return false;
        }
    }
    auto& opt_values = args[key];
    if (offsets) {
        opt_values.insert(opt_values.begin() + (*offsets)[key], val);
        ++(*offsets)[key];
    } else {
        opt_values.push_back(val);
    }
    return true;
}

ArgsManager::ArgsManager()
{
    // nothing to do
}

const std::set<std::string> ArgsManager::GetUnsuitableSectionOnlyArgs() const
{
    std::set<std::string> unsuitables;

    LOCK(cs_args);

    // if there's no section selected, don't worry
    if (m_network.empty()) return std::set<std::string> {};

    // if it's okay to use the default section for this network, don't worry
    if (m_network == CBaseChainParams::MAIN) return std::set<std::string> {};

    for (const auto& arg : m_network_only_args) {
        std::pair<bool, std::string> found_result;

        // if this option is overridden it's fine
        found_result = ArgsManagerHelper::GetArgHelper(m_override_args, arg);
        if (found_result.first) continue;

        // if there's a network-specific value for this option, it's fine
        found_result = ArgsManagerHelper::GetArgHelper(m_config_args, ArgsManagerHelper::NetworkArg(*this, arg));
        if (found_result.first) continue;

        // if there isn't a default value for this option, it's fine
        found_result = ArgsManagerHelper::GetArgHelper(m_config_args, arg);
        if (!found_result.first) continue;

        // otherwise, issue a warning
        unsuitables.insert(arg);
    }
    return unsuitables;
}

const std::list<SectionInfo> ArgsManager::GetUnrecognizedSections() const
{
    // Section names to be recognized in the config file.
    static const std::set<std::string> available_sections{
        CBaseChainParams::REGTEST,
        CBaseChainParams::TESTNET,
        CBaseChainParams::MAIN
    };

    LOCK(cs_args);
    std::list<SectionInfo> unrecognized = m_config_sections;
    unrecognized.remove_if([](const SectionInfo& appeared){ return available_sections.find(appeared.m_name) != available_sections.end(); });
    return unrecognized;
}

void ArgsManager::SelectConfigNetwork(const std::string& network)
{
    LOCK(cs_args);
    m_network = network;
}

bool ArgsManager::ParseParameters(int argc, const char* const argv[], std::string& error)
{
    LOCK(cs_args);
    m_override_args.clear();

    for (int i = 1; i < argc; i++) {
        std::string key(argv[i]);

#ifdef MAC_OSX
        // At the first time when a user gets the "App downloaded from the
        // internet" warning, and clicks the Open button, macOS passes
        // a unique process serial number (PSN) as -psn_... command-line
        // argument, which we filter out.
        if (key.substr(0, 5) == "-psn_") continue;
#endif

        if (key == "-") break; //bitcoin-tx using stdin
        std::string val;
        size_t is_index = key.find('=');
        if (is_index != std::string::npos) {
            val = key.substr(is_index + 1);
            key.erase(is_index);
        }
#ifdef WIN32
        key = ToLower(key);
        if (key[0] == '/')
            key[0] = '-';
#endif

        if (key[0] != '-')
            break;

        // Transform --foo to -foo
        if (key.length() > 1 && key[1] == '-')
            key.erase(0, 1);

        const unsigned int flags = FlagsOfKnownArg(key);
        if (flags) {
            if (!InterpretOption(key, val, flags, m_override_args, error, nullptr)) {
                return false;
            }
        } else {
            error = strprintf("Invalid parameter %s", key.c_str());
            return false;
        }
    }

    // we do not allow -includeconf from command line, so we clear it here
    auto it = m_override_args.find("-includeconf");
    if (it != m_override_args.end()) {
        if (it->second.size() > 0) {
            for (const auto& ic : it->second) {
                error += "-includeconf cannot be used from commandline; -includeconf=" + ic + "\n";
            }
            return false;
        }
    }
    return true;
}

unsigned int ArgsManager::FlagsOfKnownArg(const std::string& key) const
{
    assert(key[0] == '-');

    size_t option_index = key.find('.');
    if (option_index == std::string::npos) {
        option_index = 1;
    } else {
        ++option_index;
    }
    if (key.substr(option_index, 2) == "no") {
        option_index += 2;
    }

    const std::string base_arg_name = '-' + key.substr(option_index);

    LOCK(cs_args);
    for (const auto& arg_map : m_available_args) {
        const auto search = arg_map.second.find(base_arg_name);
        if (search != arg_map.second.end()) {
            return search->second.m_flags;
        }
    }
    return ArgsManager::NONE;
}

std::vector<std::string> ArgsManager::GetArgs(const std::string& strArg) const
{
    std::vector<std::string> result = {};
    if (IsArgNegated(strArg)) return result; // special case

    LOCK(cs_args);

    ArgsManagerHelper::AddArgs(result, m_override_args, strArg);
    if (!m_network.empty()) {
        ArgsManagerHelper::AddArgs(result, m_config_args, ArgsManagerHelper::NetworkArg(*this, strArg));
    }

    if (ArgsManagerHelper::UseDefaultSection(*this, strArg)) {
        ArgsManagerHelper::AddArgs(result, m_config_args, strArg);
    }

    return result;
}

bool ArgsManager::IsArgSet(const std::string& strArg) const
{
    if (IsArgNegated(strArg)) return true; // special case
    return ArgsManagerHelper::GetArg(*this, strArg).first;
}

bool ArgsManager::IsArgNegated(const std::string& strArg) const
{
    LOCK(cs_args);

    const auto& ov = m_override_args.find(strArg);
    if (ov != m_override_args.end()) return ov->second.empty();

    if (!m_network.empty()) {
        const auto& cfs = m_config_args.find(ArgsManagerHelper::NetworkArg(*this, strArg));
        if (cfs != m_config_args.end()) return cfs->second.empty();
    }

    const auto& cf = m_config_args.find(strArg);
    if (cf != m_config_args.end()) return cf->second.empty();

    return false;
}

std::string ArgsManager::GetArg(const std::string& strArg, const std::string& strDefault) const
{
    if (IsArgNegated(strArg)) return "0";
    std::pair<bool,std::string> found_res = ArgsManagerHelper::GetArg(*this, strArg);
    if (found_res.first) return found_res.second;
    return strDefault;
}

int64_t ArgsManager::GetArg(const std::string& strArg, int64_t nDefault) const
{
    if (IsArgNegated(strArg)) return 0;
    std::pair<bool,std::string> found_res = ArgsManagerHelper::GetArg(*this, strArg);
    if (found_res.first) return atoi64(found_res.second);
    return nDefault;
}

bool ArgsManager::GetBoolArg(const std::string& strArg, bool fDefault) const
{
    if (IsArgNegated(strArg)) return false;
    std::pair<bool,std::string> found_res = ArgsManagerHelper::GetArg(*this, strArg);
    if (found_res.first) return InterpretBool(found_res.second);
    return fDefault;
}

bool ArgsManager::SoftSetArg(const std::string& strArg, const std::string& strValue)
{
    LOCK(cs_args);
    if (IsArgSet(strArg)) return false;
    ForceSetArg(strArg, strValue);
    return true;
}

bool ArgsManager::SoftSetBoolArg(const std::string& strArg, bool fValue)
{
    if (fValue)
        return SoftSetArg(strArg, std::string("1"));
    else
        return SoftSetArg(strArg, std::string("0"));
}

void ArgsManager::ForceSetArg(const std::string& strArg, const std::string& strValue)
{
    LOCK(cs_args);
    m_override_args[strArg] = {strValue};
}

void ArgsManager::ForceSetArg(const std::string& strArg, int64_t nValue)
{
    ForceSetArg(strArg, i64tostr(nValue));
}

void ArgsManager::AddArg(const std::string& name, const std::string& help, unsigned int flags, const OptionsCategory& cat)
{
    // Split arg name from its help param
    size_t eq_index = name.find('=');
    if (eq_index == std::string::npos) {
        eq_index = name.size();
    }
    std::string arg_name = name.substr(0, eq_index);

    LOCK(cs_args);
    std::map<std::string, Arg>& arg_map = m_available_args[cat];
    auto ret = arg_map.emplace(arg_name, Arg{name.substr(eq_index, name.size() - eq_index), help, flags});
    assert(ret.second); // Make sure an insertion actually happened

    if (flags & ArgsManager::NETWORK_ONLY) {
        m_network_only_args.emplace(arg_name);
    }
}

void ArgsManager::AddHiddenArgs(const std::vector<std::string>& names)
{
    for (const std::string& name : names) {
        AddArg(name, "", ArgsManager::ALLOW_ANY, OptionsCategory::HIDDEN);
    }
}

std::string ArgsManager::GetHelpMessage() const
{
    const bool show_debug = gArgs.GetBoolArg("-help-debug", false);

    std::string usage = "";
    LOCK(cs_args);
    for (const auto& arg_map : m_available_args) {
        switch(arg_map.first) {
            case OptionsCategory::OPTIONS:
                usage += HelpMessageGroup("Options:");
                break;
            case OptionsCategory::CONNECTION:
                usage += HelpMessageGroup("Connection options:");
                break;
            case OptionsCategory::ZMQ:
                usage += HelpMessageGroup("ZeroMQ notification options:");
                break;
            case OptionsCategory::DEBUG_TEST:
                usage += HelpMessageGroup("Debugging/Testing options:");
                break;
            case OptionsCategory::NODE_RELAY:
                usage += HelpMessageGroup("Node relay options:");
                break;
            case OptionsCategory::BLOCK_CREATION:
                usage += HelpMessageGroup("Block creation options:");
                break;
            case OptionsCategory::RPC:
                usage += HelpMessageGroup("RPC server options:");
                break;
            case OptionsCategory::WALLET:
                usage += HelpMessageGroup("Wallet options:");
                break;
            case OptionsCategory::WALLET_DEBUG_TEST:
                if (show_debug) usage += HelpMessageGroup("Wallet debugging/testing options:");
                break;
            case OptionsCategory::CHAINPARAMS:
                usage += HelpMessageGroup("Chain selection options:");
                break;
            case OptionsCategory::GUI:
                usage += HelpMessageGroup("UI Options:");
                break;
            case OptionsCategory::COMMANDS:
                usage += HelpMessageGroup("Commands:");
                break;
            case OptionsCategory::REGISTER_COMMANDS:
                usage += HelpMessageGroup("Register Commands:");
                break;
            case OptionsCategory::STATS:
                usage += HelpMessageGroup("Statistic options:");
                break;
            default:
                break;
        }

        // When we get to the hidden options, stop
        if (arg_map.first == OptionsCategory::HIDDEN) break;

        for (const auto& arg : arg_map.second) {
            if (show_debug || !(arg.second.m_flags & ArgsManager::DEBUG_ONLY)) {
                std::string name;
                if (arg.second.m_help_param.empty()) {
                    name = arg.first;
                } else {
                    name = arg.first + arg.second.m_help_param;
                }
                usage += HelpMessageOpt(name, arg.second.m_help_text);
            }
        }
    }
    return usage;
}

bool HelpRequested(const ArgsManager& args)
{
    return args.IsArgSet("-?") || args.IsArgSet("-h") || args.IsArgSet("-help") || args.IsArgSet("-help-debug");
}

void SetupHelpOptions(ArgsManager& args)
{
    args.AddArg("-?", "Print this help message and exit", ArgsManager::ALLOW_ANY, OptionsCategory::OPTIONS);
    args.AddHiddenArgs({"-h", "-help"});
}

static const int screenWidth = 79;
static const int optIndent = 2;
static const int msgIndent = 7;

std::string HelpMessageGroup(const std::string &message) {
    return std::string(message) + std::string("\n\n");
}

std::string HelpMessageOpt(const std::string &option, const std::string &message) {
    return std::string(optIndent,' ') + std::string(option) +
           std::string("\n") + std::string(msgIndent,' ') +
           FormatParagraph(message, screenWidth - msgIndent, msgIndent) +
           std::string("\n\n");
}

static std::string FormatException(const std::exception* pex, const char* pszThread)
{
#ifdef WIN32
    char pszModule[MAX_PATH] = "";
    GetModuleFileNameA(nullptr, pszModule, sizeof(pszModule));
#else
    const char* pszModule = "bitcoin";
#endif
    if (pex)
        return strprintf(
            "EXCEPTION: %s       \n%s       \n%s in %s       \n", typeid(*pex).name(), pex->what(), pszModule, pszThread);
    else
        return strprintf(
            "UNKNOWN EXCEPTION       \n%s in %s       \n", pszModule, pszThread);
}

void PrintExceptionContinue(const std::exception* pex, const char* pszThread)
{
    std::string message = FormatException(pex, pszThread);
    LogPrintf("\n\n************************\n%s\n", message);
    tfm::format(std::cerr, "\n\n************************\n%s\n", message.c_str());
}

fs::path GetDefaultDataDir()
{
    // Windows < Vista: C:\Documents and Settings\Username\Application Data\Bitcoin
    // Windows >= Vista: C:\Users\Username\AppData\Roaming\Bitcoin
    // Mac: ~/Library/Application Support/Bitcoin
    // Unix: ~/.bitcoin
#ifdef WIN32
    // Windows
    return GetSpecialFolderPath(CSIDL_APPDATA) / "Bitcoin";
#else
    fs::path pathRet;
    char* pszHome = getenv("HOME");
    if (pszHome == nullptr || strlen(pszHome) == 0)
        pathRet = fs::path("/");
    else
        pathRet = fs::path(pszHome);
#ifdef MAC_OSX
    // Mac
    return pathRet / "Library/Application Support/Bitcoin";
#else
    // Unix
    return pathRet / ".bitcoin";
#endif
#endif
}

static fs::path g_blocks_path_cache_net_specific;
static fs::path pathCached;
static fs::path pathCachedNetSpecific;
static RecursiveMutex csPathCached;

const fs::path &GetBlocksDir()
{
    LOCK(csPathCached);
    fs::path &path = g_blocks_path_cache_net_specific;

    // Cache the path to avoid calling fs::create_directories on every call of
    // this function
    if (!path.empty()) return path;

    if (gArgs.IsArgSet("-blocksdir")) {
        path = fs::system_complete(gArgs.GetArg("-blocksdir", ""));
        if (!fs::is_directory(path)) {
            path = "";
            return path;
        }
    } else {
        path = GetDataDir(false);
    }

    path /= BaseParams().DataDir();
    path /= "blocks";
    fs::create_directories(path);
    return path;
}

const fs::path &GetDataDir(bool fNetSpecific)
{
    LOCK(csPathCached);
    fs::path &path = fNetSpecific ? pathCachedNetSpecific : pathCached;

    // Cache the path to avoid calling fs::create_directories on every call of
    // this function
    if (!path.empty()) return path;

    std::string datadir = gArgs.GetArg("-datadir", "");
    if (!datadir.empty()) {
        path = fs::system_complete(datadir);
        if (!fs::is_directory(path)) {
            path = "";
            return path;
        }
    } else {
        path = GetDefaultDataDir();
    }
    if (fNetSpecific)
        path /= BaseParams().DataDir();

    if (fs::create_directories(path)) {
        // This is the first run, create wallets subdirectory too
        fs::create_directories(path / "wallets");
    }

    return path;
}

bool CheckDataDirOption()
{
    std::string datadir = gArgs.GetArg("-datadir", "");
    return datadir.empty() || fs::is_directory(fs::system_complete(datadir));
}

void ClearDatadirCache()
{
    LOCK(csPathCached);

    pathCached = fs::path();
    pathCachedNetSpecific = fs::path();
    g_blocks_path_cache_net_specific = fs::path();
}

fs::path GetConfigFile(const std::string& confPath)
{
    return AbsPathForConfigVal(fs::path(confPath), false);
}

fs::path GetRWConfigFile(const std::string& confPath)
{
    return AbsPathForConfigVal(fs::path(confPath));
}

static std::string TrimString(const std::string& str, const std::string& pattern)
{
    std::string::size_type front = str.find_first_not_of(pattern);
    if (front == std::string::npos) {
        return std::string();
    }
    std::string::size_type end = str.find_last_not_of(pattern);
    return str.substr(front, end - front + 1);
}

static bool GetConfigOptions(std::istream& stream, const std::string& filepath, std::string& error, std::vector<std::pair<std::string, std::string>>& options, std::list<SectionInfo>& sections)
{
    std::string str, prefix;
    std::string::size_type pos;
    int linenr = 1;
    while (std::getline(stream, str)) {
        bool used_hash = false;
        if ((pos = str.find('#')) != std::string::npos) {
            str = str.substr(0, pos);
            used_hash = true;
        }
        const static std::string pattern = " \t\r\n";
        str = TrimString(str, pattern);
        if (!str.empty()) {
            if (*str.begin() == '[' && *str.rbegin() == ']') {
                const std::string section = str.substr(1, str.size() - 2);
                sections.emplace_back(SectionInfo{section, filepath, linenr});
                prefix = section + '.';
            } else if (*str.begin() == '-') {
                error = strprintf("parse error on line %i: %s, options in configuration file must be specified without leading -", linenr, str);
                return false;
            } else if ((pos = str.find('=')) != std::string::npos) {
                std::string name = prefix + TrimString(str.substr(0, pos), pattern);
                std::string value = TrimString(str.substr(pos + 1), pattern);
                if (used_hash && name.find("rpcpassword") != std::string::npos) {
                    error = strprintf("parse error on line %i, using # in rpcpassword can be ambiguous and should be avoided", linenr);
                    return false;
                }
                options.emplace_back(name, value);
                if ((pos = name.rfind('.')) != std::string::npos && prefix.length() <= pos) {
                    sections.emplace_back(SectionInfo{name.substr(0, pos), filepath, linenr});
                }
            } else {
                error = strprintf("parse error on line %i: %s", linenr, str);
                if (str.size() >= 2 && str.substr(0, 2) == "no") {
                    error += strprintf(", if you intended to specify a negated option, use %s=1 instead", str);
                }
                return false;
            }
        }
        ++linenr;
    }
    return true;
}

bool ArgsManager::ReadConfigStream(std::istream& stream, const std::string& filepath, std::string& error, bool ignore_invalid_keys, bool prepend, bool make_net_specific)
{
    LOCK(cs_args);
    std::vector<std::pair<std::string, std::string>> options;
    if (!GetConfigOptions(stream, filepath, error, options, m_config_sections)) {
        return false;
    }
    std::map<std::string, size_t> offsets;
    for (const std::pair<std::string, std::string>& option : options) {
        std::string strKey = std::string("-") + option.first;

        if (make_net_specific) {
            strKey = ArgsManagerHelper::NetworkArg(*this, strKey);
        }

        const unsigned int flags = FlagsOfKnownArg(strKey);
        if (flags) {
            if (!InterpretOption(strKey, option.second, flags, m_config_args, error, prepend ? &offsets : nullptr)) {
                return false;
            }
        } else {
            if (ignore_invalid_keys) {
                LogPrintf("Ignoring unknown configuration value %s\n", option.first);
            } else {
                error = strprintf("Invalid configuration value %s", option.first.c_str());
                return false;
            }
        }
    }
    return true;
}

bool ArgsManager::ReadConfigFiles(std::string& error, bool ignore_invalid_keys)
{
    {
        LOCK(cs_args);
        m_config_args.clear();
        m_config_sections.clear();
    }

    const std::string confPath = GetArg("-conf", BITCOIN_CONF_FILENAME);
    fsbridge::ifstream stream(GetConfigFile(confPath));

    // ok to not have a config file
    if (stream.good()) {
        if (!ReadConfigStream(stream, confPath, error, ignore_invalid_keys)) {
            return false;
        }
        // if there is an -includeconf in the override args, but it is empty, that means the user
        // passed '-noincludeconf' on the command line, in which case we should not include anything
        bool emptyIncludeConf;
        {
            LOCK(cs_args);
            emptyIncludeConf = m_override_args.count("-includeconf") == 0;
        }
        if (emptyIncludeConf) {
            std::string chain_id = GetChainName();
            std::vector<std::string> includeconf(GetArgs("-includeconf"));
            {
                // We haven't set m_network yet (that happens in SelectParams()), so manually check
                // for network.includeconf args.
                std::vector<std::string> includeconf_net(GetArgs(std::string("-") + chain_id + ".includeconf"));
                includeconf.insert(includeconf.end(), includeconf_net.begin(), includeconf_net.end());
            }

            // Remove -includeconf from configuration, so we can warn about recursion
            // later
            {
                LOCK(cs_args);
                m_config_args.erase("-includeconf");
                m_config_args.erase(std::string("-") + chain_id + ".includeconf");
            }

            for (const std::string& to_include : includeconf) {
                fsbridge::ifstream include_config(GetConfigFile(to_include));
                if (include_config.good()) {
                    if (!ReadConfigStream(include_config, to_include, error, ignore_invalid_keys)) {
                        return false;
                    }
                    LogPrintf("Included configuration file %s\n", to_include.c_str());
                } else {
                    error = "Failed to include configuration file " + to_include;
                    return false;
                }
            }

            // Warn about recursive -includeconf
            includeconf = GetArgs("-includeconf");
            {
                std::vector<std::string> includeconf_net(GetArgs(std::string("-") + chain_id + ".includeconf"));
                includeconf.insert(includeconf.end(), includeconf_net.begin(), includeconf_net.end());
                std::string chain_id_final = GetChainName();
                if (chain_id_final != chain_id) {
                    // Also warn about recursive includeconf for the chain that was specified in one of the includeconfs
                    includeconf_net = GetArgs(std::string("-") + chain_id_final + ".includeconf");
                    includeconf.insert(includeconf.end(), includeconf_net.begin(), includeconf_net.end());
                }
            }
            for (const std::string& to_include : includeconf) {
                tfm::format(std::cerr, "warning: -includeconf cannot be used from included files; ignoring -includeconf=%s\n", to_include.c_str());
            }
        }
    }

    // Check for -chain, -testnet or -regtest parameter (BaseParams() calls are only valid after this clause)
    try {
        SelectBaseParams(gArgs.GetChainName());
    } catch (const std::exception& e) {
        error = e.what();
        return false;
    }

    // If datadir is changed in .conf file:
    ClearDatadirCache();
    if (!CheckDataDirOption()) {
        error = strprintf("specified data directory \"%s\" does not exist.", gArgs.GetArg("-datadir", "").c_str());
        return false;
    }

    const std::string rwconf_path_str = GetArg("-confrw", BITCOIN_RW_CONF_FILENAME);
    LOCK(csPathCached);  // HACK for lock ordering
    LOCK(cs_args);
    rwconf_path = GetRWConfigFile(rwconf_path_str);
    fs::ifstream rwconf_stream(rwconf_path);
    if (rwconf_stream.good()) {
        // confrw gets prepended before conf settings, and is always network-specific (it's in the network-specific datadir)
        if (!ReadConfigStream(rwconf_stream, rwconf_path_str, error, ignore_invalid_keys, true, true)) {
            return false;
        }
    }

    return true;
}

std::string ArgsManager::GetChainName() const
{
    LOCK(cs_args);
    const bool fRegTest = ArgsManagerHelper::GetNetBoolArg(*this, "-regtest");
    const bool fTestNet = ArgsManagerHelper::GetNetBoolArg(*this, "-testnet");
    const bool is_chain_arg_set = IsArgSet("-chain");

    if ((int)is_chain_arg_set + (int)fRegTest + (int)fTestNet > 1) {
        throw std::runtime_error("Invalid combination of -regtest, -testnet and -chain. Can use at most one.");
    }
    if (fRegTest)
        return CBaseChainParams::REGTEST;
    if (fTestNet)
        return CBaseChainParams::TESTNET;
    return GetArg("-chain", CBaseChainParams::MAIN);
}

namespace {

    // Like std::getline, but includes the EOL character in the result
    bool getline_with_eol(std::istream& stream, std::string& result)
    {
        int current_char;
        current_char = stream.get();
        if (current_char == std::char_traits<char>::eof()) {
            return false;
        }
        result.clear();
        result.push_back(char(current_char));
        while (current_char != '\n') {
            current_char = stream.get();
            if (current_char == std::char_traits<char>::eof()) {
                break;
            }
            result.push_back(char(current_char));
        }
        return true;
    }

    const char * const ModifyRWConfigFile_ws_chars = " \t\r\n";

    void ModifyRWConfigFile_SanityCheck(const std::string& s)
    {
        if (s.empty()) {
            // Dereferencing .begin or .rbegin below is invalid unless the string has at least one character.
            return;
        }

        static const char * const newline_chars = "\r\n";
        static std::string ws_chars(ModifyRWConfigFile_ws_chars);
        if (s.find_first_of(newline_chars) != std::string::npos) {
            throw std::invalid_argument("New-line in config name/value");
        }
        if (ws_chars.find(*s.begin()) != std::string::npos || ws_chars.find(*s.rbegin()) != std::string::npos) {
            throw std::invalid_argument("Config name/value has leading/trailing whitespace");
        }
    }

    void ModifyRWConfigFile_WriteRemaining(std::ostream& stream_out, const std::map<std::string, std::string>& settings_to_change, std::set<std::string>& setFound)
    {
        for (const auto& setting_pair : settings_to_change) {
            const std::string& key = setting_pair.first;
            const std::string& val = setting_pair.second;
            if (setFound.find(key) != setFound.end()) {
                continue;
            }
            setFound.insert(key);
            ModifyRWConfigFile_SanityCheck(key);
            ModifyRWConfigFile_SanityCheck(val);
            stream_out << key << "=" << val << "\n";
        }
    }
} // namespace

void ModifyRWConfigStream(std::istream& stream_in, std::ostream& stream_out, const std::map<std::string, std::string>& settings_to_change)
{
    static const char * const ws_chars = ModifyRWConfigFile_ws_chars;
    std::set<std::string> setFound;
    std::string s, lineend, linebegin, key;
    std::string::size_type n, n2;
    bool inside_group = false, have_eof_nl = true;
    std::map<std::string, std::string>::const_iterator iterCS;
    size_t lineno = 0;
    while (getline_with_eol(stream_in, s)) {
        ++lineno;

        have_eof_nl = (!s.empty()) && (*s.rbegin() == '\n');
        n = s.find('#');
        const bool has_comment = (n != std::string::npos);
        if (!has_comment) {
            n = s.size();
        }
        if (n > 0) {
            n2 = s.find_last_not_of(ws_chars, n - 1);
            if (n2 != std::string::npos) {
                n = n2 + 1;
            }
        }
        n2 = s.find_first_not_of(ws_chars);
        if (n2 == std::string::npos || n2 >= n) {
            // Blank or comment-only line
            stream_out << s;
            continue;
        }
        lineend = s.substr(n);
        linebegin = s.substr(0, n2);
        s = s.substr(n2, n - n2);

        // It is impossible for s to be empty here, due to the blank line check above
        if (*s.begin() == '[' && *s.rbegin() == ']') {
            // We don't use sections, so we could possibly just write out the rest of the file - but we need to check for unparsable lines, so we just set a flag to ignore settings from here on
            ModifyRWConfigFile_WriteRemaining(stream_out, settings_to_change, setFound);
            inside_group = true;
            key.clear();

            stream_out << linebegin << s << lineend;
            continue;
        }

        n = s.find('=');
        if (n == std::string::npos) {
            // Bad line; this causes boost to throw an exception when parsing, so we comment out the entire file
            stream_in.seekg(0, std::ios_base::beg);
            stream_out.seekp(0, std::ios_base::beg);
            if (!(stream_in.good() && stream_out.good())) {
                throw std::ios_base::failure("Failed to rewind (to comment out existing file)");
            }
            // First, write out all the settings we intend to set
            setFound.clear();
            ModifyRWConfigFile_WriteRemaining(stream_out, settings_to_change, setFound);
            // We then define a category to ensure new settings get added before the invalid stuff
            stream_out << "[INVALID]\n";
            // Then, describe the problem in a comment
            stream_out << "# Error parsing line " << lineno << ": " << s << "\n";
            // Finally, dump the rest of the file commented out
            while (getline_with_eol(stream_in, s)) {
                stream_out << "#" << s;
            }
            return;
        }

        if (!inside_group) {
            // We don't support/use groups, so once we're inside key is always null to avoid setting anything
            n2 = s.find_last_not_of(ws_chars, n - 1);
            if (n2 == std::string::npos) {
                n2 = n - 1;
            } else {
                ++n2;
            }
            key = s.substr(0, n2);
        }
        if ((!key.empty()) && (iterCS = settings_to_change.find(key)) != settings_to_change.end() && setFound.find(key) == setFound.end()) {
            // This is the key we want to change
            const std::string& val = iterCS->second;
            setFound.insert(key);
            ModifyRWConfigFile_SanityCheck(val);
            if (has_comment) {
                // Rather than change a commented line, comment it out entirely (the existing comment may relate to the value) and replace it
                stream_out << key << "=" << val << "\n";
                linebegin.insert(linebegin.begin(), '#');
            } else {
                // Just modify the value in-line otherwise
                n2 = s.find_first_not_of(ws_chars, n + 1);
                if (n2 == std::string::npos) {
                    n2 = n + 1;
                }
                s = s.substr(0, n2) + val;
            }
        }
        stream_out << linebegin << s << lineend;
    }
    if (setFound.size() < settings_to_change.size()) {
        if (!have_eof_nl) {
            stream_out << "\n";
        }
        ModifyRWConfigFile_WriteRemaining(stream_out, settings_to_change, setFound);
    }
}

void ArgsManager::ModifyRWConfigFile(const std::map<std::string, std::string>& settings_to_change)
{
    LOCK(cs_args);
    assert(!rwconf_path.empty());
    fs::path rwconf_new_path = rwconf_path;
    rwconf_new_path += ".new";
    const std::string new_path_str = rwconf_new_path.string();
    try {
        std::remove(new_path_str.c_str());
        fs::ofstream streamRWConfigOut(rwconf_new_path, std::ios_base::out | std::ios_base::trunc);
        if (fs::exists(rwconf_path)) {
            fs::ifstream streamRWConfig(rwconf_path);
            ::ModifyRWConfigStream(streamRWConfig, streamRWConfigOut, settings_to_change);
        } else {
            std::istringstream streamIn;
            ::ModifyRWConfigStream(streamIn, streamRWConfigOut, settings_to_change);
        }
    } catch (...) {
        std::remove(new_path_str.c_str());
        throw;
    }
    if (!RenameOver(rwconf_new_path, rwconf_path)) {
        std::remove(new_path_str.c_str());
        throw std::ios_base::failure(strprintf("Failed to replace %s", new_path_str));
    }
}

void ArgsManager::ModifyRWConfigFile(const std::string& setting_to_change, const std::string& new_value)
{
    std::map<std::string, std::string> settings_to_change;
    settings_to_change[setting_to_change] = new_value;
    ModifyRWConfigFile(settings_to_change);
}

void ArgsManager::EraseRWConfigFile()
{
    LOCK(cs_args);
    assert(!rwconf_path.empty());
    if (!fs::exists(rwconf_path)) {
        return;
    }
    fs::path rwconf_reset_path = rwconf_path;
    rwconf_reset_path += ".reset";
    if (!RenameOver(rwconf_path, rwconf_reset_path)) {
        const std::string path_str = rwconf_path.string();
        if (std::remove(path_str.c_str())) {
            throw std::ios_base::failure(strprintf("Failed to remove %s", path_str));
        }
    }
}

bool RenameOver(fs::path src, fs::path dest)
{
#ifdef WIN32
    return MoveFileExW(src.wstring().c_str(), dest.wstring().c_str(),
                       MOVEFILE_REPLACE_EXISTING) != 0;
#else
    int rc = std::rename(src.string().c_str(), dest.string().c_str());
    return (rc == 0);
#endif /* WIN32 */
}

/**
 * Ignores exceptions thrown by Boost's create_directories if the requested directory exists.
 * Specifically handles case where path p exists, but it wasn't possible for the user to
 * write to the parent directory.
 */
bool TryCreateDirectories(const fs::path& p)
{
    try
    {
        return fs::create_directories(p);
    } catch (const fs::filesystem_error&) {
        if (!fs::exists(p) || !fs::is_directory(p))
            throw;
    }

    // create_directories didn't create the directory, it had to have existed already
    return false;
}

bool FileCommit(FILE *file)
{
    if (fflush(file) != 0) { // harmless if redundantly called
        LogPrintf("%s: fflush failed: %d\n", __func__, errno);
        return false;
    }
#ifdef WIN32
    HANDLE hFile = (HANDLE)_get_osfhandle(_fileno(file));
    if (FlushFileBuffers(hFile) == 0) {
        LogPrintf("%s: FlushFileBuffers failed: %d\n", __func__, GetLastError());
        return false;
    }
#elif defined(MAC_OSX) && defined(F_FULLFSYNC)
    if (fcntl(fileno(file), F_FULLFSYNC, 0) == -1) { // Manpage says "value other than -1" is returned on success
        LogPrintf("%s: fcntl F_FULLFSYNC failed: %d\n", __func__, errno);
        return false;
    }
#elif HAVE_FDATASYNC
    if (fdatasync(fileno(file)) != 0 && errno != EINVAL) { // Ignore EINVAL for filesystems that don't support sync
        LogPrintf("%s: fdatasync failed: %d\n", __func__, errno);
        return false;
    }
#else
    if (fsync(fileno(file)) != 0 && errno != EINVAL) {
        LogPrintf("%s: fsync failed: %d\n", __func__, errno);
        return false;
    }
#endif
    return true;
}

void DirectoryCommit(const fs::path &dirname)
{
#ifndef WIN32
    FILE* file = fsbridge::fopen(dirname, "r");
    if (file) {
        fsync(fileno(file));
        fclose(file);
    }
#endif
}

bool TruncateFile(FILE *file, unsigned int length) {
#if defined(WIN32)
    return _chsize(_fileno(file), length) == 0;
#else
    return ftruncate(fileno(file), length) == 0;
#endif
}

/**
 * this function tries to raise the file descriptor limit to the requested number.
 * It returns the actual file descriptor limit (which may be more or less than nMinFD)
 */
int RaiseFileDescriptorLimit(int nMinFD) {
#if defined(WIN32)
    return 2048;
#else
    struct rlimit limitFD;
    if (getrlimit(RLIMIT_NOFILE, &limitFD) != -1) {
        if (limitFD.rlim_cur < (rlim_t)nMinFD) {
            limitFD.rlim_cur = nMinFD;
            if (limitFD.rlim_cur > limitFD.rlim_max)
                limitFD.rlim_cur = limitFD.rlim_max;
            setrlimit(RLIMIT_NOFILE, &limitFD);
            getrlimit(RLIMIT_NOFILE, &limitFD);
        }
        return limitFD.rlim_cur;
    }
    return nMinFD; // getrlimit failed, assume it's fine
#endif
}

/**
 * this function tries to make a particular range of a file allocated (corresponding to disk space)
 * it is advisory, and the range specified in the arguments will never contain live data
 */
void AllocateFileRange(FILE *file, unsigned int offset, unsigned int length) {
#if defined(WIN32)
    // Windows-specific version
    HANDLE hFile = (HANDLE)_get_osfhandle(_fileno(file));
    LARGE_INTEGER nFileSize;
    int64_t nEndPos = (int64_t)offset + length;
    nFileSize.u.LowPart = nEndPos & 0xFFFFFFFF;
    nFileSize.u.HighPart = nEndPos >> 32;
    SetFilePointerEx(hFile, nFileSize, 0, FILE_BEGIN);
    SetEndOfFile(hFile);
#elif defined(MAC_OSX)
    // OSX specific version
    // NOTE: Contrary to other OS versions, the OSX version assumes that
    // NOTE: offset is the size of the file.
    fstore_t fst;
    fst.fst_flags = F_ALLOCATECONTIG;
    fst.fst_posmode = F_PEOFPOSMODE;
    fst.fst_offset = 0;
    fst.fst_length = length; // mac os fst_length takes the # of free bytes to allocate, not desired file size
    fst.fst_bytesalloc = 0;
    if (fcntl(fileno(file), F_PREALLOCATE, &fst) == -1) {
        fst.fst_flags = F_ALLOCATEALL;
        fcntl(fileno(file), F_PREALLOCATE, &fst);
    }
    ftruncate(fileno(file), static_cast<off_t>(offset) + length);
#else
    #if _POSIX_C_SOURCE >= 200112L
    // Use posix_fallocate to advise the kernel how much data we have to write,
    // if this system supports it.
    off_t nEndPos = (off_t)offset + length;
    if (0 == posix_fallocate(fileno(file), 0, nEndPos)) return;
    #endif
    // Fallback version
    // TODO: just write one byte per block
    static const char buf[65536] = {};
    if (fseek(file, offset, SEEK_SET)) {
        return;
    }
    while (length > 0) {
        unsigned int now = 65536;
        if (length < now)
            now = length;
        fwrite(buf, 1, now, file); // allowed to fail; this function is advisory anyway
        length -= now;
    }
#endif
}

FILE* AdviseSequential(FILE *file) {
#if _POSIX_C_SOURCE >= 200112L
    // Since this whole thing is advisory anyway, we can ignore any errors
    // encountered up to and including the posix_fadvise call. However, we must
    // rewind the file to the appropriate position if we've changed the seek
    // offset.
    if (file == nullptr)
        return nullptr;
    int fd = fileno(file);
    if (fd == -1)
        return file;
    off_t start = lseek(fd, 0, SEEK_CUR);
    if (start == -1)
        return file;
    off_t end = lseek(fd, 0, SEEK_END);
    if (end != -1) {
        posix_fadvise(fd, start, end - start, POSIX_FADV_WILLNEED);
        posix_fadvise(fd, start, end - start, POSIX_FADV_SEQUENTIAL);
    }
    lseek(fd, start, SEEK_SET);
#endif
    return file;
}

int CloseAndUncache(FILE *file) {
#if _POSIX_C_SOURCE >= 200112L
    // Ignore any errors up to and including the posix_fadvise call since it's
    // advisory.
    if (file != nullptr) {
        const int fd = fileno(file);
        if (fd != -1) {
            const off_t end = lseek(fd, 0, SEEK_END);
            if (end != (off_t)-1) {
                posix_fadvise(fd, 0, end, POSIX_FADV_DONTNEED);
            }
        }
    }
#endif
    return fclose(file);
}

#ifdef WIN32
fs::path GetSpecialFolderPath(int nFolder, bool fCreate)
{
    WCHAR pszPath[MAX_PATH] = L"";

    if(SHGetSpecialFolderPathW(nullptr, pszPath, nFolder, fCreate))
    {
        return fs::path(pszPath);
    }

    LogPrintf("SHGetSpecialFolderPathW() failed, could not obtain requested path.\n");
    return fs::path("");
}
#endif

std::string ShellEscape(const std::string& arg)
{
    std::string escaped = arg;
    boost::replace_all(escaped, "'", "'\\''");
    return "'" + escaped + "'";
}

#if HAVE_SYSTEM
void runCommand(const std::string& strCommand)
{
    if (strCommand.empty()) return;
#ifndef WIN32
    int nErr = ::system(strCommand.c_str());
#else
    int nErr = ::_wsystem(std::wstring_convert<std::codecvt_utf8_utf16<wchar_t>,wchar_t>().from_bytes(strCommand).c_str());
#endif
    if (nErr)
        LogPrintf("runCommand error: system(%s) returned %d\n", strCommand, nErr);
}
#endif

void SetupEnvironment()
{
#ifdef HAVE_MALLOPT_ARENA_MAX
    // glibc-specific: On 32-bit systems set the number of arenas to 1.
    // By default, since glibc 2.10, the C library will create up to two heap
    // arenas per core. This is known to cause excessive virtual address space
    // usage in our usage. Work around it by setting the maximum number of
    // arenas to 1.
    if (sizeof(void*) == 4) {
        mallopt(M_ARENA_MAX, 1);
    }
#endif
    // On most POSIX systems (e.g. Linux, but not BSD) the environment's locale
    // may be invalid, in which case the "C.UTF-8" locale is used as fallback.
#if !defined(WIN32) && !defined(MAC_OSX) && !defined(__FreeBSD__) && !defined(__OpenBSD__)
    try {
        std::locale(""); // Raises a runtime error if current locale is invalid
    } catch (const std::runtime_error&) {
        setenv("LC_ALL", "C.UTF-8", 1);
    }
#elif defined(WIN32)
    // Set the default input/output charset is utf-8
    SetConsoleCP(CP_UTF8);
    SetConsoleOutputCP(CP_UTF8);
#endif
    // The path locale is lazy initialized and to avoid deinitialization errors
    // in multithreading environments, it is set explicitly by the main thread.
    // A dummy locale is used to extract the internal default locale, used by
    // fs::path, which is then used to explicitly imbue the path.
    std::locale loc = fs::path::imbue(std::locale::classic());
#ifndef WIN32
    fs::path::imbue(loc);
#else
    fs::path::imbue(std::locale(loc, new std::codecvt_utf8_utf16<wchar_t>()));
#endif
}

bool SetupNetworking()
{
#ifdef WIN32
    // Initialize Windows Sockets
    WSADATA wsadata;
    int ret = WSAStartup(MAKEWORD(2,2), &wsadata);
    if (ret != NO_ERROR || LOBYTE(wsadata.wVersion ) != 2 || HIBYTE(wsadata.wVersion) != 2)
        return false;
#endif
    return true;
}

int GetNumCores()
{
    return std::thread::hardware_concurrency();
}

std::string CopyrightHolders(const std::string& strPrefix)
{
    const auto copyright_devs = strprintf(_(COPYRIGHT_HOLDERS).translated, COPYRIGHT_HOLDERS_SUBSTITUTION);
    std::string strCopyrightHolders = strPrefix + copyright_devs;

    // Make sure Bitcoin Core copyright is not removed by accident
    if (copyright_devs.find("Bitcoin Core") == std::string::npos) {
        strCopyrightHolders += "\n" + strPrefix + "The Bitcoin Core developers";
    }
    return strCopyrightHolders;
}

// Obtain the application startup time (used for uptime calculation)
int64_t GetStartupTime()
{
    return nStartupTime;
}

fs::path AbsPathForConfigVal(const fs::path& path, bool net_specific)
{
    if (path.is_absolute()) {
        return path;
    }
    return fs::absolute(path, GetDataDir(net_specific));
}

int ScheduleBatchPriority()
{
#ifdef SCHED_BATCH
    const static sched_param param{};
    if (int ret = pthread_setschedparam(pthread_self(), SCHED_BATCH, &param)) {
        LogPrintf("Failed to pthread_setschedparam: %s\n", strerror(errno));
        return ret;
    }
    return 0;
#else
    return 1;
#endif
}

namespace util {
#ifdef WIN32
WinCmdLineArgs::WinCmdLineArgs()
{
    wchar_t** wargv = CommandLineToArgvW(GetCommandLineW(), &argc);
    std::wstring_convert<std::codecvt_utf8_utf16<wchar_t>, wchar_t> utf8_cvt;
    argv = new char*[argc];
    args.resize(argc);
    for (int i = 0; i < argc; i++) {
        args[i] = utf8_cvt.to_bytes(wargv[i]);
        argv[i] = &*args[i].begin();
    }
    LocalFree(wargv);
}

WinCmdLineArgs::~WinCmdLineArgs()
{
    delete[] argv;
}

std::pair<int, char**> WinCmdLineArgs::get()
{
    return std::make_pair(argc, argv);
}
#endif
} // namespace util<|MERGE_RESOLUTION|>--- conflicted
+++ resolved
@@ -47,15 +47,11 @@
 #include <malloc.h>
 #endif
 
-<<<<<<< HEAD
 #include <boost/algorithm/string/replace.hpp>
+#include <string>
 #include <thread>
 #include <typeinfo>
-=======
-#include <string>
-#include <thread>
 #include <unordered_set>
->>>>>>> c08c84fd
 
 // Application startup time (used for uptime calculation)
 const int64_t nStartupTime = GetTime();
