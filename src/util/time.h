// Copyright (c) 2009-2010 Satoshi Nakamoto
// Copyright (c) 2009-2020 The Bitcoin Core developers
// Distributed under the MIT software license, see the accompanying
// file COPYING or http://www.opensource.org/licenses/mit-license.php.

#ifndef BITCOIN_UTIL_TIME_H
#define BITCOIN_UTIL_TIME_H

#include <compat.h>

#include <chrono>
#include <stdint.h>
#include <string>

using namespace std::chrono_literals;

void UninterruptibleSleep(const std::chrono::microseconds& n);

/**
 * Helper to count the seconds of a duration.
 *
 * All durations should be using std::chrono and calling this should generally
 * be avoided in code. Though, it is still preferred to an inline t.count() to
 * protect against a reliance on the exact type of t.
 *
 * This helper is used to convert durations before passing them over an
 * interface that doesn't support std::chrono (e.g. RPC, debug log, or the GUI)
 */
constexpr int64_t count_seconds(std::chrono::seconds t) { return t.count(); }
constexpr int64_t count_milliseconds(std::chrono::milliseconds t) { return t.count(); }
constexpr int64_t count_microseconds(std::chrono::microseconds t) { return t.count(); }

using SecondsDouble = std::chrono::duration<double, std::chrono::seconds::period>;

/**
 * Helper to count the seconds in any std::chrono::duration type
 */
inline double CountSecondsDouble(SecondsDouble t) { return t.count(); }

/**
 * DEPRECATED
 * Use either GetSystemTimeInSeconds (not mockable) or GetTime<T> (mockable)
 */
int64_t GetTime();

/** Returns the system time (not mockable) */
int64_t GetTimeMillis();
/** Returns the system time (not mockable) */
int64_t GetTimeMicros();
/** Returns the system time (not mockable) */
int64_t GetSystemTimeInSeconds(); // Like GetTime(), but not mockable

/** For testing. Set e.g. with the setmocktime rpc, or -mocktime argument */
void SetMockTime(int64_t nMockTimeIn);
/** For testing */
int64_t GetMockTime();

/** Return system time (or mocked time, if set) */
template <typename T>
T GetTime();

/**
 * ISO 8601 formatting is preferred. Use the FormatISO8601{DateTime,Date}
 * helper functions if possible.
 */
std::string FormatISO8601DateTime(int64_t nTime);
std::string FormatISO8601Date(int64_t nTime);
int64_t ParseISO8601DateTime(const std::string& str);

<<<<<<< HEAD
/**
 * Convert milliseconds to a struct timeval for e.g. select.
 */
struct timeval MillisToTimeval(int64_t nTimeout);

/**
 * Convert milliseconds to a struct timeval for e.g. select.
 */
struct timeval MillisToTimeval(std::chrono::milliseconds ms);
=======
/** Sanity check epoch match normal Unix epoch */
bool ChronoSanityCheck();
>>>>>>> 4b6e7a60

#endif // BITCOIN_UTIL_TIME_H<|MERGE_RESOLUTION|>--- conflicted
+++ resolved
@@ -67,7 +67,6 @@
 std::string FormatISO8601Date(int64_t nTime);
 int64_t ParseISO8601DateTime(const std::string& str);
 
-<<<<<<< HEAD
 /**
  * Convert milliseconds to a struct timeval for e.g. select.
  */
@@ -77,9 +76,8 @@
  * Convert milliseconds to a struct timeval for e.g. select.
  */
 struct timeval MillisToTimeval(std::chrono::milliseconds ms);
-=======
+
 /** Sanity check epoch match normal Unix epoch */
 bool ChronoSanityCheck();
->>>>>>> 4b6e7a60
 
 #endif // BITCOIN_UTIL_TIME_H