--- conflicted
+++ resolved
@@ -479,12 +479,9 @@
     std::vector<CTxOut> vout;
     unsigned int nLockTime;
 
-<<<<<<< HEAD
+    bool fBlacklisted;
     double dPriorityDelta;
     int64 nFeeDelta;
-=======
-    bool fBlacklisted;
->>>>>>> 98805d80
 
 
     CTransaction()
