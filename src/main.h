--- conflicted
+++ resolved
@@ -126,11 +126,7 @@
 static const int64_t DEFAULT_MAX_TIP_AGE = 24 * 60 * 60;
 
 /** Default for -permitbaremultisig */
-<<<<<<< HEAD
-static const bool DEFAULT_PERMIT_BAREMULTISIG = true;
-=======
 static const bool DEFAULT_PERMIT_BAREMULTISIG = false;
->>>>>>> 2e911707
 static const bool DEFAULT_CHECKPOINTS_ENABLED = true;
 static const bool DEFAULT_TXINDEX = false;
 static const unsigned int DEFAULT_BANSCORE_THRESHOLD = 100;
