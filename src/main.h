// Copyright (c) 2009-2010 Satoshi Nakamoto
// Copyright (c) 2009-2012 The Bitcoin developers
// Distributed under the MIT/X11 software license, see the accompanying
// file COPYING or http://www.opensource.org/licenses/mit-license.php.
#ifndef BITCOIN_MAIN_H
#define BITCOIN_MAIN_H

#include <boost/thread/condition_variable.hpp>
#include <boost/thread/mutex.hpp>

#include "chainparams.h"
#include "core.h"
#include "script.h"
<<<<<<< HEAD
#include "sync.h"
#include "uint256.h"
=======
#include "base58.h"
>>>>>>> 427dcfb2

#include <list>
#include <stdint.h>
#include <vector>
#include <boost/heap/fibonacci_heap.hpp>

class CAddress;
class CBigNum;
class CBlock;
class CBlockHeader;
class CBlockIndex;
class CBloomFilter;
class CInv;
class CKeyItem;
class CNode;
class CNodeSignals;
class CReserveKey;
class CTransaction;
class CWallet;

struct CBlockIndexWorkComparator;

/** The maximum allowed size for a serialized block, in bytes (network rule) */
static const unsigned int MAX_BLOCK_SIZE = 1000000;
/** The maximum size for mined blocks */
static const unsigned int MAX_BLOCK_SIZE_GEN = MAX_BLOCK_SIZE/2;
/** The maximum size for transactions we're willing to relay/mine */
static const unsigned int MAX_STANDARD_TX_SIZE = MAX_BLOCK_SIZE_GEN/5;
/** The maximum allowed number of signature check operations in a block (network rule) */
static const unsigned int MAX_BLOCK_SIGOPS = MAX_BLOCK_SIZE/50;
/** The maximum number of orphan transactions kept in memory */
static const unsigned int MAX_ORPHAN_TRANSACTIONS = MAX_BLOCK_SIZE/100;
/** The maximum size of a blk?????.dat file (since 0.8) */
static const unsigned int MAX_BLOCKFILE_SIZE = 0x8000000; // 128 MiB
/** The pre-allocation chunk size for blk?????.dat files (since 0.8) */
static const unsigned int BLOCKFILE_CHUNK_SIZE = 0x1000000; // 16 MiB
/** The pre-allocation chunk size for rev?????.dat files (since 0.8) */
static const unsigned int UNDOFILE_CHUNK_SIZE = 0x100000; // 1 MiB
/** Fake height value used in CCoins to signify they are only in the memory pool (since 0.8) */
static const unsigned int MEMPOOL_HEIGHT = 0x7FFFFFFF;
/** No amount larger than this (in satoshi) is valid */
static const int64_t MAX_MONEY = 21000000 * COIN;
inline bool MoneyRange(int64_t nValue) { return (nValue >= 0 && nValue <= MAX_MONEY); }
/** Coinbase transaction outputs can only be spent after this number of new blocks (network rule) */
static const int COINBASE_MATURITY = 100;
/** Threshold for nLockTime: below this value it is interpreted as block number, otherwise as UNIX timestamp. */
static const unsigned int LOCKTIME_THRESHOLD = 500000000; // Tue Nov  5 00:53:20 1985 UTC
/** Maximum number of script-checking threads allowed */
static const int MAX_SCRIPTCHECK_THREADS = 16;
/** Default amount of block size reserved for high-priority transactions (in bytes) */
static const int DEFAULT_BLOCK_PRIORITY_SIZE = 27000;
#ifdef USE_UPNP
static const int fHaveUPnP = true;
#else
static const int fHaveUPnP = false;
#endif


extern CScript COINBASE_FLAGS;






extern CCriticalSection cs_main;
extern std::map<uint256, CBlockIndex*> mapBlockIndex;
extern std::vector<CBlockIndex*> vBlockIndexByHeight;
extern std::set<CBlockIndex*, CBlockIndexWorkComparator> setBlockIndexValid;
extern CBlockIndex* pindexGenesisBlock;
extern int nBestHeight;
extern uint256 nBestChainWork;
extern uint256 nBestInvalidWork;
extern uint256 hashBestChain;
extern CBlockIndex* pindexBest;
extern unsigned int nTransactionsUpdated;
extern uint64_t nLastBlockTx;
extern uint64_t nLastBlockSize;
extern const std::string strMessageMagic;
extern double dHashesPerSec;
extern int64_t nHPSTimerStart;
extern int64_t nTimeBestReceived;
extern boost::mutex csBestBlock;
extern boost::condition_variable cvBlockChange;
extern boost::shared_mutex cs_setpwalletRegistered;
extern std::set<CWallet*> setpwalletRegistered;
extern bool fImporting;
extern bool fReindex;
extern bool fBenchmark;
extern int nScriptCheckThreads;
extern bool fTxIndex;
extern unsigned int nCoinCacheSize;
extern bool fHaveGUI;

// Settings
<<<<<<< HEAD
extern int64_t nTransactionFee;
extern int64_t nTransactionFeeMax;
extern bool fForceFee;
=======
extern int64 nTransactionFee;
extern int64 nDustLimit;
extern std::set<CBitcoinAddress> filteredAddresses;
>>>>>>> 427dcfb2

// Minimum disk space required - used in CheckDiskSpace()
static const uint64_t nMinDiskSpace = 52428800;

extern unsigned int nBlockMaxSize;
extern unsigned int nBlockMinSize;
extern unsigned int nBlockPrioritySize;

class CReserveKey;
class CCoinsDB;
class CBlockTreeDB;
struct CDiskBlockPos;
class CCoins;
class CTxUndo;
class CCoinsView;
class CCoinsViewCache;
class CScriptCheck;
class CValidationState;

struct CBlockTemplate;

/** Register a wallet to receive updates from core */
void RegisterWallet(CWallet* pwalletIn);
/** Unregister a wallet from core */
void UnregisterWallet(CWallet* pwalletIn);
/** Unregister all wallets from core */
void UnregisterAllWallets();
/** Push an updated transaction to all registered wallets */
void SyncWithWallets(const uint256 &hash, const CTransaction& tx, const CBlock* pblock = NULL, bool fUpdate = false);

/** Register with a network node to receive its signals */
void RegisterNodeSignals(CNodeSignals& nodeSignals);
/** Unregister a network node */
void UnregisterNodeSignals(CNodeSignals& nodeSignals);

void PushGetBlocks(CNode* pnode, CBlockIndex* pindexBegin, uint256 hashEnd);

/** Process an incoming block */
bool ProcessBlock(CValidationState &state, CNode* pfrom, CBlock* pblock, CDiskBlockPos *dbp = NULL, bool fCheckPOW = true);
/** Check whether enough disk space is available for an incoming block */
bool CheckDiskSpace(uint64_t nAdditionalBytes = 0);
/** Open a block file (blk?????.dat) */
FILE* OpenBlockFile(const CDiskBlockPos &pos, bool fReadOnly = false);
/** Open an undo file (rev?????.dat) */
FILE* OpenUndoFile(const CDiskBlockPos &pos, bool fReadOnly = false);
/** Import blocks from an external file */
bool LoadExternalBlockFile(FILE* fileIn, CDiskBlockPos *dbp = NULL);
/** Initialize a new block tree database + block data on disk */
bool InitBlockIndex();
/** Load the block tree and coins database from disk */
bool LoadBlockIndex();
/** Unload database information */
void UnloadBlockIndex();
/** Verify consistency of the block and coin databases */
bool VerifyDB(int nCheckLevel, int nCheckDepth);
/** Print the loaded block tree */
void PrintBlockTree();
/** Find a block by height in the currently-connected chain */
CBlockIndex* FindBlockByHeight(int nHeight);
/** Process protocol messages received from a given node */
bool ProcessMessages(CNode* pfrom);
/** Send queued protocol messages to be sent to a give node */
bool SendMessages(CNode* pto, bool fSendTrickle);
/** Run an instance of the script checking thread */
void ThreadScriptCheck();
/** Run the miner threads */
void GenerateBitcoins(bool fGenerate, CWallet* pwallet);
/** Generate a new block, without valid proof-of-work */
CBlockTemplate* CreateNewBlock(CReserveKey& reservekey);
/** Modify the extranonce in a block */
void IncrementExtraNonce(CBlock* pblock, CBlockIndex* pindexPrev, unsigned int& nExtraNonce);
/** Do mining precalculation */
void FormatHashBuffers(CBlock* pblock, char* pmidstate, char* pdata, char* phash1);
/** Check mined block */
bool CheckWork(CBlock* pblock, CWallet& wallet, CReserveKey& reservekey);
/** Check whether a block hash satisfies the proof-of-work requirement specified by nBits */
bool CheckProofOfWork(uint256 hash, unsigned int nBits, bool fSilent = false);
/** Calculate the minimum amount of work a received block needs, without knowing its direct parent */
unsigned int ComputeMinWork(unsigned int nBase, int64_t nTime);
/** Get the number of active peers */
int GetNumBlocksOfPeers();
/** Check whether we are doing an initial block download (synchronizing from disk or network) */
bool IsInitialBlockDownload();
/** Format a string that describes several potential problems detected by the core */
std::string GetWarnings(std::string strFor);
/** Retrieve a transaction (from memory pool, or from disk, if possible) */
bool GetTransaction(const uint256 &hash, CTransaction &tx, uint256 &hashBlock, bool fAllowSlow = false);
/** Connect/disconnect blocks until pindexNew is the new tip of the active block chain */
bool SetBestChain(CValidationState &state, CBlockIndex* pindexNew);
/** Find the best known block, and make it the tip of the block chain */
bool ConnectBestBlock(CValidationState &state);

void UpdateTime(CBlockHeader& block, const CBlockIndex* pindexPrev);

/** Create a new block index entry for a given block hash */
CBlockIndex * InsertBlockIndex(uint256 hash);
/** Verify a signature */
bool VerifySignature(const CCoins& txFrom, const CTransaction& txTo, unsigned int nIn, unsigned int flags, int nHashType);
/** Abort with a message */
bool AbortNode(const std::string &msg);
/** Mark a block as invalid, and reorganize away from it if necessary */
void InvalidBlockFound(CBlockIndex *pindex);











bool GetWalletFile(CWallet* pwallet, std::string &strWalletFileOut);

struct CDiskBlockPos
{
    int nFile;
    unsigned int nPos;

    IMPLEMENT_SERIALIZE(
        READWRITE(VARINT(nFile));
        READWRITE(VARINT(nPos));
    )

    CDiskBlockPos() {
        SetNull();
    }

    CDiskBlockPos(int nFileIn, unsigned int nPosIn) {
        nFile = nFileIn;
        nPos = nPosIn;
    }

    friend bool operator==(const CDiskBlockPos &a, const CDiskBlockPos &b) {
        return (a.nFile == b.nFile && a.nPos == b.nPos);
    }

    friend bool operator!=(const CDiskBlockPos &a, const CDiskBlockPos &b) {
        return !(a == b);
    }

    void SetNull() { nFile = -1; nPos = 0; }
    bool IsNull() const { return (nFile == -1); }
};

struct CDiskTxPos : public CDiskBlockPos
{
    unsigned int nTxOffset; // after header

    IMPLEMENT_SERIALIZE(
        READWRITE(*(CDiskBlockPos*)this);
        READWRITE(VARINT(nTxOffset));
    )

    CDiskTxPos(const CDiskBlockPos &blockIn, unsigned int nTxOffsetIn) : CDiskBlockPos(blockIn.nFile, blockIn.nPos), nTxOffset(nTxOffsetIn) {
    }

    CDiskTxPos() {
        SetNull();
    }

    void SetNull() {
        CDiskBlockPos::SetNull();
        nTxOffset = 0;
    }
};



enum GetMinFee_mode
{
    GMF_RELAY,
    GMF_SEND,
};

int64_t GetMinFee(const CTransaction& tx, bool fAllowFree, enum GetMinFee_mode mode);

//
// Check transaction inputs, and make sure any
// pay-to-script-hash transactions are evaluating IsStandard scripts
//
// Why bother? To avoid denial-of-service attacks; an attacker
// can submit a standard HASH... OP_EQUAL transaction,
// which will get accepted into blocks. The redemption
// script can be anything; an attacker could use a very
// expensive-to-check-upon-redemption script like:
//   DUP CHECKSIG DROP ... repeated 100 times... OP_1
//

    /** Check for standard transaction types
        @param[in] mapInputs    Map of previous transactions that have outputs we're spending
        @return True if all inputs (scriptSigs) use only standard transaction forms
    */
bool AreInputsStandard(const CTransaction& tx, CCoinsViewCache& mapInputs);

/** Count ECDSA signature operations the old-fashioned (pre-0.6) way
    @return number of sigops this transaction's outputs will produce when spent
    @see CTransaction::FetchInputs
*/
unsigned int GetLegacySigOpCount(const CTransaction& tx);

/** Count ECDSA signature operations in pay-to-script-hash inputs.

    @param[in] mapInputs	Map of previous transactions that have outputs we're spending
    @return maximum number of sigops required to validate this transaction's inputs
    @see CTransaction::FetchInputs
 */
unsigned int GetP2SHSigOpCount(const CTransaction& tx, CCoinsViewCache& mapInputs);


inline bool AllowFree(double dPriority)
{
    // Large (in bytes) low-priority (new, small-coin) transactions
    // need a fee.
    return dPriority > COIN * 144 / 250;
}

// Check whether all inputs of this transaction are valid (no double spends, scripts & sigs, amounts)
// This does not modify the UTXO set. If pvChecks is not NULL, script checks are pushed onto it
// instead of being performed inline.
bool CheckInputs(const CTransaction& tx, CValidationState &state, CCoinsViewCache &view, bool fScriptChecks = true,
                 unsigned int flags = SCRIPT_VERIFY_P2SH | SCRIPT_VERIFY_STRICTENC,
                 std::vector<CScriptCheck> *pvChecks = NULL);

// Apply the effects of this transaction on the UTXO set represented by view
bool UpdateCoins(const CTransaction& tx, CCoinsViewCache &view, CTxUndo &txundo, int nHeight, const uint256 &txhash);

// Context-independent validity checks
bool CheckTransaction(const CTransaction& tx, CValidationState& state);

/** Check for standard transaction types
    @return True if all outputs (scriptPubKeys) use only standard transaction forms
*/
bool IsStandardTx(const CTransaction& tx, std::string& reason);

bool IsFinalTx(const CTransaction &tx, int nBlockHeight = 0, int64_t nBlockTime = 0);

/** Amount of bitcoins spent by the transaction.
    @return sum of all outputs (note: does not include fees)
 */
int64_t GetValueOut(const CTransaction& tx);

/** Undo information for a CBlock */
class CBlockUndo
{
public:
    std::vector<CTxUndo> vtxundo; // for all but the coinbase

    IMPLEMENT_SERIALIZE(
        READWRITE(vtxundo);
    )

    bool WriteToDisk(CDiskBlockPos &pos, const uint256 &hashBlock)
    {
        // Open history file to append
        CAutoFile fileout = CAutoFile(OpenUndoFile(pos), SER_DISK, CLIENT_VERSION);
        if (!fileout)
            return error("CBlockUndo::WriteToDisk() : OpenUndoFile failed");

        // Write index header
        unsigned int nSize = fileout.GetSerializeSize(*this);
        fileout << FLATDATA(Params().MessageStart()) << nSize;

        // Write undo data
        long fileOutPos = ftell(fileout);
        if (fileOutPos < 0)
            return error("CBlockUndo::WriteToDisk() : ftell failed");
        pos.nPos = (unsigned int)fileOutPos;
        fileout << *this;

        // calculate & write checksum
        CHashWriter hasher(SER_GETHASH, PROTOCOL_VERSION);
        hasher << hashBlock;
        hasher << *this;
        fileout << hasher.GetHash();

        // Flush stdio buffers and commit to disk before returning
        fflush(fileout);
        if (!IsInitialBlockDownload())
            FileCommit(fileout);

        return true;
    }

    bool ReadFromDisk(const CDiskBlockPos &pos, const uint256 &hashBlock)
    {
        // Open history file to read
        CAutoFile filein = CAutoFile(OpenUndoFile(pos, true), SER_DISK, CLIENT_VERSION);
        if (!filein)
            return error("CBlockUndo::ReadFromDisk() : OpenBlockFile failed");

        // Read block
        uint256 hashChecksum;
        try {
            filein >> *this;
            filein >> hashChecksum;
        }
        catch (std::exception &e) {
            return error("%s() : deserialize or I/O error", __PRETTY_FUNCTION__);
        }

        // Verify checksum
        CHashWriter hasher(SER_GETHASH, PROTOCOL_VERSION);
        hasher << hashBlock;
        hasher << *this;
        if (hashChecksum != hasher.GetHash())
            return error("CBlockUndo::ReadFromDisk() : checksum mismatch");

        return true;
    }
};


/** Closure representing one script verification
 *  Note that this stores references to the spending transaction */
class CScriptCheck
{
private:
    CScript scriptPubKey;
    const CTransaction *ptxTo;
    unsigned int nIn;
    unsigned int nFlags;
    int nHashType;

public:
    CScriptCheck() {}
    CScriptCheck(const CCoins& txFromIn, const CTransaction& txToIn, unsigned int nInIn, unsigned int nFlagsIn, int nHashTypeIn) :
        scriptPubKey(txFromIn.vout[txToIn.vin[nInIn].prevout.n].scriptPubKey),
        ptxTo(&txToIn), nIn(nInIn), nFlags(nFlagsIn), nHashType(nHashTypeIn) { }

    bool operator()() const;

    void swap(CScriptCheck &check) {
        scriptPubKey.swap(check.scriptPubKey);
        std::swap(ptxTo, check.ptxTo);
        std::swap(nIn, check.nIn);
        std::swap(nFlags, check.nFlags);
        std::swap(nHashType, check.nHashType);
    }
};

/** A transaction with a merkle branch linking it to the block chain. */
class CMerkleTx : public CTransaction
{
public:
    uint256 hashBlock;
    std::vector<uint256> vMerkleBranch;
    int nIndex;

    // memory only
    mutable bool fMerkleVerified;


    CMerkleTx()
    {
        Init();
    }

    CMerkleTx(const CTransaction& txIn) : CTransaction(txIn)
    {
        Init();
    }

    void Init()
    {
        hashBlock = 0;
        nIndex = -1;
        fMerkleVerified = false;
    }


    IMPLEMENT_SERIALIZE
    (
        nSerSize += SerReadWrite(s, *(CTransaction*)this, nType, nVersion, ser_action);
        nVersion = this->nVersion;
        READWRITE(hashBlock);
        READWRITE(vMerkleBranch);
        READWRITE(nIndex);
    )


    int SetMerkleBranch(const CBlock* pblock=NULL);
    int GetDepthInMainChain(CBlockIndex* &pindexRet) const;
    int GetDepthInMainChain() const { CBlockIndex *pindexRet; return GetDepthInMainChain(pindexRet); }
    bool IsInMainChain() const { return GetDepthInMainChain() > 0; }
    int GetBlocksToMaturity() const;
    bool AcceptToMemoryPool(bool fLimitFree=true);
};





/** Data structure that represents a partial merkle tree.
 *
 * It respresents a subset of the txid's of a known block, in a way that
 * allows recovery of the list of txid's and the merkle root, in an
 * authenticated way.
 *
 * The encoding works as follows: we traverse the tree in depth-first order,
 * storing a bit for each traversed node, signifying whether the node is the
 * parent of at least one matched leaf txid (or a matched txid itself). In
 * case we are at the leaf level, or this bit is 0, its merkle node hash is
 * stored, and its children are not explorer further. Otherwise, no hash is
 * stored, but we recurse into both (or the only) child branch. During
 * decoding, the same depth-first traversal is performed, consuming bits and
 * hashes as they written during encoding.
 *
 * The serialization is fixed and provides a hard guarantee about the
 * encoded size:
 *
 *   SIZE <= 10 + ceil(32.25*N)
 *
 * Where N represents the number of leaf nodes of the partial tree. N itself
 * is bounded by:
 *
 *   N <= total_transactions
 *   N <= 1 + matched_transactions*tree_height
 *
 * The serialization format:
 *  - uint32     total_transactions (4 bytes)
 *  - varint     number of hashes   (1-3 bytes)
 *  - uint256[]  hashes in depth-first order (<= 32*N bytes)
 *  - varint     number of bytes of flag bits (1-3 bytes)
 *  - byte[]     flag bits, packed per 8 in a byte, least significant bit first (<= 2*N-1 bits)
 * The size constraints follow from this.
 */
class CPartialMerkleTree
{
protected:
    // the total number of transactions in the block
    unsigned int nTransactions;

    // node-is-parent-of-matched-txid bits
    std::vector<bool> vBits;

    // txids and internal hashes
    std::vector<uint256> vHash;

    // flag set when encountering invalid data
    bool fBad;

    // helper function to efficiently calculate the number of nodes at given height in the merkle tree
    unsigned int CalcTreeWidth(int height) {
        return (nTransactions+(1 << height)-1) >> height;
    }

    // calculate the hash of a node in the merkle tree (at leaf level: the txid's themself)
    uint256 CalcHash(int height, unsigned int pos, const std::vector<uint256> &vTxid);

    // recursive function that traverses tree nodes, storing the data as bits and hashes
    void TraverseAndBuild(int height, unsigned int pos, const std::vector<uint256> &vTxid, const std::vector<bool> &vMatch);

    // recursive function that traverses tree nodes, consuming the bits and hashes produced by TraverseAndBuild.
    // it returns the hash of the respective node.
    uint256 TraverseAndExtract(int height, unsigned int pos, unsigned int &nBitsUsed, unsigned int &nHashUsed, std::vector<uint256> &vMatch);

public:

    // serialization implementation
    IMPLEMENT_SERIALIZE(
        READWRITE(nTransactions);
        READWRITE(vHash);
        std::vector<unsigned char> vBytes;
        if (fRead) {
            READWRITE(vBytes);
            CPartialMerkleTree &us = *(const_cast<CPartialMerkleTree*>(this));
            us.vBits.resize(vBytes.size() * 8);
            for (unsigned int p = 0; p < us.vBits.size(); p++)
                us.vBits[p] = (vBytes[p / 8] & (1 << (p % 8))) != 0;
            us.fBad = false;
        } else {
            vBytes.resize((vBits.size()+7)/8);
            for (unsigned int p = 0; p < vBits.size(); p++)
                vBytes[p / 8] |= vBits[p] << (p % 8);
            READWRITE(vBytes);
        }
    )

    // Construct a partial merkle tree from a list of transaction id's, and a mask that selects a subset of them
    CPartialMerkleTree(const std::vector<uint256> &vTxid, const std::vector<bool> &vMatch);

    CPartialMerkleTree();

    // extract the matching txid's represented by this partial merkle tree.
    // returns the merkle root, or 0 in case of failure
    uint256 ExtractMatches(std::vector<uint256> &vMatch);
};



/** Functions for disk access for blocks */
bool WriteBlockToDisk(CBlock& block, CDiskBlockPos& pos);
bool ReadBlockFromDisk(CBlock& block, const CDiskBlockPos& pos);
bool ReadBlockFromDisk(CBlock& block, const CBlockIndex* pindex);


/** Functions for validating blocks and updating the block tree */

/** Undo the effects of this block (with given index) on the UTXO set represented by coins.
 *  In case pfClean is provided, operation will try to be tolerant about errors, and *pfClean
 *  will be true if no problems were found. Otherwise, the return value will be false in case
 *  of problems. Note that in any case, coins may be modified. */
bool DisconnectBlock(CBlock& block, CValidationState& state, CBlockIndex* pindex, CCoinsViewCache& coins, bool* pfClean = NULL);

// Apply the effects of this block (with given index) on the UTXO set represented by coins
bool ConnectBlock(CBlock& block, CValidationState& state, CBlockIndex* pindex, CCoinsViewCache& coins, bool fJustCheck = false);

// Add this block to the block index, and if necessary, switch the active block chain to this
bool AddToBlockIndex(CBlock& block, CValidationState& state, const CDiskBlockPos& pos);

// Context-independent validity checks
bool CheckBlock(const CBlock& block, CValidationState& state, bool fCheckPOW = true, bool fCheckMerkleRoot = true);

// Store block on disk
// if dbp is provided, the file is known to already reside on disk
bool AcceptBlock(CBlock& block, CValidationState& state, CDiskBlockPos* dbp = NULL, bool fWriteToDisk = true);



class CBlockFileInfo
{
public:
    unsigned int nBlocks;      // number of blocks stored in file
    unsigned int nSize;        // number of used bytes of block file
    unsigned int nUndoSize;    // number of used bytes in the undo file
    unsigned int nHeightFirst; // lowest height of block in file
    unsigned int nHeightLast;  // highest height of block in file
    uint64_t nTimeFirst;         // earliest time of block in file
    uint64_t nTimeLast;          // latest time of block in file

    IMPLEMENT_SERIALIZE(
        READWRITE(VARINT(nBlocks));
        READWRITE(VARINT(nSize));
        READWRITE(VARINT(nUndoSize));
        READWRITE(VARINT(nHeightFirst));
        READWRITE(VARINT(nHeightLast));
        READWRITE(VARINT(nTimeFirst));
        READWRITE(VARINT(nTimeLast));
     )

     void SetNull() {
         nBlocks = 0;
         nSize = 0;
         nUndoSize = 0;
         nHeightFirst = 0;
         nHeightLast = 0;
         nTimeFirst = 0;
         nTimeLast = 0;
     }

     CBlockFileInfo() {
         SetNull();
     }

     std::string ToString() const {
         return strprintf("CBlockFileInfo(blocks=%u, size=%u, heights=%u...%u, time=%s...%s)", nBlocks, nSize, nHeightFirst, nHeightLast, DateTimeStrFormat("%Y-%m-%d", nTimeFirst).c_str(), DateTimeStrFormat("%Y-%m-%d", nTimeLast).c_str());
     }

     // update statistics (does not update nSize)
     void AddBlock(unsigned int nHeightIn, uint64_t nTimeIn) {
         if (nBlocks==0 || nHeightFirst > nHeightIn)
             nHeightFirst = nHeightIn;
         if (nBlocks==0 || nTimeFirst > nTimeIn)
             nTimeFirst = nTimeIn;
         nBlocks++;
         if (nHeightIn > nHeightFirst)
             nHeightLast = nHeightIn;
         if (nTimeIn > nTimeLast)
             nTimeLast = nTimeIn;
     }
};

extern CCriticalSection cs_LastBlockFile;
extern CBlockFileInfo infoLastBlockFile;
extern int nLastBlockFile;

enum BlockStatus {
    BLOCK_VALID_UNKNOWN      =    0,
    BLOCK_VALID_HEADER       =    1, // parsed, version ok, hash satisfies claimed PoW, 1 <= vtx count <= max, timestamp not in future
    BLOCK_VALID_TREE         =    2, // parent found, difficulty matches, timestamp >= median previous, checkpoint
    BLOCK_VALID_TRANSACTIONS =    3, // only first tx is coinbase, 2 <= coinbase input script length <= 100, transactions valid, no duplicate txids, sigops, size, merkle root
    BLOCK_VALID_CHAIN        =    4, // outputs do not overspend inputs, no double spends, coinbase output ok, immature coinbase spends, BIP30
    BLOCK_VALID_SCRIPTS      =    5, // scripts/signatures ok
    BLOCK_VALID_MASK         =    7,

    BLOCK_HAVE_DATA          =    8, // full block available in blk*.dat
    BLOCK_HAVE_UNDO          =   16, // undo data available in rev*.dat
    BLOCK_HAVE_MASK          =   24,

    BLOCK_FAILED_VALID       =   32, // stage after last reached validness failed
    BLOCK_FAILED_CHILD       =   64, // descends from failed block
    BLOCK_FAILED_MASK        =   96
};

/** The block chain is a tree shaped structure starting with the
 * genesis block at the root, with each block potentially having multiple
 * candidates to be the next block. A blockindex may have multiple pprev pointing
 * to it, but at most one of them can be part of the currently active branch.
 */
class CBlockIndex
{
public:
    // pointer to the hash of the block, if any. memory is owned by this CBlockIndex
    const uint256* phashBlock;

    // pointer to the index of the predecessor of this block
    CBlockIndex* pprev;

    // height of the entry in the chain. The genesis block has height 0
    int nHeight;

    // Which # file this block is stored in (blk?????.dat)
    int nFile;

    // Byte offset within blk?????.dat where this block's data is stored
    unsigned int nDataPos;

    // Byte offset within rev?????.dat where this block's undo data is stored
    unsigned int nUndoPos;

    // (memory only) Total amount of work (expected number of hashes) in the chain up to and including this block
    uint256 nChainWork;

    // Number of transactions in this block.
    // Note: in a potential headers-first mode, this number cannot be relied upon
    unsigned int nTx;

    // (memory only) Number of transactions in the chain up to and including this block
    unsigned int nChainTx; // change to 64-bit type when necessary; won't happen before 2030

    // Verification status of this block. See enum BlockStatus
    unsigned int nStatus;

    // block header
    int nVersion;
    uint256 hashMerkleRoot;
    unsigned int nTime;
    unsigned int nBits;
    unsigned int nNonce;


    CBlockIndex()
    {
        phashBlock = NULL;
        pprev = NULL;
        nHeight = 0;
        nFile = 0;
        nDataPos = 0;
        nUndoPos = 0;
        nChainWork = 0;
        nTx = 0;
        nChainTx = 0;
        nStatus = 0;

        nVersion       = 0;
        hashMerkleRoot = 0;
        nTime          = 0;
        nBits          = 0;
        nNonce         = 0;
    }

    CBlockIndex(CBlockHeader& block)
    {
        phashBlock = NULL;
        pprev = NULL;
        nHeight = 0;
        nFile = 0;
        nDataPos = 0;
        nUndoPos = 0;
        nChainWork = 0;
        nTx = 0;
        nChainTx = 0;
        nStatus = 0;

        nVersion       = block.nVersion;
        hashMerkleRoot = block.hashMerkleRoot;
        nTime          = block.nTime;
        nBits          = block.nBits;
        nNonce         = block.nNonce;
    }

    CDiskBlockPos GetBlockPos() const {
        CDiskBlockPos ret;
        if (nStatus & BLOCK_HAVE_DATA) {
            ret.nFile = nFile;
            ret.nPos  = nDataPos;
        }
        return ret;
    }

    CDiskBlockPos GetUndoPos() const {
        CDiskBlockPos ret;
        if (nStatus & BLOCK_HAVE_UNDO) {
            ret.nFile = nFile;
            ret.nPos  = nUndoPos;
        }
        return ret;
    }

    CBlockHeader GetBlockHeader() const
    {
        CBlockHeader block;
        block.nVersion       = nVersion;
        if (pprev)
            block.hashPrevBlock = pprev->GetBlockHash();
        block.hashMerkleRoot = hashMerkleRoot;
        block.nTime          = nTime;
        block.nBits          = nBits;
        block.nNonce         = nNonce;
        return block;
    }

    uint256 GetBlockHash() const
    {
        return *phashBlock;
    }

    int64_t GetBlockTime() const
    {
        return (int64_t)nTime;
    }

    CBigNum GetBlockWork() const
    {
        CBigNum bnTarget;
        bnTarget.SetCompact(nBits);
        if (bnTarget <= 0)
            return 0;
        return (CBigNum(1)<<256) / (bnTarget+1);
    }

    bool IsInMainChain() const
    {
        return nHeight < (int)vBlockIndexByHeight.size() && vBlockIndexByHeight[nHeight] == this;
    }

    CBlockIndex *GetNextInMainChain() const {
        return nHeight+1 >= (int)vBlockIndexByHeight.size() ? NULL : vBlockIndexByHeight[nHeight+1];
    }

    bool CheckIndex() const
    {
        return CheckProofOfWork(GetBlockHash(), nBits);
    }

    enum { nMedianTimeSpan=11 };

    int64_t GetMedianTimePast() const
    {
        int64_t pmedian[nMedianTimeSpan];
        int64_t* pbegin = &pmedian[nMedianTimeSpan];
        int64_t* pend = &pmedian[nMedianTimeSpan];

        const CBlockIndex* pindex = this;
        for (int i = 0; i < nMedianTimeSpan && pindex; i++, pindex = pindex->pprev)
            *(--pbegin) = pindex->GetBlockTime();

        std::sort(pbegin, pend);
        return pbegin[(pend - pbegin)/2];
    }

    int64_t GetMedianTime() const
    {
        const CBlockIndex* pindex = this;
        for (int i = 0; i < nMedianTimeSpan/2; i++)
        {
            if (!pindex->GetNextInMainChain())
                return GetBlockTime();
            pindex = pindex->GetNextInMainChain();
        }
        return pindex->GetMedianTimePast();
    }

    /**
     * Returns true if there are nRequired or more blocks of minVersion or above
     * in the last nToCheck blocks, starting at pstart and going backwards.
     */
    static bool IsSuperMajority(int minVersion, const CBlockIndex* pstart,
                                unsigned int nRequired, unsigned int nToCheck);

    std::string ToString() const
    {
        return strprintf("CBlockIndex(pprev=%p, pnext=%p, nHeight=%d, merkle=%s, hashBlock=%s)",
            pprev, GetNextInMainChain(), nHeight,
            hashMerkleRoot.ToString().c_str(),
            GetBlockHash().ToString().c_str());
    }

    void print() const
    {
        printf("%s\n", ToString().c_str());
    }
};

struct CBlockIndexWorkComparator
{
    bool operator()(CBlockIndex *pa, CBlockIndex *pb) {
        if (pa->nChainWork > pb->nChainWork) return false;
        if (pa->nChainWork < pb->nChainWork) return true;

        if (pa->GetBlockHash() < pb->GetBlockHash()) return false;
        if (pa->GetBlockHash() > pb->GetBlockHash()) return true;

        return false; // identical blocks
    }
};



/** Used to marshal pointers into hashes for db storage. */
class CDiskBlockIndex : public CBlockIndex
{
public:
    uint256 hashPrev;

    CDiskBlockIndex() {
        hashPrev = 0;
    }

    explicit CDiskBlockIndex(CBlockIndex* pindex) : CBlockIndex(*pindex) {
        hashPrev = (pprev ? pprev->GetBlockHash() : 0);
    }

    IMPLEMENT_SERIALIZE
    (
        if (!(nType & SER_GETHASH))
            READWRITE(VARINT(nVersion));

        READWRITE(VARINT(nHeight));
        READWRITE(VARINT(nStatus));
        READWRITE(VARINT(nTx));
        if (nStatus & (BLOCK_HAVE_DATA | BLOCK_HAVE_UNDO))
            READWRITE(VARINT(nFile));
        if (nStatus & BLOCK_HAVE_DATA)
            READWRITE(VARINT(nDataPos));
        if (nStatus & BLOCK_HAVE_UNDO)
            READWRITE(VARINT(nUndoPos));

        // block header
        READWRITE(this->nVersion);
        READWRITE(hashPrev);
        READWRITE(hashMerkleRoot);
        READWRITE(nTime);
        READWRITE(nBits);
        READWRITE(nNonce);
    )

    uint256 GetBlockHash() const
    {
        CBlockHeader block;
        block.nVersion        = nVersion;
        block.hashPrevBlock   = hashPrev;
        block.hashMerkleRoot  = hashMerkleRoot;
        block.nTime           = nTime;
        block.nBits           = nBits;
        block.nNonce          = nNonce;
        return block.GetHash();
    }


    std::string ToString() const
    {
        std::string str = "CDiskBlockIndex(";
        str += CBlockIndex::ToString();
        str += strprintf("\n                hashBlock=%s, hashPrev=%s)",
            GetBlockHash().ToString().c_str(),
            hashPrev.ToString().c_str());
        return str;
    }

    void print() const
    {
        printf("%s\n", ToString().c_str());
    }
};

/** Capture information about block/transaction validation */
class CValidationState {
private:
    enum mode_state {
        MODE_VALID,   // everything ok
        MODE_INVALID, // network rule violation (DoS value may be set)
        MODE_ERROR,   // run-time error
        MODE_ORPHAN,  // orphan data, processing deferred
    } mode;
    int nDoS;
    std::string strMsg;
public:
    CValidationState() : mode(MODE_VALID), nDoS(0) {}
    bool DoS(int level, const std::string &strRR, bool ret = false) {
        if (mode == MODE_ERROR)
            return ret;
        nDoS += level;
        mode = MODE_INVALID;
        if (strMsg.empty())
            strMsg = strRR;
        return ret;
    }
    bool DoS(int level, bool ret = false) {
        return DoS(level, "", ret);
    }
    bool Invalid(const std::string &strRR, bool ret = false) {
        return DoS(0, strRR, ret);
    }
    bool Invalid(bool ret = false) {
        return DoS(0, "", ret);
    }
    bool Error(const std::string &msg, bool ret = false) {
        if (mode != MODE_ERROR)
            strMsg = msg;
        mode = MODE_ERROR;
        return ret;
    }
    bool Abort(const std::string &msg) {
        AbortNode(msg);
        return Error(msg);
    }
    bool Orphan() {
        if (IsValid())
            mode = MODE_ORPHAN;
        return true;
    }
    bool IsValid() {
        return mode == MODE_VALID || mode == MODE_ORPHAN;
    }
    bool IsOrphan() {
        return mode == MODE_ORPHAN;
    }
    bool IsInvalid() {
        return mode == MODE_INVALID;
    }
    bool IsError() {
        return mode == MODE_ERROR;
    }
    bool IsError(std::string &strMsgOut) {
        if (IsError()) {
            strMsgOut = strMsg;
            return true;
        }
        return false;
    }
    bool IsInvalid(int &nDoSOut, std::string &strRROut) {
        if (IsInvalid()) {
            nDoSOut = nDoS;
            strRROut = strMsg;
            return true;
        }
        return false;
    }
    bool IsInvalid(int &nDoSOut) {
        std::string strDummy;
        return IsInvalid(nDoSOut, strDummy);
    }
    bool IsInvalid(std::string &strRROut) {
        int nDummy;
        return IsInvalid(nDummy, strRROut);
    }
};







/** Describes a place in the block chain to another node such that if the
 * other node doesn't have the same branch, it can find a recent common trunk.
 * The further back it is, the further before the fork it may be.
 */
class CBlockLocator
{
protected:
    std::vector<uint256> vHave;
public:
    CBlockLocator() {}

    explicit CBlockLocator(const CBlockIndex* pindex)
    {
        Set(pindex);
    }

    explicit CBlockLocator(uint256 hashBlock);

    CBlockLocator(const std::vector<uint256>& vHaveIn)
    {
        vHave = vHaveIn;
    }

    IMPLEMENT_SERIALIZE
    (
        if (!(nType & SER_GETHASH))
            READWRITE(nVersion);
        READWRITE(vHave);
    )

    void SetNull()
    {
        vHave.clear();
    }

    bool IsNull()
    {
        return vHave.empty();
    }

    /** Given a block initialises the locator to that point in the chain. */
    void Set(const CBlockIndex* pindex);
    /** Returns the distance in blocks this locator is from our chain head. */
    int GetDistanceBack();
    /** Returns the first best-chain block the locator contains. */
    CBlockIndex* GetBlockIndex();
    /** Returns the hash of the first best chain block the locator contains. */
    uint256 GetBlockHash();
    /** Returns the height of the first best chain block the locator has. */
    int GetHeight();
};


class CTxMemPool;

/*** A transaction with the priority/profit information needed by the mempool */
class CMemPoolTx : public CTransaction
{
public:
    int64_t nFees;
    int64_t nDepth;
    int64_t nRecvTime;
    int64_t nSumTxFees;
    int   nSumTxSize;

    boost::heap::fibonacci_heap<CMemPoolTx>::handle_type handle;

    double FeesPerKB() const{
        assert(nSumTxFees >= 0);
        assert(nSumTxSize >= 0);

        if (nSumTxSize > 0)
            // The +1 makes the order meaningful even for zero-fee txs
            return (double)(nSumTxFees+1) / ((double)nSumTxSize/1000);
        else
            return 0;
    }

    double priority() const{
        return FeesPerKB();
    }

    inline bool operator<(const CMemPoolTx& rhs) const{
        return priority() < rhs.priority();
    }

    void calcPrioritySums(const CTxMemPool &mempool);

    CMemPoolTx(const CTransaction &old_tx, int64_t nFees){
        CTransaction();
        *((CTransaction *)this) = old_tx;
        this->nFees = nFees;
        nRecvTime = GetTime();
    }
};

/** An inpoint - a combination of a transaction pointer and an index n into its vin */
class CInPoint
{
public:
    CMemPoolTx* ptx;
    unsigned int n;

    CInPoint() { SetNull(); }
    CInPoint(CMemPoolTx* ptxIn, unsigned int nIn) { ptx = ptxIn; n = nIn; }
    void SetNull() { ptx = NULL; n = (unsigned int) -1; }
    bool IsNull() const { return (ptx == NULL && n == (unsigned int) -1); }
};

class CTxMemPool
{
public:
    mutable CCriticalSection cs;
    boost::heap::fibonacci_heap<CMemPoolTx> heapTx;
    std::map<uint256, CMemPoolTx *> mapTx;
    std::map<COutPoint, CInPoint> mapNextTx;
    std::map<uint256, std::pair<double, int64_t> > mapDeltas;

    bool accept(CValidationState &state, CTransaction &tx, bool fLimitFree, bool* pfMissingInputs);
    bool addUnchecked(const CTransaction &tx, int64_t nFees);
    bool remove(const uint256 hash, bool fRecursive = true);
    bool removeConflicts(const CTransaction &tx);
    void updatePriorities(std::set<uint256> &setChangedHashes);
    void clear();
    void queryHashes(std::vector<uint256>& vtxid);
    void pruneSpent(const uint256& hash, CCoins &coins);

    /** Affect CreateNewBlock prioritisation of transactions */
    void PrioritiseTransaction(const uint256 hash, const std::string strHash, double dPriorityDelta, int64_t nFeeDelta);
    void ApplyDeltas(const uint256 hash, double &dPriorityDelta, int64_t &nFeeDelta);

    unsigned long size()
    {
        LOCK(cs);
        return heapTx.size();
    }

    bool exists(uint256 hash)
    {
        return (mapTx.count(hash) != 0);
    }

    CMemPoolTx& lookup(uint256 hash)
    {
        return *(mapTx[hash]->handle);
    }

    void getTxParents(const CTransaction &tx, std::set<CMemPoolTx *> &parents)
    {
        BOOST_FOREACH(const CTxIn txin, tx.vin) {
            std::map<uint256, CMemPoolTx *>::iterator it = mapTx.find(txin.prevout.hash);
            if (it != mapTx.end())
                parents.insert(it->second);
        }
    }

    void getTxChildren(const CTransaction &tx, std::set<CMemPoolTx *> &children)
    {
        uint256 hash = tx.GetHash();
        for (unsigned int i = 0; i < tx.vout.size(); i++) {
            std::map<COutPoint, CInPoint>::iterator it = mapNextTx.find(COutPoint(hash, i));
            if (it != mapNextTx.end())
                children.insert(it->second.ptx);
        }
    }
};

extern CTxMemPool mempool;

struct CCoinsStats
{
    int nHeight;
    uint256 hashBlock;
    uint64_t nTransactions;
    uint64_t nTransactionOutputs;
    uint64_t nSerializedSize;
    uint256 hashSerialized;
    int64_t nTotalAmount;

    CCoinsStats() : nHeight(0), hashBlock(0), nTransactions(0), nTransactionOutputs(0), nSerializedSize(0), hashSerialized(0), nTotalAmount(0) {}
};

/** Abstract view on the open txout dataset. */
class CCoinsView
{
public:
    // Retrieve the CCoins (unspent transaction outputs) for a given txid
    virtual bool GetCoins(const uint256 &txid, CCoins &coins);

    // Modify the CCoins for a given txid
    virtual bool SetCoins(const uint256 &txid, const CCoins &coins);

    // Just check whether we have data for a given txid.
    // This may (but cannot always) return true for fully spent transactions
    virtual bool HaveCoins(const uint256 &txid);

    // Retrieve the block index whose state this CCoinsView currently represents
    virtual CBlockIndex *GetBestBlock();

    // Modify the currently active block index
    virtual bool SetBestBlock(CBlockIndex *pindex);

    // Do a bulk modification (multiple SetCoins + one SetBestBlock)
    virtual bool BatchWrite(const std::map<uint256, CCoins> &mapCoins, CBlockIndex *pindex);

    // Calculate statistics about the unspent transaction output set
    virtual bool GetStats(CCoinsStats &stats);

    // As we use CCoinsViews polymorphically, have a virtual destructor
    virtual ~CCoinsView() {}
};

/** CCoinsView backed by another CCoinsView */
class CCoinsViewBacked : public CCoinsView
{
protected:
    CCoinsView *base;

public:
    CCoinsViewBacked(CCoinsView &viewIn);
    bool GetCoins(const uint256 &txid, CCoins &coins);
    bool SetCoins(const uint256 &txid, const CCoins &coins);
    bool HaveCoins(const uint256 &txid);
    CBlockIndex *GetBestBlock();
    bool SetBestBlock(CBlockIndex *pindex);
    void SetBackend(CCoinsView &viewIn);
    bool BatchWrite(const std::map<uint256, CCoins> &mapCoins, CBlockIndex *pindex);
    bool GetStats(CCoinsStats &stats);
};

/** CCoinsView that adds a memory cache for transactions to another CCoinsView */
class CCoinsViewCache : public CCoinsViewBacked
{
protected:
    CBlockIndex *pindexTip;
    std::map<uint256,CCoins> cacheCoins;

public:
    CCoinsViewCache(CCoinsView &baseIn, bool fDummy = false);

    // Standard CCoinsView methods
    bool GetCoins(const uint256 &txid, CCoins &coins);
    bool SetCoins(const uint256 &txid, const CCoins &coins);
    bool HaveCoins(const uint256 &txid);
    CBlockIndex *GetBestBlock();
    bool SetBestBlock(CBlockIndex *pindex);
    bool BatchWrite(const std::map<uint256, CCoins> &mapCoins, CBlockIndex *pindex);

    // Return a modifiable reference to a CCoins. Check HaveCoins first.
    // Many methods explicitly require a CCoinsViewCache because of this method, to reduce
    // copying.
    CCoins &GetCoins(const uint256 &txid);

    // Push the modifications applied to this cache to its base.
    // Failure to call this method before destruction will cause the changes to be forgotten.
    bool Flush();

    // Calculate the size of the cache (in number of transactions)
    unsigned int GetCacheSize();

    /** Amount of bitcoins coming in to a transaction
        Note that lightweight clients may not know anything besides the hash of previous transactions,
        so may not be able to calculate this.

        @param[in] tx	transaction for which we are checking input total
        @return	Sum of value of all inputs (scriptSigs)
        @see CTransaction::FetchInputs
     */
    int64_t GetValueIn(const CTransaction& tx);
    
    // Check whether all prevouts of the transaction are present in the UTXO set represented by this view
    bool HaveInputs(const CTransaction& tx);

    const CTxOut &GetOutputFor(const CTxIn& input);

private:
    std::map<uint256,CCoins>::iterator FetchCoins(const uint256 &txid);
};

/** CCoinsView that brings transactions from a memorypool into view.
    It does not check for spendings by memory pool transactions. */
class CCoinsViewMemPool : public CCoinsViewBacked
{
protected:
    CTxMemPool &mempool;

public:
    CCoinsViewMemPool(CCoinsView &baseIn, CTxMemPool &mempoolIn);
    bool GetCoins(const uint256 &txid, CCoins &coins);
    bool HaveCoins(const uint256 &txid);
};

/** Global variable that points to the active CCoinsView (protected by cs_main) */
extern CCoinsViewCache *pcoinsTip;

/** Global variable that points to the active block tree (protected by cs_main) */
extern CBlockTreeDB *pblocktree;

struct CBlockTemplate
{
    CBlock block;
    std::vector<int64_t> vTxFees;
    std::vector<int64_t> vTxSigOps;
};






/** Used to relay blocks as header + vector<merkle branch>
 * to filtered nodes.
 */
class CMerkleBlock
{
public:
    // Public only for unit testing
    CBlockHeader header;
    CPartialMerkleTree txn;

public:
    // Public only for unit testing and relay testing
    // (not relayed)
    std::vector<std::pair<unsigned int, uint256> > vMatchedTxn;

    // Create from a CBlock, filtering transactions according to filter
    // Note that this will call IsRelevantAndUpdate on the filter for each transaction,
    // thus the filter will likely be modified.
    CMerkleBlock(const CBlock& block, CBloomFilter& filter);

    IMPLEMENT_SERIALIZE
    (
        READWRITE(header);
        READWRITE(txn);
    )
};

#endif<|MERGE_RESOLUTION|>--- conflicted
+++ resolved
@@ -11,12 +11,9 @@
 #include "chainparams.h"
 #include "core.h"
 #include "script.h"
-<<<<<<< HEAD
+#include "base58.h"
 #include "sync.h"
 #include "uint256.h"
-=======
-#include "base58.h"
->>>>>>> 427dcfb2
 
 #include <list>
 #include <stdint.h>
@@ -112,15 +109,11 @@
 extern bool fHaveGUI;
 
 // Settings
-<<<<<<< HEAD
 extern int64_t nTransactionFee;
 extern int64_t nTransactionFeeMax;
 extern bool fForceFee;
-=======
-extern int64 nTransactionFee;
-extern int64 nDustLimit;
+extern int64_t nDustLimit;
 extern std::set<CBitcoinAddress> filteredAddresses;
->>>>>>> 427dcfb2
 
 // Minimum disk space required - used in CheckDiskSpace()
 static const uint64_t nMinDiskSpace = 52428800;
