// Copyright (c) 2009-2010 Satoshi Nakamoto
// Copyright (c) 2009-2012 The Bitcoin developers
// Distributed under the MIT/X11 software license, see the accompanying
// file COPYING or http://www.opensource.org/licenses/mit-license.php.
#ifndef BITCOIN_MAIN_H
#define BITCOIN_MAIN_H

#include "bignum.h"
#include "net.h"
#include "script.h"

#ifdef WIN32
#include <io.h> /* for _commit */
#endif

#include <list>

class CWallet;
class CBlock;
class CBlockIndex;
class CKeyItem;
class CReserveKey;

class CAddress;
class CInv;
class CRequestTracker;
class CNode;

static const unsigned int MAX_BLOCK_SIZE = 1000000;
static const unsigned int MAX_BLOCK_SIZE_GEN = MAX_BLOCK_SIZE/2;
static const unsigned int MAX_BLOCK_SIGOPS = MAX_BLOCK_SIZE/50;
static const unsigned int MAX_ORPHAN_TRANSACTIONS = MAX_BLOCK_SIZE/100;
static const int64 MIN_TX_FEE = 50000;
static const int64 MIN_RELAY_TX_FEE = 10000;
static const int64 MAX_MONEY = 21000000 * COIN;
inline bool MoneyRange(int64 nValue) { return (nValue >= 0 && nValue <= MAX_MONEY); }
static const int COINBASE_MATURITY = 100;
// Threshold for nLockTime: below this value it is interpreted as block number, otherwise as UNIX timestamp.
static const int LOCKTIME_THRESHOLD = 500000000; // Tue Nov  5 00:53:20 1985 UTC
#ifdef USE_UPNP
static const int fHaveUPnP = true;
#else
static const int fHaveUPnP = false;
#endif


extern CScript COINBASE_FLAGS;






extern CCriticalSection cs_main;
extern std::map<uint256, CBlockIndex*> mapBlockIndex;
extern uint256 hashGenesisBlock;
extern CBlockIndex* pindexGenesisBlock;
extern int nBestHeight;
extern CBigNum bnBestChainWork;
extern CBigNum bnBestInvalidWork;
extern uint256 hashBestChain;
extern CBlockIndex* pindexBest;
extern unsigned int nTransactionsUpdated;
extern uint64 nLastBlockTx;
extern uint64 nLastBlockSize;
extern const std::string strMessageMagic;
extern double dHashesPerSec;
extern int64 nHPSTimerStart;
extern int64 nTimeBestReceived;
extern CCriticalSection cs_setpwalletRegistered;
extern std::set<CWallet*> setpwalletRegistered;

// Settings
extern int64 nTransactionFee;





class CReserveKey;
class CTxDB;
class CTxIndex;

void RegisterWallet(CWallet* pwalletIn);
void UnregisterWallet(CWallet* pwalletIn);
bool ProcessBlock(CNode* pfrom, CBlock* pblock);
bool CheckDiskSpace(uint64 nAdditionalBytes=0);
FILE* OpenBlockFile(unsigned int nFile, unsigned int nBlockPos, const char* pszMode="rb");
FILE* AppendBlockFile(unsigned int& nFileRet);
bool LoadBlockIndex(bool fAllowNew=true);
void PrintBlockTree();
bool ProcessMessages(CNode* pfrom);
bool SendMessages(CNode* pto, bool fSendTrickle);
void GenerateBitcoins(bool fGenerate, CWallet* pwallet);
CBlock* CreateNewBlock(CReserveKey& reservekey);
void IncrementExtraNonce(CBlock* pblock, CBlockIndex* pindexPrev, unsigned int& nExtraNonce);
void FormatHashBuffers(CBlock* pblock, char* pmidstate, char* pdata, char* phash1);
bool CheckWork(CBlock* pblock, CWallet& wallet, CReserveKey& reservekey);
bool CheckProofOfWork(uint256 hash, unsigned int nBits);
unsigned int ComputeMinWork(unsigned int nBase, int64 nTime);
int GetNumBlocksOfPeers();
bool IsInitialBlockDownload();
std::string GetWarnings(std::string strFor);












bool GetWalletFile(CWallet* pwallet, std::string &strWalletFileOut);

/** Position on disk for a particular transaction. */
class CDiskTxPos
{
public:
    unsigned int nFile;
    unsigned int nBlockPos;
    unsigned int nTxPos;

    CDiskTxPos()
    {
        SetNull();
    }

    CDiskTxPos(unsigned int nFileIn, unsigned int nBlockPosIn, unsigned int nTxPosIn)
    {
        nFile = nFileIn;
        nBlockPos = nBlockPosIn;
        nTxPos = nTxPosIn;
    }

    IMPLEMENT_SERIALIZE( READWRITE(FLATDATA(*this)); )
    void SetNull() { nFile = -1; nBlockPos = 0; nTxPos = 0; }
    bool IsNull() const { return (nFile == -1); }

    friend bool operator==(const CDiskTxPos& a, const CDiskTxPos& b)
    {
        return (a.nFile     == b.nFile &&
                a.nBlockPos == b.nBlockPos &&
                a.nTxPos    == b.nTxPos);
    }

    friend bool operator!=(const CDiskTxPos& a, const CDiskTxPos& b)
    {
        return !(a == b);
    }

    std::string ToString() const
    {
        if (IsNull())
            return "null";
        else
            return strprintf("(nFile=%d, nBlockPos=%d, nTxPos=%d)", nFile, nBlockPos, nTxPos);
    }

    void print() const
    {
        printf("%s", ToString().c_str());
    }
};



/** An inpoint - a combination of a transaction and an index n into its vin */
class CInPoint
{
public:
    CTransaction* ptx;
    unsigned int n;

    CInPoint() { SetNull(); }
    CInPoint(CTransaction* ptxIn, unsigned int nIn) { ptx = ptxIn; n = nIn; }
    void SetNull() { ptx = NULL; n = -1; }
    bool IsNull() const { return (ptx == NULL && n == -1); }
};



/** An outpoint - a combination of a transaction hash and an index n into its vout */
class COutPoint
{
public:
    uint256 hash;
    unsigned int n;

    COutPoint() { SetNull(); }
    COutPoint(uint256 hashIn, unsigned int nIn) { hash = hashIn; n = nIn; }
    IMPLEMENT_SERIALIZE( READWRITE(FLATDATA(*this)); )
    void SetNull() { hash = 0; n = -1; }
    bool IsNull() const { return (hash == 0 && n == -1); }

    friend bool operator<(const COutPoint& a, const COutPoint& b)
    {
        return (a.hash < b.hash || (a.hash == b.hash && a.n < b.n));
    }

    friend bool operator==(const COutPoint& a, const COutPoint& b)
    {
        return (a.hash == b.hash && a.n == b.n);
    }

    friend bool operator!=(const COutPoint& a, const COutPoint& b)
    {
        return !(a == b);
    }

    std::string ToString() const
    {
        return strprintf("COutPoint(%s, %d)", hash.ToString().substr(0,10).c_str(), n);
    }

    void print() const
    {
        printf("%s\n", ToString().c_str());
    }
};




/** An input of a transaction.  It contains the location of the previous
 * transaction's output that it claims and a signature that matches the
 * output's public key.
 */
class CTxIn
{
public:
    COutPoint prevout;
    CScript scriptSig;
    unsigned int nSequence;

    CTxIn()
    {
        nSequence = std::numeric_limits<unsigned int>::max();
    }

    explicit CTxIn(COutPoint prevoutIn, CScript scriptSigIn=CScript(), unsigned int nSequenceIn=std::numeric_limits<unsigned int>::max())
    {
        prevout = prevoutIn;
        scriptSig = scriptSigIn;
        nSequence = nSequenceIn;
    }

    CTxIn(uint256 hashPrevTx, unsigned int nOut, CScript scriptSigIn=CScript(), unsigned int nSequenceIn=std::numeric_limits<unsigned int>::max())
    {
        prevout = COutPoint(hashPrevTx, nOut);
        scriptSig = scriptSigIn;
        nSequence = nSequenceIn;
    }

    IMPLEMENT_SERIALIZE
    (
        READWRITE(prevout);
        READWRITE(scriptSig);
        READWRITE(nSequence);
    )

    bool IsFinal() const
    {
        return (nSequence == std::numeric_limits<unsigned int>::max());
    }

    friend bool operator==(const CTxIn& a, const CTxIn& b)
    {
        return (a.prevout   == b.prevout &&
                a.scriptSig == b.scriptSig &&
                a.nSequence == b.nSequence);
    }

    friend bool operator!=(const CTxIn& a, const CTxIn& b)
    {
        return !(a == b);
    }

    std::string ToString() const
    {
        std::string str;
        str += "CTxIn(";
        str += prevout.ToString();
        if (prevout.IsNull())
            str += strprintf(", coinbase %s", HexStr(scriptSig).c_str());
        else
            str += strprintf(", scriptSig=%s", scriptSig.ToString().substr(0,24).c_str());
        if (nSequence != std::numeric_limits<unsigned int>::max())
            str += strprintf(", nSequence=%u", nSequence);
        str += ")";
        return str;
    }

    void print() const
    {
        printf("%s\n", ToString().c_str());
    }
};




/** An output of a transaction.  It contains the public key that the next input
 * must be able to sign with to claim it.
 */
class CTxOut
{
public:
    int64 nValue;
    CScript scriptPubKey;

    CTxOut()
    {
        SetNull();
    }

    CTxOut(int64 nValueIn, CScript scriptPubKeyIn)
    {
        nValue = nValueIn;
        scriptPubKey = scriptPubKeyIn;
    }

    IMPLEMENT_SERIALIZE
    (
        READWRITE(nValue);
        READWRITE(scriptPubKey);
    )

    void SetNull()
    {
        nValue = -1;
        scriptPubKey.clear();
    }

    bool IsNull()
    {
        return (nValue == -1);
    }

    uint256 GetHash() const
    {
        return SerializeHash(*this);
    }

    friend bool operator==(const CTxOut& a, const CTxOut& b)
    {
        return (a.nValue       == b.nValue &&
                a.scriptPubKey == b.scriptPubKey);
    }

    friend bool operator!=(const CTxOut& a, const CTxOut& b)
    {
        return !(a == b);
    }

    std::string ToString() const
    {
        if (scriptPubKey.size() < 6)
            return "CTxOut(error)";
        return strprintf("CTxOut(nValue=%"PRI64d".%08"PRI64d", scriptPubKey=%s)", nValue / COIN, nValue % COIN, scriptPubKey.ToString().substr(0,30).c_str());
    }

    void print() const
    {
        printf("%s\n", ToString().c_str());
    }
};




enum GetMinFee_mode
{
    GMF_BLOCK,
    GMF_RELAY,
    GMF_SEND,
};

typedef std::map<uint256, std::pair<CTxIndex, CTransaction> > MapPrevTx;

/** The basic transaction that is broadcasted on the network and contained in
 * blocks.  A transaction can contain multiple inputs and outputs.
 */
class CTransaction
{
public:
    static const int CURRENT_VERSION=1;
    int nVersion;
    std::vector<CTxIn> vin;
    std::vector<CTxOut> vout;
    unsigned int nLockTime;

    // Denial-of-service detection:
    mutable int nDoS;
    bool DoS(int nDoSIn, bool fIn) const { nDoS += nDoSIn; return fIn; }

    CTransaction()
    {
        SetNull();
    }

    IMPLEMENT_SERIALIZE
    (
        READWRITE(this->nVersion);
        nVersion = this->nVersion;
        READWRITE(vin);
        READWRITE(vout);
        READWRITE(nLockTime);
    )

    void SetNull()
    {
        nVersion = CTransaction::CURRENT_VERSION;
        vin.clear();
        vout.clear();
        nLockTime = 0;
        nDoS = 0;  // Denial-of-service prevention
    }

    bool IsNull() const
    {
        return (vin.empty() && vout.empty());
    }

    uint256 GetHash() const
    {
        return SerializeHash(*this);
    }

    bool IsFinal(int nBlockHeight=0, int64 nBlockTime=0) const
    {
        // Time based nLockTime implemented in 0.1.6
        if (nLockTime == 0)
            return true;
        if (nBlockHeight == 0)
            nBlockHeight = nBestHeight;
        if (nBlockTime == 0)
            nBlockTime = GetAdjustedTime();
        if ((int64)nLockTime < ((int64)nLockTime < LOCKTIME_THRESHOLD ? (int64)nBlockHeight : nBlockTime))
            return true;
        BOOST_FOREACH(const CTxIn& txin, vin)
            if (!txin.IsFinal())
                return false;
        return true;
    }

    bool IsNewerThan(const CTransaction& old) const
    {
        if (vin.size() != old.vin.size())
            return false;
        for (unsigned int i = 0; i < vin.size(); i++)
            if (vin[i].prevout != old.vin[i].prevout)
                return false;

        bool fNewer = false;
        unsigned int nLowest = std::numeric_limits<unsigned int>::max();
        for (unsigned int i = 0; i < vin.size(); i++)
        {
            if (vin[i].nSequence != old.vin[i].nSequence)
            {
                if (vin[i].nSequence <= nLowest)
                {
                    fNewer = false;
                    nLowest = vin[i].nSequence;
                }
                if (old.vin[i].nSequence < nLowest)
                {
                    fNewer = true;
                    nLowest = old.vin[i].nSequence;
                }
            }
        }
        return fNewer;
    }

    bool IsCoinBase() const
    {
        return (vin.size() == 1 && vin[0].prevout.IsNull());
    }

    /** Check for standard transaction types
        @return True if all outputs (scriptPubKeys) use only standard transaction forms
    */
    bool IsStandard() const;

    /** Check for standard transaction types
        @param[in] mapInputs	Map of previous transactions that have outputs we're spending
        @return True if all inputs (scriptSigs) use only standard transaction forms
        @see CTransaction::FetchInputs
    */
    bool AreInputsStandard(const MapPrevTx& mapInputs) const;

    /** Count ECDSA signature operations the old-fashioned (pre-0.6) way
        @return number of sigops this transaction's outputs will produce when spent
        @see CTransaction::FetchInputs
    */
    unsigned int GetLegacySigOpCount() const;

    /** Count ECDSA signature operations in pay-to-script-hash inputs.

        @param[in] mapInputs	Map of previous transactions that have outputs we're spending
        @return maximum number of sigops required to validate this transaction's inputs
        @see CTransaction::FetchInputs
     */
    unsigned int GetP2SHSigOpCount(const MapPrevTx& mapInputs) const;

    /** Amount of bitcoins spent by this transaction.
        @return sum of all outputs (note: does not include fees)
     */
    int64 GetValueOut() const
    {
        int64 nValueOut = 0;
        BOOST_FOREACH(const CTxOut& txout, vout)
        {
            nValueOut += txout.nValue;
            if (!MoneyRange(txout.nValue) || !MoneyRange(nValueOut))
                throw std::runtime_error("CTransaction::GetValueOut() : value out of range");
        }
        return nValueOut;
    }

    /** Amount of bitcoins coming in to this transaction
        Note that lightweight clients may not know anything besides the hash of previous transactions,
        so may not be able to calculate this.

        @param[in] mapInputs	Map of previous transactions that have outputs we're spending
        @return	Sum of value of all inputs (scriptSigs)
        @see CTransaction::FetchInputs
     */
    int64 GetValueIn(const MapPrevTx& mapInputs) const;

    static bool AllowFree(double dPriority)
    {
        // Large (in bytes) low-priority (new, small-coin) transactions
        // need a fee.
        return dPriority > COIN * 144 / 250;
    }

    int64 GetMinFee(unsigned int nBlockSize=1, bool fAllowFree=true, enum GetMinFee_mode mode=GMF_BLOCK) const
    {
        // Base fee is either MIN_TX_FEE or MIN_RELAY_TX_FEE
        int64 nBaseFee = (mode == GMF_RELAY) ? MIN_RELAY_TX_FEE : MIN_TX_FEE;

        unsigned int nBytes = ::GetSerializeSize(*this, SER_NETWORK, PROTOCOL_VERSION);
        unsigned int nNewBlockSize = nBlockSize + nBytes;
        int64 nMinFee = (1 + (int64)nBytes / 1000) * nBaseFee;

        if (fAllowFree)
        {
            if (nBlockSize == 1)
            {
                // Transactions under 10K are free
                // (about 4500 BTC if made of 50 BTC inputs)
                if (nBytes < 10000)
                    nMinFee = 0;
            }
            else
            {
                // Free transaction area
                if (nNewBlockSize < 27000)
                    nMinFee = 0;
            }
        }

        // To limit dust spam, require MIN_TX_FEE/MIN_RELAY_TX_FEE if any output is less than 0.01
        if (nMinFee < nBaseFee)
        {
            BOOST_FOREACH(const CTxOut& txout, vout)
                if (txout.nValue < CENT)
                    nMinFee = nBaseFee;
        }

        // Raise the price as the block approaches full
        if (nBlockSize != 1 && nNewBlockSize >= MAX_BLOCK_SIZE_GEN/2)
        {
            if (nNewBlockSize >= MAX_BLOCK_SIZE_GEN)
                return MAX_MONEY;
            nMinFee *= MAX_BLOCK_SIZE_GEN / (MAX_BLOCK_SIZE_GEN - nNewBlockSize);
        }

        if (!MoneyRange(nMinFee))
            nMinFee = MAX_MONEY;
        return nMinFee;
    }


    bool ReadFromDisk(CDiskTxPos pos, FILE** pfileRet=NULL)
    {
        CAutoFile filein = CAutoFile(OpenBlockFile(pos.nFile, 0, pfileRet ? "rb+" : "rb"), SER_DISK, CLIENT_VERSION);
        if (!filein)
            return error("CTransaction::ReadFromDisk() : OpenBlockFile failed");

        // Read transaction
        if (fseek(filein, pos.nTxPos, SEEK_SET) != 0)
            return error("CTransaction::ReadFromDisk() : fseek failed");

        try {
            filein >> *this;
        }
        catch (std::exception &e) {
            return error("%s() : deserialize or I/O error", __PRETTY_FUNCTION__);
        }

        // Return file pointer
        if (pfileRet)
        {
            if (fseek(filein, pos.nTxPos, SEEK_SET) != 0)
                return error("CTransaction::ReadFromDisk() : second fseek failed");
            *pfileRet = filein.release();
        }
        return true;
    }

    friend bool operator==(const CTransaction& a, const CTransaction& b)
    {
        return (a.nVersion  == b.nVersion &&
                a.vin       == b.vin &&
                a.vout      == b.vout &&
                a.nLockTime == b.nLockTime);
    }

    friend bool operator!=(const CTransaction& a, const CTransaction& b)
    {
        return !(a == b);
    }


    std::string ToString() const
    {
        std::string str;
        str += strprintf("CTransaction(hash=%s, ver=%d, vin.size=%d, vout.size=%d, nLockTime=%d)\n",
            GetHash().ToString().substr(0,10).c_str(),
            nVersion,
            vin.size(),
            vout.size(),
            nLockTime);
        for (unsigned int i = 0; i < vin.size(); i++)
            str += "    " + vin[i].ToString() + "\n";
        for (unsigned int i = 0; i < vout.size(); i++)
            str += "    " + vout[i].ToString() + "\n";
        return str;
    }

    void print() const
    {
        printf("%s", ToString().c_str());
    }


    bool ReadFromDisk(CTxDB& txdb, COutPoint prevout, CTxIndex& txindexRet);
    bool ReadFromDisk(CTxDB& txdb, COutPoint prevout);
    bool ReadFromDisk(COutPoint prevout);
    bool DisconnectInputs(CTxDB& txdb);

    /** Fetch from memory and/or disk. inputsRet keys are transaction hashes.

     @param[in] txdb	Transaction database
     @param[in] mapTestPool	List of pending changes to the transaction index database
     @param[in] fBlock	True if being called to add a new best-block to the chain
     @param[in] fMiner	True if being called by CreateNewBlock
     @param[out] inputsRet	Pointers to this transaction's inputs
     @param[out] fInvalid	returns true if transaction is invalid
     @return	Returns true if all inputs are in txdb or mapTestPool
     */
    bool FetchInputs(CTxDB& txdb, const std::map<uint256, CTxIndex>& mapTestPool,
                     bool fBlock, bool fMiner, MapPrevTx& inputsRet, bool& fInvalid) const;

    /** Sanity check previous transactions, then, if all checks succeed,
        mark them as spent by this transaction.

        @param[in] inputs	Previous transactions (from FetchInputs)
        @param[out] mapTestPool	Keeps track of inputs that need to be updated on disk
        @param[in] posThisTx	Position of this transaction on disk
        @param[in] pindexBlock
        @param[in] fBlock	true if called from ConnectBlock
        @param[in] fMiner	true if called from CreateNewBlock
        @param[in] fStrictPayToScriptHash	true if fully validating p2sh transactions
        @return Returns true if all checks succeed
     */
    bool ConnectInputs(MapPrevTx inputs,
                       std::map<uint256, CTxIndex>& mapTestPool, const CDiskTxPos& posThisTx,
                       const CBlockIndex* pindexBlock, bool fBlock, bool fMiner, bool fStrictPayToScriptHash=true) const;
    bool ClientConnectInputs();
    bool CheckTransaction() const;
<<<<<<< HEAD

    // Try to accept this transaction into the memory pool
    // AcceptToMemoryPool(txdb, fCheckInputs=true, pfMissingInputs=NULL) => AcceptToMemoryPool_new(txdb, fCheckInputs, ?, pfMissingInputs)
    bool AcceptToMemoryPool_new(CTxDB& txdb, bool fCheckInputs=true, bool fLimitFree = true, bool* pfMissingInputs=NULL);

protected:
    const CTxOut& GetOutputFor(const CTxIn& input, const MapPrevTx& inputs) const;
=======
    // AcceptToMemoryPool(txdb, fCheckInputs=true, pfMissingInputs=NULL) => CTxMemPool_accept(txdb, fCheckInputs, ?, pfMissingInputs)
    bool CTxMemPool_accept(CTxDB& txdb, bool fCheckInputs, bool fLimitFree, bool* pfMissingInputs) const;

    // Try to accept this transaction into the memory pool
    // AcceptToMemoryPool(fCheckInputs=true, pfMissingInputs=NULL) => AcceptToMemoryPool_new(fCheckInputs, ?, pfMissingInputs)
    bool AcceptToMemoryPool_new(bool fCheckInputs=true, bool fLimitFree = true, bool* pfMissingInputs=NULL) const;

protected:
    const CTxOut& GetOutputFor(const CTxIn& input, const MapPrevTx& inputs) const;
    bool AddToMemoryPoolUnchecked() const;
public:
    bool RemoveFromMemoryPool();
>>>>>>> de486292
};





/** A transaction with a merkle branch linking it to the block chain. */
class CMerkleTx : public CTransaction
{
public:
    uint256 hashBlock;
    std::vector<uint256> vMerkleBranch;
    int nIndex;

    // memory only
    mutable bool fMerkleVerified;


    CMerkleTx()
    {
        Init();
    }

    CMerkleTx(const CTransaction& txIn) : CTransaction(txIn)
    {
        Init();
    }

    void Init()
    {
        hashBlock = 0;
        nIndex = -1;
        fMerkleVerified = false;
    }


    IMPLEMENT_SERIALIZE
    (
        nSerSize += SerReadWrite(s, *(CTransaction*)this, nType, nVersion, ser_action);
        nVersion = this->nVersion;
        READWRITE(hashBlock);
        READWRITE(vMerkleBranch);
        READWRITE(nIndex);
    )


    int SetMerkleBranch(const CBlock* pblock=NULL);
    int GetDepthInMainChain(CBlockIndex* &pindexRet) const;
    int GetDepthInMainChain() const { CBlockIndex *pindexRet; return GetDepthInMainChain(pindexRet); }
    bool IsInMainChain() const { return GetDepthInMainChain() > 0; }
    int GetBlocksToMaturity() const;
    // AcceptToMemoryPool(txdb, fCheckInputs=true) => AcceptToMemoryPool_new(txdb, fCheckInputs, ?)
    bool AcceptToMemoryPool_new(CTxDB& txdb, bool fCheckInputs=true, bool fLimitFree=true);
    // AcceptToMemoryPool() => AcceptToMemoryPool_new(true, ?)
    bool AcceptToMemoryPool_new(bool fCheckInputs=true, bool fLimitFree=true);
};




/**  A txdb record that contains the disk location of a transaction and the
 * locations of transactions that spend its outputs.  vSpent is really only
 * used as a flag, but having the location is very helpful for debugging.
 */
class CTxIndex
{
public:
    CDiskTxPos pos;
    std::vector<CDiskTxPos> vSpent;

    CTxIndex()
    {
        SetNull();
    }

    CTxIndex(const CDiskTxPos& posIn, unsigned int nOutputs)
    {
        pos = posIn;
        vSpent.resize(nOutputs);
    }

    IMPLEMENT_SERIALIZE
    (
        if (!(nType & SER_GETHASH))
            READWRITE(nVersion);
        READWRITE(pos);
        READWRITE(vSpent);
    )

    void SetNull()
    {
        pos.SetNull();
        vSpent.clear();
    }

    bool IsNull()
    {
        return pos.IsNull();
    }

    friend bool operator==(const CTxIndex& a, const CTxIndex& b)
    {
        return (a.pos    == b.pos &&
                a.vSpent == b.vSpent);
    }

    friend bool operator!=(const CTxIndex& a, const CTxIndex& b)
    {
        return !(a == b);
    }
    int GetDepthInMainChain() const;
 
};





/** Nodes collect new transactions into a block, hash them into a hash tree,
 * and scan through nonce values to make the block's hash satisfy proof-of-work
 * requirements.  When they solve the proof-of-work, they broadcast the block
 * to everyone and the block is added to the block chain.  The first transaction
 * in the block is a special one that creates a new coin owned by the creator
 * of the block.
 *
 * Blocks are appended to blk0001.dat files on disk.  Their location on disk
 * is indexed by CBlockIndex objects in memory.
 */
class CBlock
{
public:
    // header
    static const int CURRENT_VERSION=2;
    int nVersion;
    uint256 hashPrevBlock;
    uint256 hashMerkleRoot;
    unsigned int nTime;
    unsigned int nBits;
    unsigned int nNonce;

    // network and disk
    std::vector<CTransaction> vtx;

    // memory only
    mutable std::vector<uint256> vMerkleTree;

    // Denial-of-service detection:
    mutable int nDoS;
    bool DoS(int nDoSIn, bool fIn) const { nDoS += nDoSIn; return fIn; }

    CBlock()
    {
        SetNull();
    }

    IMPLEMENT_SERIALIZE
    (
        READWRITE(this->nVersion);
        nVersion = this->nVersion;
        READWRITE(hashPrevBlock);
        READWRITE(hashMerkleRoot);
        READWRITE(nTime);
        READWRITE(nBits);
        READWRITE(nNonce);

        // ConnectBlock depends on vtx being last so it can calculate offset
        if (!(nType & (SER_GETHASH|SER_BLOCKHEADERONLY)))
            READWRITE(vtx);
        else if (fRead)
            const_cast<CBlock*>(this)->vtx.clear();
    )

    void SetNull()
    {
        nVersion = CBlock::CURRENT_VERSION;
        hashPrevBlock = 0;
        hashMerkleRoot = 0;
        nTime = 0;
        nBits = 0;
        nNonce = 0;
        vtx.clear();
        vMerkleTree.clear();
        nDoS = 0;
    }

    bool IsNull() const
    {
        return (nBits == 0);
    }

    uint256 GetHash() const
    {
        return Hash(BEGIN(nVersion), END(nNonce));
    }

    int64 GetBlockTime() const
    {
        return (int64)nTime;
    }

    void UpdateTime(const CBlockIndex* pindexPrev);


    uint256 BuildMerkleTree() const
    {
        vMerkleTree.clear();
        BOOST_FOREACH(const CTransaction& tx, vtx)
            vMerkleTree.push_back(tx.GetHash());
        int j = 0;
        for (int nSize = vtx.size(); nSize > 1; nSize = (nSize + 1) / 2)
        {
            for (int i = 0; i < nSize; i += 2)
            {
                int i2 = std::min(i+1, nSize-1);
                vMerkleTree.push_back(Hash(BEGIN(vMerkleTree[j+i]),  END(vMerkleTree[j+i]),
                                           BEGIN(vMerkleTree[j+i2]), END(vMerkleTree[j+i2])));
            }
            j += nSize;
        }
        return (vMerkleTree.empty() ? 0 : vMerkleTree.back());
    }

    std::vector<uint256> GetMerkleBranch(int nIndex) const
    {
        if (vMerkleTree.empty())
            BuildMerkleTree();
        std::vector<uint256> vMerkleBranch;
        int j = 0;
        for (int nSize = vtx.size(); nSize > 1; nSize = (nSize + 1) / 2)
        {
            int i = std::min(nIndex^1, nSize-1);
            vMerkleBranch.push_back(vMerkleTree[j+i]);
            nIndex >>= 1;
            j += nSize;
        }
        return vMerkleBranch;
    }

    static uint256 CheckMerkleBranch(uint256 hash, const std::vector<uint256>& vMerkleBranch, int nIndex)
    {
        if (nIndex == -1)
            return 0;
        BOOST_FOREACH(const uint256& otherside, vMerkleBranch)
        {
            if (nIndex & 1)
                hash = Hash(BEGIN(otherside), END(otherside), BEGIN(hash), END(hash));
            else
                hash = Hash(BEGIN(hash), END(hash), BEGIN(otherside), END(otherside));
            nIndex >>= 1;
        }
        return hash;
    }


    bool WriteToDisk(unsigned int& nFileRet, unsigned int& nBlockPosRet)
    {
        // Open history file to append
        CAutoFile fileout = CAutoFile(AppendBlockFile(nFileRet), SER_DISK, CLIENT_VERSION);
        if (!fileout)
            return error("CBlock::WriteToDisk() : AppendBlockFile failed");

        // Write index header
        unsigned int nSize = fileout.GetSerializeSize(*this);
        fileout << FLATDATA(pchMessageStart) << nSize;

        // Write block
        long fileOutPos = ftell(fileout);
        if (fileOutPos < 0)
            return error("CBlock::WriteToDisk() : ftell failed");
        nBlockPosRet = fileOutPos;
        fileout << *this;

        // Flush stdio buffers and commit to disk before returning
        fflush(fileout);
        if (!IsInitialBlockDownload() || (nBestHeight+1) % 500 == 0)
        {
#ifdef WIN32
            _commit(_fileno(fileout));
#else
            fsync(fileno(fileout));
#endif
        }

        return true;
    }

    bool ReadFromDisk(unsigned int nFile, unsigned int nBlockPos, bool fReadTransactions=true)
    {
        SetNull();

        // Open history file to read
        CAutoFile filein = CAutoFile(OpenBlockFile(nFile, nBlockPos, "rb"), SER_DISK, CLIENT_VERSION);
        if (!filein)
            return error("CBlock::ReadFromDisk() : OpenBlockFile failed");
        if (!fReadTransactions)
            filein.nType |= SER_BLOCKHEADERONLY;

        // Read block
        try {
            filein >> *this;
        }
        catch (std::exception &e) {
            return error("%s() : deserialize or I/O error", __PRETTY_FUNCTION__);
        }

        // Check the header
        if (!CheckProofOfWork(GetHash(), nBits))
            return error("CBlock::ReadFromDisk() : errors in block header");

        return true;
    }



    void print() const
    {
        printf("CBlock(hash=%s, ver=%d, hashPrevBlock=%s, hashMerkleRoot=%s, nTime=%u, nBits=%08x, nNonce=%u, vtx=%d)\n",
            GetHash().ToString().substr(0,20).c_str(),
            nVersion,
            hashPrevBlock.ToString().substr(0,20).c_str(),
            hashMerkleRoot.ToString().substr(0,10).c_str(),
            nTime, nBits, nNonce,
            vtx.size());
        for (unsigned int i = 0; i < vtx.size(); i++)
        {
            printf("  ");
            vtx[i].print();
        }
        printf("  vMerkleTree: ");
        for (unsigned int i = 0; i < vMerkleTree.size(); i++)
            printf("%s ", vMerkleTree[i].ToString().substr(0,10).c_str());
        printf("\n");
    }


    bool DisconnectBlock(CTxDB& txdb, CBlockIndex* pindex);
    bool ConnectBlock(CTxDB& txdb, CBlockIndex* pindex);
    bool ReadFromDisk(const CBlockIndex* pindex, bool fReadTransactions=true);
    bool SetBestChain(CTxDB& txdb, CBlockIndex* pindexNew);
    bool AddToBlockIndex(unsigned int nFile, unsigned int nBlockPos);
    bool CheckBlock() const;
    bool AcceptBlock();

private:
    bool SetBestChainInner(CTxDB& txdb, CBlockIndex *pindexNew);
};






/** The block chain is a tree shaped structure starting with the
 * genesis block at the root, with each block potentially having multiple
 * candidates to be the next block.  pprev and pnext link a path through the
 * main/longest chain.  A blockindex may have multiple pprev pointing back
 * to it, but pnext will only point forward to the longest branch, or will
 * be null if the block is not part of the longest chain.
 */
class CBlockIndex
{
public:
    const uint256* phashBlock;
    CBlockIndex* pprev;
    CBlockIndex* pnext;
    unsigned int nFile;
    unsigned int nBlockPos;
    int nHeight;
    CBigNum bnChainWork;

    // block header
    int nVersion;
    uint256 hashMerkleRoot;
    unsigned int nTime;
    unsigned int nBits;
    unsigned int nNonce;


    CBlockIndex()
    {
        phashBlock = NULL;
        pprev = NULL;
        pnext = NULL;
        nFile = 0;
        nBlockPos = 0;
        nHeight = 0;
        bnChainWork = 0;

        nVersion       = 0;
        hashMerkleRoot = 0;
        nTime          = 0;
        nBits          = 0;
        nNonce         = 0;
    }

    CBlockIndex(unsigned int nFileIn, unsigned int nBlockPosIn, CBlock& block)
    {
        phashBlock = NULL;
        pprev = NULL;
        pnext = NULL;
        nFile = nFileIn;
        nBlockPos = nBlockPosIn;
        nHeight = 0;
        bnChainWork = 0;

        nVersion       = block.nVersion;
        hashMerkleRoot = block.hashMerkleRoot;
        nTime          = block.nTime;
        nBits          = block.nBits;
        nNonce         = block.nNonce;
    }

    CBlock GetBlockHeader() const
    {
        CBlock block;
        block.nVersion       = nVersion;
        if (pprev)
            block.hashPrevBlock = pprev->GetBlockHash();
        block.hashMerkleRoot = hashMerkleRoot;
        block.nTime          = nTime;
        block.nBits          = nBits;
        block.nNonce         = nNonce;
        return block;
    }

    uint256 GetBlockHash() const
    {
        return *phashBlock;
    }

    int64 GetBlockTime() const
    {
        return (int64)nTime;
    }

    CBigNum GetBlockWork() const
    {
        CBigNum bnTarget;
        bnTarget.SetCompact(nBits);
        if (bnTarget <= 0)
            return 0;
        return (CBigNum(1)<<256) / (bnTarget+1);
    }

    bool IsInMainChain() const
    {
        return (pnext || this == pindexBest);
    }

    bool CheckIndex() const
    {
        return CheckProofOfWork(GetBlockHash(), nBits);
    }

    bool EraseBlockFromDisk()
    {
        // Open history file
        CAutoFile fileout = CAutoFile(OpenBlockFile(nFile, nBlockPos, "rb+"), SER_DISK, CLIENT_VERSION);
        if (!fileout)
            return false;

        // Overwrite with empty null block
        CBlock block;
        block.SetNull();
        fileout << block;

        return true;
    }

    enum { nMedianTimeSpan=11 };

    int64 GetMedianTimePast() const
    {
        int64 pmedian[nMedianTimeSpan];
        int64* pbegin = &pmedian[nMedianTimeSpan];
        int64* pend = &pmedian[nMedianTimeSpan];

        const CBlockIndex* pindex = this;
        for (int i = 0; i < nMedianTimeSpan && pindex; i++, pindex = pindex->pprev)
            *(--pbegin) = pindex->GetBlockTime();

        std::sort(pbegin, pend);
        return pbegin[(pend - pbegin)/2];
    }

    int64 GetMedianTime() const
    {
        const CBlockIndex* pindex = this;
        for (int i = 0; i < nMedianTimeSpan/2; i++)
        {
            if (!pindex->pnext)
                return GetBlockTime();
            pindex = pindex->pnext;
        }
        return pindex->GetMedianTimePast();
    }

    /**
     * Returns true if there are nRequired or more blocks of minVersion or above
     * in the last nToCheck blocks, starting at pstart and going backwards.
     */
    static bool IsSuperMajority(int minVersion, const CBlockIndex* pstart,
                                unsigned int nRequired, unsigned int nToCheck);


    std::string ToString() const
    {
        return strprintf("CBlockIndex(nprev=%08x, pnext=%08x, nFile=%d, nBlockPos=%-6d nHeight=%d, merkle=%s, hashBlock=%s)",
            pprev, pnext, nFile, nBlockPos, nHeight,
            hashMerkleRoot.ToString().substr(0,10).c_str(),
            GetBlockHash().ToString().substr(0,20).c_str());
    }

    void print() const
    {
        printf("%s\n", ToString().c_str());
    }
};



/** Used to marshal pointers into hashes for db storage. */
class CDiskBlockIndex : public CBlockIndex
{
public:
    uint256 hashPrev;
    uint256 hashNext;

    CDiskBlockIndex()
    {
        hashPrev = 0;
        hashNext = 0;
    }

    explicit CDiskBlockIndex(CBlockIndex* pindex) : CBlockIndex(*pindex)
    {
        hashPrev = (pprev ? pprev->GetBlockHash() : 0);
        hashNext = (pnext ? pnext->GetBlockHash() : 0);
    }

    IMPLEMENT_SERIALIZE
    (
        if (!(nType & SER_GETHASH))
            READWRITE(nVersion);

        READWRITE(hashNext);
        READWRITE(nFile);
        READWRITE(nBlockPos);
        READWRITE(nHeight);

        // block header
        READWRITE(this->nVersion);
        READWRITE(hashPrev);
        READWRITE(hashMerkleRoot);
        READWRITE(nTime);
        READWRITE(nBits);
        READWRITE(nNonce);
    )

    uint256 GetBlockHash() const
    {
        CBlock block;
        block.nVersion        = nVersion;
        block.hashPrevBlock   = hashPrev;
        block.hashMerkleRoot  = hashMerkleRoot;
        block.nTime           = nTime;
        block.nBits           = nBits;
        block.nNonce          = nNonce;
        return block.GetHash();
    }


    std::string ToString() const
    {
        std::string str = "CDiskBlockIndex(";
        str += CBlockIndex::ToString();
        str += strprintf("\n                hashBlock=%s, hashPrev=%s, hashNext=%s)",
            GetBlockHash().ToString().c_str(),
            hashPrev.ToString().substr(0,20).c_str(),
            hashNext.ToString().substr(0,20).c_str());
        return str;
    }

    void print() const
    {
        printf("%s\n", ToString().c_str());
    }
};








/** Describes a place in the block chain to another node such that if the
 * other node doesn't have the same branch, it can find a recent common trunk.
 * The further back it is, the further before the fork it may be.
 */
class CBlockLocator
{
protected:
    std::vector<uint256> vHave;
public:

    CBlockLocator()
    {
    }

    explicit CBlockLocator(const CBlockIndex* pindex)
    {
        Set(pindex);
    }

    explicit CBlockLocator(uint256 hashBlock)
    {
        std::map<uint256, CBlockIndex*>::iterator mi = mapBlockIndex.find(hashBlock);
        if (mi != mapBlockIndex.end())
            Set((*mi).second);
    }

    CBlockLocator(const std::vector<uint256>& vHaveIn)
    {
        vHave = vHaveIn;
    }

    IMPLEMENT_SERIALIZE
    (
        if (!(nType & SER_GETHASH))
            READWRITE(nVersion);
        READWRITE(vHave);
    )

    void SetNull()
    {
        vHave.clear();
    }

    bool IsNull()
    {
        return vHave.empty();
    }

    void Set(const CBlockIndex* pindex)
    {
        vHave.clear();
        int nStep = 1;
        while (pindex)
        {
            vHave.push_back(pindex->GetBlockHash());

            // Exponentially larger steps back
            for (int i = 0; pindex && i < nStep; i++)
                pindex = pindex->pprev;
            if (vHave.size() > 10)
                nStep *= 2;
        }
        vHave.push_back(hashGenesisBlock);
    }

    int GetDistanceBack()
    {
        // Retrace how far back it was in the sender's branch
        int nDistance = 0;
        int nStep = 1;
        BOOST_FOREACH(const uint256& hash, vHave)
        {
            std::map<uint256, CBlockIndex*>::iterator mi = mapBlockIndex.find(hash);
            if (mi != mapBlockIndex.end())
            {
                CBlockIndex* pindex = (*mi).second;
                if (pindex->IsInMainChain())
                    return nDistance;
            }
            nDistance += nStep;
            if (nDistance > 10)
                nStep *= 2;
        }
        return nDistance;
    }

    CBlockIndex* GetBlockIndex()
    {
        // Find the first block the caller has in the main chain
        BOOST_FOREACH(const uint256& hash, vHave)
        {
            std::map<uint256, CBlockIndex*>::iterator mi = mapBlockIndex.find(hash);
            if (mi != mapBlockIndex.end())
            {
                CBlockIndex* pindex = (*mi).second;
                if (pindex->IsInMainChain())
                    return pindex;
            }
        }
        return pindexGenesisBlock;
    }

    uint256 GetBlockHash()
    {
        // Find the first block the caller has in the main chain
        BOOST_FOREACH(const uint256& hash, vHave)
        {
            std::map<uint256, CBlockIndex*>::iterator mi = mapBlockIndex.find(hash);
            if (mi != mapBlockIndex.end())
            {
                CBlockIndex* pindex = (*mi).second;
                if (pindex->IsInMainChain())
                    return hash;
            }
        }
        return hashGenesisBlock;
    }

    int GetHeight()
    {
        CBlockIndex* pindex = GetBlockIndex();
        if (!pindex)
            return 0;
        return pindex->nHeight;
    }
};









/** Alerts are for notifying old versions if they become too obsolete and
 * need to upgrade.  The message is displayed in the status bar.
 * Alert messages are broadcast as a vector of signed data.  Unserializing may
 * not read the entire buffer if the alert is for a newer version, but older
 * versions can still relay the original data.
 */
class CUnsignedAlert
{
public:
    int nVersion;
    int64 nRelayUntil;      // when newer nodes stop relaying to newer nodes
    int64 nExpiration;
    int nID;
    int nCancel;
    std::set<int> setCancel;
    int nMinVer;            // lowest version inclusive
    int nMaxVer;            // highest version inclusive
    std::set<std::string> setSubVer;  // empty matches all
    int nPriority;

    // Actions
    std::string strComment;
    std::string strStatusBar;
    std::string strReserved;

    IMPLEMENT_SERIALIZE
    (
        READWRITE(this->nVersion);
        nVersion = this->nVersion;
        READWRITE(nRelayUntil);
        READWRITE(nExpiration);
        READWRITE(nID);
        READWRITE(nCancel);
        READWRITE(setCancel);
        READWRITE(nMinVer);
        READWRITE(nMaxVer);
        READWRITE(setSubVer);
        READWRITE(nPriority);

        READWRITE(strComment);
        READWRITE(strStatusBar);
        READWRITE(strReserved);
    )

    void SetNull()
    {
        nVersion = 1;
        nRelayUntil = 0;
        nExpiration = 0;
        nID = 0;
        nCancel = 0;
        setCancel.clear();
        nMinVer = 0;
        nMaxVer = 0;
        setSubVer.clear();
        nPriority = 0;

        strComment.clear();
        strStatusBar.clear();
        strReserved.clear();
    }

    std::string ToString() const
    {
        std::string strSetCancel;
        BOOST_FOREACH(int n, setCancel)
            strSetCancel += strprintf("%d ", n);
        std::string strSetSubVer;
        BOOST_FOREACH(std::string str, setSubVer)
            strSetSubVer += "\"" + str + "\" ";
        return strprintf(
                "CAlert(\n"
                "    nVersion     = %d\n"
                "    nRelayUntil  = %"PRI64d"\n"
                "    nExpiration  = %"PRI64d"\n"
                "    nID          = %d\n"
                "    nCancel      = %d\n"
                "    setCancel    = %s\n"
                "    nMinVer      = %d\n"
                "    nMaxVer      = %d\n"
                "    setSubVer    = %s\n"
                "    nPriority    = %d\n"
                "    strComment   = \"%s\"\n"
                "    strStatusBar = \"%s\"\n"
                ")\n",
            nVersion,
            nRelayUntil,
            nExpiration,
            nID,
            nCancel,
            strSetCancel.c_str(),
            nMinVer,
            nMaxVer,
            strSetSubVer.c_str(),
            nPriority,
            strComment.c_str(),
            strStatusBar.c_str());
    }

    void print() const
    {
        printf("%s", ToString().c_str());
    }
};

/** An alert is a combination of a serialized CUnsignedAlert and a signature. */
class CAlert : public CUnsignedAlert
{
public:
    std::vector<unsigned char> vchMsg;
    std::vector<unsigned char> vchSig;

    CAlert()
    {
        SetNull();
    }

    IMPLEMENT_SERIALIZE
    (
        READWRITE(vchMsg);
        READWRITE(vchSig);
    )

    void SetNull()
    {
        CUnsignedAlert::SetNull();
        vchMsg.clear();
        vchSig.clear();
    }

    bool IsNull() const
    {
        return (nExpiration == 0);
    }

    uint256 GetHash() const
    {
        return Hash(this->vchMsg.begin(), this->vchMsg.end());
    }

    bool IsInEffect() const
    {
        return (GetAdjustedTime() < nExpiration);
    }

    bool Cancels(const CAlert& alert) const
    {
        if (!IsInEffect())
            return false; // this was a no-op before 31403
        return (alert.nID <= nCancel || setCancel.count(alert.nID));
    }

    bool AppliesTo(int nVersion, std::string strSubVerIn) const
    {
        // TODO: rework for client-version-embedded-in-strSubVer ?
        return (IsInEffect() &&
                nMinVer <= nVersion && nVersion <= nMaxVer &&
                (setSubVer.empty() || setSubVer.count(strSubVerIn)));
    }

    bool AppliesToMe() const
    {
        return AppliesTo(PROTOCOL_VERSION, FormatSubVersion(CLIENT_NAME, CLIENT_VERSION, std::vector<std::string>()));
    }

    bool RelayTo(CNode* pnode) const
    {
        if (!IsInEffect())
            return false;
        // returns true if wasn't already contained in the set
        if (pnode->setKnown.insert(GetHash()).second)
        {
            if (AppliesTo(pnode->nVersion, pnode->strSubVer) ||
                AppliesToMe() ||
                GetAdjustedTime() < nRelayUntil)
            {
                pnode->PushMessage("alert", *this);
                return true;
            }
        }
        return false;
    }

    bool CheckSignature()
    {
        CKey key;
        if (!key.SetPubKey(ParseHex("04fc9702847840aaf195de8442ebecedf5b095cdbb9bc716bda9110971b28a49e0ead8564ff0db22209e0374782c093bb899692d524e9d6a6956e7c5ecbcd68284")))
            return error("CAlert::CheckSignature() : SetPubKey failed");
        if (!key.Verify(Hash(vchMsg.begin(), vchMsg.end()), vchSig))
            return error("CAlert::CheckSignature() : verify signature failed");

        // Now unserialize the data
        CDataStream sMsg(vchMsg, SER_NETWORK, PROTOCOL_VERSION);
        sMsg >> *(CUnsignedAlert*)this;
        return true;
    }

    bool ProcessAlert();
};

class CTxMemPool
{
public:
    mutable CCriticalSection cs;
    std::map<uint256, CTransaction> mapTx;
    std::map<COutPoint, CInPoint> mapNextTx;

    // accept(txdb, tx, fCheckInputs, pfMissingInputs) => accept_new(txdb, tx, fCheckInputs, ?, pfMissingInputs)
    bool accept_new(CTxDB& txdb, CTransaction &tx,
                bool fCheckInputs, bool fLimitFree, bool* pfMissingInputs);
    bool addUnchecked(CTransaction &tx);
    bool remove(CTransaction &tx);

    unsigned long size()
    {
        LOCK(cs);
        return mapTx.size();
    }

    bool exists(uint256 hash)
    {
        return (mapTx.count(hash) != 0);
    }

    CTransaction& lookup(uint256 hash)
    {
        return mapTx[hash];
    }
};

extern CTxMemPool mempool;

#endif<|MERGE_RESOLUTION|>--- conflicted
+++ resolved
@@ -684,28 +684,13 @@
                        const CBlockIndex* pindexBlock, bool fBlock, bool fMiner, bool fStrictPayToScriptHash=true) const;
     bool ClientConnectInputs();
     bool CheckTransaction() const;
-<<<<<<< HEAD
 
     // Try to accept this transaction into the memory pool
     // AcceptToMemoryPool(txdb, fCheckInputs=true, pfMissingInputs=NULL) => AcceptToMemoryPool_new(txdb, fCheckInputs, ?, pfMissingInputs)
-    bool AcceptToMemoryPool_new(CTxDB& txdb, bool fCheckInputs=true, bool fLimitFree = true, bool* pfMissingInputs=NULL);
+    bool AcceptToMemoryPool_new(CTxDB& txdb, bool fCheckInputs=true, bool fLimitFree = true, bool* pfMissingInputs=NULL) const;
 
 protected:
     const CTxOut& GetOutputFor(const CTxIn& input, const MapPrevTx& inputs) const;
-=======
-    // AcceptToMemoryPool(txdb, fCheckInputs=true, pfMissingInputs=NULL) => CTxMemPool_accept(txdb, fCheckInputs, ?, pfMissingInputs)
-    bool CTxMemPool_accept(CTxDB& txdb, bool fCheckInputs, bool fLimitFree, bool* pfMissingInputs) const;
-
-    // Try to accept this transaction into the memory pool
-    // AcceptToMemoryPool(fCheckInputs=true, pfMissingInputs=NULL) => AcceptToMemoryPool_new(fCheckInputs, ?, pfMissingInputs)
-    bool AcceptToMemoryPool_new(bool fCheckInputs=true, bool fLimitFree = true, bool* pfMissingInputs=NULL) const;
-
-protected:
-    const CTxOut& GetOutputFor(const CTxIn& input, const MapPrevTx& inputs) const;
-    bool AddToMemoryPoolUnchecked() const;
-public:
-    bool RemoveFromMemoryPool();
->>>>>>> de486292
 };
 
 
@@ -1645,9 +1630,9 @@
     std::map<COutPoint, CInPoint> mapNextTx;
 
     // accept(txdb, tx, fCheckInputs, pfMissingInputs) => accept_new(txdb, tx, fCheckInputs, ?, pfMissingInputs)
-    bool accept_new(CTxDB& txdb, CTransaction &tx,
+    bool accept_new(CTxDB& txdb, const CTransaction &tx,
                 bool fCheckInputs, bool fLimitFree, bool* pfMissingInputs);
-    bool addUnchecked(CTransaction &tx);
+    bool addUnchecked(const CTransaction &tx);
     bool remove(CTransaction &tx);
 
     unsigned long size()
