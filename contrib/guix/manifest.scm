(use-modules (gnu)
             (gnu packages)
             (gnu packages autotools)
             (gnu packages base)
             (gnu packages bash)
             (gnu packages bison)
             (gnu packages certs)
             (gnu packages cdrom)
             (gnu packages check)
             (gnu packages cmake)
             (gnu packages commencement)
             (gnu packages compression)
             (gnu packages cross-base)
             (gnu packages curl)
             (gnu packages file)
             (gnu packages gawk)
             (gnu packages gcc)
             (gnu packages gnome)
             (gnu packages installers)
             (gnu packages linux)
             (gnu packages llvm)
             (gnu packages mingw)
             (gnu packages moreutils)
             (gnu packages perl)
             (gnu packages pkg-config)
             (gnu packages python)
             (gnu packages python-crypto)
             (gnu packages python-web)
             (gnu packages shells)
             (gnu packages tls)
             (gnu packages version-control)
             (guix build-system gnu)
             (guix build-system python)
             (guix build-system trivial)
             (guix download)
             (guix gexp)
             (guix git-download)
             ((guix licenses) #:prefix license:)
             (guix packages)
             (guix profiles)
             (guix utils))

(define-syntax-rule (search-our-patches file-name ...)
  "Return the list of absolute file names corresponding to each
FILE-NAME found in ./patches relative to the current file."
  (parameterize
      ((%patch-path (list (string-append (dirname (current-filename)) "/patches"))))
    (list (search-patch file-name) ...)))

(define (make-ssp-fixed-gcc xgcc)
  "Given a XGCC package, return a modified package that uses the SSP function
from glibc instead of from libssp.so. Our `symbol-check' script will complain if
we link against libssp.so, and thus will ensure that this works properly.

Taken from:
http://www.linuxfromscratch.org/hlfs/view/development/chapter05/gcc-pass1.html"
  (package
    (inherit xgcc)
    (arguments
     (substitute-keyword-arguments (package-arguments xgcc)
       ((#:make-flags flags)
        `(cons "gcc_cv_libc_provides_ssp=yes" ,flags))))))

(define (make-gcc-rpath-link xgcc)
  "Given a XGCC package, return a modified package that replace each instance of
-rpath in the default system spec that's inserted by Guix with -rpath-link"
  (package
    (inherit xgcc)
    (arguments
     (substitute-keyword-arguments (package-arguments xgcc)
       ((#:phases phases)
        `(modify-phases ,phases
           (add-after 'pre-configure 'replace-rpath-with-rpath-link
             (lambda _
               (substitute* (cons "gcc/config/rs6000/sysv4.h"
                                  (find-files "gcc/config"
                                              "^gnu-user.*\\.h$"))
                 (("-rpath=") "-rpath-link="))
               #t))))))))

(define (make-cross-toolchain target
                              base-gcc-for-libc
                              base-kernel-headers
                              base-libc
                              base-gcc)
  "Create a cross-compilation toolchain package for TARGET"
  (let* ((xbinutils (cross-binutils target))
         ;; 1. Build a cross-compiling gcc without targeting any libc, derived
         ;; from BASE-GCC-FOR-LIBC
         (xgcc-sans-libc (cross-gcc target
                                    #:xgcc base-gcc-for-libc
                                    #:xbinutils xbinutils))
         ;; 2. Build cross-compiled kernel headers with XGCC-SANS-LIBC, derived
         ;; from BASE-KERNEL-HEADERS
         (xkernel (cross-kernel-headers target
                                        base-kernel-headers
                                        xgcc-sans-libc
                                        xbinutils))
         ;; 3. Build a cross-compiled libc with XGCC-SANS-LIBC and XKERNEL,
         ;; derived from BASE-LIBC
         (xlibc (cross-libc target
                            base-libc
                            xgcc-sans-libc
                            xbinutils
                            xkernel))
         ;; 4. Build a cross-compiling gcc targeting XLIBC, derived from
         ;; BASE-GCC
         (xgcc (cross-gcc target
                          #:xgcc base-gcc
                          #:xbinutils xbinutils
                          #:libc xlibc)))
    ;; Define a meta-package that propagates the resulting XBINUTILS, XLIBC, and
    ;; XGCC
    (package
      (name (string-append target "-toolchain"))
      (version (package-version xgcc))
      (source #f)
      (build-system trivial-build-system)
      (arguments '(#:builder (begin (mkdir %output) #t)))
      (propagated-inputs
       `(("binutils" ,xbinutils)
         ("libc" ,xlibc)
         ("libc:static" ,xlibc "static")
         ("gcc" ,xgcc)
         ("gcc-lib" ,xgcc "lib")))
      (synopsis (string-append "Complete GCC tool chain for " target))
      (description (string-append "This package provides a complete GCC tool
chain for " target " development."))
      (home-page (package-home-page xgcc))
      (license (package-license xgcc)))))

(define base-gcc gcc-10)

;; Building glibc with stack smashing protector first landed in glibc 2.25, use
;; this function to disable for older glibcs
;;
;; From glibc 2.25 changelog:
;;
;;   * Most of glibc can now be built with the stack smashing protector enabled.
;;     It is recommended to build glibc with --enable-stack-protector=strong.
;;     Implemented by Nick Alcock (Oracle).
(define (make-glibc-without-ssp xglibc)
  (package-with-extra-configure-variable
   (package-with-extra-configure-variable
    xglibc "libc_cv_ssp" "no")
   "libc_cv_ssp_strong" "no"))

(define* (make-bitcoin-cross-toolchain target
                                       #:key
                                       (base-gcc-for-libc gcc-7)
                                       (base-kernel-headers linux-libre-headers-4.9)
                                       (base-libc (make-glibc-without-ssp glibc-2.24))
                                       (base-gcc (make-gcc-rpath-link base-gcc)))
  "Convenience wrapper around MAKE-CROSS-TOOLCHAIN with default values
desirable for building Bitcoin Core release binaries."
  (make-cross-toolchain target
                        base-gcc-for-libc
                        base-kernel-headers
                        base-libc
                        base-gcc))

(define (make-gcc-with-pthreads gcc)
  (package-with-extra-configure-variable gcc "--enable-threads" "posix"))

;; Required to support std::filesystem for mingw-w64 target.
(define (make-gcc-without-newlib gcc)
  (package-with-extra-configure-variable gcc "--with-newlib" "no"))

<<<<<<< HEAD
(define (make-mingw-w64-cross-gcc cross-gcc)
  (package-with-extra-patches cross-gcc
    (search-our-patches "vmov-alignment.patch"
                        "gcc-broken-longjmp.patch")))

=======
>>>>>>> 75796f01
(define (make-mingw-pthreads-cross-toolchain target)
  "Create a cross-compilation toolchain package for TARGET"
  (let* ((xbinutils (cross-binutils target))
         (pthreads-xlibc mingw-w64-x86_64-winpthreads)
         (pthreads-xgcc (make-gcc-with-pthreads
                         (cross-gcc target
<<<<<<< HEAD
                                    #:xgcc (make-gcc-without-newlib (make-ssp-fixed-gcc (make-mingw-w64-cross-gcc base-gcc)))
=======
                                    #:xgcc (make-gcc-without-newlib (make-ssp-fixed-gcc base-gcc))
>>>>>>> 75796f01
                                    #:xbinutils xbinutils
                                    #:libc pthreads-xlibc))))
    ;; Define a meta-package that propagates the resulting XBINUTILS, XLIBC, and
    ;; XGCC
    (package
      (name (string-append target "-posix-toolchain"))
      (version (package-version pthreads-xgcc))
      (source #f)
      (build-system trivial-build-system)
      (arguments '(#:builder (begin (mkdir %output) #t)))
      (propagated-inputs
       `(("binutils" ,xbinutils)
         ("libc" ,pthreads-xlibc)
         ("gcc" ,pthreads-xgcc)
         ("gcc-lib" ,pthreads-xgcc "lib")))
      (synopsis (string-append "Complete GCC tool chain for " target))
      (description (string-append "This package provides a complete GCC tool
chain for " target " development."))
      (home-page (package-home-page pthreads-xgcc))
      (license (package-license pthreads-xgcc)))))

(define (make-nsis-for-gcc-10 base-nsis)
  (package-with-extra-patches base-nsis
    (search-our-patches "nsis-gcc-10-memmove.patch")))

(define-public lief
  (package
   (name "python-lief")
   (version "0.11.5")
   (source
    (origin
     (method git-fetch)
     (uri (git-reference
           (url "https://github.com/lief-project/LIEF.git")
           (commit version)))
     (file-name (git-file-name name version))
     (sha256
      (base32
       "0qahjfg1n0x76ps2mbyljvws1l3qhkqvmxqbahps4qgywl2hbdkj"))))
   (build-system python-build-system)
   (native-inputs
    `(("cmake" ,cmake)))
   (home-page "https://github.com/lief-project/LIEF")
   (synopsis "Library to Instrument Executable Formats")
   (description "Python library to to provide a cross platform library which can
parse, modify and abstract ELF, PE and MachO formats.")
   (license license:asl2.0)))

(define osslsigncode
  (package
    (name "osslsigncode")
    (version "2.0")
    (source (origin
              (method url-fetch)
              (uri (string-append "https://github.com/mtrojnar/"
                                  name "/archive/" version ".tar.gz"))
              (sha256
               (base32
                "0byri6xny770wwb2nciq44j5071122l14bvv65axdd70nfjf0q2s"))))
    (build-system gnu-build-system)
    (native-inputs
     `(("pkg-config" ,pkg-config)
       ("autoconf" ,autoconf)
       ("automake" ,automake)
       ("libtool" ,libtool)))
    (inputs
     `(("openssl" ,openssl)))
    (arguments
     `(#:configure-flags
       `("--without-gsf"
         "--without-curl"
         "--disable-dependency-tracking")))
    (home-page "https://github.com/mtrojnar/osslsigncode")
    (synopsis "Authenticode signing and timestamping tool")
    (description "osslsigncode is a small tool that implements part of the
functionality of the Microsoft tool signtool.exe - more exactly the Authenticode
signing and timestamping. But osslsigncode is based on OpenSSL and cURL, and
thus should be able to compile on most platforms where these exist.")
    (license license:gpl3+))) ; license is with openssl exception

(define-public python-elfesteem
  (let ((commit "87bbd79ab7e361004c98cc8601d4e5f029fd8bd5"))
    (package
      (name "python-elfesteem")
      (version (git-version "0.1" "1" commit))
      (source
       (origin
         (method git-fetch)
         (uri (git-reference
               (url "https://github.com/LRGH/elfesteem")
               (commit commit)))
         (file-name (git-file-name name commit))
         (sha256
          (base32
           "1nyvjisvyxyxnd0023xjf5846xd03lwawp5pfzr8vrky7wwm5maz"))
      (patches (search-our-patches "elfsteem-value-error-python-39.patch"))))
      (build-system python-build-system)
      ;; There are no tests, but attempting to run python setup.py test leads to
      ;; PYTHONPATH problems, just disable the test
      (arguments '(#:tests? #f))
      (home-page "https://github.com/LRGH/elfesteem")
      (synopsis "ELF/PE/Mach-O parsing library")
      (description "elfesteem parses ELF, PE and Mach-O files.")
      (license license:lgpl2.1))))

(define-public python-oscrypto
  (package
    (name "python-oscrypto")
    (version "1.2.1")
    (source
     (origin
       (method git-fetch)
       (uri (git-reference
             (url "https://github.com/wbond/oscrypto")
             (commit version)))
       (file-name (git-file-name name version))
       (sha256
        (base32
         "1d4d8s4z340qhvb3g5m5v3436y3a71yc26wk4749q64m09kxqc3l"))
       (patches (search-our-patches "oscrypto-hard-code-openssl.patch"))))
    (build-system python-build-system)
    (native-search-paths
     (list (search-path-specification
            (variable "SSL_CERT_FILE")
            (file-type 'regular)
            (separator #f)                ;single entry
            (files '("etc/ssl/certs/ca-certificates.crt")))))

    (propagated-inputs
     `(("python-asn1crypto" ,python-asn1crypto)
       ("openssl" ,openssl)))
    (arguments
     `(#:phases
       (modify-phases %standard-phases
         (add-after 'unpack 'hard-code-path-to-libscrypt
           (lambda* (#:key inputs #:allow-other-keys)
             (let ((openssl (assoc-ref inputs "openssl")))
               (substitute* "oscrypto/__init__.py"
                 (("@GUIX_OSCRYPTO_USE_OPENSSL@")
                  (string-append openssl "/lib/libcrypto.so" "," openssl "/lib/libssl.so")))
               #t)))
         (add-after 'unpack 'disable-broken-tests
           (lambda _
             ;; This test is broken as there is no keyboard interrupt.
             (substitute* "tests/test_trust_list.py"
               (("^(.*)class TrustListTests" line indent)
                (string-append indent
                               "@unittest.skip(\"Disabled by Guix\")\n"
                               line)))
             (substitute* "tests/test_tls.py"
               (("^(.*)class TLSTests" line indent)
                (string-append indent
                               "@unittest.skip(\"Disabled by Guix\")\n"
                               line)))
             #t))
         (replace 'check
           (lambda _
             (invoke "python" "run.py" "tests")
             #t)))))
    (home-page "https://github.com/wbond/oscrypto")
    (synopsis "Compiler-free Python crypto library backed by the OS")
    (description "oscrypto is a compilation-free, always up-to-date encryption library for Python.")
    (license license:expat)))

(define-public python-oscryptotests
  (package (inherit python-oscrypto)
    (name "python-oscryptotests")
    (propagated-inputs
      `(("python-oscrypto" ,python-oscrypto)))
    (arguments
     `(#:tests? #f
       #:phases
       (modify-phases %standard-phases
         (add-after 'unpack 'hard-code-path-to-libscrypt
           (lambda* (#:key inputs #:allow-other-keys)
             (chdir "tests")
             #t)))))))

(define-public python-certvalidator
  (let ((commit "e5bdb4bfcaa09fa0af355eb8867d00dfeecba08c"))
    (package
      (name "python-certvalidator")
      (version (git-version "0.1" "1" commit))
      (source
       (origin
         (method git-fetch)
         (uri (git-reference
               (url "https://github.com/achow101/certvalidator")
               (commit commit)))
         (file-name (git-file-name name commit))
         (sha256
          (base32
           "18pvxkvpkfkzgvfylv0kx65pmxfcv1hpsg03cip93krfvrrl4c75"))))
      (build-system python-build-system)
      (propagated-inputs
       `(("python-asn1crypto" ,python-asn1crypto)
         ("python-oscrypto" ,python-oscrypto)
         ("python-oscryptotests", python-oscryptotests))) ;; certvalidator tests import oscryptotests
      (arguments
       `(#:phases
         (modify-phases %standard-phases
           (add-after 'unpack 'disable-broken-tests
             (lambda _
               (substitute* "tests/test_certificate_validator.py"
                 (("^(.*)class CertificateValidatorTests" line indent)
                  (string-append indent
                                 "@unittest.skip(\"Disabled by Guix\")\n"
                                 line)))
               (substitute* "tests/test_crl_client.py"
                 (("^(.*)def test_fetch_crl" line indent)
                  (string-append indent
                                 "@unittest.skip(\"Disabled by Guix\")\n"
                                 line)))
               (substitute* "tests/test_ocsp_client.py"
                 (("^(.*)def test_fetch_ocsp" line indent)
                  (string-append indent
                                 "@unittest.skip(\"Disabled by Guix\")\n"
                                 line)))
               (substitute* "tests/test_registry.py"
                 (("^(.*)def test_build_paths" line indent)
                  (string-append indent
                                 "@unittest.skip(\"Disabled by Guix\")\n"
                                 line)))
               (substitute* "tests/test_validate.py"
                 (("^(.*)def test_revocation_mode_hard" line indent)
                  (string-append indent
                                 "@unittest.skip(\"Disabled by Guix\")\n"
                                 line)))
               (substitute* "tests/test_validate.py"
                 (("^(.*)def test_revocation_mode_soft" line indent)
                  (string-append indent
                                 "@unittest.skip(\"Disabled by Guix\")\n"
                                 line)))
               #t))
           (replace 'check
             (lambda _
               (invoke "python" "run.py" "tests")
               #t)))))
      (home-page "https://github.com/wbond/certvalidator")
      (synopsis "Python library for validating X.509 certificates and paths")
      (description "certvalidator is a Python library for validating X.509
certificates or paths. Supports various options, including: validation at a
specific moment in time, whitelisting and revocation checks.")
      (license license:expat))))

(define-public python-altgraph
  (package
    (name "python-altgraph")
    (version "0.17")
    (source
     (origin
       (method git-fetch)
       (uri (git-reference
             (url "https://github.com/ronaldoussoren/altgraph")
             (commit (string-append "v" version))))
       (file-name (git-file-name name version))
       (sha256
        (base32
         "09sm4srvvkw458pn48ga9q7ykr4xlz7q8gh1h9w7nxpf001qgpwb"))))
    (build-system python-build-system)
    (home-page "https://github.com/ronaldoussoren/altgraph")
    (synopsis "Python graph (network) package")
    (description "altgraph is a fork of graphlib: a graph (network) package for
constructing graphs, BFS and DFS traversals, topological sort, shortest paths,
etc. with graphviz output.")
    (license license:expat)))


(define-public python-macholib
  (package
    (name "python-macholib")
    (version "1.14")
    (source
     (origin
       (method git-fetch)
       (uri (git-reference
             (url "https://github.com/ronaldoussoren/macholib")
             (commit (string-append "v" version))))
       (file-name (git-file-name name version))
       (sha256
        (base32
         "0aislnnfsza9wl4f0vp45ivzlc0pzhp9d4r08700slrypn5flg42"))))
    (build-system python-build-system)
    (propagated-inputs
     `(("python-altgraph" ,python-altgraph)))
    (arguments
     '(#:phases
       (modify-phases %standard-phases
         (add-after 'unpack 'disable-broken-tests
           (lambda _
             ;; This test is broken as there is no keyboard interrupt.
             (substitute* "macholib_tests/test_command_line.py"
               (("^(.*)class TestCmdLine" line indent)
                (string-append indent
                               "@unittest.skip(\"Disabled by Guix\")\n"
                               line)))
             (substitute* "macholib_tests/test_dyld.py"
               (("^(.*)def test_\\S+_find" line indent)
                (string-append indent
                               "@unittest.skip(\"Disabled by Guix\")\n"
                               line))
               (("^(.*)def testBasic" line indent)
                (string-append indent
                               "@unittest.skip(\"Disabled by Guix\")\n"
                               line))
               )
             #t)))))
    (home-page "https://github.com/ronaldoussoren/macholib")
    (synopsis "Python library for analyzing and editing Mach-O headers")
    (description "macholib is a Macho-O header analyzer and editor. It's
typically used as a dependency analysis tool, and also to rewrite dylib
references in Mach-O headers to be @executable_path relative. Though this tool
targets a platform specific file format, it is pure python code that is platform
and endian independent.")
    (license license:expat)))

(define-public python-signapple
  (let ((commit "8a945a2e7583be2665cf3a6a89d665b70ecd1ab6"))
    (package
      (name "python-signapple")
      (version (git-version "0.1" "1" commit))
      (source
       (origin
         (method git-fetch)
         (uri (git-reference
               (url "https://github.com/achow101/signapple")
               (commit commit)))
         (file-name (git-file-name name commit))
         (sha256
          (base32
           "0fr1hangvfyiwflca6jg5g8zvg3jc9qr7vd2c12ff89pznf38dlg"))))
      (build-system python-build-system)
      (propagated-inputs
       `(("python-asn1crypto" ,python-asn1crypto)
         ("python-oscrypto" ,python-oscrypto)
         ("python-certvalidator" ,python-certvalidator)
         ("python-elfesteem" ,python-elfesteem)
         ("python-requests" ,python-requests)
         ("python-macholib" ,python-macholib)
         ("libcrypto" ,openssl)))
      ;; There are no tests, but attempting to run python setup.py test leads to
      ;; problems, just disable the test
      (arguments '(#:tests? #f))
      (home-page "https://github.com/achow101/signapple")
      (synopsis "Mach-O binary signature tool")
      (description "signapple is a Python tool for creating, verifying, and
inspecting signatures in Mach-O binaries.")
      (license license:expat))))

(define-public glibc-2.24
  (package
    (inherit glibc-2.31)
    (version "2.24")
    (source (origin
              (method git-fetch)
              (uri (git-reference
                    (url "https://sourceware.org/git/glibc.git")
                    (commit "0d7f1ed30969886c8dde62fbf7d2c79967d4bace")))
              (file-name (git-file-name "glibc" "0d7f1ed30969886c8dde62fbf7d2c79967d4bace"))
              (sha256
               (base32
                "0g5hryia5v1k0qx97qffgwzrz4lr4jw3s5kj04yllhswsxyjbic3"))
              (patches (search-our-patches "glibc-ldd-x86_64.patch"
                                           "glibc-versioned-locpath.patch"
                                           "glibc-2.24-elfm-loadaddr-dynamic-rewrite.patch"
                                           "glibc-2.24-no-build-time-cxx-header-run.patch"))))))

(define-public glibc-2.27/bitcoin-patched
  (package
    (inherit glibc-2.31)
    (version "2.27")
    (source (origin
              (method git-fetch)
              (uri (git-reference
                    (url "https://sourceware.org/git/glibc.git")
                    (commit "23158b08a0908f381459f273a984c6fd328363cb")))
              (file-name (git-file-name "glibc" "23158b08a0908f381459f273a984c6fd328363cb"))
              (sha256
               (base32
                "1b2n1gxv9f4fd5yy68qjbnarhf8mf4vmlxk10i3328c1w5pmp0ca"))
              (patches (search-our-patches "glibc-ldd-x86_64.patch"
                                           "glibc-2.27-riscv64-Use-__has_include__-to-include-asm-syscalls.h.patch"))))))

(packages->manifest
 (append
  (list ;; The Basics
        bash
        which
        coreutils
        util-linux
        ;; File(system) inspection
        file
        grep
        diffutils
        findutils
        ;; File transformation
        patch
        gawk
        sed
        moreutils
        ;; Compression and archiving
        tar
        bzip2
        gzip
        xz
        zlib
        (list zlib "static")
        ;; Build tools
        gnu-make
        libtool
        autoconf-2.71
        automake
        pkg-config
        bison
        imagemagick
        libicns
        librsvg-2.40
        ;; Scripting
        perl
        python-3
        ;; Git
        git
        ;; Tests
        lief
        ;; Native gcc 7 toolchain
        gcc-toolchain-7
        (list gcc-toolchain-7 "static"))
  (let ((target (getenv "HOST")))
    (cond ((string-suffix? "-mingw32" target)
           ;; Windows
           (list zip
                 (make-mingw-pthreads-cross-toolchain "x86_64-w64-mingw32")
                 (make-nsis-for-gcc-10 nsis-x86_64)
                 osslsigncode))
          ((string-contains target "-linux-")
           (list (cond ((string-contains target "riscv64-")
                        (make-bitcoin-cross-toolchain target
                                                      #:base-libc glibc-2.27/bitcoin-patched
                                                      #:base-kernel-headers linux-libre-headers-4.19))
                       (else
                        (make-bitcoin-cross-toolchain target)))))
          ((string-contains target "darwin")
           (list clang-toolchain-10 binutils cmake xorriso python-signapple))
          (else '())))))<|MERGE_RESOLUTION|>--- conflicted
+++ resolved
@@ -16,6 +16,8 @@
              (gnu packages gawk)
              (gnu packages gcc)
              (gnu packages gnome)
+             (gnu packages image)
+             (gnu packages imagemagick)
              (gnu packages installers)
              (gnu packages linux)
              (gnu packages llvm)
@@ -166,25 +168,18 @@
 (define (make-gcc-without-newlib gcc)
   (package-with-extra-configure-variable gcc "--with-newlib" "no"))
 
-<<<<<<< HEAD
 (define (make-mingw-w64-cross-gcc cross-gcc)
   (package-with-extra-patches cross-gcc
     (search-our-patches "vmov-alignment.patch"
                         "gcc-broken-longjmp.patch")))
 
-=======
->>>>>>> 75796f01
 (define (make-mingw-pthreads-cross-toolchain target)
   "Create a cross-compilation toolchain package for TARGET"
   (let* ((xbinutils (cross-binutils target))
          (pthreads-xlibc mingw-w64-x86_64-winpthreads)
          (pthreads-xgcc (make-gcc-with-pthreads
                          (cross-gcc target
-<<<<<<< HEAD
                                     #:xgcc (make-gcc-without-newlib (make-ssp-fixed-gcc (make-mingw-w64-cross-gcc base-gcc)))
-=======
-                                    #:xgcc (make-gcc-without-newlib (make-ssp-fixed-gcc base-gcc))
->>>>>>> 75796f01
                                     #:xbinutils xbinutils
                                     #:libc pthreads-xlibc))))
     ;; Define a meta-package that propagates the resulting XBINUTILS, XLIBC, and
