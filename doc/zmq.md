# Block and Transaction Broadcasting with ZeroMQ

[ZeroMQ](https://zeromq.org/) is a lightweight wrapper around TCP
connections, inter-process communication, and shared-memory,
providing various message-oriented semantics such as publish/subscribe,
request/reply, and push/pull.

The Bitcoin Core daemon can be configured to act as a trusted "border
router", implementing the bitcoin wire protocol and relay, making
consensus decisions, maintaining the local blockchain database,
broadcasting locally generated transactions into the network, and
providing a queryable RPC interface to interact on a polled basis for
requesting blockchain related data. However, there exists only a
limited service to notify external software of events like the arrival
of new blocks or transactions.

The ZeroMQ facility implements a notification interface through a set
of specific notifiers. Currently there are notifiers that publish
blocks and transactions. This read-only facility requires only the
connection of a corresponding ZeroMQ subscriber port in receiving
software; it is not authenticated nor is there any two-way protocol
involvement. Therefore, subscribers should validate the received data
since it may be out of date, incomplete or even invalid.

ZeroMQ sockets are self-connecting and self-healing; that is,
connections made between two endpoints will be automatically restored
after an outage, and either end may be freely started or stopped in
any order.

Because ZeroMQ is message oriented, subscribers receive transactions
and blocks all-at-once and do not need to implement any sort of
buffering or reassembly.

## Prerequisites

The ZeroMQ feature in Bitcoin Core requires the ZeroMQ API >= 4.0.0
[libzmq](https://github.com/zeromq/libzmq/releases).
For version information, see [dependencies.md](dependencies.md).
Typically, it is packaged by distributions as something like
*libzmq3-dev*. The C++ wrapper for ZeroMQ is *not* needed.

In order to run the example Python client scripts in the `contrib/zmq/`
directory, one must also install [PyZMQ](https://github.com/zeromq/pyzmq)
(generally with `pip install pyzmq`), though this is not necessary for daemon
operation.

## Enabling

By default, the ZeroMQ feature is automatically compiled in if the
necessary prerequisites are found.  To disable, use --disable-zmq
during the *configure* step of building bitcoind:

    $ ./configure --disable-zmq (other options)

To actually enable operation, one must set the appropriate options on
the command line or in the configuration file.

## Usage

Currently, the following notifications are supported:

    -zmqpubhashtx=address
    -zmqpubhashblock=address
    -zmqpubhashwallettx=address
    -zmqpubrawblock=address
    -zmqpubrawtx=address
    -zmqpubrawwallettx=address
    -zmqpubsequence=address

The socket type is PUB and the address must be a valid ZeroMQ socket
address. The same address can be used in more than one notification.
The same notification can be specified more than once.

The option to set the PUB socket's outbound message high water mark
(SNDHWM) may be set individually for each notification:

    -zmqpubhashtxhwm=n
    -zmqpubhashblockhwm=n
    -zmqpubhashwallettxhwm=n
    -zmqpubrawblockhwm=n
    -zmqpubrawtxhwm=n
    -zmqpubrawwallettxhwm=n
    -zmqpubsequencehwm=n

The high water mark value must be an integer greater than or equal to 0.

For instance:

    $ bitcoind -zmqpubhashtx=tcp://127.0.0.1:28332 \
               -zmqpubhashtx=tcp://192.168.1.2:28332 \
               -zmqpubhashblock="tcp://[::1]:28333" \
               -zmqpubrawtx=ipc:///tmp/bitcoind.tx.raw \
               -zmqpubhashtxhwm=10000

Each PUB notification has a topic and body, where the header
corresponds to the notification type. For instance, for the
notification `-zmqpubhashtx` the topic is `hashtx` (no null
terminator). These options can also be provided in bitcoin.conf.

<<<<<<< HEAD
=======
For wallet transaction notifications (both hashwallettx and rawwallettx), the
topic also indicates if the transaction came from a block or mempool. If
originated from mempool `-mempool` postfix will be added to the topic, for
block `-block` postfix will be added. Because zeromq is using prefix matching
for topics you can subscribe to `rawwallettx` (or `hashwallettx`) to get both
notifications. If you only want one type of notification subscribe to either
`rawwallettx-mempool` or `rawwallettx-block`.

>>>>>>> 71689c52
The topics are:

`sequence`: the body is structured as the following based on the type of message:

    <32-byte hash>C :                 Blockhash connected
    <32-byte hash>D :                 Blockhash disconnected
    <32-byte hash>R<8-byte LE uint> : Transactionhash removed from mempool for non-block inclusion reason
    <32-byte hash>A<8-byte LE uint> : Transactionhash added mempool

Where the 8-byte uints correspond to the mempool sequence number.

`rawtx`: Notifies about all transactions, both when they are added to mempool or when a new block arrives. This means a transaction could be published multiple times. First, when it enters the mempool and then again in each block that includes it. The messages are ZMQ multipart messages with three parts. The first part is the topic (`rawtx`), the second part is the serialized transaction, and the last part is a sequence number (representing the message count to detect lost messages).

    | rawtx | <serialized transaction> | <uint32 sequence number in Little Endian>

`hashtx`: Notifies about all transactions, both when they are added to mempool or when a new block arrives. This means a transaction could be published multiple times. First, when it enters the mempool and then again in each block that includes it. The messages are ZMQ multipart messages with three parts. The first part is the topic (`hashtx`), the second part is the 32-byte transaction hash, and the last part is a sequence number (representing the message count to detect lost messages).

    | hashtx | <32-byte transaction hash in Little Endian> | <uint32 sequence number in Little Endian>


`rawblock`: Notifies when the chain tip is updated. Messages are ZMQ multipart messages with three parts. The first part is the topic (`rawblock`), the second part is the serialized block, and the last part is a sequence number (representing the message count to detect lost messages).

    | rawblock | <serialized block> | <uint32 sequence number in Little Endian>

`hashblock`: Notifies when the chain tip is updated. Messages are ZMQ multipart messages with three parts. The first part is the topic (`hashblock`), the second part is the 32-byte block hash, and the last part is a sequence number (representing the message count to detect lost messages).

    | hashblock | <32-byte block hash in Little Endian> | <uint32 sequence number in Little Endian>

<<<<<<< HEAD
=======

`rawwallettx`: Identical to `rawtx`, except only when transactions are added (or updated) in an open wallet. Full topic is either `rawwallettx-block` for transactions in a block, or `rawwallettx-mempool` otherwise.

    | rawwallettx-<"block" or "mempool"> | <serialized transaction> | <uint32 sequence number in Little Endian>

`hashwallettx`: Identical to `hashtx`, except only when transactions are added (or updated) in an open wallet. Full topic is either `hashwallettx-block` for transactions in a block, or `hashwallettx-mempool` otherwise.

    | hashwallettx-<"block" or "mempool"> | <32-byte transaction hash in Little Endian> | <uint32 sequence number in Little Endian>

>>>>>>> 71689c52
**_NOTE:_**  Note that the 32-byte hashes are in Little Endian and not in the Big Endian format that the RPC interface and block explorers use to display transaction and block hashes.

ZeroMQ endpoint specifiers for TCP (and others) are documented in the
[ZeroMQ API](http://api.zeromq.org/4-0:_start).

Client side, then, the ZeroMQ subscriber socket must have the
ZMQ_SUBSCRIBE option set to one or either of these prefixes (for
instance, just `hash`); without doing so will result in no messages
arriving. Please see [`contrib/zmq/zmq_sub.py`](/contrib/zmq/zmq_sub.py) for a working example.

The ZMQ_PUB socket's ZMQ_TCP_KEEPALIVE option is enabled. This means that
the underlying SO_KEEPALIVE option is enabled when using a TCP transport.
The effective TCP keepalive values are managed through the underlying
operating system configuration and must be configured prior to connection establishment.

For example, when running on GNU/Linux, one might use the following
to lower the keepalive setting to 10 minutes:

sudo sysctl -w net.ipv4.tcp_keepalive_time=600

Setting the keepalive values appropriately for your operating environment may
improve connectivity in situations where long-lived connections are silently
dropped by network middle boxes.

Also, the socket's ZMQ_IPV6 option is enabled to accept connections from IPv6
hosts as well. If needed, this option has to be set on the client side too.

## Remarks

From the perspective of bitcoind, the ZeroMQ socket is write-only; PUB
sockets don't even have a read function. Thus, there is no state
introduced into bitcoind directly. Furthermore, no information is
broadcast that wasn't already received from the public P2P network.

No authentication or authorization is done on connecting clients; it
is assumed that the ZeroMQ port is exposed only to trusted entities,
using other means such as firewalling.

Note that for `*block` topics, when the block chain tip changes,
a reorganisation may occur and just the tip will be notified.
It is up to the subscriber to retrieve the chain from the last known
block to the new tip. Also note that no notification will occur if the tip
was in the active chain--as would be the case after calling invalidateblock RPC.
In contrast, the `sequence` topic publishes all block connections and
disconnections.

There are several possibilities that ZMQ notification can get lost
during transmission depending on the communication type you are
using. Bitcoind appends an up-counting sequence number to each
notification which allows listeners to detect lost notifications.

The `sequence` topic refers specifically to the mempool sequence
number, which is also published along with all mempool events. This
is a different sequence value than in ZMQ itself in order to allow a total
ordering of mempool events to be constructed.<|MERGE_RESOLUTION|>--- conflicted
+++ resolved
@@ -97,8 +97,6 @@
 notification `-zmqpubhashtx` the topic is `hashtx` (no null
 terminator). These options can also be provided in bitcoin.conf.
 
-<<<<<<< HEAD
-=======
 For wallet transaction notifications (both hashwallettx and rawwallettx), the
 topic also indicates if the transaction came from a block or mempool. If
 originated from mempool `-mempool` postfix will be added to the topic, for
@@ -107,7 +105,6 @@
 notifications. If you only want one type of notification subscribe to either
 `rawwallettx-mempool` or `rawwallettx-block`.
 
->>>>>>> 71689c52
 The topics are:
 
 `sequence`: the body is structured as the following based on the type of message:
@@ -136,8 +133,6 @@
 
     | hashblock | <32-byte block hash in Little Endian> | <uint32 sequence number in Little Endian>
 
-<<<<<<< HEAD
-=======
 
 `rawwallettx`: Identical to `rawtx`, except only when transactions are added (or updated) in an open wallet. Full topic is either `rawwallettx-block` for transactions in a block, or `rawwallettx-mempool` otherwise.
 
@@ -147,7 +142,6 @@
 
     | hashwallettx-<"block" or "mempool"> | <32-byte transaction hash in Little Endian> | <uint32 sequence number in Little Endian>
 
->>>>>>> 71689c52
 **_NOTE:_**  Note that the 32-byte hashes are in Little Endian and not in the Big Endian format that the RPC interface and block explorers use to display transaction and block hashes.
 
 ZeroMQ endpoint specifiers for TCP (and others) are documented in the
