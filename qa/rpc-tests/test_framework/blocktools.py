#!/usr/bin/env python3
# blocktools.py - utilities for manipulating blocks and transactions
# Copyright (c) 2015-2016 The Bitcoin Core developers
# Distributed under the MIT software license, see the accompanying
# file COPYING or http://www.opensource.org/licenses/mit-license.php.

<<<<<<< HEAD
from binascii import a2b_hex, b2a_hex
import cStringIO
import struct

from mininode import *
from script import CScript, CScriptOp, OP_TRUE, OP_CHECKSIG
=======
from .mininode import *
from .script import CScript, OP_TRUE, OP_CHECKSIG, OP_RETURN
>>>>>>> e4382fbe

# Create a block (with regtest difficulty)
def create_block(hashprev=None, coinbase=None, nTime=None, tmpl=None, txlist=None):
    block = CBlock()
    if tmpl:
        block.nVersion = tmpl.get('version', block.nVersion)
    if not nTime is None:
        block.nTime = nTime
    elif tmpl and not tmpl.get('curtime') is None:
        block.nTime = tmpl['curtime']
    else:
        import time
        block.nTime = int(time.time()+600)
    if not hashprev is None:
        block.hashPrevBlock = hashprev
    else:
        block.hashPrevBlock = int ("0x" + tmpl['previousblockhash'] + "L", 0)
    if tmpl and not tmpl.get('bits') is None:
        block.nBits = struct.unpack('>I', a2b_hex(tmpl['bits']))[0]
    else:
        block.nBits = 0x207fffff # Will break after a difficulty adjustment...
    if not coinbase is None:
        block.vtx.append(coinbase)
    if txlist:
        for tx in txlist:
            if not hasattr(tx, 'calc_sha256'):
                txo = CTransaction()
                txo.deserialize(cStringIO.StringIO(tx))
                tx = txo
            block.vtx.append(tx)
    block.hashMerkleRoot = block.calc_merkle_root()
    block.calc_sha256()
    return block

# From BIP141
WITNESS_COMMITMENT_HEADER = b"\xaa\x21\xa9\xed"

# According to BIP141, blocks with witness rules active must commit to the
# hash of all in-block transactions including witness.
def add_witness_commitment(block, nonce=0):
    # First calculate the merkle root of the block's
    # transactions, with witnesses.
    witness_nonce = nonce
    witness_root = block.calc_witness_merkle_root()
    witness_commitment = uint256_from_str(hash256(ser_uint256(witness_root)+ser_uint256(witness_nonce)))
    # witness_nonce should go to coinbase witness.
    block.vtx[0].wit.vtxinwit = [CTxInWitness()]
    block.vtx[0].wit.vtxinwit[0].scriptWitness.stack = [ser_uint256(witness_nonce)]

    # witness commitment is the last OP_RETURN output in coinbase
    output_data = WITNESS_COMMITMENT_HEADER + ser_uint256(witness_commitment)
    block.vtx[0].vout.append(CTxOut(0, CScript([OP_RETURN, output_data])))
    block.vtx[0].rehash()
    block.hashMerkleRoot = block.calc_merkle_root()
    block.rehash()


def serialize_script_num(value):
    r = bytearray(0)
    if value == 0:
        return r
    neg = value < 0
    absvalue = -value if neg else value
    while (absvalue):
        r.append(int(absvalue & 0xff))
        absvalue >>= 8
    if r[-1] & 0x80:
        r.append(0x80 if neg else 0)
    elif neg:
        r[-1] |= 0x80
    return r

# Create a coinbase transaction, assuming no miner fees.
# If pubkey is passed in, the coinbase output will be a P2PK output;
# otherwise an anyone-can-spend output.
def create_coinbase(height, pubkey = None):
    coinbase = CTransaction()
    coinbase.vin.append(CTxIn(COutPoint(0, 0xffffffff), 
                ser_string(serialize_script_num(height)), 0xffffffff))
    coinbaseoutput = CTxOut()
    coinbaseoutput.nValue = 50 * COIN
    halvings = int(height/150) # regtest
    coinbaseoutput.nValue >>= halvings
    if (pubkey != None):
        coinbaseoutput.scriptPubKey = CScript([pubkey, OP_CHECKSIG])
    else:
        coinbaseoutput.scriptPubKey = CScript([OP_TRUE])
    coinbase.vout = [ coinbaseoutput ]
    coinbase.calc_sha256()
    return coinbase

# Create a transaction.
# If the scriptPubKey is not specified, make it anyone-can-spend.
def create_transaction(prevtx, n, sig, value, scriptPubKey=CScript()):
    tx = CTransaction()
    assert(n < len(prevtx.vout))
    tx.vin.append(CTxIn(COutPoint(prevtx.sha256, n), sig, 0xffffffff))
    tx.vout.append(CTxOut(value, scriptPubKey))
    tx.calc_sha256()
    return tx

def get_legacy_sigopcount_block(block, fAccurate=True):
    count = 0
    for tx in block.vtx:
        count += get_legacy_sigopcount_tx(tx, fAccurate)
    return count

def get_legacy_sigopcount_tx(tx, fAccurate=True):
    count = 0
    for i in tx.vout:
        count += i.scriptPubKey.GetSigOpCount(fAccurate)
    for j in tx.vin:
        # scriptSig might be of type bytes, so convert to CScript for the moment
        count += CScript(j.scriptSig).GetSigOpCount(fAccurate)
    return count<|MERGE_RESOLUTION|>--- conflicted
+++ resolved
@@ -4,17 +4,12 @@
 # Distributed under the MIT software license, see the accompanying
 # file COPYING or http://www.opensource.org/licenses/mit-license.php.
 
-<<<<<<< HEAD
 from binascii import a2b_hex, b2a_hex
-import cStringIO
+import io
 import struct
 
-from mininode import *
-from script import CScript, CScriptOp, OP_TRUE, OP_CHECKSIG
-=======
 from .mininode import *
 from .script import CScript, OP_TRUE, OP_CHECKSIG, OP_RETURN
->>>>>>> e4382fbe
 
 # Create a block (with regtest difficulty)
 def create_block(hashprev=None, coinbase=None, nTime=None, tmpl=None, txlist=None):
@@ -31,7 +26,7 @@
     if not hashprev is None:
         block.hashPrevBlock = hashprev
     else:
-        block.hashPrevBlock = int ("0x" + tmpl['previousblockhash'] + "L", 0)
+        block.hashPrevBlock = int(tmpl['previousblockhash'], 0x10)
     if tmpl and not tmpl.get('bits') is None:
         block.nBits = struct.unpack('>I', a2b_hex(tmpl['bits']))[0]
     else:
@@ -42,7 +37,7 @@
         for tx in txlist:
             if not hasattr(tx, 'calc_sha256'):
                 txo = CTransaction()
-                txo.deserialize(cStringIO.StringIO(tx))
+                txo.deserialize(io.BytesIO(tx))
                 tx = txo
             block.vtx.append(tx)
     block.hashMerkleRoot = block.calc_merkle_root()
