--- conflicted
+++ resolved
@@ -73,9 +73,8 @@
         ):
             addr_source.send_and_ping(msg)
             self.nodes[0].setmocktime(int(time.time()) + 30 * 60)
-<<<<<<< HEAD
             for receiver in receivers:
-                receiver.sync_with_ping()
+                receiver.sync_send_with_ping()
 
         total_ipv4_received = sum(r.num_ipv4_received for r in receivers)
 
@@ -83,9 +82,6 @@
         # originating node (addr_source).
         ipv4_branching_factor = 2
         assert_equal(total_ipv4_received, num_ipv4_addrs * ipv4_branching_factor)
-=======
-            addr_receiver.sync_send_with_ping()
->>>>>>> 125ea425
 
 
 if __name__ == '__main__':
