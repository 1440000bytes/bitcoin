--- conflicted
+++ resolved
@@ -71,14 +71,10 @@
         descendant_fees = 0
         descendant_size = 0
 
-<<<<<<< HEAD
         for tx in mempool:
             assert_equal(mempool[tx]['vsize'], mempool[tx]['size'])
 
-        ancestor_size = sum([mempool[tx]['size'] for tx in mempool])
-=======
         assert_equal(ancestor_size, sum([mempool[tx]['size'] for tx in mempool]))
->>>>>>> 305ab803
         ancestor_count = MAX_ANCESTORS
         assert_equal(ancestor_fees, sum([mempool[tx]['fee'] for tx in mempool]))
 
