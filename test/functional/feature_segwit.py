#!/usr/bin/env python3
# Copyright (c) 2016-2017 The Bitcoin Core developers
# Distributed under the MIT software license, see the accompanying
# file COPYING or http://www.opensource.org/licenses/mit-license.php.
"""Test the SegWit changeover logic."""

from test_framework.address import (
    key_to_p2sh_p2wpkh,
    key_to_p2wpkh,
    program_to_witness,
    script_to_p2sh_p2wsh,
    script_to_p2wsh,
)
from test_framework.blocktools import witness_script, send_to_witness
from test_framework.test_framework import BitcoinTestFramework
from test_framework.util import *
from test_framework.mininode import sha256, CTransaction, CTxIn, COutPoint, CTxOut, COIN, ToHex, FromHex
from test_framework.address import script_to_p2sh, key_to_p2pkh
from test_framework.script import CScript, OP_HASH160, OP_CHECKSIG, OP_0, hash160, OP_EQUAL, OP_DUP, OP_EQUALVERIFY, OP_1, OP_2, OP_CHECKMULTISIG, OP_TRUE, OP_DROP
from io import BytesIO

NODE_0 = 0
NODE_2 = 2
WIT_V0 = 0
WIT_V1 = 1

def getutxo(txid):
    utxo = {}
    utxo["vout"] = 0
    utxo["txid"] = txid
    return utxo

def find_unspent(node, min_value):
    for utxo in node.listunspent():
        if utxo['amount'] >= min_value:
            return utxo

class SegWitTest(BitcoinTestFramework):
    def set_test_params(self):
        self.setup_clean_chain = True
        self.num_nodes = 3
        # This test tests SegWit both pre and post-activation, so use the normal BIP9 activation.
        self.extra_args = [["-walletprematurewitness", "-rpcserialversion=0", "-vbparams=segwit:0:999999999999", "-addresstype=legacy", "-deprecatedrpc=addwitnessaddress"],
                           ["-blockversion=4", "-promiscuousmempoolflags=517", "-prematurewitness", "-walletprematurewitness", "-rpcserialversion=1", "-vbparams=segwit:0:999999999999", "-addresstype=legacy", "-deprecatedrpc=addwitnessaddress"],
                           ["-blockversion=536870915", "-promiscuousmempoolflags=517", "-prematurewitness", "-walletprematurewitness", "-vbparams=segwit:0:999999999999", "-addresstype=legacy", "-deprecatedrpc=addwitnessaddress"]]

    def setup_network(self):
        super().setup_network()
        connect_nodes(self.nodes[0], 2)
        self.sync_all()

    def success_mine(self, node, txid, sign, redeem_script=""):
        send_to_witness(1, node, getutxo(txid), self.pubkey[0], False, Decimal("49.998"), sign, redeem_script)
        block = node.generate(1)
        assert_equal(len(node.getblock(block[0])["tx"]), 2)
        sync_blocks(self.nodes)

    def skip_mine(self, node, txid, sign, redeem_script=""):
        send_to_witness(1, node, getutxo(txid), self.pubkey[0], False, Decimal("49.998"), sign, redeem_script)
        block = node.generate(1)
        assert_equal(len(node.getblock(block[0])["tx"]), 1)
        sync_blocks(self.nodes)

    def fail_accept(self, node, error_msg, txid, sign, redeem_script=""):
        assert_raises_rpc_error(-26, error_msg, send_to_witness, 1, node, getutxo(txid), self.pubkey[0], False, Decimal("49.998"), sign, redeem_script)

    def fail_mine(self, node, txid, sign, redeem_script=""):
        send_to_witness(1, node, getutxo(txid), self.pubkey[0], False, Decimal("49.998"), sign, redeem_script)
        assert_raises_rpc_error(-1, "CreateNewBlock: TestBlockValidity failed", node.generate, 1)
        sync_blocks(self.nodes)

    def run_test(self):
        self.nodes[0].generate(161) #block 161

        self.log.info("Verify sigops are counted in GBT with pre-BIP141 rules before the fork")
        txid = self.nodes[0].sendtoaddress(self.nodes[0].getnewaddress(), 1)
        tmpl = self.nodes[0].getblocktemplate({})
        assert(tmpl['sizelimit'] == 1000000)
        assert('weightlimit' not in tmpl)
        assert(tmpl['sigoplimit'] == 20000)
        assert(tmpl['transactions'][0]['hash'] == txid)
        assert(tmpl['transactions'][0]['sigops'] == 2)
        tmpl = self.nodes[0].getblocktemplate({'rules':['segwit']})
        assert(tmpl['sizelimit'] == 1000000)
        assert('weightlimit' not in tmpl)
        assert(tmpl['sigoplimit'] == 20000)
        assert(tmpl['transactions'][0]['hash'] == txid)
        assert(tmpl['transactions'][0]['sigops'] == 2)
        self.nodes[0].generate(1) #block 162

        balance_presetup = self.nodes[0].getbalance()
        self.pubkey = []
        p2sh_ids = [] # p2sh_ids[NODE][VER] is an array of txids that spend to a witness version VER pkscript to an address for NODE embedded in p2sh
        wit_ids = [] # wit_ids[NODE][VER] is an array of txids that spend to a witness version VER pkscript to an address for NODE via bare witness
        for i in range(3):
            newaddress = self.nodes[i].getnewaddress()
            self.pubkey.append(self.nodes[i].validateaddress(newaddress)["pubkey"])
            multiscript = CScript([OP_1, hex_str_to_bytes(self.pubkey[-1]), OP_1, OP_CHECKMULTISIG])
            p2sh_addr = self.nodes[i].addwitnessaddress(newaddress)
            bip173_addr = self.nodes[i].addwitnessaddress(newaddress, False)
            p2sh_ms_addr = self.nodes[i].addmultisigaddress(1, [self.pubkey[-1]], '', 'p2sh-segwit')['address']
            bip173_ms_addr = self.nodes[i].addmultisigaddress(1, [self.pubkey[-1]], '', 'bech32')['address']
            assert_equal(p2sh_addr, key_to_p2sh_p2wpkh(self.pubkey[-1]))
            assert_equal(bip173_addr, key_to_p2wpkh(self.pubkey[-1]))
            assert_equal(p2sh_ms_addr, script_to_p2sh_p2wsh(multiscript))
            assert_equal(bip173_ms_addr, script_to_p2wsh(multiscript))
            p2sh_ids.append([])
            wit_ids.append([])
            for v in range(2):
                p2sh_ids[i].append([])
                wit_ids[i].append([])

        for i in range(5):
            for n in range(3):
                for v in range(2):
                    wit_ids[n][v].append(send_to_witness(v, self.nodes[0], find_unspent(self.nodes[0], 50), self.pubkey[n], False, Decimal("49.999")))
                    p2sh_ids[n][v].append(send_to_witness(v, self.nodes[0], find_unspent(self.nodes[0], 50), self.pubkey[n], True, Decimal("49.999")))

        self.nodes[0].generate(1) #block 163
        sync_blocks(self.nodes)

        # Make sure all nodes recognize the transactions as theirs
        assert_equal(self.nodes[0].getbalance(), balance_presetup - 60*50 + 20*Decimal("49.999") + 50)
        assert_equal(self.nodes[1].getbalance(), 20*Decimal("49.999"))
        assert_equal(self.nodes[2].getbalance(), 20*Decimal("49.999"))

        self.nodes[0].generate(260) #block 423
        sync_blocks(self.nodes)

        self.log.info("Verify default node can't accept any witness format txs before fork")
        # unsigned, no scriptsig
        self.fail_accept(self.nodes[0], "mandatory-script-verify-flag", wit_ids[NODE_0][WIT_V0][0], False)
        self.fail_accept(self.nodes[0], "mandatory-script-verify-flag", wit_ids[NODE_0][WIT_V1][0], False)
        self.fail_accept(self.nodes[0], "mandatory-script-verify-flag", p2sh_ids[NODE_0][WIT_V0][0], False)
        self.fail_accept(self.nodes[0], "mandatory-script-verify-flag", p2sh_ids[NODE_0][WIT_V1][0], False)
        # unsigned with redeem script
        self.fail_accept(self.nodes[0], "mandatory-script-verify-flag", p2sh_ids[NODE_0][WIT_V0][0], False, witness_script(False, self.pubkey[0]))
        self.fail_accept(self.nodes[0], "mandatory-script-verify-flag", p2sh_ids[NODE_0][WIT_V1][0], False, witness_script(True, self.pubkey[0]))
        # signed
        self.fail_accept(self.nodes[0], "no-witness-yet", wit_ids[NODE_0][WIT_V0][0], True)
        self.fail_accept(self.nodes[0], "no-witness-yet", wit_ids[NODE_0][WIT_V1][0], True)
        self.fail_accept(self.nodes[0], "no-witness-yet", p2sh_ids[NODE_0][WIT_V0][0], True)
        self.fail_accept(self.nodes[0], "no-witness-yet", p2sh_ids[NODE_0][WIT_V1][0], True)

        self.log.info("Verify witness txs are skipped for mining before the fork")
        self.skip_mine(self.nodes[2], wit_ids[NODE_2][WIT_V0][0], True) #block 424
        self.skip_mine(self.nodes[2], wit_ids[NODE_2][WIT_V1][0], True) #block 425
        self.skip_mine(self.nodes[2], p2sh_ids[NODE_2][WIT_V0][0], True) #block 426
        self.skip_mine(self.nodes[2], p2sh_ids[NODE_2][WIT_V1][0], True) #block 427

        # TODO: An old node would see these txs without witnesses and be able to mine them

        self.log.info("Verify unsigned bare witness txs in versionbits-setting blocks are valid before the fork")
        self.success_mine(self.nodes[2], wit_ids[NODE_2][WIT_V0][1], False) #block 428
        self.success_mine(self.nodes[2], wit_ids[NODE_2][WIT_V1][1], False) #block 429

        self.log.info("Verify unsigned p2sh witness txs without a redeem script are invalid")
        self.fail_accept(self.nodes[2], "mandatory-script-verify-flag", p2sh_ids[NODE_2][WIT_V0][1], False)
        self.fail_accept(self.nodes[2], "mandatory-script-verify-flag", p2sh_ids[NODE_2][WIT_V1][1], False)

        self.log.info("Verify unsigned p2sh witness txs with a redeem script in versionbits-settings blocks are valid before the fork")
        self.success_mine(self.nodes[2], p2sh_ids[NODE_2][WIT_V0][1], False, witness_script(False, self.pubkey[2])) #block 430
        self.success_mine(self.nodes[2], p2sh_ids[NODE_2][WIT_V1][1], False, witness_script(True, self.pubkey[2])) #block 431

        self.log.info("Verify previous witness txs skipped for mining can now be mined")
        assert_equal(len(self.nodes[2].getrawmempool()), 4)
        block = self.nodes[2].generate(1) #block 432 (first block with new rules; 432 = 144 * 3)
        sync_blocks(self.nodes)
        assert_equal(len(self.nodes[2].getrawmempool()), 0)
        segwit_tx_list = self.nodes[2].getblock(block[0])["tx"]
        assert_equal(len(segwit_tx_list), 5)

        self.log.info("Verify block and transaction serialization rpcs return differing serializations depending on rpc serialization flag")
        assert(self.nodes[2].getblock(block[0], False) !=  self.nodes[0].getblock(block[0], False))
        assert(self.nodes[1].getblock(block[0], False) ==  self.nodes[2].getblock(block[0], False))
        for i in range(len(segwit_tx_list)):
            tx = FromHex(CTransaction(), self.nodes[2].gettransaction(segwit_tx_list[i])["hex"])
            assert(self.nodes[2].getrawtransaction(segwit_tx_list[i]) != self.nodes[0].getrawtransaction(segwit_tx_list[i]))
            assert(self.nodes[1].getrawtransaction(segwit_tx_list[i], 0) == self.nodes[2].getrawtransaction(segwit_tx_list[i]))
            assert(self.nodes[0].getrawtransaction(segwit_tx_list[i]) != self.nodes[2].gettransaction(segwit_tx_list[i])["hex"])
            assert(self.nodes[1].getrawtransaction(segwit_tx_list[i]) == self.nodes[2].gettransaction(segwit_tx_list[i])["hex"])
            assert(self.nodes[0].getrawtransaction(segwit_tx_list[i]) == bytes_to_hex_str(tx.serialize_without_witness()))

        self.log.info("Verify witness txs without witness data are invalid after the fork")
        self.fail_mine(self.nodes[2], wit_ids[NODE_2][WIT_V0][2], False)
        self.fail_mine(self.nodes[2], wit_ids[NODE_2][WIT_V1][2], False)
        self.fail_mine(self.nodes[2], p2sh_ids[NODE_2][WIT_V0][2], False, witness_script(False, self.pubkey[2]))
        self.fail_mine(self.nodes[2], p2sh_ids[NODE_2][WIT_V1][2], False, witness_script(True, self.pubkey[2]))

        self.log.info("Verify default node can now use witness txs")
        self.success_mine(self.nodes[0], wit_ids[NODE_0][WIT_V0][0], True) #block 432
        self.success_mine(self.nodes[0], wit_ids[NODE_0][WIT_V1][0], True) #block 433
        self.success_mine(self.nodes[0], p2sh_ids[NODE_0][WIT_V0][0], True) #block 434
        self.success_mine(self.nodes[0], p2sh_ids[NODE_0][WIT_V1][0], True) #block 435

        self.log.info("Verify sigops are counted in GBT with BIP141 rules after the fork")
        txid = self.nodes[0].sendtoaddress(self.nodes[0].getnewaddress(), 1)
        tmpl = self.nodes[0].getblocktemplate({'rules':['segwit']})
        assert(tmpl['sizelimit'] >= 3999577)  # actual maximum size is lower due to minimum mandatory non-witness data
        assert(tmpl['weightlimit'] == 4000000)
        assert(tmpl['sigoplimit'] == 80000)
        assert(tmpl['transactions'][0]['txid'] == txid)
        assert(tmpl['transactions'][0]['sigops'] == 8)

        self.nodes[0].generate(1) # Mine a block to clear the gbt cache

        self.log.info("Non-segwit miners are able to use GBT response after activation.")
        # Create a 3-tx chain: tx1 (non-segwit input, paying to a segwit output) ->
        #                      tx2 (segwit input, paying to a non-segwit output) ->
        #                      tx3 (non-segwit input, paying to a non-segwit output).
        # tx1 is allowed to appear in the block, but no others.
        tx_hex = self.nodes[0].gettransaction(txid)['hex']
        tx = FromHex(CTransaction(), tx_hex)
        assert(tx.wit.is_null()) # This should not be a segwit input

        txid1 = send_to_witness(1, self.nodes[0], find_unspent(self.nodes[0], 50), self.pubkey[0], False, Decimal("49.996"))
        assert(txid1 in self.nodes[0].getrawmempool())
        tx1_hex = self.nodes[0].gettransaction(txid1)['hex']
        tx1 = FromHex(CTransaction(), tx1_hex)

        # Check that hash is properly reported in mempool entry (txid1)
        assert_equal(int(self.nodes[0].getmempoolentry(txid1)["hash"], 16), tx1.calc_sha256(True))

        # Check that wtxid is properly reported in mempool entry (txid1)
        assert_equal(int(self.nodes[0].getmempoolentry(txid1)["wtxid"], 16), tx1.calc_sha256(True))

        # Check that weight and sizei (actually vsize) are properly reported in mempool entry (txid1)
        assert_equal(self.nodes[0].getmempoolentry(txid1)["size"], (self.nodes[0].getmempoolentry(txid1)["weight"] + 3) // 4)
        assert_equal(self.nodes[0].getmempoolentry(txid1)["weight"], len(tx1.serialize_without_witness())*3 + len(tx1.serialize_with_witness()))

        # Now create tx2, which will spend from txid1.
        tx2 = CTransaction()
        tx2.vin.append(CTxIn(COutPoint(int(txid1, 16), 0), b''))
        tx2.vout.append(CTxOut(int(49.99 * COIN), CScript([OP_TRUE, OP_DROP] * 15 + [OP_TRUE])))
        tx2_hex = self.nodes[0].signrawtransaction(ToHex(tx2))['hex']
        txid2 = self.nodes[0].sendrawtransaction(tx2_hex)
        tx2 = FromHex(CTransaction(), tx2_hex)
        assert(not tx2.wit.is_null())

        # Check that hash is properly reported in mempool entry (txid2)
        assert_equal(int(self.nodes[0].getmempoolentry(txid2)["hash"], 16), tx2.calc_sha256(True))

        # Check that wtxid is properly reported in mempool entry (txid2)
        assert_equal(int(self.nodes[0].getmempoolentry(txid2)["wtxid"], 16), tx2.calc_sha256(True))

        # Check that weight and size (actually vsize) are properly reported in mempool entry (txid2)
        assert_equal(self.nodes[0].getmempoolentry(txid2)["size"], (self.nodes[0].getmempoolentry(txid2)["weight"] + 3) // 4)
        assert_equal(self.nodes[0].getmempoolentry(txid2)["weight"], len(tx2.serialize_without_witness())*3 + len(tx2.serialize_with_witness()))

        # Now create tx3, which will spend from txid2
        tx3 = CTransaction()
        tx3.vin.append(CTxIn(COutPoint(int(txid2, 16), 0), b""))
        tx3.vout.append(CTxOut(int(49.95 * COIN), CScript([OP_TRUE, OP_DROP] * 15 + [OP_TRUE])))  # Huge fee
        tx3.calc_sha256()
        txid3 = self.nodes[0].sendrawtransaction(ToHex(tx3))
        assert(tx3.wit.is_null())
        assert(txid3 in self.nodes[0].getrawmempool())

        # Now try calling getblocktemplate() without segwit support.
        template = self.nodes[0].getblocktemplate()

        # Check that we got a pre-Segwit template
        assert(template['sizelimit'] == 1000000)
        assert('weightlimit' not in template)
        assert(template['sigoplimit'] == 20000)
        # TODO: Would be nice to test for non-zero sigops here
        assert(template['transactions'][0]['sigops'] == 0)

        # Check that tx1 is the only transaction of the 3 in the template.
        template_txids = [ t['txid'] for t in template['transactions'] ]
        assert(txid2 not in template_txids and txid3 not in template_txids)
        assert(txid1 in template_txids)

        # Check that running with segwit support results in all 3 being included.
        template = self.nodes[0].getblocktemplate({"rules": ["segwit"]})
        template_txids = [ t['txid'] for t in template['transactions'] ]
        assert(txid1 in template_txids)
        assert(txid2 in template_txids)
        assert(txid3 in template_txids)

<<<<<<< HEAD
        # Check that hash is properly reported in mempool entry
        assert_equal(int(self.nodes[0].getmempoolentry(txid3)["hash"], 16), tx.calc_sha256(True))

        # Check that wtxid is properly reported in mempool entry
        assert_equal(int(self.nodes[0].getmempoolentry(txid3)["wtxid"], 16), tx.calc_sha256(True))
=======
        # Check that hash is properly reported in mempool entry (txid3)
        assert_equal(int(self.nodes[0].getmempoolentry(txid3)["hash"], 16), tx3.calc_sha256(True))

        # Check that wtxid is properly reported in mempool entry (txid3)
        assert_equal(int(self.nodes[0].getmempoolentry(txid3)["wtxid"], 16), tx3.calc_sha256(True))

        # Check that weight and size (actually vsize) are properly reported in mempool entry (txid3)
        assert_equal(self.nodes[0].getmempoolentry(txid3)["size"], (self.nodes[0].getmempoolentry(txid3)["weight"] + 3) // 4)
        assert_equal(self.nodes[0].getmempoolentry(txid3)["weight"], len(tx3.serialize_without_witness())*3 + len(tx3.serialize_with_witness()))
>>>>>>> 98063342

        # Mine a block to clear the gbt cache again.
        self.nodes[0].generate(1)

        self.log.info("Verify behaviour of importaddress, addwitnessaddress and listunspent")

        # Some public keys to be used later
        pubkeys = [
            "0363D44AABD0F1699138239DF2F042C3282C0671CC7A76826A55C8203D90E39242", # cPiM8Ub4heR9NBYmgVzJQiUH1if44GSBGiqaeJySuL2BKxubvgwb
            "02D3E626B3E616FC8662B489C123349FECBFC611E778E5BE739B257EAE4721E5BF", # cPpAdHaD6VoYbW78kveN2bsvb45Q7G5PhaPApVUGwvF8VQ9brD97
            "04A47F2CBCEFFA7B9BCDA184E7D5668D3DA6F9079AD41E422FA5FD7B2D458F2538A62F5BD8EC85C2477F39650BD391EA6250207065B2A81DA8B009FC891E898F0E", # 91zqCU5B9sdWxzMt1ca3VzbtVm2YM6Hi5Rxn4UDtxEaN9C9nzXV
            "02A47F2CBCEFFA7B9BCDA184E7D5668D3DA6F9079AD41E422FA5FD7B2D458F2538", # cPQFjcVRpAUBG8BA9hzr2yEzHwKoMgLkJZBBtK9vJnvGJgMjzTbd
            "036722F784214129FEB9E8129D626324F3F6716555B603FFE8300BBCB882151228", # cQGtcm34xiLjB1v7bkRa4V3aAc9tS2UTuBZ1UnZGeSeNy627fN66
            "0266A8396EE936BF6D99D17920DB21C6C7B1AB14C639D5CD72B300297E416FD2EC", # cTW5mR5M45vHxXkeChZdtSPozrFwFgmEvTNnanCW6wrqwaCZ1X7K
            "0450A38BD7F0AC212FEBA77354A9B036A32E0F7C81FC4E0C5ADCA7C549C4505D2522458C2D9AE3CEFD684E039194B72C8A10F9CB9D4764AB26FCC2718D421D3B84", # 92h2XPssjBpsJN5CqSP7v9a7cf2kgDunBC6PDFwJHMACM1rrVBJ
        ]

        # Import a compressed key and an uncompressed key, generate some multisig addresses
        self.nodes[0].importprivkey("92e6XLo5jVAVwrQKPNTs93oQco8f8sDNBcpv73Dsrs397fQtFQn")
        uncompressed_spendable_address = ["mvozP4UwyGD2mGZU4D2eMvMLPB9WkMmMQu"]
        self.nodes[0].importprivkey("cNC8eQ5dg3mFAVePDX4ddmPYpPbw41r9bm2jd1nLJT77e6RrzTRR")
        compressed_spendable_address = ["mmWQubrDomqpgSYekvsU7HWEVjLFHAakLe"]
        assert ((self.nodes[0].validateaddress(uncompressed_spendable_address[0])['iscompressed'] == False))
        assert ((self.nodes[0].validateaddress(compressed_spendable_address[0])['iscompressed'] == True))

        self.nodes[0].importpubkey(pubkeys[0])
        compressed_solvable_address = [key_to_p2pkh(pubkeys[0])]
        self.nodes[0].importpubkey(pubkeys[1])
        compressed_solvable_address.append(key_to_p2pkh(pubkeys[1]))
        self.nodes[0].importpubkey(pubkeys[2])
        uncompressed_solvable_address = [key_to_p2pkh(pubkeys[2])]

        spendable_anytime = []                      # These outputs should be seen anytime after importprivkey and addmultisigaddress
        spendable_after_importaddress = []          # These outputs should be seen after importaddress
        solvable_after_importaddress = []           # These outputs should be seen after importaddress but not spendable
        unsolvable_after_importaddress = []         # These outputs should be unsolvable after importaddress
        solvable_anytime = []                       # These outputs should be solvable after importpubkey
        unseen_anytime = []                         # These outputs should never be seen

        uncompressed_spendable_address.append(self.nodes[0].addmultisigaddress(2, [uncompressed_spendable_address[0], compressed_spendable_address[0]])['address'])
        uncompressed_spendable_address.append(self.nodes[0].addmultisigaddress(2, [uncompressed_spendable_address[0], uncompressed_spendable_address[0]])['address'])
        compressed_spendable_address.append(self.nodes[0].addmultisigaddress(2, [compressed_spendable_address[0], compressed_spendable_address[0]])['address'])
        uncompressed_solvable_address.append(self.nodes[0].addmultisigaddress(2, [compressed_spendable_address[0], uncompressed_solvable_address[0]])['address'])
        compressed_solvable_address.append(self.nodes[0].addmultisigaddress(2, [compressed_spendable_address[0], compressed_solvable_address[0]])['address'])
        compressed_solvable_address.append(self.nodes[0].addmultisigaddress(2, [compressed_solvable_address[0], compressed_solvable_address[1]])['address'])
        unknown_address = ["mtKKyoHabkk6e4ppT7NaM7THqPUt7AzPrT", "2NDP3jLWAFT8NDAiUa9qiE6oBt2awmMq7Dx"]

        # Test multisig_without_privkey
        # We have 2 public keys without private keys, use addmultisigaddress to add to wallet.
        # Money sent to P2SH of multisig of this should only be seen after importaddress with the BASE58 P2SH address.

        multisig_without_privkey_address = self.nodes[0].addmultisigaddress(2, [pubkeys[3], pubkeys[4]])['address']
        script = CScript([OP_2, hex_str_to_bytes(pubkeys[3]), hex_str_to_bytes(pubkeys[4]), OP_2, OP_CHECKMULTISIG])
        solvable_after_importaddress.append(CScript([OP_HASH160, hash160(script), OP_EQUAL]))

        for i in compressed_spendable_address:
            v = self.nodes[0].validateaddress(i)
            if (v['isscript']):
                [bare, p2sh, p2wsh, p2sh_p2wsh] = self.p2sh_address_to_script(v)
                # bare and p2sh multisig with compressed keys should always be spendable
                spendable_anytime.extend([bare, p2sh])
                # P2WSH and P2SH(P2WSH) multisig with compressed keys are spendable after direct importaddress
                spendable_after_importaddress.extend([p2wsh, p2sh_p2wsh])
            else:
                [p2wpkh, p2sh_p2wpkh, p2pk, p2pkh, p2sh_p2pk, p2sh_p2pkh, p2wsh_p2pk, p2wsh_p2pkh, p2sh_p2wsh_p2pk, p2sh_p2wsh_p2pkh] = self.p2pkh_address_to_script(v)
                # normal P2PKH and P2PK with compressed keys should always be spendable
                spendable_anytime.extend([p2pkh, p2pk])
                # P2SH_P2PK, P2SH_P2PKH with compressed keys are spendable after direct importaddress
                spendable_after_importaddress.extend([p2sh_p2pk, p2sh_p2pkh, p2wsh_p2pk, p2wsh_p2pkh, p2sh_p2wsh_p2pk, p2sh_p2wsh_p2pkh])
                # P2WPKH and P2SH_P2WPKH with compressed keys should always be spendable
                spendable_anytime.extend([p2wpkh, p2sh_p2wpkh])

        for i in uncompressed_spendable_address:
            v = self.nodes[0].validateaddress(i)
            if (v['isscript']):
                [bare, p2sh, p2wsh, p2sh_p2wsh] = self.p2sh_address_to_script(v)
                # bare and p2sh multisig with uncompressed keys should always be spendable
                spendable_anytime.extend([bare, p2sh])
                # P2WSH and P2SH(P2WSH) multisig with uncompressed keys are never seen
                unseen_anytime.extend([p2wsh, p2sh_p2wsh])
            else:
                [p2wpkh, p2sh_p2wpkh, p2pk, p2pkh, p2sh_p2pk, p2sh_p2pkh, p2wsh_p2pk, p2wsh_p2pkh, p2sh_p2wsh_p2pk, p2sh_p2wsh_p2pkh] = self.p2pkh_address_to_script(v)
                # normal P2PKH and P2PK with uncompressed keys should always be spendable
                spendable_anytime.extend([p2pkh, p2pk])
                # P2SH_P2PK and P2SH_P2PKH are spendable after direct importaddress
                spendable_after_importaddress.extend([p2sh_p2pk, p2sh_p2pkh])
                # Witness output types with uncompressed keys are never seen
                unseen_anytime.extend([p2wpkh, p2sh_p2wpkh, p2wsh_p2pk, p2wsh_p2pkh, p2sh_p2wsh_p2pk, p2sh_p2wsh_p2pkh])

        for i in compressed_solvable_address:
            v = self.nodes[0].validateaddress(i)
            if (v['isscript']):
                # Multisig without private is not seen after addmultisigaddress, but seen after importaddress
                [bare, p2sh, p2wsh, p2sh_p2wsh] = self.p2sh_address_to_script(v)
                solvable_after_importaddress.extend([bare, p2sh, p2wsh, p2sh_p2wsh])
            else:
                [p2wpkh, p2sh_p2wpkh, p2pk, p2pkh, p2sh_p2pk, p2sh_p2pkh, p2wsh_p2pk, p2wsh_p2pkh, p2sh_p2wsh_p2pk, p2sh_p2wsh_p2pkh] = self.p2pkh_address_to_script(v)
                # normal P2PKH, P2PK, P2WPKH and P2SH_P2WPKH with compressed keys should always be seen
                solvable_anytime.extend([p2pkh, p2pk, p2wpkh, p2sh_p2wpkh])
                # P2SH_P2PK, P2SH_P2PKH with compressed keys are seen after direct importaddress
                solvable_after_importaddress.extend([p2sh_p2pk, p2sh_p2pkh, p2wsh_p2pk, p2wsh_p2pkh, p2sh_p2wsh_p2pk, p2sh_p2wsh_p2pkh])

        for i in uncompressed_solvable_address:
            v = self.nodes[0].validateaddress(i)
            if (v['isscript']):
                [bare, p2sh, p2wsh, p2sh_p2wsh] = self.p2sh_address_to_script(v)
                # Base uncompressed multisig without private is not seen after addmultisigaddress, but seen after importaddress
                solvable_after_importaddress.extend([bare, p2sh])
                # P2WSH and P2SH(P2WSH) multisig with uncompressed keys are never seen
                unseen_anytime.extend([p2wsh, p2sh_p2wsh])
            else:
                [p2wpkh, p2sh_p2wpkh, p2pk, p2pkh, p2sh_p2pk, p2sh_p2pkh, p2wsh_p2pk, p2wsh_p2pkh, p2sh_p2wsh_p2pk, p2sh_p2wsh_p2pkh] = self.p2pkh_address_to_script(v)
                # normal P2PKH and P2PK with uncompressed keys should always be seen
                solvable_anytime.extend([p2pkh, p2pk])
                # P2SH_P2PK, P2SH_P2PKH with uncompressed keys are seen after direct importaddress
                solvable_after_importaddress.extend([p2sh_p2pk, p2sh_p2pkh])
                # Witness output types with uncompressed keys are never seen
                unseen_anytime.extend([p2wpkh, p2sh_p2wpkh, p2wsh_p2pk, p2wsh_p2pkh, p2sh_p2wsh_p2pk, p2sh_p2wsh_p2pkh])

        op1 = CScript([OP_1])
        op0 = CScript([OP_0])
        # 2N7MGY19ti4KDMSzRfPAssP6Pxyuxoi6jLe is the P2SH(P2PKH) version of mjoE3sSrb8ByYEvgnC3Aox86u1CHnfJA4V
        unsolvable_address = ["mjoE3sSrb8ByYEvgnC3Aox86u1CHnfJA4V", "2N7MGY19ti4KDMSzRfPAssP6Pxyuxoi6jLe", script_to_p2sh(op1), script_to_p2sh(op0)]
        unsolvable_address_key = hex_str_to_bytes("02341AEC7587A51CDE5279E0630A531AEA2615A9F80B17E8D9376327BAEAA59E3D")
        unsolvablep2pkh = CScript([OP_DUP, OP_HASH160, hash160(unsolvable_address_key), OP_EQUALVERIFY, OP_CHECKSIG])
        unsolvablep2wshp2pkh = CScript([OP_0, sha256(unsolvablep2pkh)])
        p2shop0 = CScript([OP_HASH160, hash160(op0), OP_EQUAL])
        p2wshop1 = CScript([OP_0, sha256(op1)])
        unsolvable_after_importaddress.append(unsolvablep2pkh)
        unsolvable_after_importaddress.append(unsolvablep2wshp2pkh)
        unsolvable_after_importaddress.append(op1) # OP_1 will be imported as script
        unsolvable_after_importaddress.append(p2wshop1)
        unseen_anytime.append(op0) # OP_0 will be imported as P2SH address with no script provided
        unsolvable_after_importaddress.append(p2shop0)

        spendable_txid = []
        solvable_txid = []
        spendable_txid.append(self.mine_and_test_listunspent(spendable_anytime, 2))
        solvable_txid.append(self.mine_and_test_listunspent(solvable_anytime, 1))
        self.mine_and_test_listunspent(spendable_after_importaddress + solvable_after_importaddress + unseen_anytime + unsolvable_after_importaddress, 0)

        importlist = []
        for i in compressed_spendable_address + uncompressed_spendable_address + compressed_solvable_address + uncompressed_solvable_address:
            v = self.nodes[0].validateaddress(i)
            if (v['isscript']):
                bare = hex_str_to_bytes(v['hex'])
                importlist.append(bytes_to_hex_str(bare))
                importlist.append(bytes_to_hex_str(CScript([OP_0, sha256(bare)])))
            else:
                pubkey = hex_str_to_bytes(v['pubkey'])
                p2pk = CScript([pubkey, OP_CHECKSIG])
                p2pkh = CScript([OP_DUP, OP_HASH160, hash160(pubkey), OP_EQUALVERIFY, OP_CHECKSIG])
                importlist.append(bytes_to_hex_str(p2pk))
                importlist.append(bytes_to_hex_str(p2pkh))
                importlist.append(bytes_to_hex_str(CScript([OP_0, hash160(pubkey)])))
                importlist.append(bytes_to_hex_str(CScript([OP_0, sha256(p2pk)])))
                importlist.append(bytes_to_hex_str(CScript([OP_0, sha256(p2pkh)])))

        importlist.append(bytes_to_hex_str(unsolvablep2pkh))
        importlist.append(bytes_to_hex_str(unsolvablep2wshp2pkh))
        importlist.append(bytes_to_hex_str(op1))
        importlist.append(bytes_to_hex_str(p2wshop1))

        for i in importlist:
            # import all generated addresses. The wallet already has the private keys for some of these, so catch JSON RPC
            # exceptions and continue.
            try_rpc(-4, "The wallet already contains the private key for this address or script", self.nodes[0].importaddress, i, "", False, True)

        self.nodes[0].importaddress(script_to_p2sh(op0)) # import OP_0 as address only
        self.nodes[0].importaddress(multisig_without_privkey_address) # Test multisig_without_privkey

        spendable_txid.append(self.mine_and_test_listunspent(spendable_anytime + spendable_after_importaddress, 2))
        solvable_txid.append(self.mine_and_test_listunspent(solvable_anytime + solvable_after_importaddress, 1))
        self.mine_and_test_listunspent(unsolvable_after_importaddress, 1)
        self.mine_and_test_listunspent(unseen_anytime, 0)

        # addwitnessaddress should refuse to return a witness address if an uncompressed key is used
        # note that no witness address should be returned by unsolvable addresses
        for i in uncompressed_spendable_address + uncompressed_solvable_address + unknown_address + unsolvable_address:
            assert_raises_rpc_error(-4, "Public key or redeemscript not known to wallet, or the key is uncompressed", self.nodes[0].addwitnessaddress, i)

        # addwitnessaddress should return a witness addresses even if keys are not in the wallet
        self.nodes[0].addwitnessaddress(multisig_without_privkey_address)

        for i in compressed_spendable_address + compressed_solvable_address:
            witaddress = self.nodes[0].addwitnessaddress(i)
            # addwitnessaddress should return the same address if it is a known P2SH-witness address
            assert_equal(witaddress, self.nodes[0].addwitnessaddress(witaddress))

        spendable_txid.append(self.mine_and_test_listunspent(spendable_anytime + spendable_after_importaddress, 2))
        solvable_txid.append(self.mine_and_test_listunspent(solvable_anytime + solvable_after_importaddress, 1))
        self.mine_and_test_listunspent(unsolvable_after_importaddress, 1)
        self.mine_and_test_listunspent(unseen_anytime, 0)

        # Repeat some tests. This time we don't add witness scripts with importaddress
        # Import a compressed key and an uncompressed key, generate some multisig addresses
        self.nodes[0].importprivkey("927pw6RW8ZekycnXqBQ2JS5nPyo1yRfGNN8oq74HeddWSpafDJH")
        uncompressed_spendable_address = ["mguN2vNSCEUh6rJaXoAVwY3YZwZvEmf5xi"]
        self.nodes[0].importprivkey("cMcrXaaUC48ZKpcyydfFo8PxHAjpsYLhdsp6nmtB3E2ER9UUHWnw")
        compressed_spendable_address = ["n1UNmpmbVUJ9ytXYXiurmGPQ3TRrXqPWKL"]

        self.nodes[0].importpubkey(pubkeys[5])
        compressed_solvable_address = [key_to_p2pkh(pubkeys[5])]
        self.nodes[0].importpubkey(pubkeys[6])
        uncompressed_solvable_address = [key_to_p2pkh(pubkeys[6])]

        spendable_after_addwitnessaddress = []      # These outputs should be seen after importaddress
        solvable_after_addwitnessaddress=[]         # These outputs should be seen after importaddress but not spendable
        unseen_anytime = []                         # These outputs should never be seen
        solvable_anytime = []                       # These outputs should be solvable after importpubkey
        unseen_anytime = []                         # These outputs should never be seen

        uncompressed_spendable_address.append(self.nodes[0].addmultisigaddress(2, [uncompressed_spendable_address[0], compressed_spendable_address[0]])['address'])
        uncompressed_spendable_address.append(self.nodes[0].addmultisigaddress(2, [uncompressed_spendable_address[0], uncompressed_spendable_address[0]])['address'])
        compressed_spendable_address.append(self.nodes[0].addmultisigaddress(2, [compressed_spendable_address[0], compressed_spendable_address[0]])['address'])
        uncompressed_solvable_address.append(self.nodes[0].addmultisigaddress(2, [compressed_solvable_address[0], uncompressed_solvable_address[0]])['address'])
        compressed_solvable_address.append(self.nodes[0].addmultisigaddress(2, [compressed_spendable_address[0], compressed_solvable_address[0]])['address'])

        premature_witaddress = []

        for i in compressed_spendable_address:
            v = self.nodes[0].validateaddress(i)
            if (v['isscript']):
                [bare, p2sh, p2wsh, p2sh_p2wsh] = self.p2sh_address_to_script(v)
                # P2WSH and P2SH(P2WSH) multisig with compressed keys are spendable after addwitnessaddress
                spendable_after_addwitnessaddress.extend([p2wsh, p2sh_p2wsh])
                premature_witaddress.append(script_to_p2sh(p2wsh))
            else:
                [p2wpkh, p2sh_p2wpkh, p2pk, p2pkh, p2sh_p2pk, p2sh_p2pkh, p2wsh_p2pk, p2wsh_p2pkh, p2sh_p2wsh_p2pk, p2sh_p2wsh_p2pkh] = self.p2pkh_address_to_script(v)
                # P2WPKH, P2SH_P2WPKH are always spendable
                spendable_anytime.extend([p2wpkh, p2sh_p2wpkh])

        for i in uncompressed_spendable_address + uncompressed_solvable_address:
            v = self.nodes[0].validateaddress(i)
            if (v['isscript']):
                [bare, p2sh, p2wsh, p2sh_p2wsh] = self.p2sh_address_to_script(v)
                # P2WSH and P2SH(P2WSH) multisig with uncompressed keys are never seen
                unseen_anytime.extend([p2wsh, p2sh_p2wsh])
            else:
                [p2wpkh, p2sh_p2wpkh, p2pk, p2pkh, p2sh_p2pk, p2sh_p2pkh, p2wsh_p2pk, p2wsh_p2pkh, p2sh_p2wsh_p2pk, p2sh_p2wsh_p2pkh] = self.p2pkh_address_to_script(v)
                # P2WPKH, P2SH_P2WPKH with uncompressed keys are never seen
                unseen_anytime.extend([p2wpkh, p2sh_p2wpkh])

        for i in compressed_solvable_address:
            v = self.nodes[0].validateaddress(i)
            if (v['isscript']):
                # P2WSH multisig without private key are seen after addwitnessaddress
                [bare, p2sh, p2wsh, p2sh_p2wsh] = self.p2sh_address_to_script(v)
                solvable_after_addwitnessaddress.extend([p2wsh, p2sh_p2wsh])
                premature_witaddress.append(script_to_p2sh(p2wsh))
            else:
                [p2wpkh, p2sh_p2wpkh, p2pk, p2pkh, p2sh_p2pk, p2sh_p2pkh, p2wsh_p2pk, p2wsh_p2pkh, p2sh_p2wsh_p2pk, p2sh_p2wsh_p2pkh] = self.p2pkh_address_to_script(v)
                # P2SH_P2PK, P2SH_P2PKH with compressed keys are always solvable
                solvable_anytime.extend([p2wpkh, p2sh_p2wpkh])

        self.mine_and_test_listunspent(spendable_anytime, 2)
        self.mine_and_test_listunspent(solvable_anytime, 1)
        self.mine_and_test_listunspent(spendable_after_addwitnessaddress + solvable_after_addwitnessaddress + unseen_anytime, 0)

        # addwitnessaddress should refuse to return a witness address if an uncompressed key is used
        # note that a multisig address returned by addmultisigaddress is not solvable until it is added with importaddress
        # premature_witaddress are not accepted until the script is added with addwitnessaddress first
        for i in uncompressed_spendable_address + uncompressed_solvable_address + premature_witaddress:
            # This will raise an exception
            assert_raises_rpc_error(-4, "Public key or redeemscript not known to wallet, or the key is uncompressed", self.nodes[0].addwitnessaddress, i)

        # after importaddress it should pass addwitnessaddress
        v = self.nodes[0].validateaddress(compressed_solvable_address[1])
        self.nodes[0].importaddress(v['hex'],"",False,True)
        for i in compressed_spendable_address + compressed_solvable_address + premature_witaddress:
            witaddress = self.nodes[0].addwitnessaddress(i)
            assert_equal(witaddress, self.nodes[0].addwitnessaddress(witaddress))

        spendable_txid.append(self.mine_and_test_listunspent(spendable_after_addwitnessaddress + spendable_anytime, 2))
        solvable_txid.append(self.mine_and_test_listunspent(solvable_after_addwitnessaddress + solvable_anytime, 1))
        self.mine_and_test_listunspent(unseen_anytime, 0)

        # Check that createrawtransaction/decoderawtransaction with non-v0 Bech32 works
        v1_addr = program_to_witness(1, [3,5])
        v1_tx = self.nodes[0].createrawtransaction([getutxo(spendable_txid[0])],{v1_addr: 1})
        v1_decoded = self.nodes[1].decoderawtransaction(v1_tx)
        assert_equal(v1_decoded['vout'][0]['scriptPubKey']['addresses'][0], v1_addr)
        assert_equal(v1_decoded['vout'][0]['scriptPubKey']['hex'], "51020305")

        # Check that spendable outputs are really spendable
        self.create_and_mine_tx_from_txids(spendable_txid)

        # import all the private keys so solvable addresses become spendable
        self.nodes[0].importprivkey("cPiM8Ub4heR9NBYmgVzJQiUH1if44GSBGiqaeJySuL2BKxubvgwb")
        self.nodes[0].importprivkey("cPpAdHaD6VoYbW78kveN2bsvb45Q7G5PhaPApVUGwvF8VQ9brD97")
        self.nodes[0].importprivkey("91zqCU5B9sdWxzMt1ca3VzbtVm2YM6Hi5Rxn4UDtxEaN9C9nzXV")
        self.nodes[0].importprivkey("cPQFjcVRpAUBG8BA9hzr2yEzHwKoMgLkJZBBtK9vJnvGJgMjzTbd")
        self.nodes[0].importprivkey("cQGtcm34xiLjB1v7bkRa4V3aAc9tS2UTuBZ1UnZGeSeNy627fN66")
        self.nodes[0].importprivkey("cTW5mR5M45vHxXkeChZdtSPozrFwFgmEvTNnanCW6wrqwaCZ1X7K")
        self.create_and_mine_tx_from_txids(solvable_txid)

        # Test that importing native P2WPKH/P2WSH scripts works
        for use_p2wsh in [False, True]:
            if use_p2wsh:
                scriptPubKey = "00203a59f3f56b713fdcf5d1a57357f02c44342cbf306ffe0c4741046837bf90561a"
                transaction = "01000000000100e1f505000000002200203a59f3f56b713fdcf5d1a57357f02c44342cbf306ffe0c4741046837bf90561a00000000"
            else:
                scriptPubKey = "a9142f8c469c2f0084c48e11f998ffbe7efa7549f26d87"
                transaction = "01000000000100e1f5050000000017a9142f8c469c2f0084c48e11f998ffbe7efa7549f26d8700000000"

            self.nodes[1].importaddress(scriptPubKey, "", False)
            rawtxfund = self.nodes[1].fundrawtransaction(transaction)['hex']
            rawtxfund = self.nodes[1].signrawtransaction(rawtxfund)["hex"]
            txid = self.nodes[1].sendrawtransaction(rawtxfund)

            assert_equal(self.nodes[1].gettransaction(txid, True)["txid"], txid)
            assert_equal(self.nodes[1].listtransactions("*", 1, 0, True)[0]["txid"], txid)

            # Assert it is properly saved
            self.stop_node(1)
            self.start_node(1)
            assert_equal(self.nodes[1].gettransaction(txid, True)["txid"], txid)
            assert_equal(self.nodes[1].listtransactions("*", 1, 0, True)[0]["txid"], txid)

    def mine_and_test_listunspent(self, script_list, ismine):
        utxo = find_unspent(self.nodes[0], 50)
        tx = CTransaction()
        tx.vin.append(CTxIn(COutPoint(int('0x'+utxo['txid'],0), utxo['vout'])))
        for i in script_list:
            tx.vout.append(CTxOut(10000000, i))
        tx.rehash()
        signresults = self.nodes[0].signrawtransaction(bytes_to_hex_str(tx.serialize_without_witness()))['hex']
        txid = self.nodes[0].sendrawtransaction(signresults, True)
        self.nodes[0].generate(1)
        sync_blocks(self.nodes)
        watchcount = 0
        spendcount = 0
        for i in self.nodes[0].listunspent():
            if (i['txid'] == txid):
                watchcount += 1
                if (i['spendable'] == True):
                    spendcount += 1
        if (ismine == 2):
            assert_equal(spendcount, len(script_list))
        elif (ismine == 1):
            assert_equal(watchcount, len(script_list))
            assert_equal(spendcount, 0)
        else:
            assert_equal(watchcount, 0)
        return txid

    def p2sh_address_to_script(self,v):
        bare = CScript(hex_str_to_bytes(v['hex']))
        p2sh = CScript(hex_str_to_bytes(v['scriptPubKey']))
        p2wsh = CScript([OP_0, sha256(bare)])
        p2sh_p2wsh = CScript([OP_HASH160, hash160(p2wsh), OP_EQUAL])
        return([bare, p2sh, p2wsh, p2sh_p2wsh])

    def p2pkh_address_to_script(self,v):
        pubkey = hex_str_to_bytes(v['pubkey'])
        p2wpkh = CScript([OP_0, hash160(pubkey)])
        p2sh_p2wpkh = CScript([OP_HASH160, hash160(p2wpkh), OP_EQUAL])
        p2pk = CScript([pubkey, OP_CHECKSIG])
        p2pkh = CScript(hex_str_to_bytes(v['scriptPubKey']))
        p2sh_p2pk = CScript([OP_HASH160, hash160(p2pk), OP_EQUAL])
        p2sh_p2pkh = CScript([OP_HASH160, hash160(p2pkh), OP_EQUAL])
        p2wsh_p2pk = CScript([OP_0, sha256(p2pk)])
        p2wsh_p2pkh = CScript([OP_0, sha256(p2pkh)])
        p2sh_p2wsh_p2pk = CScript([OP_HASH160, hash160(p2wsh_p2pk), OP_EQUAL])
        p2sh_p2wsh_p2pkh = CScript([OP_HASH160, hash160(p2wsh_p2pkh), OP_EQUAL])
        return [p2wpkh, p2sh_p2wpkh, p2pk, p2pkh, p2sh_p2pk, p2sh_p2pkh, p2wsh_p2pk, p2wsh_p2pkh, p2sh_p2wsh_p2pk, p2sh_p2wsh_p2pkh]

    def create_and_mine_tx_from_txids(self, txids, success = True):
        tx = CTransaction()
        for i in txids:
            txtmp = CTransaction()
            txraw = self.nodes[0].getrawtransaction(i)
            f = BytesIO(hex_str_to_bytes(txraw))
            txtmp.deserialize(f)
            for j in range(len(txtmp.vout)):
                tx.vin.append(CTxIn(COutPoint(int('0x'+i,0), j)))
        tx.vout.append(CTxOut(0, CScript()))
        tx.rehash()
        signresults = self.nodes[0].signrawtransaction(bytes_to_hex_str(tx.serialize_without_witness()))['hex']
        self.nodes[0].sendrawtransaction(signresults, True)
        self.nodes[0].generate(1)
        sync_blocks(self.nodes)


if __name__ == '__main__':
    SegWitTest().main()<|MERGE_RESOLUTION|>--- conflicted
+++ resolved
@@ -278,13 +278,6 @@
         assert(txid2 in template_txids)
         assert(txid3 in template_txids)
 
-<<<<<<< HEAD
-        # Check that hash is properly reported in mempool entry
-        assert_equal(int(self.nodes[0].getmempoolentry(txid3)["hash"], 16), tx.calc_sha256(True))
-
-        # Check that wtxid is properly reported in mempool entry
-        assert_equal(int(self.nodes[0].getmempoolentry(txid3)["wtxid"], 16), tx.calc_sha256(True))
-=======
         # Check that hash is properly reported in mempool entry (txid3)
         assert_equal(int(self.nodes[0].getmempoolentry(txid3)["hash"], 16), tx3.calc_sha256(True))
 
@@ -294,7 +287,6 @@
         # Check that weight and size (actually vsize) are properly reported in mempool entry (txid3)
         assert_equal(self.nodes[0].getmempoolentry(txid3)["size"], (self.nodes[0].getmempoolentry(txid3)["weight"] + 3) // 4)
         assert_equal(self.nodes[0].getmempoolentry(txid3)["weight"], len(tx3.serialize_without_witness())*3 + len(tx3.serialize_with_witness()))
->>>>>>> 98063342
 
         # Mine a block to clear the gbt cache again.
         self.nodes[0].generate(1)
