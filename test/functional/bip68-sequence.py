--- conflicted
+++ resolved
@@ -19,12 +19,7 @@
 class BIP68Test(BitcoinTestFramework):
     def set_test_params(self):
         self.num_nodes = 2
-<<<<<<< HEAD
-        self.setup_clean_chain = False
         self.extra_args = [["-blockprioritysize=0"], ["-blockprioritysize=0", "-acceptnonstdtxn=0"]]
-=======
-        self.extra_args = [[], ["-acceptnonstdtxn=0"]]
->>>>>>> 78c65c3b
 
     def run_test(self):
         self.relayfee = self.nodes[0].getnetworkinfo()["relayfee"]
