--- conflicted
+++ resolved
@@ -60,18 +60,12 @@
             out['txoutset_hash'], 'd4b614f476b99a6e569973bf1c0120d88b1a168076f8ce25691fb41dd1cef149')
         assert_equal(out['nchaintx'], 101)
 
-<<<<<<< HEAD
-        # Specifying a path to an existing or invalid file will fail.
+        self.log.info("Test that a path to an existing or invalid file will fail")
         assert_raises_rpc_error(
-            -8, '{} already exists'.format(FILENAME),  node.dumptxoutset, FILENAME)
+            -8, '{} already exists'.format(filename),  node.dumptxoutset, filename)
         invalid_path = str(Path(node.datadir) / "invalid" / "path")
         assert_raises_rpc_error(
             -8, "Couldn't open file {}.incomplete for writing".format(invalid_path), node.dumptxoutset, invalid_path)
-
-=======
-        self.log.info("Test that a path to an existing file will fail")
-        assert_raises_rpc_error(
-            -8, '{} already exists'.format(filename),  node.dumptxoutset, filename)
 
         if params.get('format') == ():
             with open(expected_path, 'r', encoding='utf-8') as f:
@@ -110,7 +104,6 @@
         # Other failing tests
         assert_raises_rpc_error(
             -8, 'unable to find item \'sample\'',  node.dumptxoutset, path='xxx', format=['sample'])
->>>>>>> 1053636d
 
 if __name__ == '__main__':
     DumptxoutsetTest().main()