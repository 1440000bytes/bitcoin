#!/usr/bin/env python3
# Copyright (c) 2014-2017 The Bitcoin Core developers
# Distributed under the MIT software license, see the accompanying
# file COPYING or http://www.opensource.org/licenses/mit-license.php.
"""Run regression test suite.

This module calls down into individual test cases via subprocess. It will
forward all unrecognized arguments onto the individual test scripts.

Functional tests are disabled on Windows by default. Use --force to run them anyway.

For a description of arguments recognized by test scripts, see
`test/functional/test_framework/test_framework.py:BitcoinTestFramework.main`.

"""

import argparse
from collections import deque
import configparser
import datetime
import os
import time
import shutil
import signal
import sys
import subprocess
import tempfile
import re
import logging

# Formatting. Default colors to empty strings.
BOLD, BLUE, RED, GREY = ("", ""), ("", ""), ("", ""), ("", "")
try:
    # Make sure python thinks it can write unicode to its stdout
    "\u2713".encode("utf_8").decode(sys.stdout.encoding)
    TICK = "✓ "
    CROSS = "✖ "
    CIRCLE = "○ "
except UnicodeDecodeError:
    TICK = "P "
    CROSS = "x "
    CIRCLE = "o "

if os.name == 'posix':
    # primitive formatting on supported
    # terminal via ANSI escape sequences:
    BOLD = ('\033[0m', '\033[1m')
    BLUE = ('\033[0m', '\033[0;34m')
    RED = ('\033[0m', '\033[0;31m')
    GREY = ('\033[0m', '\033[1;30m')

TEST_EXIT_PASSED = 0
TEST_EXIT_SKIPPED = 77

BASE_SCRIPTS= [
    # Scripts that are run by the travis build process.
    # Longest test should go first, to favor running tests in parallel
    'wallet_hd.py',
    'wallet_backup.py',
    # vv Tests less than 5m vv
    'feature_block.py',
    'rpc_fundrawtransaction.py',
    'p2p_compactblocks.py',
    'feature_segwit.py',
    # vv Tests less than 2m vv
    'wallet_basic.py',
    'wallet_accounts.py',
    'p2p_segwit.py',
    'wallet_dump.py',
    'rpc_listtransactions.py',
    # vv Tests less than 60s vv
    'p2p_sendheaders.py',
    'wallet_zapwallettxes.py',
    'wallet_importmulti.py',
    'mempool_limit.py',
    'rpc_txoutproof.py',
    'wallet_listreceivedby.py',
    'wallet_abandonconflict.py',
    'feature_csv_activation.py',
    'rpc_rawtransaction.py',
    'wallet_address_types.py',
    'feature_reindex.py',
    # vv Tests less than 30s vv
    'wallet_keypool_topup.py',
    'interface_zmq.py',
    'interface_bitcoin_cli.py',
    'mempool_resurrect.py',
    'wallet_sweepprivkeys.py',
    'wallet_txn_doublespend.py --mineblock',
    'wallet_txn_clone.py',
    'wallet_txn_clone.py --segwit',
    'rpc_getchaintips.py',
    'interface_rest.py',
    'mempool_spend_coinbase.py',
    'mempool_reorg.py',
    'mempool_persist.py',
    'wallet_multiwallet.py',
    'wallet_multiwallet.py --usecli',
    'interface_http.py',
    'rpc_users.py',
    'feature_proxy.py',
    'rpc_signrawtransaction.py',
    'p2p_disconnect_ban.py',
    'rpc_decodescript.py',
    'rpc_blockchain.py',
    'rpc_deprecated.py',
    'wallet_disable.py',
    'rpc_net.py',
    'wallet_keypool.py',
    'p2p_mempool.py',
    'mining_prioritisetransaction.py',
    'p2p_invalid_block.py',
    'p2p_invalid_tx.py',
    'feature_versionbits_warning.py',
    'rpc_preciousblock.py',
    'wallet_importprunedfunds.py',
    'rpc_signmessage.py',
    'feature_nulldummy.py',
    'sort_multisig.py',
    'wallet_import_rescan.py',
    'mining_basic.py',
    'wallet_bumpfee.py',
    'rpc_named_arguments.py',
    'wallet_listsinceblock.py',
    'p2p_leak.py',
    'wallet_encryption.py',
    'feature_dersig.py',
    'feature_cltv.py',
    'rpc_uptime.py',
    'wallet_resendwallettransactions.py',
    'feature_minchainwork.py',
    'p2p_fingerprint.py',
    'feature_uacomment.py',
    'p2p_unrequested_blocks.py',
<<<<<<< HEAD
    'rpc_scantxoutset.py',
=======
    'rpc_getsignaturehash.py',
>>>>>>> 1cbb9715
    'feature_logging.py',
    'p2p_node_network_limited.py',
    'feature_config_args.py',
    'feature_help.py',
    # Don't append tests at the end to avoid merge conflicts
    # Put them in a random line within the section that fits their approximate run-time
]

EXTENDED_SCRIPTS = [
    # These tests are not run by the travis build process.
    # Longest test should go first, to favor running tests in parallel
    'feature_pruning.py',
    # vv Tests less than 20m vv
    'feature_fee_estimation.py',
    # vv Tests less than 5m vv
    'feature_maxuploadtarget.py',
    'mempool_packages.py',
    'feature_dbcrash.py',
    # vv Tests less than 2m vv
    'feature_bip68_sequence.py',
    'mining_getblocktemplate_longpoll.py',
    'p2p_timeouts.py',
    # vv Tests less than 60s vv
    'feature_bip9_softforks.py',
    'p2p_feefilter.py',
    'rpc_bind.py',
    # vv Tests less than 30s vv
    'feature_assumevalid.py',
    'example_test.py',
    'wallet_txn_doublespend.py',
    'wallet_txn_clone.py --mineblock',
    'feature_notifications.py',
    'rpc_invalidateblock.py',
    'feature_rbf.py',
]

# Place EXTENDED_SCRIPTS first since it has the 3 longest running tests
ALL_SCRIPTS = EXTENDED_SCRIPTS + BASE_SCRIPTS

NON_SCRIPTS = [
    # These are python files that live in the functional tests directory, but are not test scripts.
    "combine_logs.py",
    "create_cache.py",
    "test_runner.py",
]

def main():
    # Parse arguments and pass through unrecognised args
    parser = argparse.ArgumentParser(add_help=False,
                                     usage='%(prog)s [test_runner.py options] [script options] [scripts]',
                                     description=__doc__,
                                     epilog='''
    Help text and arguments for individual test script:''',
                                     formatter_class=argparse.RawTextHelpFormatter)
    parser.add_argument('--combinedlogslen', '-c', type=int, default=0, help='print a combined log (of length n lines) from all test nodes and test framework to the console on failure.')
    parser.add_argument('--coverage', action='store_true', help='generate a basic coverage report for the RPC interface')
    parser.add_argument('--exclude', '-x', help='specify a comma-separated-list of scripts to exclude.')
    parser.add_argument('--extended', action='store_true', help='run the extended test suite in addition to the basic tests')
    parser.add_argument('--force', '-f', action='store_true', help='run tests even on platforms where they are disabled by default (e.g. windows).')
    parser.add_argument('--help', '-h', '-?', action='store_true', help='print help text and exit')
    parser.add_argument('--jobs', '-j', type=int, default=4, help='how many test scripts to run in parallel. Default=4.')
    parser.add_argument('--keepcache', '-k', action='store_true', help='the default behavior is to flush the cache directory on startup. --keepcache retains the cache from the previous testrun.')
    parser.add_argument('--quiet', '-q', action='store_true', help='only print results summary and failure logs')
    parser.add_argument('--tmpdirprefix', '-t', default=tempfile.gettempdir(), help="Root directory for datadirs")
    parser.add_argument('--failfast', action='store_true', help='stop execution after the first test failure')
    args, unknown_args = parser.parse_known_args()

    # args to be passed on always start with two dashes; tests are the remaining unknown args
    tests = [arg for arg in unknown_args if arg[:2] != "--"]
    passon_args = [arg for arg in unknown_args if arg[:2] == "--"]

    # Read config generated by configure.
    config = configparser.ConfigParser()
    configfile = os.path.abspath(os.path.dirname(__file__)) + "/../config.ini"
    config.read_file(open(configfile))

    passon_args.append("--configfile=%s" % configfile)

    # Set up logging
    logging_level = logging.INFO if args.quiet else logging.DEBUG
    logging.basicConfig(format='%(message)s', level=logging_level)

    # Create base test directory
    tmpdir = "%s/bitcoin_test_runner_%s" % (args.tmpdirprefix, datetime.datetime.now().strftime("%Y%m%d_%H%M%S"))
    os.makedirs(tmpdir)

    logging.debug("Temporary test directory at %s" % tmpdir)

    enable_wallet = config["components"].getboolean("ENABLE_WALLET")
    enable_cli = config["components"].getboolean("ENABLE_CLI")
    enable_bitcoind = config["components"].getboolean("ENABLE_BITCOIND")

    if config["environment"]["EXEEXT"] == ".exe" and not args.force:
        # https://github.com/bitcoin/bitcoin/commit/d52802551752140cf41f0d9a225a43e84404d3e9
        # https://github.com/bitcoin/bitcoin/pull/5677#issuecomment-136646964
        print("Tests currently disabled on Windows by default. Use --force option to enable")
        sys.exit(0)

    if not (enable_wallet and enable_cli and enable_bitcoind):
        print("No functional tests to run. Wallet, cli, and bitcoind must all be enabled")
        print("Rerun `configure` with -enable-wallet, -with-utils and -with-daemon and rerun make")
        sys.exit(0)

    # Build list of tests
    if tests:
        # Individual tests have been specified. Run specified tests that exist
        # in the ALL_SCRIPTS list. Accept the name with or without .py extension.
        tests = [re.sub("\.py$", "", t) + ".py" for t in tests]
        test_list = []
        for t in tests:
            if t in ALL_SCRIPTS:
                test_list.append(t)
            else:
                print("{}WARNING!{} Test '{}' not found in full test list.".format(BOLD[1], BOLD[0], t))
    else:
        # No individual tests have been specified.
        # Run all base tests, and optionally run extended tests.
        test_list = BASE_SCRIPTS
        if args.extended:
            # place the EXTENDED_SCRIPTS first since the three longest ones
            # are there and the list is shorter
            test_list = EXTENDED_SCRIPTS + test_list

    # Remove the test cases that the user has explicitly asked to exclude.
    if args.exclude:
        tests_excl = [re.sub("\.py$", "", t) + ".py" for t in args.exclude.split(',')]
        for exclude_test in tests_excl:
            if exclude_test in test_list:
                test_list.remove(exclude_test)
            else:
                print("{}WARNING!{} Test '{}' not found in current test list.".format(BOLD[1], BOLD[0], exclude_test))

    if not test_list:
        print("No valid test scripts specified. Check that your test is in one "
              "of the test lists in test_runner.py, or run test_runner.py with no arguments to run all tests")
        sys.exit(0)

    if args.help:
        # Print help for test_runner.py, then print help of the first script (with args removed) and exit.
        parser.print_help()
        subprocess.check_call([(config["environment"]["SRCDIR"] + '/test/functional/' + test_list[0].split()[0])] + ['-h'])
        sys.exit(0)

    check_script_list(config["environment"]["SRCDIR"])
    check_script_prefixes()

    if not args.keepcache:
        shutil.rmtree("%s/test/cache" % config["environment"]["BUILDDIR"], ignore_errors=True)

    run_tests(
        test_list,
        config["environment"]["SRCDIR"],
        config["environment"]["BUILDDIR"],
        config["environment"]["EXEEXT"],
        tmpdir,
        jobs=args.jobs,
        enable_coverage=args.coverage,
        args=passon_args,
        combined_logs_len=args.combinedlogslen,
        failfast=args.failfast,
    )

def run_tests(test_list, src_dir, build_dir, exeext, tmpdir, jobs=1, enable_coverage=False, args=None, combined_logs_len=0, failfast=False):
    args = args or []

    # Warn if bitcoind is already running (unix only)
    try:
        if subprocess.check_output(["pidof", "bitcoind"]) is not None:
            print("%sWARNING!%s There is already a bitcoind process running on this system. Tests may fail unexpectedly due to resource contention!" % (BOLD[1], BOLD[0]))
    except (OSError, subprocess.SubprocessError):
        pass

    # Warn if there is a cache directory
    cache_dir = "%s/test/cache" % build_dir
    if os.path.isdir(cache_dir):
        print("%sWARNING!%s There is a cache directory here: %s. If tests fail unexpectedly, try deleting the cache directory." % (BOLD[1], BOLD[0], cache_dir))

    #Set env vars
    if "BITCOIND" not in os.environ:
        os.environ["BITCOIND"] = build_dir + '/src/bitcoind' + exeext
        os.environ["BITCOINCLI"] = build_dir + '/src/bitcoin-cli' + exeext

    tests_dir = src_dir + '/test/functional/'

    flags = ["--srcdir={}/src".format(build_dir)] + args
    flags.append("--cachedir=%s" % cache_dir)

    if enable_coverage:
        coverage = RPCCoverage()
        flags.append(coverage.flag)
        logging.debug("Initializing coverage directory at %s" % coverage.dir)
    else:
        coverage = None

    if len(test_list) > 1 and jobs > 1:
        # Populate cache
        try:
            subprocess.check_output([tests_dir + 'create_cache.py'] + flags + ["--tmpdir=%s/cache" % tmpdir])
        except subprocess.CalledProcessError as e:
            sys.stdout.buffer.write(e.output)
            raise

    #Run Tests
    job_queue = TestHandler(jobs, tests_dir, tmpdir, test_list, flags)
    time0 = time.time()
    test_results = []

    max_len_name = len(max(test_list, key=len))

    for _ in range(len(test_list)):
        test_result, testdir, stdout, stderr = job_queue.get_next()
        test_results.append(test_result)

        if test_result.status == "Passed":
            logging.debug("\n%s%s%s passed, Duration: %s s" % (BOLD[1], test_result.name, BOLD[0], test_result.time))
        elif test_result.status == "Skipped":
            logging.debug("\n%s%s%s skipped" % (BOLD[1], test_result.name, BOLD[0]))
        else:
            print("\n%s%s%s failed, Duration: %s s\n" % (BOLD[1], test_result.name, BOLD[0], test_result.time))
            print(BOLD[1] + 'stdout:\n' + BOLD[0] + stdout + '\n')
            print(BOLD[1] + 'stderr:\n' + BOLD[0] + stderr + '\n')
            if combined_logs_len and os.path.isdir(testdir):
                # Print the final `combinedlogslen` lines of the combined logs
                print('{}Combine the logs and print the last {} lines ...{}'.format(BOLD[1], combined_logs_len, BOLD[0]))
                print('\n============')
                print('{}Combined log for {}:{}'.format(BOLD[1], testdir, BOLD[0]))
                print('============\n')
                combined_logs, _ = subprocess.Popen([os.path.join(tests_dir, 'combine_logs.py'), '-c', testdir], universal_newlines=True, stdout=subprocess.PIPE).communicate()
                print("\n".join(deque(combined_logs.splitlines(), combined_logs_len)))

            if failfast:
                logging.debug("Early exiting after test failure")
                break

    print_results(test_results, max_len_name, (int(time.time() - time0)))

    if coverage:
        coverage.report_rpc_coverage()

        logging.debug("Cleaning up coverage data")
        coverage.cleanup()

    # Clear up the temp directory if all subdirectories are gone
    if not os.listdir(tmpdir):
        os.rmdir(tmpdir)

    all_passed = all(map(lambda test_result: test_result.was_successful, test_results))

    # This will be a no-op unless failfast is True in which case there may be dangling
    # processes which need to be killed.
    job_queue.kill_and_join()

    sys.exit(not all_passed)

def print_results(test_results, max_len_name, runtime):
    results = "\n" + BOLD[1] + "%s | %s | %s\n\n" % ("TEST".ljust(max_len_name), "STATUS   ", "DURATION") + BOLD[0]

    test_results.sort(key=lambda result: result.name.lower())
    all_passed = True
    time_sum = 0

    for test_result in test_results:
        all_passed = all_passed and test_result.was_successful
        time_sum += test_result.time
        test_result.padding = max_len_name
        results += str(test_result)

    status = TICK + "Passed" if all_passed else CROSS + "Failed"
    results += BOLD[1] + "\n%s | %s | %s s (accumulated) \n" % ("ALL".ljust(max_len_name), status.ljust(9), time_sum) + BOLD[0]
    results += "Runtime: %s s\n" % (runtime)
    print(results)

class TestHandler:
    """
    Trigger the test scripts passed in via the list.
    """

    def __init__(self, num_tests_parallel, tests_dir, tmpdir, test_list=None, flags=None):
        assert(num_tests_parallel >= 1)
        self.num_jobs = num_tests_parallel
        self.tests_dir = tests_dir
        self.tmpdir = tmpdir
        self.test_list = test_list
        self.flags = flags
        self.num_running = 0
        # In case there is a graveyard of zombie bitcoinds, we can apply a
        # pseudorandom offset to hopefully jump over them.
        # (625 is PORT_RANGE/MAX_NODES)
        self.portseed_offset = int(time.time() * 1000) % 625
        self.jobs = []

    def get_next(self):
        while self.num_running < self.num_jobs and self.test_list:
            # Add tests
            self.num_running += 1
            t = self.test_list.pop(0)
            portseed = len(self.test_list) + self.portseed_offset
            portseed_arg = ["--portseed={}".format(portseed)]
            log_stdout = tempfile.SpooledTemporaryFile(max_size=2**16)
            log_stderr = tempfile.SpooledTemporaryFile(max_size=2**16)
            test_argv = t.split()
            testdir = "{}/{}_{}".format(self.tmpdir, re.sub(".py$", "", test_argv[0]), portseed)
            tmpdir_arg = ["--tmpdir={}".format(testdir)]
            self.jobs.append((t,
                              time.time(),
                              subprocess.Popen([self.tests_dir + test_argv[0]] + test_argv[1:] + self.flags + portseed_arg + tmpdir_arg,
                                               universal_newlines=True,
                                               stdout=log_stdout,
                                               stderr=log_stderr),
                              testdir,
                              log_stdout,
                              log_stderr))
        if not self.jobs:
            raise IndexError('pop from empty list')
        while True:
            # Return first proc that finishes
            time.sleep(.5)
            for j in self.jobs:
                (name, time0, proc, testdir, log_out, log_err) = j
                if os.getenv('TRAVIS') == 'true' and int(time.time() - time0) > 20 * 60:
                    # In travis, timeout individual tests after 20 minutes (to stop tests hanging and not
                    # providing useful output.
                    proc.send_signal(signal.SIGINT)
                if proc.poll() is not None:
                    log_out.seek(0), log_err.seek(0)
                    [stdout, stderr] = [l.read().decode('utf-8') for l in (log_out, log_err)]
                    log_out.close(), log_err.close()
                    if proc.returncode == TEST_EXIT_PASSED and stderr == "":
                        status = "Passed"
                    elif proc.returncode == TEST_EXIT_SKIPPED:
                        status = "Skipped"
                    else:
                        status = "Failed"
                    self.num_running -= 1
                    self.jobs.remove(j)

                    return TestResult(name, status, int(time.time() - time0)), testdir, stdout, stderr
            print('.', end='', flush=True)

    def kill_and_join(self):
        """Send SIGKILL to all jobs and block until all have ended."""
        procs = [i[2] for i in self.jobs]

        for proc in procs:
            proc.kill()

        for proc in procs:
            proc.wait()


class TestResult():
    def __init__(self, name, status, time):
        self.name = name
        self.status = status
        self.time = time
        self.padding = 0

    def __repr__(self):
        if self.status == "Passed":
            color = BLUE
            glyph = TICK
        elif self.status == "Failed":
            color = RED
            glyph = CROSS
        elif self.status == "Skipped":
            color = GREY
            glyph = CIRCLE

        return color[1] + "%s | %s%s | %s s\n" % (self.name.ljust(self.padding), glyph, self.status.ljust(7), self.time) + color[0]

    @property
    def was_successful(self):
        return self.status != "Failed"


def check_script_prefixes():
    """Check that at most a handful of the
       test scripts don't start with one of the allowed name prefixes."""

    # LEEWAY is provided as a transition measure, so that pull-requests
    # that introduce new tests that don't conform with the naming
    # convention don't immediately cause the tests to fail.
    LEEWAY = 10

    good_prefixes_re = re.compile("(example|feature|interface|mempool|mining|p2p|rpc|wallet)_")
    bad_script_names = [script for script in ALL_SCRIPTS if good_prefixes_re.match(script) is None]

    if len(bad_script_names) > 0:
        print("INFO: %d tests not meeting naming conventions:" % (len(bad_script_names)))
        print("  %s" % ("\n  ".join(sorted(bad_script_names))))
    assert len(bad_script_names) <= LEEWAY, "Too many tests not following naming convention! (%d found, maximum: %d)" % (len(bad_script_names), LEEWAY)


def check_script_list(src_dir):
    """Check scripts directory.

    Check that there are no scripts in the functional tests directory which are
    not being run by pull-tester.py."""
    script_dir = src_dir + '/test/functional/'
    python_files = set([t for t in os.listdir(script_dir) if t[-3:] == ".py"])
    missed_tests = list(python_files - set(map(lambda x: x.split()[0], ALL_SCRIPTS + NON_SCRIPTS)))
    if len(missed_tests) != 0:
        print("%sWARNING!%s The following scripts are not being run: %s. Check the test lists in test_runner.py." % (BOLD[1], BOLD[0], str(missed_tests)))
        if os.getenv('TRAVIS') == 'true':
            # On travis this warning is an error to prevent merging incomplete commits into master
            sys.exit(1)

class RPCCoverage():
    """
    Coverage reporting utilities for test_runner.

    Coverage calculation works by having each test script subprocess write
    coverage files into a particular directory. These files contain the RPC
    commands invoked during testing, as well as a complete listing of RPC
    commands per `bitcoin-cli help` (`rpc_interface.txt`).

    After all tests complete, the commands run are combined and diff'd against
    the complete list to calculate uncovered RPC commands.

    See also: test/functional/test_framework/coverage.py

    """
    def __init__(self):
        self.dir = tempfile.mkdtemp(prefix="coverage")
        self.flag = '--coveragedir=%s' % self.dir

    def report_rpc_coverage(self):
        """
        Print out RPC commands that were unexercised by tests.

        """
        uncovered = self._get_uncovered_rpc_commands()

        if uncovered:
            print("Uncovered RPC commands:")
            print("".join(("  - %s\n" % i) for i in sorted(uncovered)))
        else:
            print("All RPC commands covered.")

    def cleanup(self):
        return shutil.rmtree(self.dir)

    def _get_uncovered_rpc_commands(self):
        """
        Return a set of currently untested RPC commands.

        """
        # This is shared from `test/functional/test-framework/coverage.py`
        reference_filename = 'rpc_interface.txt'
        coverage_file_prefix = 'coverage.'

        coverage_ref_filename = os.path.join(self.dir, reference_filename)
        coverage_filenames = set()
        all_cmds = set()
        covered_cmds = set()

        if not os.path.isfile(coverage_ref_filename):
            raise RuntimeError("No coverage reference found")

        with open(coverage_ref_filename, 'r') as f:
            all_cmds.update([i.strip() for i in f.readlines()])

        for root, dirs, files in os.walk(self.dir):
            for filename in files:
                if filename.startswith(coverage_file_prefix):
                    coverage_filenames.add(os.path.join(root, filename))

        for filename in coverage_filenames:
            with open(filename, 'r') as f:
                covered_cmds.update([i.strip() for i in f.readlines()])

        return all_cmds - covered_cmds


if __name__ == '__main__':
    main()<|MERGE_RESOLUTION|>--- conflicted
+++ resolved
@@ -132,11 +132,8 @@
     'p2p_fingerprint.py',
     'feature_uacomment.py',
     'p2p_unrequested_blocks.py',
-<<<<<<< HEAD
+    'rpc_getsignaturehash.py',
     'rpc_scantxoutset.py',
-=======
-    'rpc_getsignaturehash.py',
->>>>>>> 1cbb9715
     'feature_logging.py',
     'p2p_node_network_limited.py',
     'feature_config_args.py',
